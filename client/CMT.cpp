/*
 * CMT.cpp, part of VCMI engine
 *
 * Authors: listed in file AUTHORS in main folder
 *
 * License: GNU General Public License v2.0 or later
 * Full text of license available in license.txt file, in main folder
 *
 */
// CMT.cpp : Defines the entry point for the console application.
//
#include "StdInc.h"

#include <boost/program_options.hpp>

#include "gui/SDL_Extensions.h"
#include "CGameInfo.h"
#include "mapHandler.h"

#include "../lib/filesystem/Filesystem.h"
#include "../lib/filesystem/FileStream.h"
#include "mainmenu/CMainMenu.h"
#include "lobby/CSelectionBase.h"
#include "windows/CCastleInterface.h"
#include "../lib/CConsoleHandler.h"
#include "gui/CCursorHandler.h"
#include "../lib/CGameState.h"
#include "../CCallback.h"
#include "CPlayerInterface.h"
#include "windows/CAdvmapInterface.h"
#include "../lib/CBuildingHandler.h"
#include "CVideoHandler.h"
#include "../lib/CHeroHandler.h"
#include "../lib/spells/CSpellHandler.h"
#include "CMusicHandler.h"
#include "../lib/CGeneralTextHandler.h"
#include "Graphics.h"
#include "Client.h"
#include "../lib/serializer/BinaryDeserializer.h"
#include "../lib/serializer/BinarySerializer.h"
#include "../lib/VCMIDirs.h"
#include "../lib/NetPacks.h"
#include "CMessage.h"
#include "../lib/CModHandler.h"
#include "../lib/CTownHandler.h"
#include "gui/CGuiHandler.h"
#include "../lib/logging/CBasicLogConfigurator.h"
#include "../lib/CPlayerState.h"
#include "gui/CAnimation.h"
#include "../lib/serializer/Connection.h"
#include "CServerHandler.h"
#include "gui/NotificationHandler.h"
#include "ClientCommandManager.h"

#include <boost/asio.hpp>

#include "mainmenu/CPrologEpilogVideo.h"
#include <vstd/StringUtils.h>

#ifdef VCMI_WINDOWS
#include "SDL_syswm.h"
#endif
#ifdef VCMI_ANDROID
#include "lib/CAndroidVMHelper.h"
#endif

#include "CMT.h"

#if __MINGW32__
#undef main
#endif

namespace po = boost::program_options;
namespace po_style = boost::program_options::command_line_style;
namespace bfs = boost::filesystem;

std::string NAME_AFFIX = "client";
std::string NAME = GameConstants::VCMI_VERSION + std::string(" (") + NAME_AFFIX + ')'; //application name
CGuiHandler GH;

int preferredDriverIndex = -1;
SDL_Window * mainWindow = nullptr;
SDL_Renderer * mainRenderer = nullptr;
SDL_Texture * screenTexture = nullptr;

extern boost::thread_specific_ptr<bool> inGuiThread;

SDL_Surface *screen = nullptr, //main screen surface
	*screen2 = nullptr, //and hlp surface (used to store not-active interfaces layer)
	*screenBuf = screen; //points to screen (if only advmapint is present) or screen2 (else) - should be used when updating controls which are not regularly redrawed

std::queue<SDL_Event> SDLEventsQueue;
boost::mutex eventsM;

static po::variables_map vm;

//static bool setResolution = false; //set by event handling thread after resolution is adjusted

#ifndef VCMI_IOS
void processCommand(const std::string &message);
#endif
static void setScreenRes(int w, int h, int bpp, bool fullscreen, int displayIndex, bool resetVideo=true);
void playIntro();
static void mainLoop();

static CBasicLogConfigurator *logConfig;

#ifndef VCMI_WINDOWS
#ifndef _GNU_SOURCE
#define _GNU_SOURCE
#endif
#include <getopt.h>
#endif

void init()
{
	CStopWatch tmh;

	loadDLLClasses();
	const_cast<CGameInfo*>(CGI)->setFromLib();

	logGlobal->info("Initializing VCMI_Lib: %d ms", tmh.getDiff());

}

static void prog_version()
{
	printf("%s\n", GameConstants::VCMI_VERSION.c_str());
	std::cout << VCMIDirs::get().genHelpString();
}

static void prog_help(const po::options_description &opts)
{
	auto time = std::time(0);
	printf("%s - A Heroes of Might and Magic 3 clone\n", GameConstants::VCMI_VERSION.c_str());
	printf("Copyright (C) 2007-%d VCMI dev team - see AUTHORS file\n", std::localtime(&time)->tm_year + 1900);
	printf("This is free software; see the source for copying conditions. There is NO\n");
	printf("warranty; not even for MERCHANTABILITY or FITNESS FOR A PARTICULAR PURPOSE.\n");
	printf("\n");
	std::cout << opts;
}

static void SDLLogCallback(void*           userdata,
						   int             category,
						   SDL_LogPriority priority,
						   const char*     message)
{
	//todo: convert SDL log priority to vcmi log priority
	//todo: make separate log domain for SDL

	logGlobal->debug("SDL(category %d; priority %d) %s", category, priority, message);
}

#if defined(VCMI_WINDOWS) && !defined(__GNUC__) && defined(VCMI_WITH_DEBUG_CONSOLE)
int wmain(int argc, wchar_t* argv[])
#elif defined(VCMI_IOS) || defined(VCMI_ANDROID)
int SDL_main(int argc, char *argv[])
#else
int main(int argc, char * argv[])
#endif
{
#ifdef VCMI_ANDROID
	// boost will crash without this
	setenv("LANG", "C", 1);
#endif

#if !defined(VCMI_ANDROID) && !defined(VCMI_IOS)
	// Correct working dir executable folder (not bundle folder) so we can use executable relative paths
	boost::filesystem::current_path(boost::filesystem::system_complete(argv[0]).parent_path());
#endif
	std::cout << "Starting... " << std::endl;
	po::options_description opts("Allowed options");
	opts.add_options()
		("help,h", "display help and exit")
		("version,v", "display version information and exit")
		("disable-shm", "force disable shared memory usage")
		("enable-shm-uuid", "use UUID for shared memory identifier")
		("testmap", po::value<std::string>(), "")
		("testsave", po::value<std::string>(), "")
		("spectate,s", "enable spectator interface for AI-only games")
		("spectate-ignore-hero", "wont follow heroes on adventure map")
		("spectate-hero-speed", po::value<int>(), "hero movement speed on adventure map")
		("spectate-battle-speed", po::value<int>(), "battle animation speed for spectator")
		("spectate-skip-battle", "skip battles in spectator view")
		("spectate-skip-battle-result", "skip battle result window")
		("onlyAI", "allow to run without human player, all players will be default AI")
		("headless", "runs without GUI, implies --onlyAI")
		("ai", po::value<std::vector<std::string>>(), "AI to be used for the player, can be specified several times for the consecutive players")
		("oneGoodAI", "puts one default AI and the rest will be EmptyAI")
		("autoSkip", "automatically skip turns in GUI")
		("disable-video", "disable video player")
		("nointro,i", "skips intro movies")
		("donotstartserver,d","do not attempt to start server and just connect to it instead server")
		("serverport", po::value<si64>(), "override port specified in config file")
		("saveprefix", po::value<std::string>(), "prefix for auto save files")
		("savefrequency", po::value<si64>(), "limit auto save creation to each N days")
		("lobby", "parameters address, port, uuid to connect ro remote lobby session")
		("lobby-address", po::value<std::string>(), "address to remote lobby")
		("lobby-port", po::value<ui16>(), "port to remote lobby")
		("lobby-host", "if this client hosts session")
		("lobby-uuid", po::value<std::string>(), "uuid to the server")
		("lobby-connections", po::value<ui16>(), "connections of server")
		("uuid", po::value<std::string>(), "uuid for the client");

	if(argc > 1)
	{
		try
		{
			po::store(po::parse_command_line(argc, argv, opts, po_style::unix_style|po_style::case_insensitive), vm);
		}
		catch(std::exception &e)
		{
			std::cerr << "Failure during parsing command-line options:\n" << e.what() << std::endl;
		}
	}

	po::notify(vm);
	if(vm.count("help"))
	{
		prog_help(opts);
#ifdef VCMI_IOS
		exit(0);
#else
		return 0;
#endif
	}
	if(vm.count("version"))
	{
		prog_version();
#ifdef VCMI_IOS
		exit(0);
#else
		return 0;
#endif
	}

	// Init old logging system and new (temporary) logging system
	CStopWatch total, pomtime;
	std::cout.flags(std::ios::unitbuf);
#ifndef VCMI_IOS
	console = new CConsoleHandler();
	*console->cb = ClientCommandManager::processCommand;
	console->start();
#endif

	const bfs::path logPath = VCMIDirs::get().userLogsPath() / "VCMI_Client_log.txt";
	logConfig = new CBasicLogConfigurator(logPath, console);
	logConfig->configureDefault();
	logGlobal->info(NAME);
	logGlobal->info("Creating console and configuring logger: %d ms", pomtime.getDiff());
	logGlobal->info("The log file will be saved to %s", logPath);

	// Init filesystem and settings
	preinitDLL(::console);
	settings.init();
	Settings session = settings.write["session"];
	auto setSettingBool = [](std::string key, std::string arg) {
		Settings s = settings.write(vstd::split(key, "/"));
		if(::vm.count(arg))
			s->Bool() = true;
		else if(s->isNull())
			s->Bool() = false;
	};
	auto setSettingInteger = [](std::string key, std::string arg, si64 defaultValue) {
		Settings s = settings.write(vstd::split(key, "/"));
		if(::vm.count(arg))
			s->Integer() = ::vm[arg].as<si64>();
		else if(s->isNull())
			s->Integer() = defaultValue;
	};
	auto setSettingString = [](std::string key, std::string arg, std::string defaultValue) {
		Settings s = settings.write(vstd::split(key, "/"));
		if(::vm.count(arg))
			s->String() = ::vm[arg].as<std::string>();
		else if(s->isNull())
			s->String() = defaultValue;
	};

	setSettingBool("session/onlyai", "onlyAI");
	if(vm.count("headless"))
	{
		session["headless"].Bool() = true;
		session["onlyai"].Bool() = true;
	}
	else if(vm.count("spectate"))
	{
		session["spectate"].Bool() = true;
		session["spectate-ignore-hero"].Bool() = vm.count("spectate-ignore-hero");
		session["spectate-skip-battle"].Bool() = vm.count("spectate-skip-battle");
		session["spectate-skip-battle-result"].Bool() = vm.count("spectate-skip-battle-result");
		if(vm.count("spectate-hero-speed"))
			session["spectate-hero-speed"].Integer() = vm["spectate-hero-speed"].as<int>();
		if(vm.count("spectate-battle-speed"))
			session["spectate-battle-speed"].Float() = vm["spectate-battle-speed"].as<int>();
	}
	// Server settings
	setSettingBool("session/donotstartserver", "donotstartserver");

	// Shared memory options
	setSettingBool("session/disable-shm", "disable-shm");
	setSettingBool("session/enable-shm-uuid", "enable-shm-uuid");

	// Init special testing settings
	setSettingInteger("session/serverport", "serverport", 0);
	setSettingString("session/saveprefix", "saveprefix", "");
	setSettingInteger("general/saveFrequency", "savefrequency", 1);

	// Initialize logging based on settings
	logConfig->configure();
	logGlobal->debug("settings = %s", settings.toJsonNode().toJson());

	// Some basic data validation to produce better error messages in cases of incorrect install
	auto testFile = [](std::string filename, std::string message) -> bool
	{
		if (CResourceHandler::get()->existsResource(ResourceID(filename)))
			return true;

		logGlobal->error("Error: %s was not found!", message);
		return false;
	};

	if (!testFile("DATA/HELP.TXT", "Heroes III data") ||
		!testFile("MODS/VCMI/MOD.JSON", "VCMI data"))
	{
		exit(1); // These are unrecoverable errors
	}

	// these two are optional + some installs have them on CD and not in data directory
	testFile("VIDEO/GOOD1A.SMK", "campaign movies");
	testFile("SOUNDS/G1A.WAV", "campaign music"); //technically not a music but voiced intro sounds

	conf.init();
	logGlobal->info("Loading settings: %d ms", pomtime.getDiff());

	srand ( (unsigned int)time(nullptr) );


	const JsonNode& video = settings["video"];
	const JsonNode& res = video["screenRes"];

	//something is really wrong...
	if (res["width"].Float() < 100 || res["height"].Float() < 100)
	{
		logGlobal->error("Fatal error: failed to load settings!");
		logGlobal->error("Possible reasons:");
		logGlobal->error("\tCorrupted local configuration file at %s/settings.json", VCMIDirs::get().userConfigPath());
		logGlobal->error("\tMissing or corrupted global configuration file at %s/schemas/settings.json", VCMIDirs::get().userConfigPath());
		logGlobal->error("VCMI will now exit...");
		exit(EXIT_FAILURE);
	}

	if(!settings["session"]["headless"].Bool())
	{
		if(SDL_Init(SDL_INIT_VIDEO|SDL_INIT_TIMER|SDL_INIT_AUDIO|SDL_INIT_NOPARACHUTE))
		{
			logGlobal->error("Something was wrong: %s", SDL_GetError());
			exit(-1);
		}

		#ifdef VCMI_ANDROID
		// manually setting egl pixel format, as a possible solution for sdl2<->android problem
		// https://bugzilla.libsdl.org/show_bug.cgi?id=2291
		SDL_GL_SetAttribute(SDL_GL_RED_SIZE, 5);
		SDL_GL_SetAttribute(SDL_GL_GREEN_SIZE, 6);
		SDL_GL_SetAttribute(SDL_GL_BLUE_SIZE, 5);
		SDL_GL_SetAttribute(SDL_GL_DEPTH_SIZE, 0);
		#endif // VCMI_ANDROID

		GH.mainFPSmng->init(); //(!)init here AFTER SDL_Init() while using SDL for FPS management

		SDL_LogSetOutputFunction(&SDLLogCallback, nullptr);

		int driversCount = SDL_GetNumRenderDrivers();
		std::string preferredDriverName = video["driver"].String();

		logGlobal->info("Found %d render drivers", driversCount);

		for(int it = 0; it < driversCount; it++)
		{
			SDL_RendererInfo info;
			SDL_GetRenderDriverInfo(it,&info);

			std::string driverName(info.name);

			if(!preferredDriverName.empty() && driverName == preferredDriverName)
			{
				preferredDriverIndex = it;
				logGlobal->info("\t%s (active)", driverName);
			}
			else
				logGlobal->info("\t%s", driverName);
		}

		setScreenRes((int)res["width"].Float(), (int)res["height"].Float(), (int)video["bitsPerPixel"].Float(), video["fullscreen"].Bool(), (int)video["displayIndex"].Float());
		logGlobal->info("\tInitializing screen: %d ms", pomtime.getDiff());
	}

	CCS = new CClientState();
	CGI = new CGameInfo(); //contains all global informations about game (texts, lodHandlers, map handler etc.)
	CSH = new CServerHandler();
	
	// Initialize video
#ifdef DISABLE_VIDEO
	CCS->videoh = new CEmptyVideoPlayer();
#else
	if (!settings["session"]["headless"].Bool() && !vm.count("disable-video"))
		CCS->videoh = new CVideoPlayer();
	else
		CCS->videoh = new CEmptyVideoPlayer();
#endif

	logGlobal->info("\tInitializing video: %d ms", pomtime.getDiff());

	if(!settings["session"]["headless"].Bool())
	{
		//initializing audio
		CCS->soundh = new CSoundHandler();
		CCS->soundh->init();
		CCS->soundh->setVolume((ui32)settings["general"]["sound"].Float());
		CCS->musich = new CMusicHandler();
		CCS->musich->init();
		CCS->musich->setVolume((ui32)settings["general"]["music"].Float());
		logGlobal->info("Initializing screen and sound handling: %d ms", pomtime.getDiff());
	}
#ifdef VCMI_MAC
	// Ctrl+click should be treated as a right click on Mac OS X
	SDL_SetHint(SDL_HINT_MAC_CTRL_CLICK_EMULATE_RIGHT_CLICK, "1");
#endif

#ifndef VCMI_NO_THREADED_LOAD
	//we can properly play intro only in the main thread, so we have to move loading to the separate thread
	boost::thread loading(init);
#else
	init();
#endif

	if(!settings["session"]["headless"].Bool())
	{
		if(!vm.count("battle") && !vm.count("nointro") && settings["video"]["showIntro"].Bool())
			playIntro();
		SDL_SetRenderDrawColor(mainRenderer, 0, 0, 0, 255);
		SDL_RenderClear(mainRenderer);
		SDL_RenderPresent(mainRenderer);
	}


#ifndef VCMI_NO_THREADED_LOAD
	#ifdef VCMI_ANDROID // android loads the data quite slowly so we display native progressbar to prevent having only black screen for few seconds
	{
		CAndroidVMHelper vmHelper;
		vmHelper.callStaticVoidMethod(CAndroidVMHelper::NATIVE_METHODS_DEFAULT_CLASS, "showProgress");
	#endif // ANDROID
		loading.join();
	#ifdef VCMI_ANDROID
		vmHelper.callStaticVoidMethod(CAndroidVMHelper::NATIVE_METHODS_DEFAULT_CLASS, "hideProgress");
	}
	#endif // ANDROID
#endif // THREADED

	if(!settings["session"]["headless"].Bool())
	{
		pomtime.getDiff();
		graphics = new Graphics(); // should be before curh

		CCS->curh = new CCursorHandler();
		logGlobal->info("Screen handler: %d ms", pomtime.getDiff());
		pomtime.getDiff();

		graphics->load();//must be after Content loading but should be in main thread
		logGlobal->info("Main graphics: %d ms", pomtime.getDiff());

		CMessage::init();
		logGlobal->info("Message handler: %d ms", pomtime.getDiff());

		CCS->curh->show();
	}


	logGlobal->info("Initialization of VCMI (together): %d ms", total.getDiff());

	session["autoSkip"].Bool()  = vm.count("autoSkip");
	session["oneGoodAI"].Bool() = vm.count("oneGoodAI");
	session["aiSolo"].Bool() = false;
	
	session["lobby"].Bool() = false;
	if(vm.count("lobby"))
	{
		session["lobby"].Bool() = true;
		session["host"].Bool() = false;
		session["address"].String() = vm["lobby-address"].as<std::string>();
		CSH->uuid = vm["uuid"].as<std::string>();
		session["port"].Integer() = vm["lobby-port"].as<ui16>();
		logGlobal->info("Remote lobby mode at %s:%d, uuid is %s", session["address"].String(), session["port"].Integer(), CSH->uuid);
		if(vm.count("lobby-host"))
		{
			session["host"].Bool() = true;
			session["hostConnections"].String() = std::to_string(vm["lobby-connections"].as<ui16>());
			session["hostUuid"].String() = vm["lobby-uuid"].as<std::string>();
			logGlobal->info("This client will host session, server uuid is %s", session["hostUuid"].String());
		}
		
		//we should not reconnect to previous game in online mode
		Settings saveSession = settings.write["server"]["reconnect"];
		saveSession->Bool() = false;
	}

	if(vm.count("testmap"))
	{
		session["testmap"].String() = vm["testmap"].as<std::string>();
		session["onlyai"].Bool() = true;
		boost::thread(&CServerHandler::debugStartTest, CSH, session["testmap"].String(), false);
	}
	else if(vm.count("testsave"))
	{
		session["testsave"].String() = vm["testsave"].as<std::string>();
		session["onlyai"].Bool() = true;
		boost::thread(&CServerHandler::debugStartTest, CSH, session["testsave"].String(), true);
	}
	else
	{
		GH.curInt = CMainMenu::create().get();
	}
	
	// Restore remote session - start game immediately
	if(settings["server"]["reconnect"].Bool())
	{
		CSH->restoreLastSession();
	}

	if(!settings["session"]["headless"].Bool())
	{
		mainLoop();
	}
	else
	{
		while(true)
			boost::this_thread::sleep(boost::posix_time::milliseconds(1000));
	}

	return 0;
}

<<<<<<< HEAD
=======
void printInfoAboutIntObject(const CIntObject *obj, int level)
{
	std::stringstream sbuffer;
	sbuffer << std::string(level, '\t');

	sbuffer << typeid(*obj).name() << " *** ";
	if (obj->active)
	{
#define PRINT(check, text) if (obj->active & CIntObject::check) sbuffer << text
		PRINT(LCLICK, 'L');
		PRINT(RCLICK, 'R');
		PRINT(HOVER, 'H');
		PRINT(MOVE, 'M');
		PRINT(KEYBOARD, 'K');
		PRINT(TIME, 'T');
		PRINT(GENERAL, 'A');
		PRINT(WHEEL, 'W');
		PRINT(DOUBLECLICK, 'D');
#undef  PRINT
	}
	else
		sbuffer << "inactive";
	sbuffer << " at " << obj->pos.x <<"x"<< obj->pos.y;
	sbuffer << " (" << obj->pos.w <<"x"<< obj->pos.h << ")";
	logGlobal->info(sbuffer.str());

	for(const CIntObject *child : obj->children)
		printInfoAboutIntObject(child, level+1);
}

void removeGUI()
{
	// CClient::endGame
	GH.curInt = nullptr;
	if(GH.topInt())
		GH.topInt()->deactivate();
	adventureInt = nullptr;
	GH.listInt.clear();
	GH.objsToBlit.clear();
	GH.statusbar = nullptr;
	logGlobal->info("Removed GUI.");

	LOCPLINT = nullptr;
}

#ifndef VCMI_IOS
void processCommand(const std::string &message)
{
	std::istringstream readed;
	readed.str(message);
	std::string cn; //command name
	readed >> cn;

// Check mantis issue 2292 for details
//	if(LOCPLINT && LOCPLINT->cingconsole)
//		LOCPLINT->cingconsole->print(message);

	if(message==std::string("die, fool"))
	{
		exit(EXIT_SUCCESS);
	}
	else if(cn==std::string("activate"))
	{
		int what;
		readed >> what;
		switch (what)
		{
		case 0:
			GH.topInt()->activate();
			break;
		case 1:
			adventureInt->activate();
			break;
		case 2:
			LOCPLINT->castleInt->activate();
			break;
		}
	}
	else if(cn=="redraw")
	{
		GH.totalRedraw();
	}
	else if(cn=="screen")
	{
		std::cout << "Screenbuf points to ";

		if(screenBuf == screen)
			logGlobal->error("screen");
		else if(screenBuf == screen2)
			logGlobal->error("screen2");
		else
			logGlobal->error("?!?");

		SDL_SaveBMP(screen, "Screen_c.bmp");
		SDL_SaveBMP(screen2, "Screen2_c.bmp");
	}
	else if(cn=="save")
	{
		if(!CSH->client)
		{
			std::cout << "Game in not active";
			return;
		}
		std::string fname;
		readed >> fname;
		CSH->client->save(fname);
	}
//	else if(cn=="load")
//	{
//		// TODO: this code should end the running game and manage to call startGame instead
//		std::string fname;
//		readed >> fname;
//		CSH->client->loadGame(fname);
//	}
	else if(message=="convert txt")
	{
		VLC->generaltexth->dumpAllTexts();
	}
	else if(message=="get config")
	{
		std::cout << "Command accepted.\t";

		const bfs::path outPath =
			VCMIDirs::get().userExtractedPath() / "configuration";

		bfs::create_directories(outPath);

		const std::vector<std::string> contentNames = {"heroClasses", "artifacts", "creatures", "factions", "objects", "heroes", "spells", "skills"};

		for(auto contentName : contentNames)
		{
			auto & content = (*VLC->modh->content)[contentName];

			auto contentOutPath = outPath / contentName;
			bfs::create_directories(contentOutPath);

			for(auto & iter : content.modData)
			{
				const JsonNode & modData = iter.second.modData;

				for(auto & nameAndObject : modData.Struct())
				{
					const JsonNode & object = nameAndObject.second;

					std::string name = CModHandler::normalizeIdentifier(object.meta, CModHandler::scopeBuiltin(), nameAndObject.first);

					boost::algorithm::replace_all(name,":","_");

					const bfs::path filePath = contentOutPath / (name + ".json");
					bfs::ofstream file(filePath);
					file << object.toJson();
				}
			}
		}

		std::cout << "\rExtracting done :)\n";
		std::cout << " Extracted files can be found in " << outPath << " directory\n";
	}
#if SCRIPTING_ENABLED
	else if(message=="get scripts")
	{
		std::cout << "Command accepted.\t";

		const bfs::path outPath =
			VCMIDirs::get().userExtractedPath() / "scripts";

		bfs::create_directories(outPath);

		for(auto & kv : VLC->scriptHandler->objects)
		{
			std::string name = kv.first;
			boost::algorithm::replace_all(name,":","_");

			const scripting::ScriptImpl * script = kv.second.get();
			bfs::path filePath = outPath / (name + ".lua");
			bfs::ofstream file(filePath);
			file << script->getSource();
		}
		std::cout << "\rExtracting done :)\n";
		std::cout << " Extracted files can be found in " << outPath << " directory\n";
	}
#endif
	else if(message=="get txt")
	{
		std::cout << "Command accepted.\t";

		const bfs::path outPath =
			VCMIDirs::get().userExtractedPath();

		auto list = CResourceHandler::get()->getFilteredFiles([](const ResourceID & ident)
		{
			return ident.getType() == EResType::TEXT && boost::algorithm::starts_with(ident.getName(), "DATA/");
		});

		for (auto & filename : list)
		{
			const bfs::path filePath = outPath / (filename.getName() + ".TXT");

			bfs::create_directories(filePath.parent_path());

			bfs::ofstream file(filePath);
			auto text = CResourceHandler::get()->load(filename)->readAll();

			file.write((char*)text.first.get(), text.second);
		}

		std::cout << "\rExtracting done :)\n";
		std::cout << " Extracted files can be found in " << outPath << " directory\n";
	}
	else if(cn=="crash")
	{
		int *ptr = nullptr;
		*ptr = 666;
		//disaster!
	}
	else if(cn == "mp" && adventureInt)
	{
		if(const CGHeroInstance *h = dynamic_cast<const CGHeroInstance *>(adventureInt->selection))
			std::cout << h->movement << "; max: " << h->maxMovePoints(true) << "/" << h->maxMovePoints(false) << std::endl;
	}
	else if(cn == "bonuses")
	{
		bool jsonFormat = (message == "bonuses json");
		auto format = [jsonFormat](const BonusList & b) -> std::string
		{
			if(jsonFormat)
				return b.toJsonNode().toJson(true);
			std::ostringstream ss;
			ss << b;
			return ss.str();
		};
		std::cout << "Bonuses of " << adventureInt->selection->getObjectName() << std::endl
			<< format(adventureInt->selection->getBonusList()) << std::endl;

		std::cout << "\nInherited bonuses:\n";
		TCNodes parents;
		adventureInt->selection->getParents(parents);
		for(const CBonusSystemNode *parent : parents)
		{
			std::cout << "\nBonuses from " << typeid(*parent).name() << std::endl << format(*parent->getAllBonuses(Selector::all, Selector::all)) << std::endl;
		}
	}
	else if(cn == "not dialog")
	{
		LOCPLINT->showingDialog->setn(false);
	}
	else if(cn == "gui")
	{
		for(auto & child : GH.listInt)
		{
			const auto childPtr = child.get();
			if(const CIntObject * obj = dynamic_cast<const CIntObject *>(childPtr))
				printInfoAboutIntObject(obj, 0);
			else
				std::cout << typeid(childPtr).name() << std::endl;
		}
	}
	else if(cn=="tell")
	{
		std::string what;
		int id1, id2;
		readed >> what >> id1 >> id2;
		if(what == "hs")
		{
			for(const CGHeroInstance *h : LOCPLINT->cb->getHeroesInfo())
				if(h->type->ID.getNum() == id1)
					if(const CArtifactInstance *a = h->getArt(ArtifactPosition(id2)))
						std::cout << a->nodeName();
		}
	}
	else if (cn == "set")
	{
		std::string what, value;
		readed >> what;

		Settings conf = settings.write["session"][what];

		readed >> value;

		if (value == "on")
		{
			conf->Bool() = true;
			logGlobal->info("Option %s enabled!", what);
		}
		else if (value == "off")
		{
			conf->Bool() = false;
			logGlobal->info("Option %s disabled!", what);
		}
	}
	else if(cn == "unlock")
	{
		std::string mxname;
		readed >> mxname;
		if(mxname == "pim" && LOCPLINT)
			LOCPLINT->pim->unlock();
	}
	else if(cn == "def2bmp")
	{
		std::string URI;
		readed >> URI;
		std::unique_ptr<CAnimation> anim = std::make_unique<CAnimation>(URI);
		anim->preload();
		anim->exportBitmaps(VCMIDirs::get().userExtractedPath());
	}
	else if(cn == "extract")
	{
		std::string URI;
		readed >> URI;

		if (CResourceHandler::get()->existsResource(ResourceID(URI)))
		{
			const bfs::path outPath = VCMIDirs::get().userExtractedPath() / URI;

			auto data = CResourceHandler::get()->load(ResourceID(URI))->readAll();

			bfs::create_directories(outPath.parent_path());
			bfs::ofstream outFile(outPath, bfs::ofstream::binary);
			outFile.write((char*)data.first.get(), data.second);
		}
		else
			logGlobal->error("File not found!");
	}
	else if(cn == "setBattleAI")
	{
		std::string fname;
		readed >> fname;
		std::cout << "Will try loading that AI to see if it is correct name...\n";
		try
		{
			if(auto ai = CDynLibHandler::getNewBattleAI(fname)) //test that given AI is indeed available... heavy but it is easy to make a typo and break the game
			{
				Settings neutralAI = settings.write["server"]["neutralAI"];
				neutralAI->String() = fname;
				std::cout << "Setting changed, from now the battle ai will be " << fname << "!\n";
			}
		}
		catch(std::exception &e)
		{
			logGlobal->warn("Failed opening %s: %s", fname, e.what());
			logGlobal->warn("Setting not changes, AI not found or invalid!");
		}
	}

	auto giveTurn = [&](PlayerColor player)
	{
		YourTurn yt;
		yt.player = player;
		yt.daysWithoutCastle = CSH->client->getPlayerState(player)->daysWithoutCastle;
		yt.applyCl(CSH->client);
	};

	Settings session = settings.write["session"];
	if(cn == "autoskip")
	{
		session["autoSkip"].Bool() = !session["autoSkip"].Bool();
	}
	else if(cn == "gosolo")
	{
		boost::unique_lock<boost::recursive_mutex> un(*CPlayerInterface::pim);
		if(!CSH->client)
		{
			std::cout << "Game in not active";
			return;
		}
		PlayerColor color;
		if(session["aiSolo"].Bool())
		{
			for(auto & elem : CSH->client->gameState()->players)
			{
				if(elem.second.human)
					CSH->client->installNewPlayerInterface(std::make_shared<CPlayerInterface>(elem.first), elem.first);
			}
		}
		else
		{
			color = LOCPLINT->playerID;
			removeGUI();
			for(auto & elem : CSH->client->gameState()->players)
			{
				if(elem.second.human)
				{
					auto AiToGive = CSH->client->aiNameForPlayer(*CSH->client->getPlayerSettings(elem.first), false);
					logNetwork->info("Player %s will be lead by %s", elem.first, AiToGive);
					CSH->client->installNewPlayerInterface(CDynLibHandler::getNewAI(AiToGive), elem.first);
				}
			}
			GH.totalRedraw();
			giveTurn(color);
		}
		session["aiSolo"].Bool() = !session["aiSolo"].Bool();
	}
	else if(cn == "controlai")
	{
		std::string colorName;
		readed >> colorName;
		boost::to_lower(colorName);

		boost::unique_lock<boost::recursive_mutex> un(*CPlayerInterface::pim);
		if(!CSH->client)
		{
			std::cout << "Game in not active";
			return;
		}
		PlayerColor color;
		if(LOCPLINT)
			color = LOCPLINT->playerID;
		for(auto & elem : CSH->client->gameState()->players)
		{
			if(elem.second.human || (colorName.length() &&
				elem.first.getNum() != vstd::find_pos(GameConstants::PLAYER_COLOR_NAMES, colorName)))
			{
				continue;
			}

			removeGUI();
			CSH->client->installNewPlayerInterface(std::make_shared<CPlayerInterface>(elem.first), elem.first);
		}
		GH.totalRedraw();
		if(color != PlayerColor::NEUTRAL)
			giveTurn(color);
	}
	// Check mantis issue 2292 for details
/* 	else if(client && client->serv && client->serv->connected && LOCPLINT) //send to server
	{
		boost::unique_lock<boost::recursive_mutex> un(*CPlayerInterface::pim);
		LOCPLINT->cb->sendMessage(message);
	}*/
}
#endif

>>>>>>> 5e72ef76
//plays intro, ends when intro is over or button has been pressed (handles events)
void playIntro()
{
	if(CCS->videoh->openAndPlayVideo("3DOLOGO.SMK", 0, 1, true, true))
	{
		CCS->videoh->openAndPlayVideo("AZVS.SMK", 0, 1, true, true);
	}
}

#ifndef VCMI_IOS
static bool checkVideoMode(int monitorIndex, int w, int h)
{
	//we only check that our desired window size fits on screen
	SDL_DisplayMode mode;

	if (0 != SDL_GetDesktopDisplayMode(monitorIndex, &mode))
	{
		logGlobal->error("SDL_GetDesktopDisplayMode failed");
		logGlobal->error(SDL_GetError());
		return false;
	}

	logGlobal->info("Check display mode: requested %d x %d; available up to %d x %d ", w, h, mode.w, mode.h);

	if (!mode.w || !mode.h || (w <= mode.w && h <= mode.h))
	{
		return true;
	}

	return false;
}
#endif

static void cleanupRenderer()
{
	screenBuf = nullptr; //it`s a link - just nullify

	if(nullptr != screen2)
	{
		SDL_FreeSurface(screen2);
		screen2 = nullptr;
	}

	if(nullptr != screen)
	{
		SDL_FreeSurface(screen);
		screen = nullptr;
	}

	if(nullptr != screenTexture)
	{
		SDL_DestroyTexture(screenTexture);
		screenTexture = nullptr;
	}
}

static bool recreateWindow(int w, int h, int bpp, bool fullscreen, int displayIndex)
{
	// VCMI will only work with 2 or 4 bytes per pixel
	vstd::amax(bpp, 16);
	vstd::amin(bpp, 32);
	if(bpp>16)
		bpp = 32;

	if(displayIndex < 0)
	{
		if (mainWindow != nullptr)
			displayIndex = SDL_GetWindowDisplayIndex(mainWindow);
		if (displayIndex < 0)
			displayIndex = 0;
	}

#if defined(VCMI_ANDROID) || defined(VCMI_IOS)
	SDL_GetWindowSize(mainWindow, &w, &h);
#else
	if(!checkVideoMode(displayIndex, w, h))
	{
		logGlobal->error("Error: SDL says that %dx%d resolution is not available!", w, h);
	}
#endif

	bool bufOnScreen = (screenBuf == screen);
	bool realFullscreen = settings["video"]["realFullscreen"].Bool();

	/* match best rendering resolution */
	int renderWidth = 0, renderHeight = 0;
	auto aspectRatio = (float)w / (float)h;
	auto minDiff = 10.f;
	for (const auto& pair : conf.guiOptions)
	{
		int pWidth, pHeight;
		std::tie(pWidth, pHeight) = pair.first;
		/* filter out resolution which is larger than window */
		if (pWidth > w || pHeight > h)
		{
			continue;
		}
		auto ratio = (float)pWidth / (float)pHeight;
		auto diff = fabs(aspectRatio - ratio);
		/* select closest aspect ratio */
		if (diff < minDiff)
		{
			renderWidth = pWidth;
			renderHeight = pHeight;
			minDiff = diff;
		}
		/* select largest resolution meets prior conditions.
		 * since there are resolutions like 1366x768(not exactly 16:9), a deviation of 0.005 is allowed. */
		else if (fabs(diff - minDiff) < 0.005f && pWidth > renderWidth)
		{
			renderWidth = pWidth;
			renderHeight = pHeight;
		}
	}
	if (renderWidth == 0)
	{
		// no matching resolution for upscaling - complain & fallback to default resolution.
		logGlobal->error("Failed to match rendering resolution for %dx%d!", w, h);
		Settings newRes = settings.write["video"]["screenRes"];
		std::tie(w, h) = conf.guiOptions.begin()->first;
		newRes["width"].Float() = w;
		newRes["height"].Float() = h;
		conf.SetResolution(w, h);
		logGlobal->error("Falling back to %dx%d", w, h);
		renderWidth = w;
		renderHeight = h;
	}
	else
	{
		logGlobal->info("Set logical rendering resolution to %dx%d", renderWidth, renderHeight);
	}

	cleanupRenderer();

	if(nullptr == mainWindow)
	{
#if defined(VCMI_ANDROID) || defined(VCMI_IOS)
		auto createWindow = [displayIndex](Uint32 extraFlags) -> bool {
			mainWindow = SDL_CreateWindow(NAME.c_str(), SDL_WINDOWPOS_UNDEFINED_DISPLAY(displayIndex), SDL_WINDOWPOS_UNDEFINED_DISPLAY(displayIndex), 0, 0, SDL_WINDOW_FULLSCREEN | extraFlags);
			return mainWindow != nullptr;
		};

# ifdef VCMI_IOS
		SDL_SetHint(SDL_HINT_IOS_HIDE_HOME_INDICATOR, "1");
		SDL_SetHint(SDL_HINT_RETURN_KEY_HIDES_IME, "1");
		SDL_SetHint(SDL_HINT_RENDER_SCALE_QUALITY, "best");

		Uint32 windowFlags = SDL_WINDOW_BORDERLESS | SDL_WINDOW_ALLOW_HIGHDPI;
		if(!createWindow(windowFlags | SDL_WINDOW_METAL))
		{
			logGlobal->warn("Metal unavailable, using OpenGLES");
			createWindow(windowFlags);
		}
# else
		createWindow(0);
# endif // VCMI_IOS

		// SDL on mobile doesn't do proper letterboxing, and will show an annoying flickering in the blank space in case you're not using the full screen estate
		// That's why we need to make sure our width and height we'll use below have the same aspect ratio as the screen itself to ensure we fill the full screen estate

		SDL_Rect screenRect;

		if(SDL_GetDisplayBounds(0, &screenRect) == 0)
		{
			const auto screenWidth = screenRect.w;
			const auto screenHeight = screenRect.h;

			const auto aspect = static_cast<double>(screenWidth) / screenHeight;

			logGlobal->info("Screen size and aspect ratio: %dx%d (%lf)", screenWidth, screenHeight, aspect);

			if((double)w / aspect > (double)h)
			{
				h = (int)round((double)w / aspect);
			}
			else
			{
				w = (int)round((double)h * aspect);
			}

			logGlobal->info("Changing logical screen size to %dx%d", w, h);
		}
		else
		{
			logGlobal->error("Can't fix aspect ratio for screen");
		}
#else
		if(fullscreen)
		{
			if(realFullscreen)
				mainWindow = SDL_CreateWindow(NAME.c_str(), SDL_WINDOWPOS_UNDEFINED_DISPLAY(displayIndex), SDL_WINDOWPOS_UNDEFINED_DISPLAY(displayIndex), renderWidth, renderHeight, SDL_WINDOW_FULLSCREEN);
			else //in windowed full-screen mode use desktop resolution
				mainWindow = SDL_CreateWindow(NAME.c_str(), SDL_WINDOWPOS_UNDEFINED_DISPLAY(displayIndex),SDL_WINDOWPOS_UNDEFINED_DISPLAY(displayIndex), 0, 0, SDL_WINDOW_FULLSCREEN_DESKTOP);
			SDL_SetHint(SDL_HINT_RENDER_SCALE_QUALITY, "best");
		}
		else
		{
			mainWindow = SDL_CreateWindow(NAME.c_str(), SDL_WINDOWPOS_CENTERED_DISPLAY(displayIndex),SDL_WINDOWPOS_CENTERED_DISPLAY(displayIndex), w, h, 0);
		}
#endif // defined(VCMI_ANDROID) || defined(VCMI_IOS)

		if(nullptr == mainWindow)
		{
			throw std::runtime_error("Unable to create window\n");
		}

		//create first available renderer if preferred not set. Use no flags, so HW accelerated will be preferred but SW renderer also will possible
		mainRenderer = SDL_CreateRenderer(mainWindow,preferredDriverIndex,0);

		if(nullptr == mainRenderer)
		{
			throw std::runtime_error("Unable to create renderer\n");
		}


		SDL_RendererInfo info;
		SDL_GetRendererInfo(mainRenderer, &info);
		logGlobal->info("Created renderer %s", info.name);

	}
	else
	{
#if !defined(VCMI_ANDROID) && !defined(VCMI_IOS)

		if(fullscreen)
		{
			if(realFullscreen)
			{
				SDL_SetWindowFullscreen(mainWindow, SDL_WINDOW_FULLSCREEN);

				SDL_DisplayMode mode;
				SDL_GetDesktopDisplayMode(displayIndex, &mode);
				mode.w = renderWidth;
				mode.h = renderHeight;

				SDL_SetWindowDisplayMode(mainWindow, &mode);
			}
			else
			{
				SDL_SetWindowFullscreen(mainWindow, SDL_WINDOW_FULLSCREEN_DESKTOP);
			}

			SDL_SetWindowPosition(mainWindow, SDL_WINDOWPOS_UNDEFINED_DISPLAY(displayIndex), SDL_WINDOWPOS_UNDEFINED_DISPLAY(displayIndex));

			SDL_SetHint(SDL_HINT_RENDER_SCALE_QUALITY, "best");
		}
		else
		{
			SDL_SetWindowFullscreen(mainWindow, 0);
			SDL_SetWindowSize(mainWindow, w, h);
			SDL_SetWindowPosition(mainWindow, SDL_WINDOWPOS_CENTERED_DISPLAY(displayIndex), SDL_WINDOWPOS_CENTERED_DISPLAY(displayIndex));
		}
#endif
	}

	if(!(fullscreen && realFullscreen))
	{
		SDL_RenderSetLogicalSize(mainRenderer, renderWidth, renderHeight);

//following line is bugged not only on android, do not re-enable without checking
//#ifndef VCMI_ANDROID
//		// on android this stretches the game to fit the screen, not preserving aspect and apparently this also breaks coordinates scaling in mouse events
//		SDL_RenderSetViewport(mainRenderer, nullptr);
//#endif

	}


	#if (SDL_BYTEORDER == SDL_BIG_ENDIAN)
		int bmask = 0xff000000;
		int gmask = 0x00ff0000;
		int rmask = 0x0000ff00;
		int amask = 0x000000ff;
	#else
		int bmask = 0x000000ff;
		int gmask = 0x0000ff00;
		int rmask = 0x00ff0000;
		int amask = 0xFF000000;
	#endif

	screen = SDL_CreateRGBSurface(0,renderWidth,renderHeight,bpp,rmask,gmask,bmask,amask);
	if(nullptr == screen)
	{
		logGlobal->error("Unable to create surface %dx%d with %d bpp: %s", renderWidth, renderHeight, bpp, SDL_GetError());
		throw std::runtime_error("Unable to create surface");
	}
	//No blending for screen itself. Required for proper cursor rendering.
	SDL_SetSurfaceBlendMode(screen, SDL_BLENDMODE_NONE);

	screenTexture = SDL_CreateTexture(mainRenderer,
											SDL_PIXELFORMAT_ARGB8888,
											SDL_TEXTUREACCESS_STREAMING,
											renderWidth, renderHeight);

	if(nullptr == screenTexture)
	{
		logGlobal->error("Unable to create screen texture");
		logGlobal->error(SDL_GetError());
		throw std::runtime_error("Unable to create screen texture");
	}

	screen2 = CSDL_Ext::copySurface(screen);


	if(nullptr == screen2)
	{
		throw std::runtime_error("Unable to copy surface\n");
	}

	screenBuf = bufOnScreen ? screen : screen2;

	SDL_SetRenderDrawColor(mainRenderer, 0, 0, 0, 0);
	SDL_RenderClear(mainRenderer);
	SDL_RenderPresent(mainRenderer);

	if(!settings["session"]["headless"].Bool() && settings["general"]["notifications"].Bool())
	{
		NotificationHandler::init(mainWindow);
	}

	return true;
}

//used only once during initialization
static void setScreenRes(int w, int h, int bpp, bool fullscreen, int displayIndex, bool resetVideo)
{
	if(!recreateWindow(w, h, bpp, fullscreen, displayIndex))
	{
		throw std::runtime_error("Requested screen resolution is not available\n");
	}
}

static void fullScreenChanged()
{
	boost::unique_lock<boost::recursive_mutex> lock(*CPlayerInterface::pim);

	Settings full = settings.write["video"]["fullscreen"];
	const bool toFullscreen = full->Bool();

	auto bitsPerPixel = screen->format->BitsPerPixel;

	auto w = screen->w;
	auto h = screen->h;

	if(!recreateWindow(w, h, bitsPerPixel, toFullscreen, -1))
	{
		//will return false and report error if video mode is not supported
		return;
	}

	GH.totalRedraw();
}

static void handleEvent(SDL_Event & ev)
{
	if((ev.type==SDL_QUIT) ||(ev.type == SDL_KEYDOWN && ev.key.keysym.sym==SDLK_F4 && (ev.key.keysym.mod & KMOD_ALT)))
	{
#ifdef VCMI_ANDROID
		handleQuit(false);
#else
		handleQuit();
#endif
		return;
	}
#ifdef VCMI_ANDROID
	else if (ev.type == SDL_KEYDOWN && ev.key.keysym.scancode == SDL_SCANCODE_AC_BACK)
	{
		handleQuit(true);
	}
#endif
	else if(ev.type == SDL_KEYDOWN && ev.key.keysym.sym==SDLK_F4)
	{
		Settings full = settings.write["video"]["fullscreen"];
		full->Bool() = !full->Bool();
		return;
	}
	else if(ev.type == SDL_USEREVENT)
	{
		switch(ev.user.code)
		{
		case EUserEvent::FORCE_QUIT:
			{
				handleQuit(false);
				return;
			}
			break;
		case EUserEvent::RETURN_TO_MAIN_MENU:
			{
				CSH->endGameplay();
				GH.defActionsDef = 63;
				CMM->menu->switchToTab("main");
			}
			break;
		case EUserEvent::RESTART_GAME:
			{
				CSH->sendRestartGame();
			}
			break;
		case EUserEvent::CAMPAIGN_START_SCENARIO:
			{
				CSH->campaignServerRestartLock.set(true);
				CSH->endGameplay();
				auto ourCampaign = std::shared_ptr<CCampaignState>(reinterpret_cast<CCampaignState *>(ev.user.data1));
				auto & epilogue = ourCampaign->camp->scenarios[ourCampaign->mapsConquered.back()].epilog;
				auto finisher = [=]()
				{
					if(ourCampaign->mapsRemaining.size())
					{
						GH.pushInt(CMM);
						GH.pushInt(CMM->menu);
						CMM->openCampaignLobby(ourCampaign);
					}
				};
				if(epilogue.hasPrologEpilog)
				{
					GH.pushIntT<CPrologEpilogVideo>(epilogue, finisher);
				}
				else
				{
					CSH->campaignServerRestartLock.waitUntil(false);
					finisher();
				}
			}
			break;
		case EUserEvent::RETURN_TO_MENU_LOAD:
			CSH->endGameplay();
			GH.defActionsDef = 63;
			CMM->menu->switchToTab("load");
			break;
		case EUserEvent::FULLSCREEN_TOGGLED:
			fullScreenChanged();
			break;
		case EUserEvent::INTERFACE_CHANGED:
			if(LOCPLINT)
				LOCPLINT->updateAmbientSounds();
			break;
		default:
			logGlobal->error("Unknown user event. Code %d", ev.user.code);
			break;
		}

		return;
	}
	else if(ev.type == SDL_WINDOWEVENT)
	{
		switch (ev.window.event) {
		case SDL_WINDOWEVENT_RESTORED:
#ifndef VCMI_IOS
			fullScreenChanged();
#endif
			break;
		}
		return;
	}
	else if(ev.type == SDL_SYSWMEVENT)
	{
		if(!settings["session"]["headless"].Bool() && settings["general"]["notifications"].Bool())
		{
			NotificationHandler::handleSdlEvent(ev);
		}
	}

	//preprocessing
	if(ev.type == SDL_MOUSEMOTION)
	{
		CCS->curh->cursorMove(ev.motion.x, ev.motion.y);
	}

	{
		boost::unique_lock<boost::mutex> lock(eventsM);
		SDLEventsQueue.push(ev);
	}

}


static void mainLoop()
{
	SettingsListener resChanged = settings.listen["video"]["fullscreen"];
	resChanged([](const JsonNode &newState){  CGuiHandler::pushSDLEvent(SDL_USEREVENT, EUserEvent::FULLSCREEN_TOGGLED); });

	inGuiThread.reset(new bool(true));
	GH.mainFPSmng->init();

	while(1) //main SDL events loop
	{
		SDL_Event ev;

		while(1 == SDL_PollEvent(&ev))
		{
			handleEvent(ev);
		}

		CSH->applyPacksOnLobbyScreen();
		GH.renderFrame();

	}
}

static void quitApplication()
{
	if(!settings["session"]["headless"].Bool())
	{
		if(CSH->client)
			CSH->endGameplay();
	}

	GH.listInt.clear();
	GH.objsToBlit.clear();

	CMM.reset();

	if(!settings["session"]["headless"].Bool())
	{
		// cleanup, mostly to remove false leaks from analyzer
		if(CCS)
		{
			CCS->musich->release();
			CCS->soundh->release();

			vstd::clear_pointer(CCS);
		}
		CMessage::dispose();

		vstd::clear_pointer(graphics);
	}

	vstd::clear_pointer(VLC);

	vstd::clear_pointer(console);// should be removed after everything else since used by logging

	boost::this_thread::sleep(boost::posix_time::milliseconds(750));//???
	if(!settings["session"]["headless"].Bool())
	{
		if(settings["general"]["notifications"].Bool())
		{
			NotificationHandler::destroy();
		}

		cleanupRenderer();

		if(nullptr != mainRenderer)
		{
			SDL_DestroyRenderer(mainRenderer);
			mainRenderer = nullptr;
		}

		if(nullptr != mainWindow)
		{
			SDL_DestroyWindow(mainWindow);
			mainWindow = nullptr;
		}

		SDL_Quit();
	}

	if(logConfig != nullptr)
	{
		logConfig->deconfigure();
		delete logConfig;
		logConfig = nullptr;
	}

	std::cout << "Ending...\n";
	exit(0);
}

void handleQuit(bool ask)
{

	if(CSH->client && LOCPLINT && ask)
	{
		CCS->curh->set(Cursor::Map::POINTER);
		LOCPLINT->showYesNoDialog(CGI->generaltexth->allTexts[69], [](){
			// Workaround for assertion failure on exit:
			// handleQuit() is alway called during SDL event processing
			// during which, eventsM is kept locked
			// this leads to assertion failure if boost::mutex is in locked state
			eventsM.unlock();

			quitApplication();
		}, nullptr);
	}
	else
	{
		quitApplication();
	}
}
<|MERGE_RESOLUTION|>--- conflicted
+++ resolved
@@ -1,1564 +1,1130 @@
-/*
- * CMT.cpp, part of VCMI engine
- *
- * Authors: listed in file AUTHORS in main folder
- *
- * License: GNU General Public License v2.0 or later
- * Full text of license available in license.txt file, in main folder
- *
- */
-// CMT.cpp : Defines the entry point for the console application.
-//
-#include "StdInc.h"
-
-#include <boost/program_options.hpp>
-
-#include "gui/SDL_Extensions.h"
-#include "CGameInfo.h"
-#include "mapHandler.h"
-
-#include "../lib/filesystem/Filesystem.h"
-#include "../lib/filesystem/FileStream.h"
-#include "mainmenu/CMainMenu.h"
-#include "lobby/CSelectionBase.h"
-#include "windows/CCastleInterface.h"
-#include "../lib/CConsoleHandler.h"
-#include "gui/CCursorHandler.h"
-#include "../lib/CGameState.h"
-#include "../CCallback.h"
-#include "CPlayerInterface.h"
-#include "windows/CAdvmapInterface.h"
-#include "../lib/CBuildingHandler.h"
-#include "CVideoHandler.h"
-#include "../lib/CHeroHandler.h"
-#include "../lib/spells/CSpellHandler.h"
-#include "CMusicHandler.h"
-#include "../lib/CGeneralTextHandler.h"
-#include "Graphics.h"
-#include "Client.h"
-#include "../lib/serializer/BinaryDeserializer.h"
-#include "../lib/serializer/BinarySerializer.h"
-#include "../lib/VCMIDirs.h"
-#include "../lib/NetPacks.h"
-#include "CMessage.h"
-#include "../lib/CModHandler.h"
-#include "../lib/CTownHandler.h"
-#include "gui/CGuiHandler.h"
-#include "../lib/logging/CBasicLogConfigurator.h"
-#include "../lib/CPlayerState.h"
-#include "gui/CAnimation.h"
-#include "../lib/serializer/Connection.h"
-#include "CServerHandler.h"
-#include "gui/NotificationHandler.h"
-#include "ClientCommandManager.h"
-
-#include <boost/asio.hpp>
-
-#include "mainmenu/CPrologEpilogVideo.h"
-#include <vstd/StringUtils.h>
-
-#ifdef VCMI_WINDOWS
-#include "SDL_syswm.h"
-#endif
-#ifdef VCMI_ANDROID
-#include "lib/CAndroidVMHelper.h"
-#endif
-
-#include "CMT.h"
-
-#if __MINGW32__
-#undef main
-#endif
-
-namespace po = boost::program_options;
-namespace po_style = boost::program_options::command_line_style;
-namespace bfs = boost::filesystem;
-
-std::string NAME_AFFIX = "client";
-std::string NAME = GameConstants::VCMI_VERSION + std::string(" (") + NAME_AFFIX + ')'; //application name
-CGuiHandler GH;
-
-int preferredDriverIndex = -1;
-SDL_Window * mainWindow = nullptr;
-SDL_Renderer * mainRenderer = nullptr;
-SDL_Texture * screenTexture = nullptr;
-
-extern boost::thread_specific_ptr<bool> inGuiThread;
-
-SDL_Surface *screen = nullptr, //main screen surface
-	*screen2 = nullptr, //and hlp surface (used to store not-active interfaces layer)
-	*screenBuf = screen; //points to screen (if only advmapint is present) or screen2 (else) - should be used when updating controls which are not regularly redrawed
-
-std::queue<SDL_Event> SDLEventsQueue;
-boost::mutex eventsM;
-
-static po::variables_map vm;
-
-//static bool setResolution = false; //set by event handling thread after resolution is adjusted
-
-#ifndef VCMI_IOS
-void processCommand(const std::string &message);
-#endif
-static void setScreenRes(int w, int h, int bpp, bool fullscreen, int displayIndex, bool resetVideo=true);
-void playIntro();
-static void mainLoop();
-
-static CBasicLogConfigurator *logConfig;
-
-#ifndef VCMI_WINDOWS
-#ifndef _GNU_SOURCE
-#define _GNU_SOURCE
-#endif
-#include <getopt.h>
-#endif
-
-void init()
-{
-	CStopWatch tmh;
-
-	loadDLLClasses();
-	const_cast<CGameInfo*>(CGI)->setFromLib();
-
-	logGlobal->info("Initializing VCMI_Lib: %d ms", tmh.getDiff());
-
-}
-
-static void prog_version()
-{
-	printf("%s\n", GameConstants::VCMI_VERSION.c_str());
-	std::cout << VCMIDirs::get().genHelpString();
-}
-
-static void prog_help(const po::options_description &opts)
-{
-	auto time = std::time(0);
-	printf("%s - A Heroes of Might and Magic 3 clone\n", GameConstants::VCMI_VERSION.c_str());
-	printf("Copyright (C) 2007-%d VCMI dev team - see AUTHORS file\n", std::localtime(&time)->tm_year + 1900);
-	printf("This is free software; see the source for copying conditions. There is NO\n");
-	printf("warranty; not even for MERCHANTABILITY or FITNESS FOR A PARTICULAR PURPOSE.\n");
-	printf("\n");
-	std::cout << opts;
-}
-
-static void SDLLogCallback(void*           userdata,
-						   int             category,
-						   SDL_LogPriority priority,
-						   const char*     message)
-{
-	//todo: convert SDL log priority to vcmi log priority
-	//todo: make separate log domain for SDL
-
-	logGlobal->debug("SDL(category %d; priority %d) %s", category, priority, message);
-}
-
-#if defined(VCMI_WINDOWS) && !defined(__GNUC__) && defined(VCMI_WITH_DEBUG_CONSOLE)
-int wmain(int argc, wchar_t* argv[])
-#elif defined(VCMI_IOS) || defined(VCMI_ANDROID)
-int SDL_main(int argc, char *argv[])
-#else
-int main(int argc, char * argv[])
-#endif
-{
-#ifdef VCMI_ANDROID
-	// boost will crash without this
-	setenv("LANG", "C", 1);
-#endif
-
-#if !defined(VCMI_ANDROID) && !defined(VCMI_IOS)
-	// Correct working dir executable folder (not bundle folder) so we can use executable relative paths
-	boost::filesystem::current_path(boost::filesystem::system_complete(argv[0]).parent_path());
-#endif
-	std::cout << "Starting... " << std::endl;
-	po::options_description opts("Allowed options");
-	opts.add_options()
-		("help,h", "display help and exit")
-		("version,v", "display version information and exit")
-		("disable-shm", "force disable shared memory usage")
-		("enable-shm-uuid", "use UUID for shared memory identifier")
-		("testmap", po::value<std::string>(), "")
-		("testsave", po::value<std::string>(), "")
-		("spectate,s", "enable spectator interface for AI-only games")
-		("spectate-ignore-hero", "wont follow heroes on adventure map")
-		("spectate-hero-speed", po::value<int>(), "hero movement speed on adventure map")
-		("spectate-battle-speed", po::value<int>(), "battle animation speed for spectator")
-		("spectate-skip-battle", "skip battles in spectator view")
-		("spectate-skip-battle-result", "skip battle result window")
-		("onlyAI", "allow to run without human player, all players will be default AI")
-		("headless", "runs without GUI, implies --onlyAI")
-		("ai", po::value<std::vector<std::string>>(), "AI to be used for the player, can be specified several times for the consecutive players")
-		("oneGoodAI", "puts one default AI and the rest will be EmptyAI")
-		("autoSkip", "automatically skip turns in GUI")
-		("disable-video", "disable video player")
-		("nointro,i", "skips intro movies")
-		("donotstartserver,d","do not attempt to start server and just connect to it instead server")
-		("serverport", po::value<si64>(), "override port specified in config file")
-		("saveprefix", po::value<std::string>(), "prefix for auto save files")
-		("savefrequency", po::value<si64>(), "limit auto save creation to each N days")
-		("lobby", "parameters address, port, uuid to connect ro remote lobby session")
-		("lobby-address", po::value<std::string>(), "address to remote lobby")
-		("lobby-port", po::value<ui16>(), "port to remote lobby")
-		("lobby-host", "if this client hosts session")
-		("lobby-uuid", po::value<std::string>(), "uuid to the server")
-		("lobby-connections", po::value<ui16>(), "connections of server")
-		("uuid", po::value<std::string>(), "uuid for the client");
-
-	if(argc > 1)
-	{
-		try
-		{
-			po::store(po::parse_command_line(argc, argv, opts, po_style::unix_style|po_style::case_insensitive), vm);
-		}
-		catch(std::exception &e)
-		{
-			std::cerr << "Failure during parsing command-line options:\n" << e.what() << std::endl;
-		}
-	}
-
-	po::notify(vm);
-	if(vm.count("help"))
-	{
-		prog_help(opts);
-#ifdef VCMI_IOS
-		exit(0);
-#else
-		return 0;
-#endif
-	}
-	if(vm.count("version"))
-	{
-		prog_version();
-#ifdef VCMI_IOS
-		exit(0);
-#else
-		return 0;
-#endif
-	}
-
-	// Init old logging system and new (temporary) logging system
-	CStopWatch total, pomtime;
-	std::cout.flags(std::ios::unitbuf);
-#ifndef VCMI_IOS
-	console = new CConsoleHandler();
-	*console->cb = ClientCommandManager::processCommand;
-	console->start();
-#endif
-
-	const bfs::path logPath = VCMIDirs::get().userLogsPath() / "VCMI_Client_log.txt";
-	logConfig = new CBasicLogConfigurator(logPath, console);
-	logConfig->configureDefault();
-	logGlobal->info(NAME);
-	logGlobal->info("Creating console and configuring logger: %d ms", pomtime.getDiff());
-	logGlobal->info("The log file will be saved to %s", logPath);
-
-	// Init filesystem and settings
-	preinitDLL(::console);
-	settings.init();
-	Settings session = settings.write["session"];
-	auto setSettingBool = [](std::string key, std::string arg) {
-		Settings s = settings.write(vstd::split(key, "/"));
-		if(::vm.count(arg))
-			s->Bool() = true;
-		else if(s->isNull())
-			s->Bool() = false;
-	};
-	auto setSettingInteger = [](std::string key, std::string arg, si64 defaultValue) {
-		Settings s = settings.write(vstd::split(key, "/"));
-		if(::vm.count(arg))
-			s->Integer() = ::vm[arg].as<si64>();
-		else if(s->isNull())
-			s->Integer() = defaultValue;
-	};
-	auto setSettingString = [](std::string key, std::string arg, std::string defaultValue) {
-		Settings s = settings.write(vstd::split(key, "/"));
-		if(::vm.count(arg))
-			s->String() = ::vm[arg].as<std::string>();
-		else if(s->isNull())
-			s->String() = defaultValue;
-	};
-
-	setSettingBool("session/onlyai", "onlyAI");
-	if(vm.count("headless"))
-	{
-		session["headless"].Bool() = true;
-		session["onlyai"].Bool() = true;
-	}
-	else if(vm.count("spectate"))
-	{
-		session["spectate"].Bool() = true;
-		session["spectate-ignore-hero"].Bool() = vm.count("spectate-ignore-hero");
-		session["spectate-skip-battle"].Bool() = vm.count("spectate-skip-battle");
-		session["spectate-skip-battle-result"].Bool() = vm.count("spectate-skip-battle-result");
-		if(vm.count("spectate-hero-speed"))
-			session["spectate-hero-speed"].Integer() = vm["spectate-hero-speed"].as<int>();
-		if(vm.count("spectate-battle-speed"))
-			session["spectate-battle-speed"].Float() = vm["spectate-battle-speed"].as<int>();
-	}
-	// Server settings
-	setSettingBool("session/donotstartserver", "donotstartserver");
-
-	// Shared memory options
-	setSettingBool("session/disable-shm", "disable-shm");
-	setSettingBool("session/enable-shm-uuid", "enable-shm-uuid");
-
-	// Init special testing settings
-	setSettingInteger("session/serverport", "serverport", 0);
-	setSettingString("session/saveprefix", "saveprefix", "");
-	setSettingInteger("general/saveFrequency", "savefrequency", 1);
-
-	// Initialize logging based on settings
-	logConfig->configure();
-	logGlobal->debug("settings = %s", settings.toJsonNode().toJson());
-
-	// Some basic data validation to produce better error messages in cases of incorrect install
-	auto testFile = [](std::string filename, std::string message) -> bool
-	{
-		if (CResourceHandler::get()->existsResource(ResourceID(filename)))
-			return true;
-
-		logGlobal->error("Error: %s was not found!", message);
-		return false;
-	};
-
-	if (!testFile("DATA/HELP.TXT", "Heroes III data") ||
-		!testFile("MODS/VCMI/MOD.JSON", "VCMI data"))
-	{
-		exit(1); // These are unrecoverable errors
-	}
-
-	// these two are optional + some installs have them on CD and not in data directory
-	testFile("VIDEO/GOOD1A.SMK", "campaign movies");
-	testFile("SOUNDS/G1A.WAV", "campaign music"); //technically not a music but voiced intro sounds
-
-	conf.init();
-	logGlobal->info("Loading settings: %d ms", pomtime.getDiff());
-
-	srand ( (unsigned int)time(nullptr) );
-
-
-	const JsonNode& video = settings["video"];
-	const JsonNode& res = video["screenRes"];
-
-	//something is really wrong...
-	if (res["width"].Float() < 100 || res["height"].Float() < 100)
-	{
-		logGlobal->error("Fatal error: failed to load settings!");
-		logGlobal->error("Possible reasons:");
-		logGlobal->error("\tCorrupted local configuration file at %s/settings.json", VCMIDirs::get().userConfigPath());
-		logGlobal->error("\tMissing or corrupted global configuration file at %s/schemas/settings.json", VCMIDirs::get().userConfigPath());
-		logGlobal->error("VCMI will now exit...");
-		exit(EXIT_FAILURE);
-	}
-
-	if(!settings["session"]["headless"].Bool())
-	{
-		if(SDL_Init(SDL_INIT_VIDEO|SDL_INIT_TIMER|SDL_INIT_AUDIO|SDL_INIT_NOPARACHUTE))
-		{
-			logGlobal->error("Something was wrong: %s", SDL_GetError());
-			exit(-1);
-		}
-
-		#ifdef VCMI_ANDROID
-		// manually setting egl pixel format, as a possible solution for sdl2<->android problem
-		// https://bugzilla.libsdl.org/show_bug.cgi?id=2291
-		SDL_GL_SetAttribute(SDL_GL_RED_SIZE, 5);
-		SDL_GL_SetAttribute(SDL_GL_GREEN_SIZE, 6);
-		SDL_GL_SetAttribute(SDL_GL_BLUE_SIZE, 5);
-		SDL_GL_SetAttribute(SDL_GL_DEPTH_SIZE, 0);
-		#endif // VCMI_ANDROID
-
-		GH.mainFPSmng->init(); //(!)init here AFTER SDL_Init() while using SDL for FPS management
-
-		SDL_LogSetOutputFunction(&SDLLogCallback, nullptr);
-
-		int driversCount = SDL_GetNumRenderDrivers();
-		std::string preferredDriverName = video["driver"].String();
-
-		logGlobal->info("Found %d render drivers", driversCount);
-
-		for(int it = 0; it < driversCount; it++)
-		{
-			SDL_RendererInfo info;
-			SDL_GetRenderDriverInfo(it,&info);
-
-			std::string driverName(info.name);
-
-			if(!preferredDriverName.empty() && driverName == preferredDriverName)
-			{
-				preferredDriverIndex = it;
-				logGlobal->info("\t%s (active)", driverName);
-			}
-			else
-				logGlobal->info("\t%s", driverName);
-		}
-
-		setScreenRes((int)res["width"].Float(), (int)res["height"].Float(), (int)video["bitsPerPixel"].Float(), video["fullscreen"].Bool(), (int)video["displayIndex"].Float());
-		logGlobal->info("\tInitializing screen: %d ms", pomtime.getDiff());
-	}
-
-	CCS = new CClientState();
-	CGI = new CGameInfo(); //contains all global informations about game (texts, lodHandlers, map handler etc.)
-	CSH = new CServerHandler();
-	
-	// Initialize video
-#ifdef DISABLE_VIDEO
-	CCS->videoh = new CEmptyVideoPlayer();
-#else
-	if (!settings["session"]["headless"].Bool() && !vm.count("disable-video"))
-		CCS->videoh = new CVideoPlayer();
-	else
-		CCS->videoh = new CEmptyVideoPlayer();
-#endif
-
-	logGlobal->info("\tInitializing video: %d ms", pomtime.getDiff());
-
-	if(!settings["session"]["headless"].Bool())
-	{
-		//initializing audio
-		CCS->soundh = new CSoundHandler();
-		CCS->soundh->init();
-		CCS->soundh->setVolume((ui32)settings["general"]["sound"].Float());
-		CCS->musich = new CMusicHandler();
-		CCS->musich->init();
-		CCS->musich->setVolume((ui32)settings["general"]["music"].Float());
-		logGlobal->info("Initializing screen and sound handling: %d ms", pomtime.getDiff());
-	}
-#ifdef VCMI_MAC
-	// Ctrl+click should be treated as a right click on Mac OS X
-	SDL_SetHint(SDL_HINT_MAC_CTRL_CLICK_EMULATE_RIGHT_CLICK, "1");
-#endif
-
-#ifndef VCMI_NO_THREADED_LOAD
-	//we can properly play intro only in the main thread, so we have to move loading to the separate thread
-	boost::thread loading(init);
-#else
-	init();
-#endif
-
-	if(!settings["session"]["headless"].Bool())
-	{
-		if(!vm.count("battle") && !vm.count("nointro") && settings["video"]["showIntro"].Bool())
-			playIntro();
-		SDL_SetRenderDrawColor(mainRenderer, 0, 0, 0, 255);
-		SDL_RenderClear(mainRenderer);
-		SDL_RenderPresent(mainRenderer);
-	}
-
-
-#ifndef VCMI_NO_THREADED_LOAD
-	#ifdef VCMI_ANDROID // android loads the data quite slowly so we display native progressbar to prevent having only black screen for few seconds
-	{
-		CAndroidVMHelper vmHelper;
-		vmHelper.callStaticVoidMethod(CAndroidVMHelper::NATIVE_METHODS_DEFAULT_CLASS, "showProgress");
-	#endif // ANDROID
-		loading.join();
-	#ifdef VCMI_ANDROID
-		vmHelper.callStaticVoidMethod(CAndroidVMHelper::NATIVE_METHODS_DEFAULT_CLASS, "hideProgress");
-	}
-	#endif // ANDROID
-#endif // THREADED
-
-	if(!settings["session"]["headless"].Bool())
-	{
-		pomtime.getDiff();
-		graphics = new Graphics(); // should be before curh
-
-		CCS->curh = new CCursorHandler();
-		logGlobal->info("Screen handler: %d ms", pomtime.getDiff());
-		pomtime.getDiff();
-
-		graphics->load();//must be after Content loading but should be in main thread
-		logGlobal->info("Main graphics: %d ms", pomtime.getDiff());
-
-		CMessage::init();
-		logGlobal->info("Message handler: %d ms", pomtime.getDiff());
-
-		CCS->curh->show();
-	}
-
-
-	logGlobal->info("Initialization of VCMI (together): %d ms", total.getDiff());
-
-	session["autoSkip"].Bool()  = vm.count("autoSkip");
-	session["oneGoodAI"].Bool() = vm.count("oneGoodAI");
-	session["aiSolo"].Bool() = false;
-	
-	session["lobby"].Bool() = false;
-	if(vm.count("lobby"))
-	{
-		session["lobby"].Bool() = true;
-		session["host"].Bool() = false;
-		session["address"].String() = vm["lobby-address"].as<std::string>();
-		CSH->uuid = vm["uuid"].as<std::string>();
-		session["port"].Integer() = vm["lobby-port"].as<ui16>();
-		logGlobal->info("Remote lobby mode at %s:%d, uuid is %s", session["address"].String(), session["port"].Integer(), CSH->uuid);
-		if(vm.count("lobby-host"))
-		{
-			session["host"].Bool() = true;
-			session["hostConnections"].String() = std::to_string(vm["lobby-connections"].as<ui16>());
-			session["hostUuid"].String() = vm["lobby-uuid"].as<std::string>();
-			logGlobal->info("This client will host session, server uuid is %s", session["hostUuid"].String());
-		}
-		
-		//we should not reconnect to previous game in online mode
-		Settings saveSession = settings.write["server"]["reconnect"];
-		saveSession->Bool() = false;
-	}
-
-	if(vm.count("testmap"))
-	{
-		session["testmap"].String() = vm["testmap"].as<std::string>();
-		session["onlyai"].Bool() = true;
-		boost::thread(&CServerHandler::debugStartTest, CSH, session["testmap"].String(), false);
-	}
-	else if(vm.count("testsave"))
-	{
-		session["testsave"].String() = vm["testsave"].as<std::string>();
-		session["onlyai"].Bool() = true;
-		boost::thread(&CServerHandler::debugStartTest, CSH, session["testsave"].String(), true);
-	}
-	else
-	{
-		GH.curInt = CMainMenu::create().get();
-	}
-	
-	// Restore remote session - start game immediately
-	if(settings["server"]["reconnect"].Bool())
-	{
-		CSH->restoreLastSession();
-	}
-
-	if(!settings["session"]["headless"].Bool())
-	{
-		mainLoop();
-	}
-	else
-	{
-		while(true)
-			boost::this_thread::sleep(boost::posix_time::milliseconds(1000));
-	}
-
-	return 0;
-}
-
-<<<<<<< HEAD
-=======
-void printInfoAboutIntObject(const CIntObject *obj, int level)
-{
-	std::stringstream sbuffer;
-	sbuffer << std::string(level, '\t');
-
-	sbuffer << typeid(*obj).name() << " *** ";
-	if (obj->active)
-	{
-#define PRINT(check, text) if (obj->active & CIntObject::check) sbuffer << text
-		PRINT(LCLICK, 'L');
-		PRINT(RCLICK, 'R');
-		PRINT(HOVER, 'H');
-		PRINT(MOVE, 'M');
-		PRINT(KEYBOARD, 'K');
-		PRINT(TIME, 'T');
-		PRINT(GENERAL, 'A');
-		PRINT(WHEEL, 'W');
-		PRINT(DOUBLECLICK, 'D');
-#undef  PRINT
-	}
-	else
-		sbuffer << "inactive";
-	sbuffer << " at " << obj->pos.x <<"x"<< obj->pos.y;
-	sbuffer << " (" << obj->pos.w <<"x"<< obj->pos.h << ")";
-	logGlobal->info(sbuffer.str());
-
-	for(const CIntObject *child : obj->children)
-		printInfoAboutIntObject(child, level+1);
-}
-
-void removeGUI()
-{
-	// CClient::endGame
-	GH.curInt = nullptr;
-	if(GH.topInt())
-		GH.topInt()->deactivate();
-	adventureInt = nullptr;
-	GH.listInt.clear();
-	GH.objsToBlit.clear();
-	GH.statusbar = nullptr;
-	logGlobal->info("Removed GUI.");
-
-	LOCPLINT = nullptr;
-}
-
-#ifndef VCMI_IOS
-void processCommand(const std::string &message)
-{
-	std::istringstream readed;
-	readed.str(message);
-	std::string cn; //command name
-	readed >> cn;
-
-// Check mantis issue 2292 for details
-//	if(LOCPLINT && LOCPLINT->cingconsole)
-//		LOCPLINT->cingconsole->print(message);
-
-	if(message==std::string("die, fool"))
-	{
-		exit(EXIT_SUCCESS);
-	}
-	else if(cn==std::string("activate"))
-	{
-		int what;
-		readed >> what;
-		switch (what)
-		{
-		case 0:
-			GH.topInt()->activate();
-			break;
-		case 1:
-			adventureInt->activate();
-			break;
-		case 2:
-			LOCPLINT->castleInt->activate();
-			break;
-		}
-	}
-	else if(cn=="redraw")
-	{
-		GH.totalRedraw();
-	}
-	else if(cn=="screen")
-	{
-		std::cout << "Screenbuf points to ";
-
-		if(screenBuf == screen)
-			logGlobal->error("screen");
-		else if(screenBuf == screen2)
-			logGlobal->error("screen2");
-		else
-			logGlobal->error("?!?");
-
-		SDL_SaveBMP(screen, "Screen_c.bmp");
-		SDL_SaveBMP(screen2, "Screen2_c.bmp");
-	}
-	else if(cn=="save")
-	{
-		if(!CSH->client)
-		{
-			std::cout << "Game in not active";
-			return;
-		}
-		std::string fname;
-		readed >> fname;
-		CSH->client->save(fname);
-	}
-//	else if(cn=="load")
-//	{
-//		// TODO: this code should end the running game and manage to call startGame instead
-//		std::string fname;
-//		readed >> fname;
-//		CSH->client->loadGame(fname);
-//	}
-	else if(message=="convert txt")
-	{
-		VLC->generaltexth->dumpAllTexts();
-	}
-	else if(message=="get config")
-	{
-		std::cout << "Command accepted.\t";
-
-		const bfs::path outPath =
-			VCMIDirs::get().userExtractedPath() / "configuration";
-
-		bfs::create_directories(outPath);
-
-		const std::vector<std::string> contentNames = {"heroClasses", "artifacts", "creatures", "factions", "objects", "heroes", "spells", "skills"};
-
-		for(auto contentName : contentNames)
-		{
-			auto & content = (*VLC->modh->content)[contentName];
-
-			auto contentOutPath = outPath / contentName;
-			bfs::create_directories(contentOutPath);
-
-			for(auto & iter : content.modData)
-			{
-				const JsonNode & modData = iter.second.modData;
-
-				for(auto & nameAndObject : modData.Struct())
-				{
-					const JsonNode & object = nameAndObject.second;
-
-					std::string name = CModHandler::normalizeIdentifier(object.meta, CModHandler::scopeBuiltin(), nameAndObject.first);
-
-					boost::algorithm::replace_all(name,":","_");
-
-					const bfs::path filePath = contentOutPath / (name + ".json");
-					bfs::ofstream file(filePath);
-					file << object.toJson();
-				}
-			}
-		}
-
-		std::cout << "\rExtracting done :)\n";
-		std::cout << " Extracted files can be found in " << outPath << " directory\n";
-	}
-#if SCRIPTING_ENABLED
-	else if(message=="get scripts")
-	{
-		std::cout << "Command accepted.\t";
-
-		const bfs::path outPath =
-			VCMIDirs::get().userExtractedPath() / "scripts";
-
-		bfs::create_directories(outPath);
-
-		for(auto & kv : VLC->scriptHandler->objects)
-		{
-			std::string name = kv.first;
-			boost::algorithm::replace_all(name,":","_");
-
-			const scripting::ScriptImpl * script = kv.second.get();
-			bfs::path filePath = outPath / (name + ".lua");
-			bfs::ofstream file(filePath);
-			file << script->getSource();
-		}
-		std::cout << "\rExtracting done :)\n";
-		std::cout << " Extracted files can be found in " << outPath << " directory\n";
-	}
-#endif
-	else if(message=="get txt")
-	{
-		std::cout << "Command accepted.\t";
-
-		const bfs::path outPath =
-			VCMIDirs::get().userExtractedPath();
-
-		auto list = CResourceHandler::get()->getFilteredFiles([](const ResourceID & ident)
-		{
-			return ident.getType() == EResType::TEXT && boost::algorithm::starts_with(ident.getName(), "DATA/");
-		});
-
-		for (auto & filename : list)
-		{
-			const bfs::path filePath = outPath / (filename.getName() + ".TXT");
-
-			bfs::create_directories(filePath.parent_path());
-
-			bfs::ofstream file(filePath);
-			auto text = CResourceHandler::get()->load(filename)->readAll();
-
-			file.write((char*)text.first.get(), text.second);
-		}
-
-		std::cout << "\rExtracting done :)\n";
-		std::cout << " Extracted files can be found in " << outPath << " directory\n";
-	}
-	else if(cn=="crash")
-	{
-		int *ptr = nullptr;
-		*ptr = 666;
-		//disaster!
-	}
-	else if(cn == "mp" && adventureInt)
-	{
-		if(const CGHeroInstance *h = dynamic_cast<const CGHeroInstance *>(adventureInt->selection))
-			std::cout << h->movement << "; max: " << h->maxMovePoints(true) << "/" << h->maxMovePoints(false) << std::endl;
-	}
-	else if(cn == "bonuses")
-	{
-		bool jsonFormat = (message == "bonuses json");
-		auto format = [jsonFormat](const BonusList & b) -> std::string
-		{
-			if(jsonFormat)
-				return b.toJsonNode().toJson(true);
-			std::ostringstream ss;
-			ss << b;
-			return ss.str();
-		};
-		std::cout << "Bonuses of " << adventureInt->selection->getObjectName() << std::endl
-			<< format(adventureInt->selection->getBonusList()) << std::endl;
-
-		std::cout << "\nInherited bonuses:\n";
-		TCNodes parents;
-		adventureInt->selection->getParents(parents);
-		for(const CBonusSystemNode *parent : parents)
-		{
-			std::cout << "\nBonuses from " << typeid(*parent).name() << std::endl << format(*parent->getAllBonuses(Selector::all, Selector::all)) << std::endl;
-		}
-	}
-	else if(cn == "not dialog")
-	{
-		LOCPLINT->showingDialog->setn(false);
-	}
-	else if(cn == "gui")
-	{
-		for(auto & child : GH.listInt)
-		{
-			const auto childPtr = child.get();
-			if(const CIntObject * obj = dynamic_cast<const CIntObject *>(childPtr))
-				printInfoAboutIntObject(obj, 0);
-			else
-				std::cout << typeid(childPtr).name() << std::endl;
-		}
-	}
-	else if(cn=="tell")
-	{
-		std::string what;
-		int id1, id2;
-		readed >> what >> id1 >> id2;
-		if(what == "hs")
-		{
-			for(const CGHeroInstance *h : LOCPLINT->cb->getHeroesInfo())
-				if(h->type->ID.getNum() == id1)
-					if(const CArtifactInstance *a = h->getArt(ArtifactPosition(id2)))
-						std::cout << a->nodeName();
-		}
-	}
-	else if (cn == "set")
-	{
-		std::string what, value;
-		readed >> what;
-
-		Settings conf = settings.write["session"][what];
-
-		readed >> value;
-
-		if (value == "on")
-		{
-			conf->Bool() = true;
-			logGlobal->info("Option %s enabled!", what);
-		}
-		else if (value == "off")
-		{
-			conf->Bool() = false;
-			logGlobal->info("Option %s disabled!", what);
-		}
-	}
-	else if(cn == "unlock")
-	{
-		std::string mxname;
-		readed >> mxname;
-		if(mxname == "pim" && LOCPLINT)
-			LOCPLINT->pim->unlock();
-	}
-	else if(cn == "def2bmp")
-	{
-		std::string URI;
-		readed >> URI;
-		std::unique_ptr<CAnimation> anim = std::make_unique<CAnimation>(URI);
-		anim->preload();
-		anim->exportBitmaps(VCMIDirs::get().userExtractedPath());
-	}
-	else if(cn == "extract")
-	{
-		std::string URI;
-		readed >> URI;
-
-		if (CResourceHandler::get()->existsResource(ResourceID(URI)))
-		{
-			const bfs::path outPath = VCMIDirs::get().userExtractedPath() / URI;
-
-			auto data = CResourceHandler::get()->load(ResourceID(URI))->readAll();
-
-			bfs::create_directories(outPath.parent_path());
-			bfs::ofstream outFile(outPath, bfs::ofstream::binary);
-			outFile.write((char*)data.first.get(), data.second);
-		}
-		else
-			logGlobal->error("File not found!");
-	}
-	else if(cn == "setBattleAI")
-	{
-		std::string fname;
-		readed >> fname;
-		std::cout << "Will try loading that AI to see if it is correct name...\n";
-		try
-		{
-			if(auto ai = CDynLibHandler::getNewBattleAI(fname)) //test that given AI is indeed available... heavy but it is easy to make a typo and break the game
-			{
-				Settings neutralAI = settings.write["server"]["neutralAI"];
-				neutralAI->String() = fname;
-				std::cout << "Setting changed, from now the battle ai will be " << fname << "!\n";
-			}
-		}
-		catch(std::exception &e)
-		{
-			logGlobal->warn("Failed opening %s: %s", fname, e.what());
-			logGlobal->warn("Setting not changes, AI not found or invalid!");
-		}
-	}
-
-	auto giveTurn = [&](PlayerColor player)
-	{
-		YourTurn yt;
-		yt.player = player;
-		yt.daysWithoutCastle = CSH->client->getPlayerState(player)->daysWithoutCastle;
-		yt.applyCl(CSH->client);
-	};
-
-	Settings session = settings.write["session"];
-	if(cn == "autoskip")
-	{
-		session["autoSkip"].Bool() = !session["autoSkip"].Bool();
-	}
-	else if(cn == "gosolo")
-	{
-		boost::unique_lock<boost::recursive_mutex> un(*CPlayerInterface::pim);
-		if(!CSH->client)
-		{
-			std::cout << "Game in not active";
-			return;
-		}
-		PlayerColor color;
-		if(session["aiSolo"].Bool())
-		{
-			for(auto & elem : CSH->client->gameState()->players)
-			{
-				if(elem.second.human)
-					CSH->client->installNewPlayerInterface(std::make_shared<CPlayerInterface>(elem.first), elem.first);
-			}
-		}
-		else
-		{
-			color = LOCPLINT->playerID;
-			removeGUI();
-			for(auto & elem : CSH->client->gameState()->players)
-			{
-				if(elem.second.human)
-				{
-					auto AiToGive = CSH->client->aiNameForPlayer(*CSH->client->getPlayerSettings(elem.first), false);
-					logNetwork->info("Player %s will be lead by %s", elem.first, AiToGive);
-					CSH->client->installNewPlayerInterface(CDynLibHandler::getNewAI(AiToGive), elem.first);
-				}
-			}
-			GH.totalRedraw();
-			giveTurn(color);
-		}
-		session["aiSolo"].Bool() = !session["aiSolo"].Bool();
-	}
-	else if(cn == "controlai")
-	{
-		std::string colorName;
-		readed >> colorName;
-		boost::to_lower(colorName);
-
-		boost::unique_lock<boost::recursive_mutex> un(*CPlayerInterface::pim);
-		if(!CSH->client)
-		{
-			std::cout << "Game in not active";
-			return;
-		}
-		PlayerColor color;
-		if(LOCPLINT)
-			color = LOCPLINT->playerID;
-		for(auto & elem : CSH->client->gameState()->players)
-		{
-			if(elem.second.human || (colorName.length() &&
-				elem.first.getNum() != vstd::find_pos(GameConstants::PLAYER_COLOR_NAMES, colorName)))
-			{
-				continue;
-			}
-
-			removeGUI();
-			CSH->client->installNewPlayerInterface(std::make_shared<CPlayerInterface>(elem.first), elem.first);
-		}
-		GH.totalRedraw();
-		if(color != PlayerColor::NEUTRAL)
-			giveTurn(color);
-	}
-	// Check mantis issue 2292 for details
-/* 	else if(client && client->serv && client->serv->connected && LOCPLINT) //send to server
-	{
-		boost::unique_lock<boost::recursive_mutex> un(*CPlayerInterface::pim);
-		LOCPLINT->cb->sendMessage(message);
-	}*/
-}
-#endif
-
->>>>>>> 5e72ef76
-//plays intro, ends when intro is over or button has been pressed (handles events)
-void playIntro()
-{
-	if(CCS->videoh->openAndPlayVideo("3DOLOGO.SMK", 0, 1, true, true))
-	{
-		CCS->videoh->openAndPlayVideo("AZVS.SMK", 0, 1, true, true);
-	}
-}
-
-#ifndef VCMI_IOS
-static bool checkVideoMode(int monitorIndex, int w, int h)
-{
-	//we only check that our desired window size fits on screen
-	SDL_DisplayMode mode;
-
-	if (0 != SDL_GetDesktopDisplayMode(monitorIndex, &mode))
-	{
-		logGlobal->error("SDL_GetDesktopDisplayMode failed");
-		logGlobal->error(SDL_GetError());
-		return false;
-	}
-
-	logGlobal->info("Check display mode: requested %d x %d; available up to %d x %d ", w, h, mode.w, mode.h);
-
-	if (!mode.w || !mode.h || (w <= mode.w && h <= mode.h))
-	{
-		return true;
-	}
-
-	return false;
-}
-#endif
-
-static void cleanupRenderer()
-{
-	screenBuf = nullptr; //it`s a link - just nullify
-
-	if(nullptr != screen2)
-	{
-		SDL_FreeSurface(screen2);
-		screen2 = nullptr;
-	}
-
-	if(nullptr != screen)
-	{
-		SDL_FreeSurface(screen);
-		screen = nullptr;
-	}
-
-	if(nullptr != screenTexture)
-	{
-		SDL_DestroyTexture(screenTexture);
-		screenTexture = nullptr;
-	}
-}
-
-static bool recreateWindow(int w, int h, int bpp, bool fullscreen, int displayIndex)
-{
-	// VCMI will only work with 2 or 4 bytes per pixel
-	vstd::amax(bpp, 16);
-	vstd::amin(bpp, 32);
-	if(bpp>16)
-		bpp = 32;
-
-	if(displayIndex < 0)
-	{
-		if (mainWindow != nullptr)
-			displayIndex = SDL_GetWindowDisplayIndex(mainWindow);
-		if (displayIndex < 0)
-			displayIndex = 0;
-	}
-
-#if defined(VCMI_ANDROID) || defined(VCMI_IOS)
-	SDL_GetWindowSize(mainWindow, &w, &h);
-#else
-	if(!checkVideoMode(displayIndex, w, h))
-	{
-		logGlobal->error("Error: SDL says that %dx%d resolution is not available!", w, h);
-	}
-#endif
-
-	bool bufOnScreen = (screenBuf == screen);
-	bool realFullscreen = settings["video"]["realFullscreen"].Bool();
-
-	/* match best rendering resolution */
-	int renderWidth = 0, renderHeight = 0;
-	auto aspectRatio = (float)w / (float)h;
-	auto minDiff = 10.f;
-	for (const auto& pair : conf.guiOptions)
-	{
-		int pWidth, pHeight;
-		std::tie(pWidth, pHeight) = pair.first;
-		/* filter out resolution which is larger than window */
-		if (pWidth > w || pHeight > h)
-		{
-			continue;
-		}
-		auto ratio = (float)pWidth / (float)pHeight;
-		auto diff = fabs(aspectRatio - ratio);
-		/* select closest aspect ratio */
-		if (diff < minDiff)
-		{
-			renderWidth = pWidth;
-			renderHeight = pHeight;
-			minDiff = diff;
-		}
-		/* select largest resolution meets prior conditions.
-		 * since there are resolutions like 1366x768(not exactly 16:9), a deviation of 0.005 is allowed. */
-		else if (fabs(diff - minDiff) < 0.005f && pWidth > renderWidth)
-		{
-			renderWidth = pWidth;
-			renderHeight = pHeight;
-		}
-	}
-	if (renderWidth == 0)
-	{
-		// no matching resolution for upscaling - complain & fallback to default resolution.
-		logGlobal->error("Failed to match rendering resolution for %dx%d!", w, h);
-		Settings newRes = settings.write["video"]["screenRes"];
-		std::tie(w, h) = conf.guiOptions.begin()->first;
-		newRes["width"].Float() = w;
-		newRes["height"].Float() = h;
-		conf.SetResolution(w, h);
-		logGlobal->error("Falling back to %dx%d", w, h);
-		renderWidth = w;
-		renderHeight = h;
-	}
-	else
-	{
-		logGlobal->info("Set logical rendering resolution to %dx%d", renderWidth, renderHeight);
-	}
-
-	cleanupRenderer();
-
-	if(nullptr == mainWindow)
-	{
-#if defined(VCMI_ANDROID) || defined(VCMI_IOS)
-		auto createWindow = [displayIndex](Uint32 extraFlags) -> bool {
-			mainWindow = SDL_CreateWindow(NAME.c_str(), SDL_WINDOWPOS_UNDEFINED_DISPLAY(displayIndex), SDL_WINDOWPOS_UNDEFINED_DISPLAY(displayIndex), 0, 0, SDL_WINDOW_FULLSCREEN | extraFlags);
-			return mainWindow != nullptr;
-		};
-
-# ifdef VCMI_IOS
-		SDL_SetHint(SDL_HINT_IOS_HIDE_HOME_INDICATOR, "1");
-		SDL_SetHint(SDL_HINT_RETURN_KEY_HIDES_IME, "1");
-		SDL_SetHint(SDL_HINT_RENDER_SCALE_QUALITY, "best");
-
-		Uint32 windowFlags = SDL_WINDOW_BORDERLESS | SDL_WINDOW_ALLOW_HIGHDPI;
-		if(!createWindow(windowFlags | SDL_WINDOW_METAL))
-		{
-			logGlobal->warn("Metal unavailable, using OpenGLES");
-			createWindow(windowFlags);
-		}
-# else
-		createWindow(0);
-# endif // VCMI_IOS
-
-		// SDL on mobile doesn't do proper letterboxing, and will show an annoying flickering in the blank space in case you're not using the full screen estate
-		// That's why we need to make sure our width and height we'll use below have the same aspect ratio as the screen itself to ensure we fill the full screen estate
-
-		SDL_Rect screenRect;
-
-		if(SDL_GetDisplayBounds(0, &screenRect) == 0)
-		{
-			const auto screenWidth = screenRect.w;
-			const auto screenHeight = screenRect.h;
-
-			const auto aspect = static_cast<double>(screenWidth) / screenHeight;
-
-			logGlobal->info("Screen size and aspect ratio: %dx%d (%lf)", screenWidth, screenHeight, aspect);
-
-			if((double)w / aspect > (double)h)
-			{
-				h = (int)round((double)w / aspect);
-			}
-			else
-			{
-				w = (int)round((double)h * aspect);
-			}
-
-			logGlobal->info("Changing logical screen size to %dx%d", w, h);
-		}
-		else
-		{
-			logGlobal->error("Can't fix aspect ratio for screen");
-		}
-#else
-		if(fullscreen)
-		{
-			if(realFullscreen)
-				mainWindow = SDL_CreateWindow(NAME.c_str(), SDL_WINDOWPOS_UNDEFINED_DISPLAY(displayIndex), SDL_WINDOWPOS_UNDEFINED_DISPLAY(displayIndex), renderWidth, renderHeight, SDL_WINDOW_FULLSCREEN);
-			else //in windowed full-screen mode use desktop resolution
-				mainWindow = SDL_CreateWindow(NAME.c_str(), SDL_WINDOWPOS_UNDEFINED_DISPLAY(displayIndex),SDL_WINDOWPOS_UNDEFINED_DISPLAY(displayIndex), 0, 0, SDL_WINDOW_FULLSCREEN_DESKTOP);
-			SDL_SetHint(SDL_HINT_RENDER_SCALE_QUALITY, "best");
-		}
-		else
-		{
-			mainWindow = SDL_CreateWindow(NAME.c_str(), SDL_WINDOWPOS_CENTERED_DISPLAY(displayIndex),SDL_WINDOWPOS_CENTERED_DISPLAY(displayIndex), w, h, 0);
-		}
-#endif // defined(VCMI_ANDROID) || defined(VCMI_IOS)
-
-		if(nullptr == mainWindow)
-		{
-			throw std::runtime_error("Unable to create window\n");
-		}
-
-		//create first available renderer if preferred not set. Use no flags, so HW accelerated will be preferred but SW renderer also will possible
-		mainRenderer = SDL_CreateRenderer(mainWindow,preferredDriverIndex,0);
-
-		if(nullptr == mainRenderer)
-		{
-			throw std::runtime_error("Unable to create renderer\n");
-		}
-
-
-		SDL_RendererInfo info;
-		SDL_GetRendererInfo(mainRenderer, &info);
-		logGlobal->info("Created renderer %s", info.name);
-
-	}
-	else
-	{
-#if !defined(VCMI_ANDROID) && !defined(VCMI_IOS)
-
-		if(fullscreen)
-		{
-			if(realFullscreen)
-			{
-				SDL_SetWindowFullscreen(mainWindow, SDL_WINDOW_FULLSCREEN);
-
-				SDL_DisplayMode mode;
-				SDL_GetDesktopDisplayMode(displayIndex, &mode);
-				mode.w = renderWidth;
-				mode.h = renderHeight;
-
-				SDL_SetWindowDisplayMode(mainWindow, &mode);
-			}
-			else
-			{
-				SDL_SetWindowFullscreen(mainWindow, SDL_WINDOW_FULLSCREEN_DESKTOP);
-			}
-
-			SDL_SetWindowPosition(mainWindow, SDL_WINDOWPOS_UNDEFINED_DISPLAY(displayIndex), SDL_WINDOWPOS_UNDEFINED_DISPLAY(displayIndex));
-
-			SDL_SetHint(SDL_HINT_RENDER_SCALE_QUALITY, "best");
-		}
-		else
-		{
-			SDL_SetWindowFullscreen(mainWindow, 0);
-			SDL_SetWindowSize(mainWindow, w, h);
-			SDL_SetWindowPosition(mainWindow, SDL_WINDOWPOS_CENTERED_DISPLAY(displayIndex), SDL_WINDOWPOS_CENTERED_DISPLAY(displayIndex));
-		}
-#endif
-	}
-
-	if(!(fullscreen && realFullscreen))
-	{
-		SDL_RenderSetLogicalSize(mainRenderer, renderWidth, renderHeight);
-
-//following line is bugged not only on android, do not re-enable without checking
-//#ifndef VCMI_ANDROID
-//		// on android this stretches the game to fit the screen, not preserving aspect and apparently this also breaks coordinates scaling in mouse events
-//		SDL_RenderSetViewport(mainRenderer, nullptr);
-//#endif
-
-	}
-
-
-	#if (SDL_BYTEORDER == SDL_BIG_ENDIAN)
-		int bmask = 0xff000000;
-		int gmask = 0x00ff0000;
-		int rmask = 0x0000ff00;
-		int amask = 0x000000ff;
-	#else
-		int bmask = 0x000000ff;
-		int gmask = 0x0000ff00;
-		int rmask = 0x00ff0000;
-		int amask = 0xFF000000;
-	#endif
-
-	screen = SDL_CreateRGBSurface(0,renderWidth,renderHeight,bpp,rmask,gmask,bmask,amask);
-	if(nullptr == screen)
-	{
-		logGlobal->error("Unable to create surface %dx%d with %d bpp: %s", renderWidth, renderHeight, bpp, SDL_GetError());
-		throw std::runtime_error("Unable to create surface");
-	}
-	//No blending for screen itself. Required for proper cursor rendering.
-	SDL_SetSurfaceBlendMode(screen, SDL_BLENDMODE_NONE);
-
-	screenTexture = SDL_CreateTexture(mainRenderer,
-											SDL_PIXELFORMAT_ARGB8888,
-											SDL_TEXTUREACCESS_STREAMING,
-											renderWidth, renderHeight);
-
-	if(nullptr == screenTexture)
-	{
-		logGlobal->error("Unable to create screen texture");
-		logGlobal->error(SDL_GetError());
-		throw std::runtime_error("Unable to create screen texture");
-	}
-
-	screen2 = CSDL_Ext::copySurface(screen);
-
-
-	if(nullptr == screen2)
-	{
-		throw std::runtime_error("Unable to copy surface\n");
-	}
-
-	screenBuf = bufOnScreen ? screen : screen2;
-
-	SDL_SetRenderDrawColor(mainRenderer, 0, 0, 0, 0);
-	SDL_RenderClear(mainRenderer);
-	SDL_RenderPresent(mainRenderer);
-
-	if(!settings["session"]["headless"].Bool() && settings["general"]["notifications"].Bool())
-	{
-		NotificationHandler::init(mainWindow);
-	}
-
-	return true;
-}
-
-//used only once during initialization
-static void setScreenRes(int w, int h, int bpp, bool fullscreen, int displayIndex, bool resetVideo)
-{
-	if(!recreateWindow(w, h, bpp, fullscreen, displayIndex))
-	{
-		throw std::runtime_error("Requested screen resolution is not available\n");
-	}
-}
-
-static void fullScreenChanged()
-{
-	boost::unique_lock<boost::recursive_mutex> lock(*CPlayerInterface::pim);
-
-	Settings full = settings.write["video"]["fullscreen"];
-	const bool toFullscreen = full->Bool();
-
-	auto bitsPerPixel = screen->format->BitsPerPixel;
-
-	auto w = screen->w;
-	auto h = screen->h;
-
-	if(!recreateWindow(w, h, bitsPerPixel, toFullscreen, -1))
-	{
-		//will return false and report error if video mode is not supported
-		return;
-	}
-
-	GH.totalRedraw();
-}
-
-static void handleEvent(SDL_Event & ev)
-{
-	if((ev.type==SDL_QUIT) ||(ev.type == SDL_KEYDOWN && ev.key.keysym.sym==SDLK_F4 && (ev.key.keysym.mod & KMOD_ALT)))
-	{
-#ifdef VCMI_ANDROID
-		handleQuit(false);
-#else
-		handleQuit();
-#endif
-		return;
-	}
-#ifdef VCMI_ANDROID
-	else if (ev.type == SDL_KEYDOWN && ev.key.keysym.scancode == SDL_SCANCODE_AC_BACK)
-	{
-		handleQuit(true);
-	}
-#endif
-	else if(ev.type == SDL_KEYDOWN && ev.key.keysym.sym==SDLK_F4)
-	{
-		Settings full = settings.write["video"]["fullscreen"];
-		full->Bool() = !full->Bool();
-		return;
-	}
-	else if(ev.type == SDL_USEREVENT)
-	{
-		switch(ev.user.code)
-		{
-		case EUserEvent::FORCE_QUIT:
-			{
-				handleQuit(false);
-				return;
-			}
-			break;
-		case EUserEvent::RETURN_TO_MAIN_MENU:
-			{
-				CSH->endGameplay();
-				GH.defActionsDef = 63;
-				CMM->menu->switchToTab("main");
-			}
-			break;
-		case EUserEvent::RESTART_GAME:
-			{
-				CSH->sendRestartGame();
-			}
-			break;
-		case EUserEvent::CAMPAIGN_START_SCENARIO:
-			{
-				CSH->campaignServerRestartLock.set(true);
-				CSH->endGameplay();
-				auto ourCampaign = std::shared_ptr<CCampaignState>(reinterpret_cast<CCampaignState *>(ev.user.data1));
-				auto & epilogue = ourCampaign->camp->scenarios[ourCampaign->mapsConquered.back()].epilog;
-				auto finisher = [=]()
-				{
-					if(ourCampaign->mapsRemaining.size())
-					{
-						GH.pushInt(CMM);
-						GH.pushInt(CMM->menu);
-						CMM->openCampaignLobby(ourCampaign);
-					}
-				};
-				if(epilogue.hasPrologEpilog)
-				{
-					GH.pushIntT<CPrologEpilogVideo>(epilogue, finisher);
-				}
-				else
-				{
-					CSH->campaignServerRestartLock.waitUntil(false);
-					finisher();
-				}
-			}
-			break;
-		case EUserEvent::RETURN_TO_MENU_LOAD:
-			CSH->endGameplay();
-			GH.defActionsDef = 63;
-			CMM->menu->switchToTab("load");
-			break;
-		case EUserEvent::FULLSCREEN_TOGGLED:
-			fullScreenChanged();
-			break;
-		case EUserEvent::INTERFACE_CHANGED:
-			if(LOCPLINT)
-				LOCPLINT->updateAmbientSounds();
-			break;
-		default:
-			logGlobal->error("Unknown user event. Code %d", ev.user.code);
-			break;
-		}
-
-		return;
-	}
-	else if(ev.type == SDL_WINDOWEVENT)
-	{
-		switch (ev.window.event) {
-		case SDL_WINDOWEVENT_RESTORED:
-#ifndef VCMI_IOS
-			fullScreenChanged();
-#endif
-			break;
-		}
-		return;
-	}
-	else if(ev.type == SDL_SYSWMEVENT)
-	{
-		if(!settings["session"]["headless"].Bool() && settings["general"]["notifications"].Bool())
-		{
-			NotificationHandler::handleSdlEvent(ev);
-		}
-	}
-
-	//preprocessing
-	if(ev.type == SDL_MOUSEMOTION)
-	{
-		CCS->curh->cursorMove(ev.motion.x, ev.motion.y);
-	}
-
-	{
-		boost::unique_lock<boost::mutex> lock(eventsM);
-		SDLEventsQueue.push(ev);
-	}
-
-}
-
-
-static void mainLoop()
-{
-	SettingsListener resChanged = settings.listen["video"]["fullscreen"];
-	resChanged([](const JsonNode &newState){  CGuiHandler::pushSDLEvent(SDL_USEREVENT, EUserEvent::FULLSCREEN_TOGGLED); });
-
-	inGuiThread.reset(new bool(true));
-	GH.mainFPSmng->init();
-
-	while(1) //main SDL events loop
-	{
-		SDL_Event ev;
-
-		while(1 == SDL_PollEvent(&ev))
-		{
-			handleEvent(ev);
-		}
-
-		CSH->applyPacksOnLobbyScreen();
-		GH.renderFrame();
-
-	}
-}
-
-static void quitApplication()
-{
-	if(!settings["session"]["headless"].Bool())
-	{
-		if(CSH->client)
-			CSH->endGameplay();
-	}
-
-	GH.listInt.clear();
-	GH.objsToBlit.clear();
-
-	CMM.reset();
-
-	if(!settings["session"]["headless"].Bool())
-	{
-		// cleanup, mostly to remove false leaks from analyzer
-		if(CCS)
-		{
-			CCS->musich->release();
-			CCS->soundh->release();
-
-			vstd::clear_pointer(CCS);
-		}
-		CMessage::dispose();
-
-		vstd::clear_pointer(graphics);
-	}
-
-	vstd::clear_pointer(VLC);
-
-	vstd::clear_pointer(console);// should be removed after everything else since used by logging
-
-	boost::this_thread::sleep(boost::posix_time::milliseconds(750));//???
-	if(!settings["session"]["headless"].Bool())
-	{
-		if(settings["general"]["notifications"].Bool())
-		{
-			NotificationHandler::destroy();
-		}
-
-		cleanupRenderer();
-
-		if(nullptr != mainRenderer)
-		{
-			SDL_DestroyRenderer(mainRenderer);
-			mainRenderer = nullptr;
-		}
-
-		if(nullptr != mainWindow)
-		{
-			SDL_DestroyWindow(mainWindow);
-			mainWindow = nullptr;
-		}
-
-		SDL_Quit();
-	}
-
-	if(logConfig != nullptr)
-	{
-		logConfig->deconfigure();
-		delete logConfig;
-		logConfig = nullptr;
-	}
-
-	std::cout << "Ending...\n";
-	exit(0);
-}
-
-void handleQuit(bool ask)
-{
-
-	if(CSH->client && LOCPLINT && ask)
-	{
-		CCS->curh->set(Cursor::Map::POINTER);
-		LOCPLINT->showYesNoDialog(CGI->generaltexth->allTexts[69], [](){
-			// Workaround for assertion failure on exit:
-			// handleQuit() is alway called during SDL event processing
-			// during which, eventsM is kept locked
-			// this leads to assertion failure if boost::mutex is in locked state
-			eventsM.unlock();
-
-			quitApplication();
-		}, nullptr);
-	}
-	else
-	{
-		quitApplication();
-	}
-}
+/*
+ * CMT.cpp, part of VCMI engine
+ *
+ * Authors: listed in file AUTHORS in main folder
+ *
+ * License: GNU General Public License v2.0 or later
+ * Full text of license available in license.txt file, in main folder
+ *
+ */
+// CMT.cpp : Defines the entry point for the console application.
+//
+#include "StdInc.h"
+
+#include <boost/program_options.hpp>
+
+#include "gui/SDL_Extensions.h"
+#include "CGameInfo.h"
+#include "mapHandler.h"
+
+#include "../lib/filesystem/Filesystem.h"
+#include "../lib/filesystem/FileStream.h"
+#include "mainmenu/CMainMenu.h"
+#include "lobby/CSelectionBase.h"
+#include "windows/CCastleInterface.h"
+#include "../lib/CConsoleHandler.h"
+#include "gui/CCursorHandler.h"
+#include "../lib/CGameState.h"
+#include "../CCallback.h"
+#include "CPlayerInterface.h"
+#include "windows/CAdvmapInterface.h"
+#include "../lib/CBuildingHandler.h"
+#include "CVideoHandler.h"
+#include "../lib/CHeroHandler.h"
+#include "../lib/spells/CSpellHandler.h"
+#include "CMusicHandler.h"
+#include "../lib/CGeneralTextHandler.h"
+#include "Graphics.h"
+#include "Client.h"
+#include "../lib/serializer/BinaryDeserializer.h"
+#include "../lib/serializer/BinarySerializer.h"
+#include "../lib/VCMIDirs.h"
+#include "../lib/NetPacks.h"
+#include "CMessage.h"
+#include "../lib/CModHandler.h"
+#include "../lib/CTownHandler.h"
+#include "gui/CGuiHandler.h"
+#include "../lib/logging/CBasicLogConfigurator.h"
+#include "../lib/CPlayerState.h"
+#include "gui/CAnimation.h"
+#include "../lib/serializer/Connection.h"
+#include "CServerHandler.h"
+#include "gui/NotificationHandler.h"
+#include "ClientCommandManager.h"
+
+#include <boost/asio.hpp>
+
+#include "mainmenu/CPrologEpilogVideo.h"
+#include <vstd/StringUtils.h>
+
+#ifdef VCMI_WINDOWS
+#include "SDL_syswm.h"
+#endif
+#ifdef VCMI_ANDROID
+#include "lib/CAndroidVMHelper.h"
+#endif
+
+#include "CMT.h"
+
+#if __MINGW32__
+#undef main
+#endif
+
+namespace po = boost::program_options;
+namespace po_style = boost::program_options::command_line_style;
+namespace bfs = boost::filesystem;
+
+std::string NAME_AFFIX = "client";
+std::string NAME = GameConstants::VCMI_VERSION + std::string(" (") + NAME_AFFIX + ')'; //application name
+CGuiHandler GH;
+
+int preferredDriverIndex = -1;
+SDL_Window * mainWindow = nullptr;
+SDL_Renderer * mainRenderer = nullptr;
+SDL_Texture * screenTexture = nullptr;
+
+extern boost::thread_specific_ptr<bool> inGuiThread;
+
+SDL_Surface *screen = nullptr, //main screen surface
+	*screen2 = nullptr, //and hlp surface (used to store not-active interfaces layer)
+	*screenBuf = screen; //points to screen (if only advmapint is present) or screen2 (else) - should be used when updating controls which are not regularly redrawed
+
+std::queue<SDL_Event> SDLEventsQueue;
+boost::mutex eventsM;
+
+static po::variables_map vm;
+
+//static bool setResolution = false; //set by event handling thread after resolution is adjusted
+
+#ifndef VCMI_IOS
+void processCommand(const std::string &message);
+#endif
+static void setScreenRes(int w, int h, int bpp, bool fullscreen, int displayIndex, bool resetVideo=true);
+void playIntro();
+static void mainLoop();
+
+static CBasicLogConfigurator *logConfig;
+
+#ifndef VCMI_WINDOWS
+#ifndef _GNU_SOURCE
+#define _GNU_SOURCE
+#endif
+#include <getopt.h>
+#endif
+
+void init()
+{
+	CStopWatch tmh;
+
+	loadDLLClasses();
+	const_cast<CGameInfo*>(CGI)->setFromLib();
+
+	logGlobal->info("Initializing VCMI_Lib: %d ms", tmh.getDiff());
+
+}
+
+static void prog_version()
+{
+	printf("%s\n", GameConstants::VCMI_VERSION.c_str());
+	std::cout << VCMIDirs::get().genHelpString();
+}
+
+static void prog_help(const po::options_description &opts)
+{
+	auto time = std::time(0);
+	printf("%s - A Heroes of Might and Magic 3 clone\n", GameConstants::VCMI_VERSION.c_str());
+	printf("Copyright (C) 2007-%d VCMI dev team - see AUTHORS file\n", std::localtime(&time)->tm_year + 1900);
+	printf("This is free software; see the source for copying conditions. There is NO\n");
+	printf("warranty; not even for MERCHANTABILITY or FITNESS FOR A PARTICULAR PURPOSE.\n");
+	printf("\n");
+	std::cout << opts;
+}
+
+static void SDLLogCallback(void*           userdata,
+						   int             category,
+						   SDL_LogPriority priority,
+						   const char*     message)
+{
+	//todo: convert SDL log priority to vcmi log priority
+	//todo: make separate log domain for SDL
+
+	logGlobal->debug("SDL(category %d; priority %d) %s", category, priority, message);
+}
+
+#if defined(VCMI_WINDOWS) && !defined(__GNUC__) && defined(VCMI_WITH_DEBUG_CONSOLE)
+int wmain(int argc, wchar_t* argv[])
+#elif defined(VCMI_IOS) || defined(VCMI_ANDROID)
+int SDL_main(int argc, char *argv[])
+#else
+int main(int argc, char * argv[])
+#endif
+{
+#ifdef VCMI_ANDROID
+	// boost will crash without this
+	setenv("LANG", "C", 1);
+#endif
+
+#if !defined(VCMI_ANDROID) && !defined(VCMI_IOS)
+	// Correct working dir executable folder (not bundle folder) so we can use executable relative paths
+	boost::filesystem::current_path(boost::filesystem::system_complete(argv[0]).parent_path());
+#endif
+	std::cout << "Starting... " << std::endl;
+	po::options_description opts("Allowed options");
+	opts.add_options()
+		("help,h", "display help and exit")
+		("version,v", "display version information and exit")
+		("disable-shm", "force disable shared memory usage")
+		("enable-shm-uuid", "use UUID for shared memory identifier")
+		("testmap", po::value<std::string>(), "")
+		("testsave", po::value<std::string>(), "")
+		("spectate,s", "enable spectator interface for AI-only games")
+		("spectate-ignore-hero", "wont follow heroes on adventure map")
+		("spectate-hero-speed", po::value<int>(), "hero movement speed on adventure map")
+		("spectate-battle-speed", po::value<int>(), "battle animation speed for spectator")
+		("spectate-skip-battle", "skip battles in spectator view")
+		("spectate-skip-battle-result", "skip battle result window")
+		("onlyAI", "allow to run without human player, all players will be default AI")
+		("headless", "runs without GUI, implies --onlyAI")
+		("ai", po::value<std::vector<std::string>>(), "AI to be used for the player, can be specified several times for the consecutive players")
+		("oneGoodAI", "puts one default AI and the rest will be EmptyAI")
+		("autoSkip", "automatically skip turns in GUI")
+		("disable-video", "disable video player")
+		("nointro,i", "skips intro movies")
+		("donotstartserver,d","do not attempt to start server and just connect to it instead server")
+		("serverport", po::value<si64>(), "override port specified in config file")
+		("saveprefix", po::value<std::string>(), "prefix for auto save files")
+		("savefrequency", po::value<si64>(), "limit auto save creation to each N days")
+		("lobby", "parameters address, port, uuid to connect ro remote lobby session")
+		("lobby-address", po::value<std::string>(), "address to remote lobby")
+		("lobby-port", po::value<ui16>(), "port to remote lobby")
+		("lobby-host", "if this client hosts session")
+		("lobby-uuid", po::value<std::string>(), "uuid to the server")
+		("lobby-connections", po::value<ui16>(), "connections of server")
+		("uuid", po::value<std::string>(), "uuid for the client");
+
+	if(argc > 1)
+	{
+		try
+		{
+			po::store(po::parse_command_line(argc, argv, opts, po_style::unix_style|po_style::case_insensitive), vm);
+		}
+		catch(std::exception &e)
+		{
+			std::cerr << "Failure during parsing command-line options:\n" << e.what() << std::endl;
+		}
+	}
+
+	po::notify(vm);
+	if(vm.count("help"))
+	{
+		prog_help(opts);
+#ifdef VCMI_IOS
+		exit(0);
+#else
+		return 0;
+#endif
+	}
+	if(vm.count("version"))
+	{
+		prog_version();
+#ifdef VCMI_IOS
+		exit(0);
+#else
+		return 0;
+#endif
+	}
+
+	// Init old logging system and new (temporary) logging system
+	CStopWatch total, pomtime;
+	std::cout.flags(std::ios::unitbuf);
+#ifndef VCMI_IOS
+	console = new CConsoleHandler();
+	*console->cb = ClientCommandManager::processCommand;
+	console->start();
+#endif
+
+	const bfs::path logPath = VCMIDirs::get().userLogsPath() / "VCMI_Client_log.txt";
+	logConfig = new CBasicLogConfigurator(logPath, console);
+	logConfig->configureDefault();
+	logGlobal->info(NAME);
+	logGlobal->info("Creating console and configuring logger: %d ms", pomtime.getDiff());
+	logGlobal->info("The log file will be saved to %s", logPath);
+
+	// Init filesystem and settings
+	preinitDLL(::console);
+	settings.init();
+	Settings session = settings.write["session"];
+	auto setSettingBool = [](std::string key, std::string arg) {
+		Settings s = settings.write(vstd::split(key, "/"));
+		if(::vm.count(arg))
+			s->Bool() = true;
+		else if(s->isNull())
+			s->Bool() = false;
+	};
+	auto setSettingInteger = [](std::string key, std::string arg, si64 defaultValue) {
+		Settings s = settings.write(vstd::split(key, "/"));
+		if(::vm.count(arg))
+			s->Integer() = ::vm[arg].as<si64>();
+		else if(s->isNull())
+			s->Integer() = defaultValue;
+	};
+	auto setSettingString = [](std::string key, std::string arg, std::string defaultValue) {
+		Settings s = settings.write(vstd::split(key, "/"));
+		if(::vm.count(arg))
+			s->String() = ::vm[arg].as<std::string>();
+		else if(s->isNull())
+			s->String() = defaultValue;
+	};
+
+	setSettingBool("session/onlyai", "onlyAI");
+	if(vm.count("headless"))
+	{
+		session["headless"].Bool() = true;
+		session["onlyai"].Bool() = true;
+	}
+	else if(vm.count("spectate"))
+	{
+		session["spectate"].Bool() = true;
+		session["spectate-ignore-hero"].Bool() = vm.count("spectate-ignore-hero");
+		session["spectate-skip-battle"].Bool() = vm.count("spectate-skip-battle");
+		session["spectate-skip-battle-result"].Bool() = vm.count("spectate-skip-battle-result");
+		if(vm.count("spectate-hero-speed"))
+			session["spectate-hero-speed"].Integer() = vm["spectate-hero-speed"].as<int>();
+		if(vm.count("spectate-battle-speed"))
+			session["spectate-battle-speed"].Float() = vm["spectate-battle-speed"].as<int>();
+	}
+	// Server settings
+	setSettingBool("session/donotstartserver", "donotstartserver");
+
+	// Shared memory options
+	setSettingBool("session/disable-shm", "disable-shm");
+	setSettingBool("session/enable-shm-uuid", "enable-shm-uuid");
+
+	// Init special testing settings
+	setSettingInteger("session/serverport", "serverport", 0);
+	setSettingString("session/saveprefix", "saveprefix", "");
+	setSettingInteger("general/saveFrequency", "savefrequency", 1);
+
+	// Initialize logging based on settings
+	logConfig->configure();
+	logGlobal->debug("settings = %s", settings.toJsonNode().toJson());
+
+	// Some basic data validation to produce better error messages in cases of incorrect install
+	auto testFile = [](std::string filename, std::string message) -> bool
+	{
+		if (CResourceHandler::get()->existsResource(ResourceID(filename)))
+			return true;
+
+		logGlobal->error("Error: %s was not found!", message);
+		return false;
+	};
+
+	if (!testFile("DATA/HELP.TXT", "Heroes III data") ||
+		!testFile("MODS/VCMI/MOD.JSON", "VCMI data"))
+	{
+		exit(1); // These are unrecoverable errors
+	}
+
+	// these two are optional + some installs have them on CD and not in data directory
+	testFile("VIDEO/GOOD1A.SMK", "campaign movies");
+	testFile("SOUNDS/G1A.WAV", "campaign music"); //technically not a music but voiced intro sounds
+
+	conf.init();
+	logGlobal->info("Loading settings: %d ms", pomtime.getDiff());
+
+	srand ( (unsigned int)time(nullptr) );
+
+
+	const JsonNode& video = settings["video"];
+	const JsonNode& res = video["screenRes"];
+
+	//something is really wrong...
+	if (res["width"].Float() < 100 || res["height"].Float() < 100)
+	{
+		logGlobal->error("Fatal error: failed to load settings!");
+		logGlobal->error("Possible reasons:");
+		logGlobal->error("\tCorrupted local configuration file at %s/settings.json", VCMIDirs::get().userConfigPath());
+		logGlobal->error("\tMissing or corrupted global configuration file at %s/schemas/settings.json", VCMIDirs::get().userConfigPath());
+		logGlobal->error("VCMI will now exit...");
+		exit(EXIT_FAILURE);
+	}
+
+	if(!settings["session"]["headless"].Bool())
+	{
+		if(SDL_Init(SDL_INIT_VIDEO|SDL_INIT_TIMER|SDL_INIT_AUDIO|SDL_INIT_NOPARACHUTE))
+		{
+			logGlobal->error("Something was wrong: %s", SDL_GetError());
+			exit(-1);
+		}
+
+		#ifdef VCMI_ANDROID
+		// manually setting egl pixel format, as a possible solution for sdl2<->android problem
+		// https://bugzilla.libsdl.org/show_bug.cgi?id=2291
+		SDL_GL_SetAttribute(SDL_GL_RED_SIZE, 5);
+		SDL_GL_SetAttribute(SDL_GL_GREEN_SIZE, 6);
+		SDL_GL_SetAttribute(SDL_GL_BLUE_SIZE, 5);
+		SDL_GL_SetAttribute(SDL_GL_DEPTH_SIZE, 0);
+		#endif // VCMI_ANDROID
+
+		GH.mainFPSmng->init(); //(!)init here AFTER SDL_Init() while using SDL for FPS management
+
+		SDL_LogSetOutputFunction(&SDLLogCallback, nullptr);
+
+		int driversCount = SDL_GetNumRenderDrivers();
+		std::string preferredDriverName = video["driver"].String();
+
+		logGlobal->info("Found %d render drivers", driversCount);
+
+		for(int it = 0; it < driversCount; it++)
+		{
+			SDL_RendererInfo info;
+			SDL_GetRenderDriverInfo(it,&info);
+
+			std::string driverName(info.name);
+
+			if(!preferredDriverName.empty() && driverName == preferredDriverName)
+			{
+				preferredDriverIndex = it;
+				logGlobal->info("\t%s (active)", driverName);
+			}
+			else
+				logGlobal->info("\t%s", driverName);
+		}
+
+		setScreenRes((int)res["width"].Float(), (int)res["height"].Float(), (int)video["bitsPerPixel"].Float(), video["fullscreen"].Bool(), (int)video["displayIndex"].Float());
+		logGlobal->info("\tInitializing screen: %d ms", pomtime.getDiff());
+	}
+
+	CCS = new CClientState();
+	CGI = new CGameInfo(); //contains all global informations about game (texts, lodHandlers, map handler etc.)
+	CSH = new CServerHandler();
+	
+	// Initialize video
+#ifdef DISABLE_VIDEO
+	CCS->videoh = new CEmptyVideoPlayer();
+#else
+	if (!settings["session"]["headless"].Bool() && !vm.count("disable-video"))
+		CCS->videoh = new CVideoPlayer();
+	else
+		CCS->videoh = new CEmptyVideoPlayer();
+#endif
+
+	logGlobal->info("\tInitializing video: %d ms", pomtime.getDiff());
+
+	if(!settings["session"]["headless"].Bool())
+	{
+		//initializing audio
+		CCS->soundh = new CSoundHandler();
+		CCS->soundh->init();
+		CCS->soundh->setVolume((ui32)settings["general"]["sound"].Float());
+		CCS->musich = new CMusicHandler();
+		CCS->musich->init();
+		CCS->musich->setVolume((ui32)settings["general"]["music"].Float());
+		logGlobal->info("Initializing screen and sound handling: %d ms", pomtime.getDiff());
+	}
+#ifdef VCMI_MAC
+	// Ctrl+click should be treated as a right click on Mac OS X
+	SDL_SetHint(SDL_HINT_MAC_CTRL_CLICK_EMULATE_RIGHT_CLICK, "1");
+#endif
+
+#ifndef VCMI_NO_THREADED_LOAD
+	//we can properly play intro only in the main thread, so we have to move loading to the separate thread
+	boost::thread loading(init);
+#else
+	init();
+#endif
+
+	if(!settings["session"]["headless"].Bool())
+	{
+		if(!vm.count("battle") && !vm.count("nointro") && settings["video"]["showIntro"].Bool())
+			playIntro();
+		SDL_SetRenderDrawColor(mainRenderer, 0, 0, 0, 255);
+		SDL_RenderClear(mainRenderer);
+		SDL_RenderPresent(mainRenderer);
+	}
+
+
+#ifndef VCMI_NO_THREADED_LOAD
+	#ifdef VCMI_ANDROID // android loads the data quite slowly so we display native progressbar to prevent having only black screen for few seconds
+	{
+		CAndroidVMHelper vmHelper;
+		vmHelper.callStaticVoidMethod(CAndroidVMHelper::NATIVE_METHODS_DEFAULT_CLASS, "showProgress");
+	#endif // ANDROID
+		loading.join();
+	#ifdef VCMI_ANDROID
+		vmHelper.callStaticVoidMethod(CAndroidVMHelper::NATIVE_METHODS_DEFAULT_CLASS, "hideProgress");
+	}
+	#endif // ANDROID
+#endif // THREADED
+
+	if(!settings["session"]["headless"].Bool())
+	{
+		pomtime.getDiff();
+		graphics = new Graphics(); // should be before curh
+
+		CCS->curh = new CCursorHandler();
+		logGlobal->info("Screen handler: %d ms", pomtime.getDiff());
+		pomtime.getDiff();
+
+		graphics->load();//must be after Content loading but should be in main thread
+		logGlobal->info("Main graphics: %d ms", pomtime.getDiff());
+
+		CMessage::init();
+		logGlobal->info("Message handler: %d ms", pomtime.getDiff());
+
+		CCS->curh->show();
+	}
+
+
+	logGlobal->info("Initialization of VCMI (together): %d ms", total.getDiff());
+
+	session["autoSkip"].Bool()  = vm.count("autoSkip");
+	session["oneGoodAI"].Bool() = vm.count("oneGoodAI");
+	session["aiSolo"].Bool() = false;
+	
+	session["lobby"].Bool() = false;
+	if(vm.count("lobby"))
+	{
+		session["lobby"].Bool() = true;
+		session["host"].Bool() = false;
+		session["address"].String() = vm["lobby-address"].as<std::string>();
+		CSH->uuid = vm["uuid"].as<std::string>();
+		session["port"].Integer() = vm["lobby-port"].as<ui16>();
+		logGlobal->info("Remote lobby mode at %s:%d, uuid is %s", session["address"].String(), session["port"].Integer(), CSH->uuid);
+		if(vm.count("lobby-host"))
+		{
+			session["host"].Bool() = true;
+			session["hostConnections"].String() = std::to_string(vm["lobby-connections"].as<ui16>());
+			session["hostUuid"].String() = vm["lobby-uuid"].as<std::string>();
+			logGlobal->info("This client will host session, server uuid is %s", session["hostUuid"].String());
+		}
+		
+		//we should not reconnect to previous game in online mode
+		Settings saveSession = settings.write["server"]["reconnect"];
+		saveSession->Bool() = false;
+	}
+
+	if(vm.count("testmap"))
+	{
+		session["testmap"].String() = vm["testmap"].as<std::string>();
+		session["onlyai"].Bool() = true;
+		boost::thread(&CServerHandler::debugStartTest, CSH, session["testmap"].String(), false);
+	}
+	else if(vm.count("testsave"))
+	{
+		session["testsave"].String() = vm["testsave"].as<std::string>();
+		session["onlyai"].Bool() = true;
+		boost::thread(&CServerHandler::debugStartTest, CSH, session["testsave"].String(), true);
+	}
+	else
+	{
+		GH.curInt = CMainMenu::create().get();
+	}
+	
+	// Restore remote session - start game immediately
+	if(settings["server"]["reconnect"].Bool())
+	{
+		CSH->restoreLastSession();
+	}
+
+	if(!settings["session"]["headless"].Bool())
+	{
+		mainLoop();
+	}
+	else
+	{
+		while(true)
+			boost::this_thread::sleep(boost::posix_time::milliseconds(1000));
+	}
+
+	return 0;
+}
+
+//plays intro, ends when intro is over or button has been pressed (handles events)
+void playIntro()
+{
+	if(CCS->videoh->openAndPlayVideo("3DOLOGO.SMK", 0, 1, true, true))
+	{
+		CCS->videoh->openAndPlayVideo("AZVS.SMK", 0, 1, true, true);
+	}
+}
+
+#ifndef VCMI_IOS
+static bool checkVideoMode(int monitorIndex, int w, int h)
+{
+	//we only check that our desired window size fits on screen
+	SDL_DisplayMode mode;
+
+	if (0 != SDL_GetDesktopDisplayMode(monitorIndex, &mode))
+	{
+		logGlobal->error("SDL_GetDesktopDisplayMode failed");
+		logGlobal->error(SDL_GetError());
+		return false;
+	}
+
+	logGlobal->info("Check display mode: requested %d x %d; available up to %d x %d ", w, h, mode.w, mode.h);
+
+	if (!mode.w || !mode.h || (w <= mode.w && h <= mode.h))
+	{
+		return true;
+	}
+
+	return false;
+}
+#endif
+
+static void cleanupRenderer()
+{
+	screenBuf = nullptr; //it`s a link - just nullify
+
+	if(nullptr != screen2)
+	{
+		SDL_FreeSurface(screen2);
+		screen2 = nullptr;
+	}
+
+	if(nullptr != screen)
+	{
+		SDL_FreeSurface(screen);
+		screen = nullptr;
+	}
+
+	if(nullptr != screenTexture)
+	{
+		SDL_DestroyTexture(screenTexture);
+		screenTexture = nullptr;
+	}
+}
+
+static bool recreateWindow(int w, int h, int bpp, bool fullscreen, int displayIndex)
+{
+	// VCMI will only work with 2 or 4 bytes per pixel
+	vstd::amax(bpp, 16);
+	vstd::amin(bpp, 32);
+	if(bpp>16)
+		bpp = 32;
+
+	if(displayIndex < 0)
+	{
+		if (mainWindow != nullptr)
+			displayIndex = SDL_GetWindowDisplayIndex(mainWindow);
+		if (displayIndex < 0)
+			displayIndex = 0;
+	}
+
+#if defined(VCMI_ANDROID) || defined(VCMI_IOS)
+	SDL_GetWindowSize(mainWindow, &w, &h);
+#else
+	if(!checkVideoMode(displayIndex, w, h))
+	{
+		logGlobal->error("Error: SDL says that %dx%d resolution is not available!", w, h);
+	}
+#endif
+
+	bool bufOnScreen = (screenBuf == screen);
+	bool realFullscreen = settings["video"]["realFullscreen"].Bool();
+
+	/* match best rendering resolution */
+	int renderWidth = 0, renderHeight = 0;
+	auto aspectRatio = (float)w / (float)h;
+	auto minDiff = 10.f;
+	for (const auto& pair : conf.guiOptions)
+	{
+		int pWidth, pHeight;
+		std::tie(pWidth, pHeight) = pair.first;
+		/* filter out resolution which is larger than window */
+		if (pWidth > w || pHeight > h)
+		{
+			continue;
+		}
+		auto ratio = (float)pWidth / (float)pHeight;
+		auto diff = fabs(aspectRatio - ratio);
+		/* select closest aspect ratio */
+		if (diff < minDiff)
+		{
+			renderWidth = pWidth;
+			renderHeight = pHeight;
+			minDiff = diff;
+		}
+		/* select largest resolution meets prior conditions.
+		 * since there are resolutions like 1366x768(not exactly 16:9), a deviation of 0.005 is allowed. */
+		else if (fabs(diff - minDiff) < 0.005f && pWidth > renderWidth)
+		{
+			renderWidth = pWidth;
+			renderHeight = pHeight;
+		}
+	}
+	if (renderWidth == 0)
+	{
+		// no matching resolution for upscaling - complain & fallback to default resolution.
+		logGlobal->error("Failed to match rendering resolution for %dx%d!", w, h);
+		Settings newRes = settings.write["video"]["screenRes"];
+		std::tie(w, h) = conf.guiOptions.begin()->first;
+		newRes["width"].Float() = w;
+		newRes["height"].Float() = h;
+		conf.SetResolution(w, h);
+		logGlobal->error("Falling back to %dx%d", w, h);
+		renderWidth = w;
+		renderHeight = h;
+	}
+	else
+	{
+		logGlobal->info("Set logical rendering resolution to %dx%d", renderWidth, renderHeight);
+	}
+
+	cleanupRenderer();
+
+	if(nullptr == mainWindow)
+	{
+#if defined(VCMI_ANDROID) || defined(VCMI_IOS)
+		auto createWindow = [displayIndex](Uint32 extraFlags) -> bool {
+			mainWindow = SDL_CreateWindow(NAME.c_str(), SDL_WINDOWPOS_UNDEFINED_DISPLAY(displayIndex), SDL_WINDOWPOS_UNDEFINED_DISPLAY(displayIndex), 0, 0, SDL_WINDOW_FULLSCREEN | extraFlags);
+			return mainWindow != nullptr;
+		};
+
+# ifdef VCMI_IOS
+		SDL_SetHint(SDL_HINT_IOS_HIDE_HOME_INDICATOR, "1");
+		SDL_SetHint(SDL_HINT_RETURN_KEY_HIDES_IME, "1");
+		SDL_SetHint(SDL_HINT_RENDER_SCALE_QUALITY, "best");
+
+		Uint32 windowFlags = SDL_WINDOW_BORDERLESS | SDL_WINDOW_ALLOW_HIGHDPI;
+		if(!createWindow(windowFlags | SDL_WINDOW_METAL))
+		{
+			logGlobal->warn("Metal unavailable, using OpenGLES");
+			createWindow(windowFlags);
+		}
+# else
+		createWindow(0);
+# endif // VCMI_IOS
+
+		// SDL on mobile doesn't do proper letterboxing, and will show an annoying flickering in the blank space in case you're not using the full screen estate
+		// That's why we need to make sure our width and height we'll use below have the same aspect ratio as the screen itself to ensure we fill the full screen estate
+
+		SDL_Rect screenRect;
+
+		if(SDL_GetDisplayBounds(0, &screenRect) == 0)
+		{
+			const auto screenWidth = screenRect.w;
+			const auto screenHeight = screenRect.h;
+
+			const auto aspect = static_cast<double>(screenWidth) / screenHeight;
+
+			logGlobal->info("Screen size and aspect ratio: %dx%d (%lf)", screenWidth, screenHeight, aspect);
+
+			if((double)w / aspect > (double)h)
+			{
+				h = (int)round((double)w / aspect);
+			}
+			else
+			{
+				w = (int)round((double)h * aspect);
+			}
+
+			logGlobal->info("Changing logical screen size to %dx%d", w, h);
+		}
+		else
+		{
+			logGlobal->error("Can't fix aspect ratio for screen");
+		}
+#else
+		if(fullscreen)
+		{
+			if(realFullscreen)
+				mainWindow = SDL_CreateWindow(NAME.c_str(), SDL_WINDOWPOS_UNDEFINED_DISPLAY(displayIndex), SDL_WINDOWPOS_UNDEFINED_DISPLAY(displayIndex), renderWidth, renderHeight, SDL_WINDOW_FULLSCREEN);
+			else //in windowed full-screen mode use desktop resolution
+				mainWindow = SDL_CreateWindow(NAME.c_str(), SDL_WINDOWPOS_UNDEFINED_DISPLAY(displayIndex),SDL_WINDOWPOS_UNDEFINED_DISPLAY(displayIndex), 0, 0, SDL_WINDOW_FULLSCREEN_DESKTOP);
+			SDL_SetHint(SDL_HINT_RENDER_SCALE_QUALITY, "best");
+		}
+		else
+		{
+			mainWindow = SDL_CreateWindow(NAME.c_str(), SDL_WINDOWPOS_CENTERED_DISPLAY(displayIndex),SDL_WINDOWPOS_CENTERED_DISPLAY(displayIndex), w, h, 0);
+		}
+#endif // defined(VCMI_ANDROID) || defined(VCMI_IOS)
+
+		if(nullptr == mainWindow)
+		{
+			throw std::runtime_error("Unable to create window\n");
+		}
+
+		//create first available renderer if preferred not set. Use no flags, so HW accelerated will be preferred but SW renderer also will possible
+		mainRenderer = SDL_CreateRenderer(mainWindow,preferredDriverIndex,0);
+
+		if(nullptr == mainRenderer)
+		{
+			throw std::runtime_error("Unable to create renderer\n");
+		}
+
+
+		SDL_RendererInfo info;
+		SDL_GetRendererInfo(mainRenderer, &info);
+		logGlobal->info("Created renderer %s", info.name);
+
+	}
+	else
+	{
+#if !defined(VCMI_ANDROID) && !defined(VCMI_IOS)
+
+		if(fullscreen)
+		{
+			if(realFullscreen)
+			{
+				SDL_SetWindowFullscreen(mainWindow, SDL_WINDOW_FULLSCREEN);
+
+				SDL_DisplayMode mode;
+				SDL_GetDesktopDisplayMode(displayIndex, &mode);
+				mode.w = renderWidth;
+				mode.h = renderHeight;
+
+				SDL_SetWindowDisplayMode(mainWindow, &mode);
+			}
+			else
+			{
+				SDL_SetWindowFullscreen(mainWindow, SDL_WINDOW_FULLSCREEN_DESKTOP);
+			}
+
+			SDL_SetWindowPosition(mainWindow, SDL_WINDOWPOS_UNDEFINED_DISPLAY(displayIndex), SDL_WINDOWPOS_UNDEFINED_DISPLAY(displayIndex));
+
+			SDL_SetHint(SDL_HINT_RENDER_SCALE_QUALITY, "best");
+		}
+		else
+		{
+			SDL_SetWindowFullscreen(mainWindow, 0);
+			SDL_SetWindowSize(mainWindow, w, h);
+			SDL_SetWindowPosition(mainWindow, SDL_WINDOWPOS_CENTERED_DISPLAY(displayIndex), SDL_WINDOWPOS_CENTERED_DISPLAY(displayIndex));
+		}
+#endif
+	}
+
+	if(!(fullscreen && realFullscreen))
+	{
+		SDL_RenderSetLogicalSize(mainRenderer, renderWidth, renderHeight);
+
+//following line is bugged not only on android, do not re-enable without checking
+//#ifndef VCMI_ANDROID
+//		// on android this stretches the game to fit the screen, not preserving aspect and apparently this also breaks coordinates scaling in mouse events
+//		SDL_RenderSetViewport(mainRenderer, nullptr);
+//#endif
+
+	}
+
+
+	#if (SDL_BYTEORDER == SDL_BIG_ENDIAN)
+		int bmask = 0xff000000;
+		int gmask = 0x00ff0000;
+		int rmask = 0x0000ff00;
+		int amask = 0x000000ff;
+	#else
+		int bmask = 0x000000ff;
+		int gmask = 0x0000ff00;
+		int rmask = 0x00ff0000;
+		int amask = 0xFF000000;
+	#endif
+
+	screen = SDL_CreateRGBSurface(0,renderWidth,renderHeight,bpp,rmask,gmask,bmask,amask);
+	if(nullptr == screen)
+	{
+		logGlobal->error("Unable to create surface %dx%d with %d bpp: %s", renderWidth, renderHeight, bpp, SDL_GetError());
+		throw std::runtime_error("Unable to create surface");
+	}
+	//No blending for screen itself. Required for proper cursor rendering.
+	SDL_SetSurfaceBlendMode(screen, SDL_BLENDMODE_NONE);
+
+	screenTexture = SDL_CreateTexture(mainRenderer,
+											SDL_PIXELFORMAT_ARGB8888,
+											SDL_TEXTUREACCESS_STREAMING,
+											renderWidth, renderHeight);
+
+	if(nullptr == screenTexture)
+	{
+		logGlobal->error("Unable to create screen texture");
+		logGlobal->error(SDL_GetError());
+		throw std::runtime_error("Unable to create screen texture");
+	}
+
+	screen2 = CSDL_Ext::copySurface(screen);
+
+
+	if(nullptr == screen2)
+	{
+		throw std::runtime_error("Unable to copy surface\n");
+	}
+
+	screenBuf = bufOnScreen ? screen : screen2;
+
+	SDL_SetRenderDrawColor(mainRenderer, 0, 0, 0, 0);
+	SDL_RenderClear(mainRenderer);
+	SDL_RenderPresent(mainRenderer);
+
+	if(!settings["session"]["headless"].Bool() && settings["general"]["notifications"].Bool())
+	{
+		NotificationHandler::init(mainWindow);
+	}
+
+	return true;
+}
+
+//used only once during initialization
+static void setScreenRes(int w, int h, int bpp, bool fullscreen, int displayIndex, bool resetVideo)
+{
+	if(!recreateWindow(w, h, bpp, fullscreen, displayIndex))
+	{
+		throw std::runtime_error("Requested screen resolution is not available\n");
+	}
+}
+
+static void fullScreenChanged()
+{
+	boost::unique_lock<boost::recursive_mutex> lock(*CPlayerInterface::pim);
+
+	Settings full = settings.write["video"]["fullscreen"];
+	const bool toFullscreen = full->Bool();
+
+	auto bitsPerPixel = screen->format->BitsPerPixel;
+
+	auto w = screen->w;
+	auto h = screen->h;
+
+	if(!recreateWindow(w, h, bitsPerPixel, toFullscreen, -1))
+	{
+		//will return false and report error if video mode is not supported
+		return;
+	}
+
+	GH.totalRedraw();
+}
+
+static void handleEvent(SDL_Event & ev)
+{
+	if((ev.type==SDL_QUIT) ||(ev.type == SDL_KEYDOWN && ev.key.keysym.sym==SDLK_F4 && (ev.key.keysym.mod & KMOD_ALT)))
+	{
+#ifdef VCMI_ANDROID
+		handleQuit(false);
+#else
+		handleQuit();
+#endif
+		return;
+	}
+#ifdef VCMI_ANDROID
+	else if (ev.type == SDL_KEYDOWN && ev.key.keysym.scancode == SDL_SCANCODE_AC_BACK)
+	{
+		handleQuit(true);
+	}
+#endif
+	else if(ev.type == SDL_KEYDOWN && ev.key.keysym.sym==SDLK_F4)
+	{
+		Settings full = settings.write["video"]["fullscreen"];
+		full->Bool() = !full->Bool();
+		return;
+	}
+	else if(ev.type == SDL_USEREVENT)
+	{
+		switch(ev.user.code)
+		{
+		case EUserEvent::FORCE_QUIT:
+			{
+				handleQuit(false);
+				return;
+			}
+			break;
+		case EUserEvent::RETURN_TO_MAIN_MENU:
+			{
+				CSH->endGameplay();
+				GH.defActionsDef = 63;
+				CMM->menu->switchToTab("main");
+			}
+			break;
+		case EUserEvent::RESTART_GAME:
+			{
+				CSH->sendRestartGame();
+			}
+			break;
+		case EUserEvent::CAMPAIGN_START_SCENARIO:
+			{
+				CSH->campaignServerRestartLock.set(true);
+				CSH->endGameplay();
+				auto ourCampaign = std::shared_ptr<CCampaignState>(reinterpret_cast<CCampaignState *>(ev.user.data1));
+				auto & epilogue = ourCampaign->camp->scenarios[ourCampaign->mapsConquered.back()].epilog;
+				auto finisher = [=]()
+				{
+					if(ourCampaign->mapsRemaining.size())
+					{
+						GH.pushInt(CMM);
+						GH.pushInt(CMM->menu);
+						CMM->openCampaignLobby(ourCampaign);
+					}
+				};
+				if(epilogue.hasPrologEpilog)
+				{
+					GH.pushIntT<CPrologEpilogVideo>(epilogue, finisher);
+				}
+				else
+				{
+					CSH->campaignServerRestartLock.waitUntil(false);
+					finisher();
+				}
+			}
+			break;
+		case EUserEvent::RETURN_TO_MENU_LOAD:
+			CSH->endGameplay();
+			GH.defActionsDef = 63;
+			CMM->menu->switchToTab("load");
+			break;
+		case EUserEvent::FULLSCREEN_TOGGLED:
+			fullScreenChanged();
+			break;
+		case EUserEvent::INTERFACE_CHANGED:
+			if(LOCPLINT)
+				LOCPLINT->updateAmbientSounds();
+			break;
+		default:
+			logGlobal->error("Unknown user event. Code %d", ev.user.code);
+			break;
+		}
+
+		return;
+	}
+	else if(ev.type == SDL_WINDOWEVENT)
+	{
+		switch (ev.window.event) {
+		case SDL_WINDOWEVENT_RESTORED:
+#ifndef VCMI_IOS
+			fullScreenChanged();
+#endif
+			break;
+		}
+		return;
+	}
+	else if(ev.type == SDL_SYSWMEVENT)
+	{
+		if(!settings["session"]["headless"].Bool() && settings["general"]["notifications"].Bool())
+		{
+			NotificationHandler::handleSdlEvent(ev);
+		}
+	}
+
+	//preprocessing
+	if(ev.type == SDL_MOUSEMOTION)
+	{
+		CCS->curh->cursorMove(ev.motion.x, ev.motion.y);
+	}
+
+	{
+		boost::unique_lock<boost::mutex> lock(eventsM);
+		SDLEventsQueue.push(ev);
+	}
+
+}
+
+
+static void mainLoop()
+{
+	SettingsListener resChanged = settings.listen["video"]["fullscreen"];
+	resChanged([](const JsonNode &newState){  CGuiHandler::pushSDLEvent(SDL_USEREVENT, EUserEvent::FULLSCREEN_TOGGLED); });
+
+	inGuiThread.reset(new bool(true));
+	GH.mainFPSmng->init();
+
+	while(1) //main SDL events loop
+	{
+		SDL_Event ev;
+
+		while(1 == SDL_PollEvent(&ev))
+		{
+			handleEvent(ev);
+		}
+
+		CSH->applyPacksOnLobbyScreen();
+		GH.renderFrame();
+
+	}
+}
+
+static void quitApplication()
+{
+	if(!settings["session"]["headless"].Bool())
+	{
+		if(CSH->client)
+			CSH->endGameplay();
+	}
+
+	GH.listInt.clear();
+	GH.objsToBlit.clear();
+
+	CMM.reset();
+
+	if(!settings["session"]["headless"].Bool())
+	{
+		// cleanup, mostly to remove false leaks from analyzer
+		if(CCS)
+		{
+			CCS->musich->release();
+			CCS->soundh->release();
+
+			vstd::clear_pointer(CCS);
+		}
+		CMessage::dispose();
+
+		vstd::clear_pointer(graphics);
+	}
+
+	vstd::clear_pointer(VLC);
+
+	vstd::clear_pointer(console);// should be removed after everything else since used by logging
+
+	boost::this_thread::sleep(boost::posix_time::milliseconds(750));//???
+	if(!settings["session"]["headless"].Bool())
+	{
+		if(settings["general"]["notifications"].Bool())
+		{
+			NotificationHandler::destroy();
+		}
+
+		cleanupRenderer();
+
+		if(nullptr != mainRenderer)
+		{
+			SDL_DestroyRenderer(mainRenderer);
+			mainRenderer = nullptr;
+		}
+
+		if(nullptr != mainWindow)
+		{
+			SDL_DestroyWindow(mainWindow);
+			mainWindow = nullptr;
+		}
+
+		SDL_Quit();
+	}
+
+	if(logConfig != nullptr)
+	{
+		logConfig->deconfigure();
+		delete logConfig;
+		logConfig = nullptr;
+	}
+
+	std::cout << "Ending...\n";
+	exit(0);
+}
+
+void handleQuit(bool ask)
+{
+
+	if(CSH->client && LOCPLINT && ask)
+	{
+		CCS->curh->set(Cursor::Map::POINTER);
+		LOCPLINT->showYesNoDialog(CGI->generaltexth->allTexts[69], [](){
+			// Workaround for assertion failure on exit:
+			// handleQuit() is alway called during SDL event processing
+			// during which, eventsM is kept locked
+			// this leads to assertion failure if boost::mutex is in locked state
+			eventsM.unlock();
+
+			quitApplication();
+		}, nullptr);
+	}
+	else
+	{
+		quitApplication();
+	}
+}