--- conflicted
+++ resolved
@@ -689,10 +689,6 @@
 			break;
 		case EMarketMode::RESOURCE_ARTIFACT:
 			title = (*CGI->townh)[o->subID]->town->buildings[BuildingID::ARTIFACT_MERCHANT]->getNameTranslated();
-<<<<<<< HEAD
-			sliderNeeded = false;
-=======
->>>>>>> c9b59735
 			break;
 		case EMarketMode::ARTIFACT_RESOURCE:
 			title = (*CGI->townh)[o->subID]->town->buildings[BuildingID::ARTIFACT_MERCHANT]->getNameTranslated();
@@ -708,29 +704,7 @@
 	}
 	else if(auto * o = dynamic_cast<const CGMarket *>(market))
 	{
-<<<<<<< HEAD
-		if(auto * o = dynamic_cast<const CGObjectInstance *>(market))
-		{
-			switch(o->ID)
-			{
-			case Obj::BLACK_MARKET:
-				title = CGI->generaltexth->allTexts[349];
-				sliderNeeded = false;
-				break;
-			case Obj::TRADING_POST:
-				title = CGI->generaltexth->allTexts[159];
-				break;
-			case Obj::TRADING_POST_SNOW:
-				title = CGI->generaltexth->allTexts[159];
-				break;
-			default:
-				title = o->getObjectName();
-				break;
-			}
-		}
-=======
 		title = o->title;
->>>>>>> c9b59735
 	}
 
 	titleLabel = std::make_shared<CLabel>(300, 27, FONT_BIG, ETextAlignment::CENTER, Colors::YELLOW, title);
@@ -1275,11 +1249,7 @@
 		std::sort(positions.begin(), positions.end(), std::greater<>());
 
 		LOCPLINT->cb->trade(market, mode, positions, {}, {}, hero);
-<<<<<<< HEAD
-		arts->artifactsOnAltar.clear();
-=======
 		artifactsOfHero->artifactsOnAltar.clear();
->>>>>>> c9b59735
 
 		for(auto item : items[0])
 		{
