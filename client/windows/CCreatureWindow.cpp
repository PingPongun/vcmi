<<<<<<< HEAD
/*
 * CCreatureWindow.cpp, part of VCMI engine
 *
 * Authors: listed in file AUTHORS in main folder
 *
 * License: GNU General Public License v2.0 or later
 * Full text of license available in license.txt file, in main folder
 *
 */
#include "StdInc.h"
#include "CCreatureWindow.h"

#include <vcmi/spells/Spell.h>
#include <vcmi/spells/Service.h>

#include "../CGameInfo.h"
#include "../CPlayerInterface.h"
#include "../render/Canvas.h"
#include "../widgets/Buttons.h"
#include "../widgets/CArtifactHolder.h"
#include "../widgets/CComponent.h"
#include "../widgets/Images.h"
#include "../widgets/TextControls.h"
#include "../widgets/ObjectLists.h"
#include "../gui/CGuiHandler.h"
#include "../gui/Shortcut.h"

#include "../../CCallback.h"
#include "../../lib/ArtifactUtils.h"
#include "../../lib/CStack.h"
#include "../../lib/CBonusTypeHandler.h"
#include "../../lib/CGeneralTextHandler.h"
#include "../../lib/GameSettings.h"
#include "../../lib/CHeroHandler.h"
#include "../../lib/gameState/CGameState.h"
#include "../../lib/TextOperations.h"

class CCreatureArtifactInstance;
class CSelectableSkill;

class UnitView
{
public:
	// helper structs
	struct CommanderLevelInfo
	{
		std::vector<ui32> skills;
		std::function<void(ui32)> callback;
	};
	struct StackDismissInfo
	{
		std::function<void()> callback;
	};
	struct StackUpgradeInfo
	{
		UpgradeInfo info;
		std::function<void(CreatureID)> callback;
	};

	// pointers to permament objects in game state
	const CCreature * creature;
	const CCommanderInstance * commander;
	const CStackInstance * stackNode;
	const CStack * stack;
	const CGHeroInstance * owner;

	// temporary objects which should be kept as copy if needed
	std::optional<CommanderLevelInfo> levelupInfo;
	std::optional<StackDismissInfo> dismissInfo;
	std::optional<StackUpgradeInfo> upgradeInfo;

	// misc fields
	unsigned int creatureCount;
	bool popupWindow;

	UnitView()
		: creature(nullptr),
		commander(nullptr),
		stackNode(nullptr),
		stack(nullptr),
		owner(nullptr),
		creatureCount(0),
		popupWindow(false)
	{
	}

	std::string getName() const
	{
		if(commander)
			return commander->type->getNameSingularTranslated();
		else
			return creature->getNamePluralTranslated();
	}
private:

};

CCommanderSkillIcon::CCommanderSkillIcon(std::shared_ptr<CIntObject> object_, bool isMasterAbility_, std::function<void()> callback)
	: object(),
	  isMasterAbility(isMasterAbility_),
	  isSelected(false),
	  callback(callback)
{
	pos = object_->pos;
	this->isMasterAbility = isMasterAbility_;
	setObject(object_);
}

void CCommanderSkillIcon::setObject(std::shared_ptr<CIntObject> newObject)
{
	if(object)
		removeChild(object.get());
	object = newObject;
	addChild(object.get());
	object->moveTo(pos.topLeft());
	redraw();
}

void CCommanderSkillIcon::clickPressed(const Point & cursorPosition)
{
	callback();
	isSelected = true;
}

void CCommanderSkillIcon::deselect()
{
	isSelected = false;
}

bool CCommanderSkillIcon::getIsMasterAbility()
{
	return isMasterAbility;
}

void CCommanderSkillIcon::show(Canvas &to)
{
	CIntObject::show(to);

	if(isMasterAbility && isSelected)
		to.drawBorder(pos, Colors::YELLOW, 2);
}

static ImagePath skillToFile(int skill, int level, bool selected)
{
	// FIXME: is this a correct hadling?
	// level 0 = skill not present, use image with "no" suffix
	// level 1-5 = skill available, mapped to images indexed as 0-4
	// selecting skill means that it will appear one level higher (as if alredy upgraded)
	std::string file = "zvs/Lib1.res/_";
	switch (skill)
	{
		case ECommander::ATTACK:
			file += "AT";
			break;
		case ECommander::DEFENSE:
			file += "DF";
			break;
		case ECommander::HEALTH:
			file += "HP";
			break;
		case ECommander::DAMAGE:
			file += "DM";
			break;
		case ECommander::SPEED:
			file += "SP";
			break;
		case ECommander::SPELL_POWER:
			file += "MP";
			break;
	}
	std::string sufix;
	if (selected)
		level++; // UI will display resulting level
	if (level == 0)
		sufix = "no"; //not avaliable - no number
	else
		sufix = std::to_string(level-1);
	if (selected)
		sufix += "="; //level-up highlight

	return ImagePath::builtin(file + sufix + ".bmp");
}

CStackWindow::CWindowSection::CWindowSection(CStackWindow * parent, const ImagePath & backgroundPath, int yOffset)
	: parent(parent)
{
	pos.y += yOffset;
	OBJECT_CONSTRUCTION_CAPTURING(255-DISPOSE);
	if(!backgroundPath.empty())
	{
		background = std::make_shared<CPicture>(backgroundPath);
		pos.w = background->pos.w;
		pos.h = background->pos.h;
	}
}

CStackWindow::ActiveSpellsSection::ActiveSpellsSection(CStackWindow * owner, int yOffset)
	: CWindowSection(owner, ImagePath::builtin("stackWindow/spell-effects"), yOffset)
{
	static const Point firstPos(6, 2); // position of 1st spell box
	static const Point offset(54, 0);  // offset of each spell box from previous

	OBJECT_CONSTRUCTION_CAPTURING(255-DISPOSE);

	const CStack * battleStack = parent->info->stack;

	assert(battleStack); // Section should be created only for battles

	//spell effects
	int printed=0; //how many effect pics have been printed
	std::vector<SpellID> spells = battleStack->activeSpells();
	for(SpellID effect : spells)
	{
		const spells::Spell * spell = CGI->spells()->getById(effect);

		std::string spellText;

		//not all effects have graphics (for eg. Acid Breath)
		//for modded spells iconEffect is added to SpellInt.def
		const bool hasGraphics = (effect < SpellID::THUNDERBOLT) || (effect >= SpellID::AFTER_LAST);

		if (hasGraphics)
		{
			spellText = CGI->generaltexth->allTexts[610]; //"%s, duration: %d rounds."
			boost::replace_first(spellText, "%s", spell->getNameTranslated());
			//FIXME: support permanent duration
			int duration = battleStack->getBonusLocalFirst(Selector::source(BonusSource::SPELL_EFFECT, BonusSourceID(effect)))->turnsRemain;
			boost::replace_first(spellText, "%d", std::to_string(duration));

			spellIcons.push_back(std::make_shared<CAnimImage>(AnimationPath::builtin("SpellInt"), effect + 1, 0, firstPos.x + offset.x * printed, firstPos.y + offset.y * printed));
			clickableAreas.push_back(std::make_shared<LRClickableAreaWText>(Rect(firstPos + offset * printed, Point(50, 38)), spellText, spellText));
			if(++printed >= 8) // interface limit reached
				break;
		}
	}
}

CStackWindow::BonusLineSection::BonusLineSection(CStackWindow * owner, size_t lineIndex)
	: CWindowSection(owner, ImagePath::builtin("stackWindow/bonus-effects"), 0)
{
	OBJECT_CONSTRUCTION_CAPTURING(255-DISPOSE);

	static const std::array<Point, 2> offset =
	{
		Point(6, 4),
		Point(214, 4)
	};

	for(size_t leftRight : {0, 1})
	{
		auto position = offset[leftRight];
		size_t bonusIndex = lineIndex * 2 + leftRight;

		if(parent->activeBonuses.size() > bonusIndex)
		{
			BonusInfo & bi = parent->activeBonuses[bonusIndex];
			icon[leftRight] = std::make_shared<CPicture>(bi.imagePath, position.x, position.y);
			name[leftRight] = std::make_shared<CLabel>(position.x + 60, position.y + 2, FONT_SMALL, ETextAlignment::TOPLEFT, Colors::WHITE, bi.name);
			description[leftRight] = std::make_shared<CMultiLineLabel>(Rect(position.x + 60, position.y + 17, 137, 30), FONT_SMALL, ETextAlignment::TOPLEFT, Colors::WHITE, bi.description);
		}
	}
}

CStackWindow::BonusesSection::BonusesSection(CStackWindow * owner, int yOffset, std::optional<size_t> preferredSize):
	CWindowSection(owner, {}, yOffset)
{
	OBJECT_CONSTRUCTION_CAPTURING(255-DISPOSE);

	// size of single image for an item
	static const int itemHeight = 59;

	size_t totalSize = (owner->activeBonuses.size() + 1) / 2;
	size_t visibleSize = preferredSize.value_or(std::min<size_t>(3, totalSize));

	pos.w = owner->pos.w;
	pos.h = itemHeight * (int)visibleSize;

	auto onCreate = [=](size_t index) -> std::shared_ptr<CIntObject>
	{
		return std::make_shared<BonusLineSection>(owner, index);
	};

	lines = std::make_shared<CListBox>(onCreate, Point(0, 0), Point(0, itemHeight), visibleSize, totalSize, 0, 1, Rect(pos.w - 15, 0, pos.h, pos.h));
}

CStackWindow::ButtonsSection::ButtonsSection(CStackWindow * owner, int yOffset)
	: CWindowSection(owner, ImagePath::builtin("stackWindow/button-panel"), yOffset)
{
	OBJECT_CONSTRUCTION_CAPTURING(255-DISPOSE);

	if(parent->info->dismissInfo && parent->info->dismissInfo->callback)
	{
		auto onDismiss = [=]()
		{
			parent->info->dismissInfo->callback();
			parent->close();
		};
		auto onClick = [=] ()
		{
			LOCPLINT->showYesNoDialog(CGI->generaltexth->allTexts[12], onDismiss, nullptr);
		};
		dismiss = std::make_shared<CButton>(Point(5, 5),AnimationPath::builtin("IVIEWCR2.DEF"), CGI->generaltexth->zelp[445], onClick, EShortcut::HERO_DISMISS);
	}

	if(parent->info->upgradeInfo && !parent->info->commander)
	{
		// used space overlaps with commander switch button
		// besides - should commander really be upgradeable?

		auto & upgradeInfo = parent->info->upgradeInfo.value();
		const size_t buttonsToCreate = std::min<size_t>(upgradeInfo.info.newID.size(), upgrade.size());

		for(size_t buttonIndex = 0; buttonIndex < buttonsToCreate; buttonIndex++)
		{
			TResources totalCost = upgradeInfo.info.cost[buttonIndex] * parent->info->creatureCount;

			auto onUpgrade = [=]()
			{
				upgradeInfo.callback(upgradeInfo.info.newID[buttonIndex]);
				parent->close();
			};
			auto onClick = [=]()
			{
				std::vector<std::shared_ptr<CComponent>> resComps;
				for(TResources::nziterator i(totalCost); i.valid(); i++)
				{
					resComps.push_back(std::make_shared<CComponent>(CComponent::resource, i->resType, (int)i->resVal));
				}

				if(LOCPLINT->cb->getResourceAmount().canAfford(totalCost))
				{
					LOCPLINT->showYesNoDialog(CGI->generaltexth->allTexts[207], onUpgrade, nullptr, resComps);
				}
				else
				{
					LOCPLINT->showInfoDialog(CGI->generaltexth->allTexts[314], resComps);
				}
			};
			auto upgradeBtn = std::make_shared<CButton>(Point(221 + (int)buttonIndex * 40, 5), AnimationPath::builtin("stackWindow/upgradeButton"), CGI->generaltexth->zelp[446], onClick);

			upgradeBtn->addOverlay(std::make_shared<CAnimImage>(AnimationPath::builtin("CPRSMALL"), VLC->creh->objects[upgradeInfo.info.newID[buttonIndex]]->getIconIndex()));

			if(buttonsToCreate == 1) // single upgrade avaialbe
				upgradeBtn->assignedKey = EShortcut::RECRUITMENT_UPGRADE;

			upgrade[buttonIndex] = upgradeBtn;
		}
	}

	if(parent->info->commander)
	{
		for(size_t buttonIndex = 0; buttonIndex < 2; buttonIndex++)
		{
			std::string btnIDs[2] = { "showSkills", "showBonuses" };
			auto onSwitch = [buttonIndex, this]()
			{
				logAnim->debug("Switch %d->%d", parent->activeTab, buttonIndex);

				parent->switchButtons[parent->activeTab]->enable();
				parent->commanderTab->setActive(buttonIndex);
				parent->switchButtons[buttonIndex]->disable();
				parent->redraw(); // FIXME: enable/disable don't redraw screen themselves
			};

			std::string tooltipText = "vcmi.creatureWindow." + btnIDs[buttonIndex];
			parent->switchButtons[buttonIndex] = std::make_shared<CButton>(Point(302 + (int)buttonIndex*40, 5), AnimationPath::builtin("stackWindow/upgradeButton"), CButton::tooltipLocalized(tooltipText), onSwitch);
			parent->switchButtons[buttonIndex]->addOverlay(std::make_shared<CAnimImage>(AnimationPath::builtin("stackWindow/switchModeIcons"), buttonIndex));
		}
		parent->switchButtons[parent->activeTab]->disable();
	}

	exit = std::make_shared<CButton>(Point(382, 5), AnimationPath::builtin("hsbtns.def"), CGI->generaltexth->zelp[447], [=](){ parent->close(); }, EShortcut::GLOBAL_RETURN);
}

CStackWindow::CommanderMainSection::CommanderMainSection(CStackWindow * owner, int yOffset)
	: CWindowSection(owner, ImagePath::builtin("stackWindow/commander-bg"), yOffset)
{
	OBJECT_CONSTRUCTION_CAPTURING(255-DISPOSE);

	auto getSkillPos = [](int index)
	{
		return Point(10 + 80 * (index%3), 20 + 80 * (index/3));
	};

	auto getSkillImage = [this](int skillIndex)
	{
		bool selected = ((parent->selectedSkill == skillIndex) && parent->info->levelupInfo );
		return skillToFile(skillIndex, parent->info->commander->secondarySkills[skillIndex], selected);
	};

	auto getSkillDescription = [this](int skillIndex) -> std::string
	{
		return CGI->generaltexth->znpc00[152 + (12 * skillIndex) + (parent->info->commander->secondarySkills[skillIndex] * 2)];
	};

	for(int index = ECommander::ATTACK; index <= ECommander::SPELL_POWER; ++index)
	{
		Point skillPos = getSkillPos(index);

		auto icon = std::make_shared<CCommanderSkillIcon>(std::make_shared<CPicture>(getSkillImage(index), skillPos.x, skillPos.y), false, [=]()
		{
			LOCPLINT->showInfoDialog(getSkillDescription(index));
		});

		icon->text = getSkillDescription(index); //used to handle right click description via LRClickableAreaWText::ClickRight()

		if(parent->selectedSkill == index)
			parent->selectedIcon = icon;

		if(parent->info->levelupInfo && vstd::contains(parent->info->levelupInfo->skills, index)) // can be upgraded - enable selection switch
		{
			if(parent->selectedSkill == index)
				parent->setSelection(index, icon);

			icon->callback = [=]()
			{
				parent->setSelection(index, icon);
			};
		}

		skillIcons.push_back(icon);
	}

	auto getArtifactPos = [](int index)
	{
		return Point(269 + 47 * (index % 3), 22 + 47 * (index / 3));
	};

	for(auto equippedArtifact : parent->info->commander->artifactsWorn)
	{
		Point artPos = getArtifactPos(equippedArtifact.first);
		auto artPlace = std::make_shared<CCommanderArtPlace>(artPos, parent->info->owner, equippedArtifact.first, equippedArtifact.second.artifact);
		artifacts.push_back(artPlace);
	}

	if(parent->info->levelupInfo)
	{
		abilitiesBackground = std::make_shared<CPicture>(ImagePath::builtin("stackWindow/commander-abilities.png"));
		abilitiesBackground->moveBy(Point(0, pos.h));

		size_t abilitiesCount = boost::range::count_if(parent->info->levelupInfo->skills, [](ui32 skillID)
		{
			return skillID >= 100;
		});

		auto onCreate = [=](size_t index)->std::shared_ptr<CIntObject>
		{
			for(auto skillID : parent->info->levelupInfo->skills)
			{
				if(index == 0 && skillID >= 100)
				{
					const auto bonus = CGI->creh->skillRequirements[skillID-100].first;
					const CStackInstance * stack = parent->info->commander;
					auto icon = std::make_shared<CCommanderSkillIcon>(std::make_shared<CPicture>(stack->bonusToGraphics(bonus)), true,  [](){});
					icon->callback = [=]()
					{
						parent->setSelection(skillID, icon);
					};
					icon->text = stack->bonusToString(bonus, true);
					icon->hoverText = stack->bonusToString(bonus, false);

					return icon;
				}
				if(skillID >= 100)
					index--;
			}
			return nullptr;
		};

		abilities = std::make_shared<CListBox>(onCreate, Point(38, 3+pos.h), Point(63, 0), 6, abilitiesCount);
		abilities->setRedrawParent(true);

		leftBtn = std::make_shared<CButton>(Point(10,  pos.h + 6), AnimationPath::builtin("hsbtns3.def"), CButton::tooltip(), [=](){ abilities->moveToPrev(); }, EShortcut::MOVE_LEFT);
		rightBtn = std::make_shared<CButton>(Point(411, pos.h + 6), AnimationPath::builtin("hsbtns5.def"), CButton::tooltip(), [=](){ abilities->moveToNext(); }, EShortcut::MOVE_RIGHT);

		if(abilitiesCount <= 6)
		{
			leftBtn->block(true);
			rightBtn->block(true);
		}

		pos.h += abilitiesBackground->pos.h;
	}
}

CStackWindow::MainSection::MainSection(CStackWindow * owner, int yOffset, bool showExp, bool showArt)
	: CWindowSection(owner, getBackgroundName(showExp, showArt), yOffset)
{
	OBJECT_CONSTRUCTION_CAPTURING(255-DISPOSE);

	statNames =
	{
		CGI->generaltexth->primarySkillNames[0], //ATTACK
		CGI->generaltexth->primarySkillNames[1],//DEFENCE
		CGI->generaltexth->allTexts[198],//SHOTS
		CGI->generaltexth->allTexts[199],//DAMAGE

		CGI->generaltexth->allTexts[388],//HEALTH
		CGI->generaltexth->allTexts[200],//HEALTH_LEFT
		CGI->generaltexth->zelp[441].first,//SPEED
		CGI->generaltexth->allTexts[399]//MANA
	};

	statFormats =
	{
		"%d (%d)",
		"%d (%d)",
		"%d (%d)",
		"%d - %d",

		"%d (%d)",
		"%d (%d)",
		"%d (%d)",
		"%d (%d)"
	};

	animation = std::make_shared<CCreaturePic>(5, 41, parent->info->creature);

	if(parent->info->stackNode != nullptr && parent->info->commander == nullptr)
	{
		//normal stack, not a commander and not non-existing stack (e.g. recruitment dialog)
		animation->setAmount(parent->info->creatureCount);
	}

	name = std::make_shared<CLabel>(215, 12, FONT_SMALL, ETextAlignment::CENTER, Colors::YELLOW, parent->info->getName());

	int dmgMultiply = 1;
	if(parent->info->owner && parent->info->stackNode->hasBonusOfType(BonusType::SIEGE_WEAPON))
		dmgMultiply += parent->info->owner->getPrimSkillLevel(PrimarySkill::ATTACK);

	icons = std::make_shared<CPicture>(ImagePath::builtin("stackWindow/icons"), 117, 32);

	const CStack * battleStack = parent->info->stack;

	morale = std::make_shared<MoraleLuckBox>(true, Rect(Point(321, 110), Point(42, 42) ));
	luck = std::make_shared<MoraleLuckBox>(false,  Rect(Point(375, 110), Point(42, 42) ));

	if(battleStack != nullptr) // in battle
	{
		addStatLabel(EStat::ATTACK, parent->info->creature->getAttack(battleStack->isShooter()), battleStack->getAttack(battleStack->isShooter()));
		addStatLabel(EStat::DEFENCE, parent->info->creature->getDefense(battleStack->isShooter()), battleStack->getDefense(battleStack->isShooter()));
		addStatLabel(EStat::DAMAGE, parent->info->stackNode->getMinDamage(battleStack->isShooter()) * dmgMultiply, battleStack->getMaxDamage(battleStack->isShooter()) * dmgMultiply);
		addStatLabel(EStat::HEALTH, parent->info->creature->getMaxHealth(), battleStack->getMaxHealth());
		addStatLabel(EStat::SPEED, parent->info->creature->speed(), battleStack->speed());

		if(battleStack->isShooter())
			addStatLabel(EStat::SHOTS, battleStack->shots.total(), battleStack->shots.available());
		if(battleStack->isCaster())
			addStatLabel(EStat::MANA, battleStack->casts.total(), battleStack->casts.available());
		addStatLabel(EStat::HEALTH_LEFT, battleStack->getFirstHPleft());

		morale->set(battleStack);
		luck->set(battleStack);
	}
	else
	{
		const bool shooter = parent->info->stackNode->hasBonusOfType(BonusType::SHOOTER) && parent->info->stackNode->valOfBonuses(BonusType::SHOTS);
		const bool caster = parent->info->stackNode->valOfBonuses(BonusType::CASTS);

		addStatLabel(EStat::ATTACK, parent->info->creature->getAttack(shooter), parent->info->stackNode->getAttack(shooter));
		addStatLabel(EStat::DEFENCE, parent->info->creature->getDefense(shooter), parent->info->stackNode->getDefense(shooter));
		addStatLabel(EStat::DAMAGE, parent->info->stackNode->getMinDamage(shooter) * dmgMultiply, parent->info->stackNode->getMaxDamage(shooter) * dmgMultiply);
		addStatLabel(EStat::HEALTH, parent->info->creature->getMaxHealth(), parent->info->stackNode->getMaxHealth());
		addStatLabel(EStat::SPEED, parent->info->creature->speed(), parent->info->stackNode->speed());

		if(shooter)
			addStatLabel(EStat::SHOTS, parent->info->stackNode->valOfBonuses(BonusType::SHOTS));
		if(caster)
			addStatLabel(EStat::MANA, parent->info->stackNode->valOfBonuses(BonusType::CASTS));

		morale->set(parent->info->stackNode);
		luck->set(parent->info->stackNode);
	}

	if(showExp)
	{
		const CStackInstance * stack = parent->info->stackNode;
		Point pos = showArt ? Point(321, 32) : Point(347, 32);
		if(parent->info->commander)
		{
			const CCommanderInstance * commander = parent->info->commander;
			expRankIcon = std::make_shared<CAnimImage>(AnimationPath::builtin("PSKIL42"), 4, 0, pos.x, pos.y);

			auto area = std::make_shared<LRClickableAreaWTextComp>(Rect(pos.x, pos.y, 44, 44), CComponent::experience);
			expArea = area;
			area->text = CGI->generaltexth->allTexts[2];
			area->bonusValue =	commander->getExpRank();
			boost::replace_first(area->text, "%d", std::to_string(commander->getExpRank()));
			boost::replace_first(area->text, "%d", std::to_string(CGI->heroh->reqExp(commander->getExpRank() + 1)));
			boost::replace_first(area->text, "%d", std::to_string(commander->experience));
		}
		else
		{
			expRankIcon = std::make_shared<CAnimImage>(AnimationPath::builtin("stackWindow/levels"), stack->getExpRank(), 0, pos.x, pos.y);
			expArea = std::make_shared<LRClickableAreaWText>(Rect(pos.x, pos.y, 44, 44));
			expArea->text = parent->generateStackExpDescription();
		}
		expLabel = std::make_shared<CLabel>(
				pos.x + 21, pos.y + 52, FONT_SMALL, ETextAlignment::CENTER, Colors::WHITE,
				TextOperations::formatMetric(stack->experience, 6));
	}

	if(showArt)
	{
		Point pos = showExp ? Point(375, 32) : Point(347, 32);
		// ALARMA: do not refactor this into a separate function
		// otherwise, artifact icon is drawn near the hero's portrait
		// this is really strange
		auto art = parent->info->stackNode->getArt(ArtifactPosition::CREATURE_SLOT);
		if(art)
		{
			parent->stackArtifactIcon = std::make_shared<CAnimImage>(AnimationPath::builtin("ARTIFACT"), art->artType->getIconIndex(), 0, pos.x, pos.y);
			parent->stackArtifactHelp = std::make_shared<LRClickableAreaWTextComp>(Rect(pos, Point(44, 44)), CComponent::artifact);
			parent->stackArtifactHelp->type = art->artType->getId();

			if(parent->info->owner)
			{
				parent->stackArtifactButton = std::make_shared<CButton>(
						Point(pos.x - 2 , pos.y + 46), AnimationPath::builtin("stackWindow/cancelButton"),
						CButton::tooltipLocalized("vcmi.creatureWindow.returnArtifact"),	[=]()
				{
					parent->removeStackArtifact(ArtifactPosition::CREATURE_SLOT);
				});
			}
		}
	}
}


ImagePath CStackWindow::MainSection::getBackgroundName(bool showExp, bool showArt)
{
	if(showExp && showArt)
		return ImagePath::builtin("stackWindow/info-panel-2");
	else if(showExp || showArt)
		return ImagePath::builtin("stackWindow/info-panel-1");
	else
		return ImagePath::builtin("stackWindow/info-panel-0");
}

void CStackWindow::MainSection::addStatLabel(EStat index, int64_t value1, int64_t value2)
{
	const auto title = statNames.at(static_cast<size_t>(index));
	stats.push_back(std::make_shared<CLabel>(145, 32 + (int)index*19, FONT_SMALL, ETextAlignment::TOPLEFT, Colors::WHITE, title));

	const bool useRange = value1 != value2;
	std::string formatStr = useRange ? statFormats.at(static_cast<size_t>(index)) : "%d";

	boost::format fmt(formatStr);
	fmt % value1;
	if(useRange)
		fmt % value2;

	stats.push_back(std::make_shared<CLabel>(307, 48 + (int)index*19, FONT_SMALL, ETextAlignment::BOTTOMRIGHT, Colors::WHITE, fmt.str()));
}

void CStackWindow::MainSection::addStatLabel(EStat index, int64_t value)
{
	addStatLabel(index, value, value);
}

CStackWindow::CStackWindow(const CStack * stack, bool popup)
	: CWindowObject(BORDERED | (popup ? RCLICK_POPUP : 0)),
	info(new UnitView())
{
	info->stack = stack;
	info->stackNode = stack->base;
	info->creature = stack->unitType();
	info->creatureCount = stack->getCount();
	info->popupWindow = popup;
	init();
}

CStackWindow::CStackWindow(const CCreature * creature, bool popup)
	: CWindowObject(BORDERED | (popup ? RCLICK_POPUP : 0)),
	info(new UnitView())
{
	info->creature = creature;
	info->popupWindow = popup;
	init();
}

CStackWindow::CStackWindow(const CStackInstance * stack, bool popup)
	: CWindowObject(BORDERED | (popup ? RCLICK_POPUP : 0)),
	info(new UnitView())
{
	info->stackNode = stack;
	info->creature = stack->type;
	info->creatureCount = stack->count;
	info->popupWindow = popup;
	info->owner = dynamic_cast<const CGHeroInstance *> (stack->armyObj);
	init();
}

CStackWindow::CStackWindow(const CStackInstance * stack, std::function<void()> dismiss, const UpgradeInfo & upgradeInfo, std::function<void(CreatureID)> callback)
	: CWindowObject(BORDERED),
	info(new UnitView())
{
	info->stackNode = stack;
	info->creature = stack->type;
	info->creatureCount = stack->count;

	info->upgradeInfo = std::make_optional(UnitView::StackUpgradeInfo());
	info->dismissInfo = std::make_optional(UnitView::StackDismissInfo());
	info->upgradeInfo->info = upgradeInfo;
	info->upgradeInfo->callback = callback;
	info->dismissInfo->callback = dismiss;
	info->owner = dynamic_cast<const CGHeroInstance *> (stack->armyObj);
	init();
}

CStackWindow::CStackWindow(const CCommanderInstance * commander, bool popup)
	: CWindowObject(BORDERED | (popup ? RCLICK_POPUP : 0)),
	info(new UnitView())
{
	info->stackNode = commander;
	info->creature = commander->type;
	info->commander = commander;
	info->creatureCount = 1;
	info->popupWindow = popup;
	info->owner = dynamic_cast<const CGHeroInstance *> (commander->armyObj);
	init();
}

CStackWindow::CStackWindow(const CCommanderInstance * commander, std::vector<ui32> &skills, std::function<void(ui32)> callback)
	: CWindowObject(BORDERED),
	info(new UnitView())
{
	info->stackNode = commander;
	info->creature = commander->type;
	info->commander = commander;
	info->creatureCount = 1;
	info->levelupInfo = std::make_optional(UnitView::CommanderLevelInfo());
	info->levelupInfo->skills = skills;
	info->levelupInfo->callback = callback;
	info->owner = dynamic_cast<const CGHeroInstance *> (commander->armyObj);
	init();
}

CStackWindow::~CStackWindow()
{
	if(info->levelupInfo && !info->levelupInfo->skills.empty())
		info->levelupInfo->callback(vstd::find_pos(info->levelupInfo->skills, selectedSkill));
}

void CStackWindow::init()
{
	OBJECT_CONSTRUCTION_CAPTURING(255-DISPOSE);

	if(!info->stackNode)
		info->stackNode = new CStackInstance(info->creature, 1, true);// FIXME: free data

	selectedIcon = nullptr;
	selectedSkill = -1;
	if(info->levelupInfo && !info->levelupInfo->skills.empty())
		selectedSkill = info->levelupInfo->skills.front();

	activeTab = 0;

	initBonusesList();
	initSections();
}

void CStackWindow::initBonusesList()
{
	BonusList output, input;
	input = *(info->stackNode->getBonuses(CSelector(Bonus::Permanent), Selector::all));

	while(!input.empty())
	{
		auto b = input.front();
		output.push_back(std::make_shared<Bonus>(*b));
		output.back()->val = input.valOfBonuses(Selector::typeSubtype(b->type, b->subtype)); //merge multiple bonuses into one
		input.remove_if (Selector::typeSubtype(b->type, b->subtype)); //remove used bonuses
	}

	BonusInfo bonusInfo;
	for(auto b : output)
	{
		bonusInfo.name = info->stackNode->bonusToString(b, false);
		bonusInfo.description = info->stackNode->bonusToString(b, true);
		bonusInfo.imagePath = info->stackNode->bonusToGraphics(b);

		//if it's possible to give any description or image for this kind of bonus
		//TODO: figure out why half of bonuses don't have proper description
		if(!bonusInfo.name.empty() || !bonusInfo.imagePath.empty())
			activeBonuses.push_back(bonusInfo);
	}
}

void CStackWindow::initSections()
{
	OBJECT_CONSTRUCTION_CUSTOM_CAPTURING(255-DISPOSE);

	bool showArt = CGI->settings()->getBoolean(EGameSettings::MODULE_STACK_ARTIFACT) && info->commander == nullptr && info->stackNode;
	bool showExp = (CGI->settings()->getBoolean(EGameSettings::MODULE_STACK_EXPERIENCE) || info->commander != nullptr) && info->stackNode;

	mainSection = std::make_shared<MainSection>(this, pos.h, showExp, showArt);

	pos.w = mainSection->pos.w;
	pos.h += mainSection->pos.h;

	if(info->stack) // in battle
	{
		activeSpellsSection = std::make_shared<ActiveSpellsSection>(this, pos.h);
		pos.h += activeSpellsSection->pos.h;
	}

	if(info->commander)
	{
		auto onCreate = [=](size_t index) -> std::shared_ptr<CIntObject>
		{
			auto obj = switchTab(index);

			if(obj)
			{
				obj->activate();
				obj->recActions |= (UPDATE | SHOWALL);
			}
			return obj;
		};

		auto deactivateObj = [=](std::shared_ptr<CIntObject> obj)
		{
			obj->deactivate();
			obj->recActions &= ~(UPDATE | SHOWALL);
		};

		commanderMainSection = std::make_shared<CommanderMainSection>(this, 0);

		auto size = std::make_optional<size_t>((info->levelupInfo) ? 4 : 3);
		commanderBonusesSection = std::make_shared<BonusesSection>(this, 0, size);
		deactivateObj(commanderBonusesSection);

		commanderTab = std::make_shared<CTabbedInt>(onCreate, Point(0, pos.h), 0);

		pos.h += commanderMainSection->pos.h;
	}

	if(!info->commander && !activeBonuses.empty())
	{
		bonusesSection = std::make_shared<BonusesSection>(this, pos.h);
		pos.h += bonusesSection->pos.h;
	}

	if(!info->popupWindow)
	{
		buttonsSection = std::make_shared<ButtonsSection>(this, pos.h);
		pos.h += buttonsSection->pos.h;
		//FIXME: add status bar to image?
	}
	updateShadow();
	pos = center(pos);
}

std::string CStackWindow::generateStackExpDescription()
{
	const CStackInstance * stack = info->stackNode;
	const CCreature * creature = info->creature;

	int tier = stack->type->getLevel();
	int rank = stack->getExpRank();
	if (!vstd::iswithin(tier, 1, 7))
		tier = 0;
	int number;
	std::string expText = CGI->generaltexth->translate("vcmi.stackExperience.description");
	boost::replace_first(expText, "%s", creature->getNamePluralTranslated());
	boost::replace_first(expText, "%s", CGI->generaltexth->translate("vcmi.stackExperience.rank", rank));
	boost::replace_first(expText, "%i", std::to_string(rank));
	boost::replace_first(expText, "%i", std::to_string(stack->experience));
	number = static_cast<int>(CGI->creh->expRanks[tier][rank] - stack->experience);
	boost::replace_first(expText, "%i", std::to_string(number));

	number = CGI->creh->maxExpPerBattle[tier]; //percent
	boost::replace_first(expText, "%i%", std::to_string(number));
	number *= CGI->creh->expRanks[tier].back() / 100; //actual amount
	boost::replace_first(expText, "%i", std::to_string(number));

	boost::replace_first(expText, "%i", std::to_string(stack->count)); //Number of Creatures in stack

	int expmin = std::max(CGI->creh->expRanks[tier][std::max(rank-1, 0)], (ui32)1);
	number = static_cast<int>((stack->count * (stack->experience - expmin)) / expmin); //Maximum New Recruits without losing current Rank
	boost::replace_first(expText, "%i", std::to_string(number)); //TODO

	boost::replace_first(expText, "%.2f", std::to_string(1)); //TODO Experience Multiplier
	number = CGI->creh->expAfterUpgrade;
	boost::replace_first(expText, "%.2f", std::to_string(number) + "%"); //Upgrade Multiplier

	expmin = CGI->creh->expRanks[tier][9];
	int expmax = CGI->creh->expRanks[tier][10];
	number = expmax - expmin;
	boost::replace_first(expText, "%i", std::to_string(number)); //Experience after Rank 10
	number = (stack->count * (expmax - expmin)) / expmin;
	boost::replace_first(expText, "%i", std::to_string(number)); //Maximum New Recruits to remain at Rank 10 if at Maximum Experience

	return expText;
}

void CStackWindow::setSelection(si32 newSkill, std::shared_ptr<CCommanderSkillIcon> newIcon)
{
	auto getSkillDescription = [this](int skillIndex, bool selected) -> std::string
	{
		if(selected)
			return CGI->generaltexth->znpc00[152 + (12 * skillIndex) + ((info->commander->secondarySkills[skillIndex] + 1) * 2)]; //upgrade description
		else
			return CGI->generaltexth->znpc00[152 + (12 * skillIndex) + (info->commander->secondarySkills[skillIndex] * 2)];
	};

	auto getSkillImage = [this](int skillIndex)
	{
		bool selected = ((selectedSkill == skillIndex) && info->levelupInfo );
		return skillToFile(skillIndex, info->commander->secondarySkills[skillIndex], selected);
	};

	OBJECT_CONSTRUCTION_CUSTOM_CAPTURING(255-DISPOSE);
	int oldSelection = selectedSkill; // update selection
	selectedSkill = newSkill;

	if(selectedIcon && oldSelection < 100) // recreate image on old selection, only for skills
		selectedIcon->setObject(std::make_shared<CPicture>(getSkillImage(oldSelection)));

	if(selectedIcon)
	{
		if(!selectedIcon->getIsMasterAbility()) //unlike WoG, in VCMI master skill descriptions are taken from bonus descriptions
		{
			selectedIcon->text = getSkillDescription(oldSelection, false); //update previously selected icon's message to existing skill level
		}
		selectedIcon->deselect();
	}

	selectedIcon = newIcon; // update new selection
	if(newSkill < 100)
	{
		newIcon->setObject(std::make_shared<CPicture>(getSkillImage(newSkill)));
		if(!newIcon->getIsMasterAbility())
		{
			newIcon->text = getSkillDescription(newSkill, true); //update currently selected icon's message to show upgrade description
		}
	}
}

std::shared_ptr<CIntObject> CStackWindow::switchTab(size_t index)
{
	std::shared_ptr<CIntObject> ret;
	switch(index)
	{
	case 0:
		{
			activeTab = 0;
			ret = commanderMainSection;
		}
		break;
	case 1:
		{
			activeTab = 1;
			ret = commanderBonusesSection;
		}
		break;
	default:
		break;
	}

	return ret;
}

void CStackWindow::removeStackArtifact(ArtifactPosition pos)
{
	auto art = info->stackNode->getArt(ArtifactPosition::CREATURE_SLOT);
	if(!art)
	{
		logGlobal->error("Attempt to remove missing artifact");
		return;
	}
	const auto slot = ArtifactUtils::getArtBackpackPosition(info->owner, art->getTypeId());
	if(slot != ArtifactPosition::PRE_FIRST)
	{
		LOCPLINT->cb->swapArtifacts(ArtifactLocation(info->stackNode, pos), ArtifactLocation(info->owner, slot));
		stackArtifactButton.reset();
		stackArtifactHelp.reset();
		stackArtifactIcon.reset();
		redraw();
	}
}

=======
/*
 * CCreatureWindow.cpp, part of VCMI engine
 *
 * Authors: listed in file AUTHORS in main folder
 *
 * License: GNU General Public License v2.0 or later
 * Full text of license available in license.txt file, in main folder
 *
 */
#include "StdInc.h"
#include "CCreatureWindow.h"

#include <vcmi/spells/Spell.h>
#include <vcmi/spells/Service.h>

#include "../CGameInfo.h"
#include "../CPlayerInterface.h"
#include "../render/Canvas.h"
#include "../widgets/Buttons.h"
#include "../widgets/CArtifactHolder.h"
#include "../widgets/CComponent.h"
#include "../widgets/Images.h"
#include "../widgets/TextControls.h"
#include "../widgets/ObjectLists.h"
#include "../gui/CGuiHandler.h"
#include "../gui/Shortcut.h"

#include "../../CCallback.h"
#include "../../lib/ArtifactUtils.h"
#include "../../lib/CStack.h"
#include "../../lib/CBonusTypeHandler.h"
#include "../../lib/CGeneralTextHandler.h"
#include "../../lib/GameSettings.h"
#include "../../lib/CHeroHandler.h"
#include "../../lib/gameState/CGameState.h"
#include "../../lib/TextOperations.h"

class CCreatureArtifactInstance;
class CSelectableSkill;

class UnitView
{
public:
	// helper structs
	struct CommanderLevelInfo
	{
		std::vector<ui32> skills;
		std::function<void(ui32)> callback;
	};
	struct StackDismissInfo
	{
		std::function<void()> callback;
	};
	struct StackUpgradeInfo
	{
		UpgradeInfo info;
		std::function<void(CreatureID)> callback;
	};

	// pointers to permament objects in game state
	const CCreature * creature;
	const CCommanderInstance * commander;
	const CStackInstance * stackNode;
	const CStack * stack;
	const CGHeroInstance * owner;

	// temporary objects which should be kept as copy if needed
	std::optional<CommanderLevelInfo> levelupInfo;
	std::optional<StackDismissInfo> dismissInfo;
	std::optional<StackUpgradeInfo> upgradeInfo;

	// misc fields
	unsigned int creatureCount;
	bool popupWindow;

	UnitView()
		: creature(nullptr),
		commander(nullptr),
		stackNode(nullptr),
		stack(nullptr),
		owner(nullptr),
		creatureCount(0),
		popupWindow(false)
	{
	}

	std::string getName() const
	{
		if(commander)
			return commander->type->getNameSingularTranslated();
		else
			return creature->getNamePluralTranslated();
	}
private:

};

CCommanderSkillIcon::CCommanderSkillIcon(std::shared_ptr<CIntObject> object_, bool isMasterAbility_, std::function<void()> callback)
	: object(),
	  isMasterAbility(isMasterAbility_),
	  isSelected(false),
	  callback(callback)
{
	pos = object_->pos;
	this->isMasterAbility = isMasterAbility_;
	setObject(object_);
}

void CCommanderSkillIcon::setObject(std::shared_ptr<CIntObject> newObject)
{
	if(object)
		removeChild(object.get());
	object = newObject;
	addChild(object.get());
	object->moveTo(pos.topLeft());
	redraw();
}

void CCommanderSkillIcon::clickPressed(const Point & cursorPosition)
{
	callback();
	isSelected = true;
}

void CCommanderSkillIcon::deselect()
{
	isSelected = false;
}

bool CCommanderSkillIcon::getIsMasterAbility()
{
	return isMasterAbility;
}

void CCommanderSkillIcon::show(Canvas &to)
{
	CIntObject::show(to);

	if(isMasterAbility && isSelected)
		to.drawBorder(pos, Colors::YELLOW, 2);
}

static ImagePath skillToFile(int skill, int level, bool selected)
{
	// FIXME: is this a correct hadling?
	// level 0 = skill not present, use image with "no" suffix
	// level 1-5 = skill available, mapped to images indexed as 0-4
	// selecting skill means that it will appear one level higher (as if alredy upgraded)
	std::string file = "zvs/Lib1.res/_";
	switch (skill)
	{
		case ECommander::ATTACK:
			file += "AT";
			break;
		case ECommander::DEFENSE:
			file += "DF";
			break;
		case ECommander::HEALTH:
			file += "HP";
			break;
		case ECommander::DAMAGE:
			file += "DM";
			break;
		case ECommander::SPEED:
			file += "SP";
			break;
		case ECommander::SPELL_POWER:
			file += "MP";
			break;
	}
	std::string sufix;
	if (selected)
		level++; // UI will display resulting level
	if (level == 0)
		sufix = "no"; //not avaliable - no number
	else
		sufix = std::to_string(level-1);
	if (selected)
		sufix += "="; //level-up highlight

	return ImagePath::builtin(file + sufix + ".bmp");
}

CStackWindow::CWindowSection::CWindowSection(CStackWindow * parent, const ImagePath & backgroundPath, int yOffset)
	: parent(parent)
{
	pos.y += yOffset;
	OBJECT_CONSTRUCTION_CAPTURING(255-DISPOSE);
	if(!backgroundPath.empty())
	{
		background = std::make_shared<CPicture>(backgroundPath);
		pos.w = background->pos.w;
		pos.h = background->pos.h;
	}
}

CStackWindow::ActiveSpellsSection::ActiveSpellsSection(CStackWindow * owner, int yOffset)
	: CWindowSection(owner, ImagePath::builtin("stackWindow/spell-effects"), yOffset)
{
	static const Point firstPos(6, 2); // position of 1st spell box
	static const Point offset(54, 0);  // offset of each spell box from previous

	OBJECT_CONSTRUCTION_CAPTURING(255-DISPOSE);

	const CStack * battleStack = parent->info->stack;

	assert(battleStack); // Section should be created only for battles

	//spell effects
	int printed=0; //how many effect pics have been printed
	std::vector<si32> spells = battleStack->activeSpells();
	for(si32 effect : spells)
	{
		const spells::Spell * spell = CGI->spells()->getByIndex(effect);

		std::string spellText;

		//not all effects have graphics (for eg. Acid Breath)
		//for modded spells iconEffect is added to SpellInt.def
		const bool hasGraphics = (effect < SpellID::THUNDERBOLT) || (effect >= SpellID::AFTER_LAST);

		if (hasGraphics)
		{
			spellText = CGI->generaltexth->allTexts[610]; //"%s, duration: %d rounds."
			boost::replace_first(spellText, "%s", spell->getNameTranslated());
			//FIXME: support permanent duration
			int duration = battleStack->getBonusLocalFirst(Selector::source(BonusSource::SPELL_EFFECT,effect))->turnsRemain;
			boost::replace_first(spellText, "%d", std::to_string(duration));

			spellIcons.push_back(std::make_shared<CAnimImage>(AnimationPath::builtin("SpellInt"), effect + 1, 0, firstPos.x + offset.x * printed, firstPos.y + offset.y * printed));
			clickableAreas.push_back(std::make_shared<LRClickableAreaWText>(Rect(firstPos + offset * printed, Point(50, 38)), spellText, spellText));
			if(++printed >= 8) // interface limit reached
				break;
		}
	}
}

CStackWindow::BonusLineSection::BonusLineSection(CStackWindow * owner, size_t lineIndex)
	: CWindowSection(owner, ImagePath::builtin("stackWindow/bonus-effects"), 0)
{
	OBJECT_CONSTRUCTION_CAPTURING(255-DISPOSE);

	static const std::array<Point, 2> offset =
	{
		Point(6, 4),
		Point(214, 4)
	};

	for(size_t leftRight : {0, 1})
	{
		auto position = offset[leftRight];
		size_t bonusIndex = lineIndex * 2 + leftRight;

		if(parent->activeBonuses.size() > bonusIndex)
		{
			BonusInfo & bi = parent->activeBonuses[bonusIndex];
			icon[leftRight] = std::make_shared<CPicture>(bi.imagePath, position.x, position.y);
			name[leftRight] = std::make_shared<CLabel>(position.x + 60, position.y + 2, FONT_SMALL, ETextAlignment::TOPLEFT, Colors::WHITE, bi.name);
			description[leftRight] = std::make_shared<CMultiLineLabel>(Rect(position.x + 60, position.y + 17, 137, 30), FONT_SMALL, ETextAlignment::TOPLEFT, Colors::WHITE, bi.description);
		}
	}
}

CStackWindow::BonusesSection::BonusesSection(CStackWindow * owner, int yOffset, std::optional<size_t> preferredSize):
	CWindowSection(owner, {}, yOffset)
{
	OBJECT_CONSTRUCTION_CAPTURING(255-DISPOSE);

	// size of single image for an item
	static const int itemHeight = 59;

	size_t totalSize = (owner->activeBonuses.size() + 1) / 2;
	size_t visibleSize = preferredSize.value_or(std::min<size_t>(3, totalSize));

	pos.w = owner->pos.w;
	pos.h = itemHeight * (int)visibleSize;

	auto onCreate = [=](size_t index) -> std::shared_ptr<CIntObject>
	{
		return std::make_shared<BonusLineSection>(owner, index);
	};

	lines = std::make_shared<CListBox>(onCreate, Point(0, 0), Point(0, itemHeight), visibleSize, totalSize, 0, 1, Rect(pos.w - 15, 0, pos.h, pos.h));
}

CStackWindow::ButtonsSection::ButtonsSection(CStackWindow * owner, int yOffset)
	: CWindowSection(owner, ImagePath::builtin("stackWindow/button-panel"), yOffset)
{
	OBJECT_CONSTRUCTION_CAPTURING(255-DISPOSE);

	if(parent->info->dismissInfo && parent->info->dismissInfo->callback)
	{
		auto onDismiss = [=]()
		{
			parent->info->dismissInfo->callback();
			parent->close();
		};
		auto onClick = [=] ()
		{
			LOCPLINT->showYesNoDialog(CGI->generaltexth->allTexts[12], onDismiss, nullptr);
		};
		dismiss = std::make_shared<CButton>(Point(5, 5),AnimationPath::builtin("IVIEWCR2.DEF"), CGI->generaltexth->zelp[445], onClick, EShortcut::HERO_DISMISS);
	}

	if(parent->info->upgradeInfo && !parent->info->commander)
	{
		// used space overlaps with commander switch button
		// besides - should commander really be upgradeable?

		auto & upgradeInfo = parent->info->upgradeInfo.value();
		const size_t buttonsToCreate = std::min<size_t>(upgradeInfo.info.newID.size(), upgrade.size());

		for(size_t buttonIndex = 0; buttonIndex < buttonsToCreate; buttonIndex++)
		{
			TResources totalCost = upgradeInfo.info.cost[buttonIndex] * parent->info->creatureCount;

			auto onUpgrade = [=]()
			{
				upgradeInfo.callback(upgradeInfo.info.newID[buttonIndex]);
				parent->close();
			};
			auto onClick = [=]()
			{
				std::vector<std::shared_ptr<CComponent>> resComps;
				for(TResources::nziterator i(totalCost); i.valid(); i++)
				{
					resComps.push_back(std::make_shared<CComponent>(CComponent::resource, i->resType, (int)i->resVal));
				}

				if(LOCPLINT->cb->getResourceAmount().canAfford(totalCost))
				{
					LOCPLINT->showYesNoDialog(CGI->generaltexth->allTexts[207], onUpgrade, nullptr, resComps);
				}
				else
				{
					LOCPLINT->showInfoDialog(CGI->generaltexth->allTexts[314], resComps);
				}
			};
			auto upgradeBtn = std::make_shared<CButton>(Point(221 + (int)buttonIndex * 40, 5), AnimationPath::builtin("stackWindow/upgradeButton"), CGI->generaltexth->zelp[446], onClick);

			upgradeBtn->addOverlay(std::make_shared<CAnimImage>(AnimationPath::builtin("CPRSMALL"), VLC->creh->objects[upgradeInfo.info.newID[buttonIndex]]->getIconIndex()));

			if(buttonsToCreate == 1) // single upgrade avaialbe
				upgradeBtn->assignedKey = EShortcut::RECRUITMENT_UPGRADE;

			upgrade[buttonIndex] = upgradeBtn;
		}
	}

	if(parent->info->commander)
	{
		for(size_t buttonIndex = 0; buttonIndex < 2; buttonIndex++)
		{
			std::string btnIDs[2] = { "showSkills", "showBonuses" };
			auto onSwitch = [buttonIndex, this]()
			{
				logAnim->debug("Switch %d->%d", parent->activeTab, buttonIndex);

				parent->switchButtons[parent->activeTab]->enable();
				parent->commanderTab->setActive(buttonIndex);
				parent->switchButtons[buttonIndex]->disable();
				parent->redraw(); // FIXME: enable/disable don't redraw screen themselves
			};

			std::string tooltipText = "vcmi.creatureWindow." + btnIDs[buttonIndex];
			parent->switchButtons[buttonIndex] = std::make_shared<CButton>(Point(302 + (int)buttonIndex*40, 5), AnimationPath::builtin("stackWindow/upgradeButton"), CButton::tooltipLocalized(tooltipText), onSwitch);
			parent->switchButtons[buttonIndex]->addOverlay(std::make_shared<CAnimImage>(AnimationPath::builtin("stackWindow/switchModeIcons"), buttonIndex));
		}
		parent->switchButtons[parent->activeTab]->disable();
	}

	exit = std::make_shared<CButton>(Point(382, 5), AnimationPath::builtin("hsbtns.def"), CGI->generaltexth->zelp[447], [=](){ parent->close(); }, EShortcut::GLOBAL_RETURN);
}

CStackWindow::CommanderMainSection::CommanderMainSection(CStackWindow * owner, int yOffset)
	: CWindowSection(owner, ImagePath::builtin("stackWindow/commander-bg"), yOffset)
{
	OBJECT_CONSTRUCTION_CAPTURING(255-DISPOSE);

	auto getSkillPos = [](int index)
	{
		return Point(10 + 80 * (index%3), 20 + 80 * (index/3));
	};

	auto getSkillImage = [this](int skillIndex)
	{
		bool selected = ((parent->selectedSkill == skillIndex) && parent->info->levelupInfo );
		return skillToFile(skillIndex, parent->info->commander->secondarySkills[skillIndex], selected);
	};

	auto getSkillDescription = [this](int skillIndex) -> std::string
	{
		return CGI->generaltexth->znpc00[152 + (12 * skillIndex) + (parent->info->commander->secondarySkills[skillIndex] * 2)];
	};

	for(int index = ECommander::ATTACK; index <= ECommander::SPELL_POWER; ++index)
	{
		Point skillPos = getSkillPos(index);

		auto icon = std::make_shared<CCommanderSkillIcon>(std::make_shared<CPicture>(getSkillImage(index), skillPos.x, skillPos.y), false, [=]()
		{
			LOCPLINT->showInfoDialog(getSkillDescription(index));
		});

		icon->text = getSkillDescription(index); //used to handle right click description via LRClickableAreaWText::ClickRight()

		if(parent->selectedSkill == index)
			parent->selectedIcon = icon;

		if(parent->info->levelupInfo && vstd::contains(parent->info->levelupInfo->skills, index)) // can be upgraded - enable selection switch
		{
			if(parent->selectedSkill == index)
				parent->setSelection(index, icon);

			icon->callback = [=]()
			{
				parent->setSelection(index, icon);
			};
		}

		skillIcons.push_back(icon);
	}

	auto getArtifactPos = [](int index)
	{
		return Point(269 + 47 * (index % 3), 22 + 47 * (index / 3));
	};

	for(auto equippedArtifact : parent->info->commander->artifactsWorn)
	{
		Point artPos = getArtifactPos(equippedArtifact.first);
		auto artPlace = std::make_shared<CCommanderArtPlace>(artPos, parent->info->owner, equippedArtifact.first, equippedArtifact.second.artifact);
		artifacts.push_back(artPlace);
	}

	if(parent->info->levelupInfo)
	{
		abilitiesBackground = std::make_shared<CPicture>(ImagePath::builtin("stackWindow/commander-abilities.png"));
		abilitiesBackground->moveBy(Point(0, pos.h));

		size_t abilitiesCount = boost::range::count_if(parent->info->levelupInfo->skills, [](ui32 skillID)
		{
			return skillID >= 100;
		});

		auto onCreate = [=](size_t index)->std::shared_ptr<CIntObject>
		{
			for(auto skillID : parent->info->levelupInfo->skills)
			{
				if(index == 0 && skillID >= 100)
				{
					const auto bonus = CGI->creh->skillRequirements[skillID-100].first;
					const CStackInstance * stack = parent->info->commander;
					auto icon = std::make_shared<CCommanderSkillIcon>(std::make_shared<CPicture>(stack->bonusToGraphics(bonus)), true,  [](){});
					icon->callback = [=]()
					{
						parent->setSelection(skillID, icon);
					};
					icon->text = stack->bonusToString(bonus, true);
					icon->hoverText = stack->bonusToString(bonus, false);

					return icon;
				}
				if(skillID >= 100)
					index--;
			}
			return nullptr;
		};

		abilities = std::make_shared<CListBox>(onCreate, Point(38, 3+pos.h), Point(63, 0), 6, abilitiesCount);
		abilities->setRedrawParent(true);

		leftBtn = std::make_shared<CButton>(Point(10,  pos.h + 6), AnimationPath::builtin("hsbtns3.def"), CButton::tooltip(), [=](){ abilities->moveToPrev(); }, EShortcut::MOVE_LEFT);
		rightBtn = std::make_shared<CButton>(Point(411, pos.h + 6), AnimationPath::builtin("hsbtns5.def"), CButton::tooltip(), [=](){ abilities->moveToNext(); }, EShortcut::MOVE_RIGHT);

		if(abilitiesCount <= 6)
		{
			leftBtn->block(true);
			rightBtn->block(true);
		}

		pos.h += abilitiesBackground->pos.h;
	}
}

CStackWindow::MainSection::MainSection(CStackWindow * owner, int yOffset, bool showExp, bool showArt)
	: CWindowSection(owner, getBackgroundName(showExp, showArt), yOffset)
{
	OBJECT_CONSTRUCTION_CAPTURING(255-DISPOSE);

	statNames =
	{
		CGI->generaltexth->primarySkillNames[0], //ATTACK
		CGI->generaltexth->primarySkillNames[1],//DEFENCE
		CGI->generaltexth->allTexts[198],//SHOTS
		CGI->generaltexth->allTexts[199],//DAMAGE

		CGI->generaltexth->allTexts[388],//HEALTH
		CGI->generaltexth->allTexts[200],//HEALTH_LEFT
		CGI->generaltexth->zelp[441].first,//SPEED
		CGI->generaltexth->allTexts[399]//MANA
	};

	statFormats =
	{
		"%d (%d)",
		"%d (%d)",
		"%d (%d)",
		"%d - %d",

		"%d (%d)",
		"%d (%d)",
		"%d (%d)",
		"%d (%d)"
	};

	animation = std::make_shared<CCreaturePic>(5, 41, parent->info->creature);

	if(parent->info->stackNode != nullptr && parent->info->commander == nullptr)
	{
		//normal stack, not a commander and not non-existing stack (e.g. recruitment dialog)
		animation->setAmount(parent->info->creatureCount);
	}

	name = std::make_shared<CLabel>(215, 12, FONT_SMALL, ETextAlignment::CENTER, Colors::YELLOW, parent->info->getName());

	int dmgMultiply = 1;
	if(parent->info->owner && parent->info->stackNode->hasBonusOfType(BonusType::SIEGE_WEAPON))
		dmgMultiply += parent->info->owner->getPrimSkillLevel(PrimarySkill::ATTACK);

	icons = std::make_shared<CPicture>(ImagePath::builtin("stackWindow/icons"), 117, 32);

	const CStack * battleStack = parent->info->stack;

	morale = std::make_shared<MoraleLuckBox>(true, Rect(Point(321, 110), Point(42, 42) ));
	luck = std::make_shared<MoraleLuckBox>(false,  Rect(Point(375, 110), Point(42, 42) ));

	if(battleStack != nullptr) // in battle
	{
		addStatLabel(EStat::ATTACK, parent->info->creature->getAttack(battleStack->isShooter()), battleStack->getAttack(battleStack->isShooter()));
		addStatLabel(EStat::DEFENCE, parent->info->creature->getDefense(battleStack->isShooter()), battleStack->getDefense(battleStack->isShooter()));
		addStatLabel(EStat::DAMAGE, parent->info->stackNode->getMinDamage(battleStack->isShooter()) * dmgMultiply, battleStack->getMaxDamage(battleStack->isShooter()) * dmgMultiply);
		addStatLabel(EStat::HEALTH, parent->info->creature->getMaxHealth(), battleStack->getMaxHealth());
		addStatLabel(EStat::SPEED, parent->info->creature->speed(), battleStack->speed());

		if(battleStack->isShooter())
			addStatLabel(EStat::SHOTS, battleStack->shots.total(), battleStack->shots.available());
		if(battleStack->isCaster())
			addStatLabel(EStat::MANA, battleStack->casts.total(), battleStack->casts.available());
		addStatLabel(EStat::HEALTH_LEFT, battleStack->getFirstHPleft());

		morale->set(battleStack);
		luck->set(battleStack);
	}
	else
	{
		const bool shooter = parent->info->stackNode->hasBonusOfType(BonusType::SHOOTER) && parent->info->stackNode->valOfBonuses(BonusType::SHOTS);
		const bool caster = parent->info->stackNode->valOfBonuses(BonusType::CASTS);

		addStatLabel(EStat::ATTACK, parent->info->creature->getAttack(shooter), parent->info->stackNode->getAttack(shooter));
		addStatLabel(EStat::DEFENCE, parent->info->creature->getDefense(shooter), parent->info->stackNode->getDefense(shooter));
		addStatLabel(EStat::DAMAGE, parent->info->stackNode->getMinDamage(shooter) * dmgMultiply, parent->info->stackNode->getMaxDamage(shooter) * dmgMultiply);
		addStatLabel(EStat::HEALTH, parent->info->creature->getMaxHealth(), parent->info->stackNode->getMaxHealth());
		addStatLabel(EStat::SPEED, parent->info->creature->speed(), parent->info->stackNode->speed());

		if(shooter)
			addStatLabel(EStat::SHOTS, parent->info->stackNode->valOfBonuses(BonusType::SHOTS));
		if(caster)
			addStatLabel(EStat::MANA, parent->info->stackNode->valOfBonuses(BonusType::CASTS));

		morale->set(parent->info->stackNode);
		luck->set(parent->info->stackNode);
	}

	if(showExp)
	{
		const CStackInstance * stack = parent->info->stackNode;
		Point pos = showArt ? Point(321, 32) : Point(347, 32);
		if(parent->info->commander)
		{
			const CCommanderInstance * commander = parent->info->commander;
			expRankIcon = std::make_shared<CAnimImage>(AnimationPath::builtin("PSKIL42"), 4, 0, pos.x, pos.y);

			auto area = std::make_shared<LRClickableAreaWTextComp>(Rect(pos.x, pos.y, 44, 44), CComponent::experience);
			expArea = area;
			area->text = CGI->generaltexth->allTexts[2];
			area->bonusValue =	commander->getExpRank();
			boost::replace_first(area->text, "%d", std::to_string(commander->getExpRank()));
			boost::replace_first(area->text, "%d", std::to_string(CGI->heroh->reqExp(commander->getExpRank() + 1)));
			boost::replace_first(area->text, "%d", std::to_string(commander->experience));
		}
		else
		{
			expRankIcon = std::make_shared<CAnimImage>(AnimationPath::builtin("stackWindow/levels"), stack->getExpRank(), 0, pos.x, pos.y);
			expArea = std::make_shared<LRClickableAreaWText>(Rect(pos.x, pos.y, 44, 44));
			expArea->text = parent->generateStackExpDescription();
		}
		expLabel = std::make_shared<CLabel>(
				pos.x + 21, pos.y + 52, FONT_SMALL, ETextAlignment::CENTER, Colors::WHITE,
				TextOperations::formatMetric(stack->experience, 6));
	}

	if(showArt)
	{
		Point pos = showExp ? Point(375, 32) : Point(347, 32);
		// ALARMA: do not refactor this into a separate function
		// otherwise, artifact icon is drawn near the hero's portrait
		// this is really strange
		auto art = parent->info->stackNode->getArt(ArtifactPosition::CREATURE_SLOT);
		if(art)
		{
			parent->stackArtifactIcon = std::make_shared<CAnimImage>(AnimationPath::builtin("ARTIFACT"), art->artType->getIconIndex(), 0, pos.x, pos.y);
			parent->stackArtifactHelp = std::make_shared<LRClickableAreaWTextComp>(Rect(pos, Point(44, 44)), CComponent::artifact);
			parent->stackArtifactHelp->type = art->artType->getId();

			if(parent->info->owner)
			{
				parent->stackArtifactButton = std::make_shared<CButton>(
						Point(pos.x - 2 , pos.y + 46), AnimationPath::builtin("stackWindow/cancelButton"),
						CButton::tooltipLocalized("vcmi.creatureWindow.returnArtifact"),	[=]()
				{
					parent->removeStackArtifact(ArtifactPosition::CREATURE_SLOT);
				});
			}
		}
	}
}


ImagePath CStackWindow::MainSection::getBackgroundName(bool showExp, bool showArt)
{
	if(showExp && showArt)
		return ImagePath::builtin("stackWindow/info-panel-2");
	else if(showExp || showArt)
		return ImagePath::builtin("stackWindow/info-panel-1");
	else
		return ImagePath::builtin("stackWindow/info-panel-0");
}

void CStackWindow::MainSection::addStatLabel(EStat index, int64_t value1, int64_t value2)
{
	const auto title = statNames.at(static_cast<size_t>(index));
	stats.push_back(std::make_shared<CLabel>(145, 32 + (int)index*19, FONT_SMALL, ETextAlignment::TOPLEFT, Colors::WHITE, title));

	const bool useRange = value1 != value2;
	std::string formatStr = useRange ? statFormats.at(static_cast<size_t>(index)) : "%d";

	boost::format fmt(formatStr);
	fmt % value1;
	if(useRange)
		fmt % value2;

	stats.push_back(std::make_shared<CLabel>(307, 48 + (int)index*19, FONT_SMALL, ETextAlignment::BOTTOMRIGHT, Colors::WHITE, fmt.str()));
}

void CStackWindow::MainSection::addStatLabel(EStat index, int64_t value)
{
	addStatLabel(index, value, value);
}

CStackWindow::CStackWindow(const CStack * stack, bool popup)
	: CWindowObject(BORDERED | (popup ? RCLICK_POPUP : 0)),
	info(new UnitView())
{
	info->stack = stack;
	info->stackNode = stack->base;
	info->creature = stack->unitType();
	info->creatureCount = stack->getCount();
	info->popupWindow = popup;
	init();
}

CStackWindow::CStackWindow(const CCreature * creature, bool popup)
	: CWindowObject(BORDERED | (popup ? RCLICK_POPUP : 0)),
	info(new UnitView())
{
	info->creature = creature;
	info->popupWindow = popup;
	init();
}

CStackWindow::CStackWindow(const CStackInstance * stack, bool popup)
	: CWindowObject(BORDERED | (popup ? RCLICK_POPUP : 0)),
	info(new UnitView())
{
	info->stackNode = stack;
	info->creature = stack->type;
	info->creatureCount = stack->count;
	info->popupWindow = popup;
	info->owner = dynamic_cast<const CGHeroInstance *> (stack->armyObj);
	init();
}

CStackWindow::CStackWindow(const CStackInstance * stack, std::function<void()> dismiss, const UpgradeInfo & upgradeInfo, std::function<void(CreatureID)> callback)
	: CWindowObject(BORDERED),
	info(new UnitView())
{
	info->stackNode = stack;
	info->creature = stack->type;
	info->creatureCount = stack->count;

	info->upgradeInfo = std::make_optional(UnitView::StackUpgradeInfo());
	info->dismissInfo = std::make_optional(UnitView::StackDismissInfo());
	info->upgradeInfo->info = upgradeInfo;
	info->upgradeInfo->callback = callback;
	info->dismissInfo->callback = dismiss;
	info->owner = dynamic_cast<const CGHeroInstance *> (stack->armyObj);
	init();
}

CStackWindow::CStackWindow(const CCommanderInstance * commander, bool popup)
	: CWindowObject(BORDERED | (popup ? RCLICK_POPUP : 0)),
	info(new UnitView())
{
	info->stackNode = commander;
	info->creature = commander->type;
	info->commander = commander;
	info->creatureCount = 1;
	info->popupWindow = popup;
	info->owner = dynamic_cast<const CGHeroInstance *> (commander->armyObj);
	init();
}

CStackWindow::CStackWindow(const CCommanderInstance * commander, std::vector<ui32> &skills, std::function<void(ui32)> callback)
	: CWindowObject(BORDERED),
	info(new UnitView())
{
	info->stackNode = commander;
	info->creature = commander->type;
	info->commander = commander;
	info->creatureCount = 1;
	info->levelupInfo = std::make_optional(UnitView::CommanderLevelInfo());
	info->levelupInfo->skills = skills;
	info->levelupInfo->callback = callback;
	info->owner = dynamic_cast<const CGHeroInstance *> (commander->armyObj);
	init();
}

CStackWindow::~CStackWindow()
{
	if(info->levelupInfo && !info->levelupInfo->skills.empty())
		info->levelupInfo->callback(vstd::find_pos(info->levelupInfo->skills, selectedSkill));
}

void CStackWindow::init()
{
	OBJECT_CONSTRUCTION_CAPTURING(255-DISPOSE);

	if(!info->stackNode)
		info->stackNode = new CStackInstance(info->creature, 1, true);// FIXME: free data

	selectedIcon = nullptr;
	selectedSkill = -1;
	if(info->levelupInfo && !info->levelupInfo->skills.empty())
		selectedSkill = info->levelupInfo->skills.front();

	activeTab = 0;

	initBonusesList();
	initSections();
}

void CStackWindow::initBonusesList()
{
	BonusList output, input;
	input = *(info->stackNode->getBonuses(CSelector(Bonus::Permanent), Selector::all));

	while(!input.empty())
	{
		auto b = input.front();
		output.push_back(std::make_shared<Bonus>(*b));
		output.back()->val = input.valOfBonuses(Selector::typeSubtype(b->type, b->subtype)); //merge multiple bonuses into one
		input.remove_if (Selector::typeSubtype(b->type, b->subtype)); //remove used bonuses
	}

	BonusInfo bonusInfo;
	for(auto b : output)
	{
		bonusInfo.name = info->stackNode->bonusToString(b, false);
		bonusInfo.description = info->stackNode->bonusToString(b, true);
		bonusInfo.imagePath = info->stackNode->bonusToGraphics(b);

		//if it's possible to give any description or image for this kind of bonus
		//TODO: figure out why half of bonuses don't have proper description
		if(!bonusInfo.name.empty() || !bonusInfo.imagePath.empty())
			activeBonuses.push_back(bonusInfo);
	}
}

void CStackWindow::initSections()
{
	OBJECT_CONSTRUCTION_CUSTOM_CAPTURING(255-DISPOSE);

	bool showArt = CGI->settings()->getBoolean(EGameSettings::MODULE_STACK_ARTIFACT) && info->commander == nullptr && info->stackNode;
	bool showExp = (CGI->settings()->getBoolean(EGameSettings::MODULE_STACK_EXPERIENCE) || info->commander != nullptr) && info->stackNode;

	mainSection = std::make_shared<MainSection>(this, pos.h, showExp, showArt);

	pos.w = mainSection->pos.w;
	pos.h += mainSection->pos.h;

	if(info->stack) // in battle
	{
		activeSpellsSection = std::make_shared<ActiveSpellsSection>(this, pos.h);
		pos.h += activeSpellsSection->pos.h;
	}

	if(info->commander)
	{
		auto onCreate = [=](size_t index) -> std::shared_ptr<CIntObject>
		{
			auto obj = switchTab(index);

			if(obj)
			{
				obj->activate();
				obj->recActions |= (UPDATE | SHOWALL);
			}
			return obj;
		};

		auto deactivateObj = [=](std::shared_ptr<CIntObject> obj)
		{
			obj->deactivate();
			obj->recActions &= ~(UPDATE | SHOWALL);
		};

		commanderMainSection = std::make_shared<CommanderMainSection>(this, 0);

		auto size = std::make_optional<size_t>((info->levelupInfo) ? 4 : 3);
		commanderBonusesSection = std::make_shared<BonusesSection>(this, 0, size);
		deactivateObj(commanderBonusesSection);

		commanderTab = std::make_shared<CTabbedInt>(onCreate, Point(0, pos.h), 0);

		pos.h += commanderMainSection->pos.h;
	}

	if(!info->commander && !activeBonuses.empty())
	{
		bonusesSection = std::make_shared<BonusesSection>(this, pos.h);
		pos.h += bonusesSection->pos.h;
	}

	if(!info->popupWindow)
	{
		buttonsSection = std::make_shared<ButtonsSection>(this, pos.h);
		pos.h += buttonsSection->pos.h;
		//FIXME: add status bar to image?
	}
	updateShadow();
	pos = center(pos);
}

std::string CStackWindow::generateStackExpDescription()
{
	const CStackInstance * stack = info->stackNode;
	const CCreature * creature = info->creature;

	int tier = stack->type->getLevel();
	int rank = stack->getExpRank();
	if (!vstd::iswithin(tier, 1, 7))
		tier = 0;
	int number;
	std::string expText = CGI->generaltexth->translate("vcmi.stackExperience.description");
	boost::replace_first(expText, "%s", creature->getNamePluralTranslated());
	boost::replace_first(expText, "%s", CGI->generaltexth->translate("vcmi.stackExperience.rank", rank));
	boost::replace_first(expText, "%i", std::to_string(rank));
	boost::replace_first(expText, "%i", std::to_string(stack->experience));
	number = static_cast<int>(CGI->creh->expRanks[tier][rank] - stack->experience);
	boost::replace_first(expText, "%i", std::to_string(number));

	number = CGI->creh->maxExpPerBattle[tier]; //percent
	boost::replace_first(expText, "%i%", std::to_string(number));
	number *= CGI->creh->expRanks[tier].back() / 100; //actual amount
	boost::replace_first(expText, "%i", std::to_string(number));

	boost::replace_first(expText, "%i", std::to_string(stack->count)); //Number of Creatures in stack

	int expmin = std::max(CGI->creh->expRanks[tier][std::max(rank-1, 0)], (ui32)1);
	number = static_cast<int>((stack->count * (stack->experience - expmin)) / expmin); //Maximum New Recruits without losing current Rank
	boost::replace_first(expText, "%i", std::to_string(number)); //TODO

	boost::replace_first(expText, "%.2f", std::to_string(1)); //TODO Experience Multiplier
	number = CGI->creh->expAfterUpgrade;
	boost::replace_first(expText, "%.2f", std::to_string(number) + "%"); //Upgrade Multiplier

	expmin = CGI->creh->expRanks[tier][9];
	int expmax = CGI->creh->expRanks[tier][10];
	number = expmax - expmin;
	boost::replace_first(expText, "%i", std::to_string(number)); //Experience after Rank 10
	number = (stack->count * (expmax - expmin)) / expmin;
	boost::replace_first(expText, "%i", std::to_string(number)); //Maximum New Recruits to remain at Rank 10 if at Maximum Experience

	return expText;
}

void CStackWindow::setSelection(si32 newSkill, std::shared_ptr<CCommanderSkillIcon> newIcon)
{
	auto getSkillDescription = [this](int skillIndex, bool selected) -> std::string
	{
		if(selected)
			return CGI->generaltexth->znpc00[152 + (12 * skillIndex) + ((info->commander->secondarySkills[skillIndex] + 1) * 2)]; //upgrade description
		else
			return CGI->generaltexth->znpc00[152 + (12 * skillIndex) + (info->commander->secondarySkills[skillIndex] * 2)];
	};

	auto getSkillImage = [this](int skillIndex)
	{
		bool selected = ((selectedSkill == skillIndex) && info->levelupInfo );
		return skillToFile(skillIndex, info->commander->secondarySkills[skillIndex], selected);
	};

	OBJECT_CONSTRUCTION_CUSTOM_CAPTURING(255-DISPOSE);
	int oldSelection = selectedSkill; // update selection
	selectedSkill = newSkill;

	if(selectedIcon && oldSelection < 100) // recreate image on old selection, only for skills
		selectedIcon->setObject(std::make_shared<CPicture>(getSkillImage(oldSelection)));

	if(selectedIcon)
	{
		if(!selectedIcon->getIsMasterAbility()) //unlike WoG, in VCMI master skill descriptions are taken from bonus descriptions
		{
			selectedIcon->text = getSkillDescription(oldSelection, false); //update previously selected icon's message to existing skill level
		}
		selectedIcon->deselect();
	}

	selectedIcon = newIcon; // update new selection
	if(newSkill < 100)
	{
		newIcon->setObject(std::make_shared<CPicture>(getSkillImage(newSkill)));
		if(!newIcon->getIsMasterAbility())
		{
			newIcon->text = getSkillDescription(newSkill, true); //update currently selected icon's message to show upgrade description
		}
	}
}

std::shared_ptr<CIntObject> CStackWindow::switchTab(size_t index)
{
	std::shared_ptr<CIntObject> ret;
	switch(index)
	{
	case 0:
		{
			activeTab = 0;
			ret = commanderMainSection;
		}
		break;
	case 1:
		{
			activeTab = 1;
			ret = commanderBonusesSection;
		}
		break;
	default:
		break;
	}

	return ret;
}

void CStackWindow::removeStackArtifact(ArtifactPosition pos)
{
	auto art = info->stackNode->getArt(ArtifactPosition::CREATURE_SLOT);
	if(!art)
	{
		logGlobal->error("Attempt to remove missing artifact");
		return;
	}
	const auto slot = ArtifactUtils::getArtBackpackPosition(info->owner, art->getTypeId());
	if(slot != ArtifactPosition::PRE_FIRST)
	{
		LOCPLINT->cb->swapArtifacts(ArtifactLocation(info->stackNode, pos), ArtifactLocation(info->owner, slot));
		stackArtifactButton.reset();
		stackArtifactHelp.reset();
		stackArtifactIcon.reset();
		redraw();
	}
}
>>>>>>> a1a5bc28
<|MERGE_RESOLUTION|>--- conflicted
+++ resolved
@@ -1,4 +1,3 @@
-<<<<<<< HEAD
 /*
  * CCreatureWindow.cpp, part of VCMI engine
  *
@@ -981,988 +980,3 @@
 		redraw();
 	}
 }
-
-=======
-/*
- * CCreatureWindow.cpp, part of VCMI engine
- *
- * Authors: listed in file AUTHORS in main folder
- *
- * License: GNU General Public License v2.0 or later
- * Full text of license available in license.txt file, in main folder
- *
- */
-#include "StdInc.h"
-#include "CCreatureWindow.h"
-
-#include <vcmi/spells/Spell.h>
-#include <vcmi/spells/Service.h>
-
-#include "../CGameInfo.h"
-#include "../CPlayerInterface.h"
-#include "../render/Canvas.h"
-#include "../widgets/Buttons.h"
-#include "../widgets/CArtifactHolder.h"
-#include "../widgets/CComponent.h"
-#include "../widgets/Images.h"
-#include "../widgets/TextControls.h"
-#include "../widgets/ObjectLists.h"
-#include "../gui/CGuiHandler.h"
-#include "../gui/Shortcut.h"
-
-#include "../../CCallback.h"
-#include "../../lib/ArtifactUtils.h"
-#include "../../lib/CStack.h"
-#include "../../lib/CBonusTypeHandler.h"
-#include "../../lib/CGeneralTextHandler.h"
-#include "../../lib/GameSettings.h"
-#include "../../lib/CHeroHandler.h"
-#include "../../lib/gameState/CGameState.h"
-#include "../../lib/TextOperations.h"
-
-class CCreatureArtifactInstance;
-class CSelectableSkill;
-
-class UnitView
-{
-public:
-	// helper structs
-	struct CommanderLevelInfo
-	{
-		std::vector<ui32> skills;
-		std::function<void(ui32)> callback;
-	};
-	struct StackDismissInfo
-	{
-		std::function<void()> callback;
-	};
-	struct StackUpgradeInfo
-	{
-		UpgradeInfo info;
-		std::function<void(CreatureID)> callback;
-	};
-
-	// pointers to permament objects in game state
-	const CCreature * creature;
-	const CCommanderInstance * commander;
-	const CStackInstance * stackNode;
-	const CStack * stack;
-	const CGHeroInstance * owner;
-
-	// temporary objects which should be kept as copy if needed
-	std::optional<CommanderLevelInfo> levelupInfo;
-	std::optional<StackDismissInfo> dismissInfo;
-	std::optional<StackUpgradeInfo> upgradeInfo;
-
-	// misc fields
-	unsigned int creatureCount;
-	bool popupWindow;
-
-	UnitView()
-		: creature(nullptr),
-		commander(nullptr),
-		stackNode(nullptr),
-		stack(nullptr),
-		owner(nullptr),
-		creatureCount(0),
-		popupWindow(false)
-	{
-	}
-
-	std::string getName() const
-	{
-		if(commander)
-			return commander->type->getNameSingularTranslated();
-		else
-			return creature->getNamePluralTranslated();
-	}
-private:
-
-};
-
-CCommanderSkillIcon::CCommanderSkillIcon(std::shared_ptr<CIntObject> object_, bool isMasterAbility_, std::function<void()> callback)
-	: object(),
-	  isMasterAbility(isMasterAbility_),
-	  isSelected(false),
-	  callback(callback)
-{
-	pos = object_->pos;
-	this->isMasterAbility = isMasterAbility_;
-	setObject(object_);
-}
-
-void CCommanderSkillIcon::setObject(std::shared_ptr<CIntObject> newObject)
-{
-	if(object)
-		removeChild(object.get());
-	object = newObject;
-	addChild(object.get());
-	object->moveTo(pos.topLeft());
-	redraw();
-}
-
-void CCommanderSkillIcon::clickPressed(const Point & cursorPosition)
-{
-	callback();
-	isSelected = true;
-}
-
-void CCommanderSkillIcon::deselect()
-{
-	isSelected = false;
-}
-
-bool CCommanderSkillIcon::getIsMasterAbility()
-{
-	return isMasterAbility;
-}
-
-void CCommanderSkillIcon::show(Canvas &to)
-{
-	CIntObject::show(to);
-
-	if(isMasterAbility && isSelected)
-		to.drawBorder(pos, Colors::YELLOW, 2);
-}
-
-static ImagePath skillToFile(int skill, int level, bool selected)
-{
-	// FIXME: is this a correct hadling?
-	// level 0 = skill not present, use image with "no" suffix
-	// level 1-5 = skill available, mapped to images indexed as 0-4
-	// selecting skill means that it will appear one level higher (as if alredy upgraded)
-	std::string file = "zvs/Lib1.res/_";
-	switch (skill)
-	{
-		case ECommander::ATTACK:
-			file += "AT";
-			break;
-		case ECommander::DEFENSE:
-			file += "DF";
-			break;
-		case ECommander::HEALTH:
-			file += "HP";
-			break;
-		case ECommander::DAMAGE:
-			file += "DM";
-			break;
-		case ECommander::SPEED:
-			file += "SP";
-			break;
-		case ECommander::SPELL_POWER:
-			file += "MP";
-			break;
-	}
-	std::string sufix;
-	if (selected)
-		level++; // UI will display resulting level
-	if (level == 0)
-		sufix = "no"; //not avaliable - no number
-	else
-		sufix = std::to_string(level-1);
-	if (selected)
-		sufix += "="; //level-up highlight
-
-	return ImagePath::builtin(file + sufix + ".bmp");
-}
-
-CStackWindow::CWindowSection::CWindowSection(CStackWindow * parent, const ImagePath & backgroundPath, int yOffset)
-	: parent(parent)
-{
-	pos.y += yOffset;
-	OBJECT_CONSTRUCTION_CAPTURING(255-DISPOSE);
-	if(!backgroundPath.empty())
-	{
-		background = std::make_shared<CPicture>(backgroundPath);
-		pos.w = background->pos.w;
-		pos.h = background->pos.h;
-	}
-}
-
-CStackWindow::ActiveSpellsSection::ActiveSpellsSection(CStackWindow * owner, int yOffset)
-	: CWindowSection(owner, ImagePath::builtin("stackWindow/spell-effects"), yOffset)
-{
-	static const Point firstPos(6, 2); // position of 1st spell box
-	static const Point offset(54, 0);  // offset of each spell box from previous
-
-	OBJECT_CONSTRUCTION_CAPTURING(255-DISPOSE);
-
-	const CStack * battleStack = parent->info->stack;
-
-	assert(battleStack); // Section should be created only for battles
-
-	//spell effects
-	int printed=0; //how many effect pics have been printed
-	std::vector<si32> spells = battleStack->activeSpells();
-	for(si32 effect : spells)
-	{
-		const spells::Spell * spell = CGI->spells()->getByIndex(effect);
-
-		std::string spellText;
-
-		//not all effects have graphics (for eg. Acid Breath)
-		//for modded spells iconEffect is added to SpellInt.def
-		const bool hasGraphics = (effect < SpellID::THUNDERBOLT) || (effect >= SpellID::AFTER_LAST);
-
-		if (hasGraphics)
-		{
-			spellText = CGI->generaltexth->allTexts[610]; //"%s, duration: %d rounds."
-			boost::replace_first(spellText, "%s", spell->getNameTranslated());
-			//FIXME: support permanent duration
-			int duration = battleStack->getBonusLocalFirst(Selector::source(BonusSource::SPELL_EFFECT,effect))->turnsRemain;
-			boost::replace_first(spellText, "%d", std::to_string(duration));
-
-			spellIcons.push_back(std::make_shared<CAnimImage>(AnimationPath::builtin("SpellInt"), effect + 1, 0, firstPos.x + offset.x * printed, firstPos.y + offset.y * printed));
-			clickableAreas.push_back(std::make_shared<LRClickableAreaWText>(Rect(firstPos + offset * printed, Point(50, 38)), spellText, spellText));
-			if(++printed >= 8) // interface limit reached
-				break;
-		}
-	}
-}
-
-CStackWindow::BonusLineSection::BonusLineSection(CStackWindow * owner, size_t lineIndex)
-	: CWindowSection(owner, ImagePath::builtin("stackWindow/bonus-effects"), 0)
-{
-	OBJECT_CONSTRUCTION_CAPTURING(255-DISPOSE);
-
-	static const std::array<Point, 2> offset =
-	{
-		Point(6, 4),
-		Point(214, 4)
-	};
-
-	for(size_t leftRight : {0, 1})
-	{
-		auto position = offset[leftRight];
-		size_t bonusIndex = lineIndex * 2 + leftRight;
-
-		if(parent->activeBonuses.size() > bonusIndex)
-		{
-			BonusInfo & bi = parent->activeBonuses[bonusIndex];
-			icon[leftRight] = std::make_shared<CPicture>(bi.imagePath, position.x, position.y);
-			name[leftRight] = std::make_shared<CLabel>(position.x + 60, position.y + 2, FONT_SMALL, ETextAlignment::TOPLEFT, Colors::WHITE, bi.name);
-			description[leftRight] = std::make_shared<CMultiLineLabel>(Rect(position.x + 60, position.y + 17, 137, 30), FONT_SMALL, ETextAlignment::TOPLEFT, Colors::WHITE, bi.description);
-		}
-	}
-}
-
-CStackWindow::BonusesSection::BonusesSection(CStackWindow * owner, int yOffset, std::optional<size_t> preferredSize):
-	CWindowSection(owner, {}, yOffset)
-{
-	OBJECT_CONSTRUCTION_CAPTURING(255-DISPOSE);
-
-	// size of single image for an item
-	static const int itemHeight = 59;
-
-	size_t totalSize = (owner->activeBonuses.size() + 1) / 2;
-	size_t visibleSize = preferredSize.value_or(std::min<size_t>(3, totalSize));
-
-	pos.w = owner->pos.w;
-	pos.h = itemHeight * (int)visibleSize;
-
-	auto onCreate = [=](size_t index) -> std::shared_ptr<CIntObject>
-	{
-		return std::make_shared<BonusLineSection>(owner, index);
-	};
-
-	lines = std::make_shared<CListBox>(onCreate, Point(0, 0), Point(0, itemHeight), visibleSize, totalSize, 0, 1, Rect(pos.w - 15, 0, pos.h, pos.h));
-}
-
-CStackWindow::ButtonsSection::ButtonsSection(CStackWindow * owner, int yOffset)
-	: CWindowSection(owner, ImagePath::builtin("stackWindow/button-panel"), yOffset)
-{
-	OBJECT_CONSTRUCTION_CAPTURING(255-DISPOSE);
-
-	if(parent->info->dismissInfo && parent->info->dismissInfo->callback)
-	{
-		auto onDismiss = [=]()
-		{
-			parent->info->dismissInfo->callback();
-			parent->close();
-		};
-		auto onClick = [=] ()
-		{
-			LOCPLINT->showYesNoDialog(CGI->generaltexth->allTexts[12], onDismiss, nullptr);
-		};
-		dismiss = std::make_shared<CButton>(Point(5, 5),AnimationPath::builtin("IVIEWCR2.DEF"), CGI->generaltexth->zelp[445], onClick, EShortcut::HERO_DISMISS);
-	}
-
-	if(parent->info->upgradeInfo && !parent->info->commander)
-	{
-		// used space overlaps with commander switch button
-		// besides - should commander really be upgradeable?
-
-		auto & upgradeInfo = parent->info->upgradeInfo.value();
-		const size_t buttonsToCreate = std::min<size_t>(upgradeInfo.info.newID.size(), upgrade.size());
-
-		for(size_t buttonIndex = 0; buttonIndex < buttonsToCreate; buttonIndex++)
-		{
-			TResources totalCost = upgradeInfo.info.cost[buttonIndex] * parent->info->creatureCount;
-
-			auto onUpgrade = [=]()
-			{
-				upgradeInfo.callback(upgradeInfo.info.newID[buttonIndex]);
-				parent->close();
-			};
-			auto onClick = [=]()
-			{
-				std::vector<std::shared_ptr<CComponent>> resComps;
-				for(TResources::nziterator i(totalCost); i.valid(); i++)
-				{
-					resComps.push_back(std::make_shared<CComponent>(CComponent::resource, i->resType, (int)i->resVal));
-				}
-
-				if(LOCPLINT->cb->getResourceAmount().canAfford(totalCost))
-				{
-					LOCPLINT->showYesNoDialog(CGI->generaltexth->allTexts[207], onUpgrade, nullptr, resComps);
-				}
-				else
-				{
-					LOCPLINT->showInfoDialog(CGI->generaltexth->allTexts[314], resComps);
-				}
-			};
-			auto upgradeBtn = std::make_shared<CButton>(Point(221 + (int)buttonIndex * 40, 5), AnimationPath::builtin("stackWindow/upgradeButton"), CGI->generaltexth->zelp[446], onClick);
-
-			upgradeBtn->addOverlay(std::make_shared<CAnimImage>(AnimationPath::builtin("CPRSMALL"), VLC->creh->objects[upgradeInfo.info.newID[buttonIndex]]->getIconIndex()));
-
-			if(buttonsToCreate == 1) // single upgrade avaialbe
-				upgradeBtn->assignedKey = EShortcut::RECRUITMENT_UPGRADE;
-
-			upgrade[buttonIndex] = upgradeBtn;
-		}
-	}
-
-	if(parent->info->commander)
-	{
-		for(size_t buttonIndex = 0; buttonIndex < 2; buttonIndex++)
-		{
-			std::string btnIDs[2] = { "showSkills", "showBonuses" };
-			auto onSwitch = [buttonIndex, this]()
-			{
-				logAnim->debug("Switch %d->%d", parent->activeTab, buttonIndex);
-
-				parent->switchButtons[parent->activeTab]->enable();
-				parent->commanderTab->setActive(buttonIndex);
-				parent->switchButtons[buttonIndex]->disable();
-				parent->redraw(); // FIXME: enable/disable don't redraw screen themselves
-			};
-
-			std::string tooltipText = "vcmi.creatureWindow." + btnIDs[buttonIndex];
-			parent->switchButtons[buttonIndex] = std::make_shared<CButton>(Point(302 + (int)buttonIndex*40, 5), AnimationPath::builtin("stackWindow/upgradeButton"), CButton::tooltipLocalized(tooltipText), onSwitch);
-			parent->switchButtons[buttonIndex]->addOverlay(std::make_shared<CAnimImage>(AnimationPath::builtin("stackWindow/switchModeIcons"), buttonIndex));
-		}
-		parent->switchButtons[parent->activeTab]->disable();
-	}
-
-	exit = std::make_shared<CButton>(Point(382, 5), AnimationPath::builtin("hsbtns.def"), CGI->generaltexth->zelp[447], [=](){ parent->close(); }, EShortcut::GLOBAL_RETURN);
-}
-
-CStackWindow::CommanderMainSection::CommanderMainSection(CStackWindow * owner, int yOffset)
-	: CWindowSection(owner, ImagePath::builtin("stackWindow/commander-bg"), yOffset)
-{
-	OBJECT_CONSTRUCTION_CAPTURING(255-DISPOSE);
-
-	auto getSkillPos = [](int index)
-	{
-		return Point(10 + 80 * (index%3), 20 + 80 * (index/3));
-	};
-
-	auto getSkillImage = [this](int skillIndex)
-	{
-		bool selected = ((parent->selectedSkill == skillIndex) && parent->info->levelupInfo );
-		return skillToFile(skillIndex, parent->info->commander->secondarySkills[skillIndex], selected);
-	};
-
-	auto getSkillDescription = [this](int skillIndex) -> std::string
-	{
-		return CGI->generaltexth->znpc00[152 + (12 * skillIndex) + (parent->info->commander->secondarySkills[skillIndex] * 2)];
-	};
-
-	for(int index = ECommander::ATTACK; index <= ECommander::SPELL_POWER; ++index)
-	{
-		Point skillPos = getSkillPos(index);
-
-		auto icon = std::make_shared<CCommanderSkillIcon>(std::make_shared<CPicture>(getSkillImage(index), skillPos.x, skillPos.y), false, [=]()
-		{
-			LOCPLINT->showInfoDialog(getSkillDescription(index));
-		});
-
-		icon->text = getSkillDescription(index); //used to handle right click description via LRClickableAreaWText::ClickRight()
-
-		if(parent->selectedSkill == index)
-			parent->selectedIcon = icon;
-
-		if(parent->info->levelupInfo && vstd::contains(parent->info->levelupInfo->skills, index)) // can be upgraded - enable selection switch
-		{
-			if(parent->selectedSkill == index)
-				parent->setSelection(index, icon);
-
-			icon->callback = [=]()
-			{
-				parent->setSelection(index, icon);
-			};
-		}
-
-		skillIcons.push_back(icon);
-	}
-
-	auto getArtifactPos = [](int index)
-	{
-		return Point(269 + 47 * (index % 3), 22 + 47 * (index / 3));
-	};
-
-	for(auto equippedArtifact : parent->info->commander->artifactsWorn)
-	{
-		Point artPos = getArtifactPos(equippedArtifact.first);
-		auto artPlace = std::make_shared<CCommanderArtPlace>(artPos, parent->info->owner, equippedArtifact.first, equippedArtifact.second.artifact);
-		artifacts.push_back(artPlace);
-	}
-
-	if(parent->info->levelupInfo)
-	{
-		abilitiesBackground = std::make_shared<CPicture>(ImagePath::builtin("stackWindow/commander-abilities.png"));
-		abilitiesBackground->moveBy(Point(0, pos.h));
-
-		size_t abilitiesCount = boost::range::count_if(parent->info->levelupInfo->skills, [](ui32 skillID)
-		{
-			return skillID >= 100;
-		});
-
-		auto onCreate = [=](size_t index)->std::shared_ptr<CIntObject>
-		{
-			for(auto skillID : parent->info->levelupInfo->skills)
-			{
-				if(index == 0 && skillID >= 100)
-				{
-					const auto bonus = CGI->creh->skillRequirements[skillID-100].first;
-					const CStackInstance * stack = parent->info->commander;
-					auto icon = std::make_shared<CCommanderSkillIcon>(std::make_shared<CPicture>(stack->bonusToGraphics(bonus)), true,  [](){});
-					icon->callback = [=]()
-					{
-						parent->setSelection(skillID, icon);
-					};
-					icon->text = stack->bonusToString(bonus, true);
-					icon->hoverText = stack->bonusToString(bonus, false);
-
-					return icon;
-				}
-				if(skillID >= 100)
-					index--;
-			}
-			return nullptr;
-		};
-
-		abilities = std::make_shared<CListBox>(onCreate, Point(38, 3+pos.h), Point(63, 0), 6, abilitiesCount);
-		abilities->setRedrawParent(true);
-
-		leftBtn = std::make_shared<CButton>(Point(10,  pos.h + 6), AnimationPath::builtin("hsbtns3.def"), CButton::tooltip(), [=](){ abilities->moveToPrev(); }, EShortcut::MOVE_LEFT);
-		rightBtn = std::make_shared<CButton>(Point(411, pos.h + 6), AnimationPath::builtin("hsbtns5.def"), CButton::tooltip(), [=](){ abilities->moveToNext(); }, EShortcut::MOVE_RIGHT);
-
-		if(abilitiesCount <= 6)
-		{
-			leftBtn->block(true);
-			rightBtn->block(true);
-		}
-
-		pos.h += abilitiesBackground->pos.h;
-	}
-}
-
-CStackWindow::MainSection::MainSection(CStackWindow * owner, int yOffset, bool showExp, bool showArt)
-	: CWindowSection(owner, getBackgroundName(showExp, showArt), yOffset)
-{
-	OBJECT_CONSTRUCTION_CAPTURING(255-DISPOSE);
-
-	statNames =
-	{
-		CGI->generaltexth->primarySkillNames[0], //ATTACK
-		CGI->generaltexth->primarySkillNames[1],//DEFENCE
-		CGI->generaltexth->allTexts[198],//SHOTS
-		CGI->generaltexth->allTexts[199],//DAMAGE
-
-		CGI->generaltexth->allTexts[388],//HEALTH
-		CGI->generaltexth->allTexts[200],//HEALTH_LEFT
-		CGI->generaltexth->zelp[441].first,//SPEED
-		CGI->generaltexth->allTexts[399]//MANA
-	};
-
-	statFormats =
-	{
-		"%d (%d)",
-		"%d (%d)",
-		"%d (%d)",
-		"%d - %d",
-
-		"%d (%d)",
-		"%d (%d)",
-		"%d (%d)",
-		"%d (%d)"
-	};
-
-	animation = std::make_shared<CCreaturePic>(5, 41, parent->info->creature);
-
-	if(parent->info->stackNode != nullptr && parent->info->commander == nullptr)
-	{
-		//normal stack, not a commander and not non-existing stack (e.g. recruitment dialog)
-		animation->setAmount(parent->info->creatureCount);
-	}
-
-	name = std::make_shared<CLabel>(215, 12, FONT_SMALL, ETextAlignment::CENTER, Colors::YELLOW, parent->info->getName());
-
-	int dmgMultiply = 1;
-	if(parent->info->owner && parent->info->stackNode->hasBonusOfType(BonusType::SIEGE_WEAPON))
-		dmgMultiply += parent->info->owner->getPrimSkillLevel(PrimarySkill::ATTACK);
-
-	icons = std::make_shared<CPicture>(ImagePath::builtin("stackWindow/icons"), 117, 32);
-
-	const CStack * battleStack = parent->info->stack;
-
-	morale = std::make_shared<MoraleLuckBox>(true, Rect(Point(321, 110), Point(42, 42) ));
-	luck = std::make_shared<MoraleLuckBox>(false,  Rect(Point(375, 110), Point(42, 42) ));
-
-	if(battleStack != nullptr) // in battle
-	{
-		addStatLabel(EStat::ATTACK, parent->info->creature->getAttack(battleStack->isShooter()), battleStack->getAttack(battleStack->isShooter()));
-		addStatLabel(EStat::DEFENCE, parent->info->creature->getDefense(battleStack->isShooter()), battleStack->getDefense(battleStack->isShooter()));
-		addStatLabel(EStat::DAMAGE, parent->info->stackNode->getMinDamage(battleStack->isShooter()) * dmgMultiply, battleStack->getMaxDamage(battleStack->isShooter()) * dmgMultiply);
-		addStatLabel(EStat::HEALTH, parent->info->creature->getMaxHealth(), battleStack->getMaxHealth());
-		addStatLabel(EStat::SPEED, parent->info->creature->speed(), battleStack->speed());
-
-		if(battleStack->isShooter())
-			addStatLabel(EStat::SHOTS, battleStack->shots.total(), battleStack->shots.available());
-		if(battleStack->isCaster())
-			addStatLabel(EStat::MANA, battleStack->casts.total(), battleStack->casts.available());
-		addStatLabel(EStat::HEALTH_LEFT, battleStack->getFirstHPleft());
-
-		morale->set(battleStack);
-		luck->set(battleStack);
-	}
-	else
-	{
-		const bool shooter = parent->info->stackNode->hasBonusOfType(BonusType::SHOOTER) && parent->info->stackNode->valOfBonuses(BonusType::SHOTS);
-		const bool caster = parent->info->stackNode->valOfBonuses(BonusType::CASTS);
-
-		addStatLabel(EStat::ATTACK, parent->info->creature->getAttack(shooter), parent->info->stackNode->getAttack(shooter));
-		addStatLabel(EStat::DEFENCE, parent->info->creature->getDefense(shooter), parent->info->stackNode->getDefense(shooter));
-		addStatLabel(EStat::DAMAGE, parent->info->stackNode->getMinDamage(shooter) * dmgMultiply, parent->info->stackNode->getMaxDamage(shooter) * dmgMultiply);
-		addStatLabel(EStat::HEALTH, parent->info->creature->getMaxHealth(), parent->info->stackNode->getMaxHealth());
-		addStatLabel(EStat::SPEED, parent->info->creature->speed(), parent->info->stackNode->speed());
-
-		if(shooter)
-			addStatLabel(EStat::SHOTS, parent->info->stackNode->valOfBonuses(BonusType::SHOTS));
-		if(caster)
-			addStatLabel(EStat::MANA, parent->info->stackNode->valOfBonuses(BonusType::CASTS));
-
-		morale->set(parent->info->stackNode);
-		luck->set(parent->info->stackNode);
-	}
-
-	if(showExp)
-	{
-		const CStackInstance * stack = parent->info->stackNode;
-		Point pos = showArt ? Point(321, 32) : Point(347, 32);
-		if(parent->info->commander)
-		{
-			const CCommanderInstance * commander = parent->info->commander;
-			expRankIcon = std::make_shared<CAnimImage>(AnimationPath::builtin("PSKIL42"), 4, 0, pos.x, pos.y);
-
-			auto area = std::make_shared<LRClickableAreaWTextComp>(Rect(pos.x, pos.y, 44, 44), CComponent::experience);
-			expArea = area;
-			area->text = CGI->generaltexth->allTexts[2];
-			area->bonusValue =	commander->getExpRank();
-			boost::replace_first(area->text, "%d", std::to_string(commander->getExpRank()));
-			boost::replace_first(area->text, "%d", std::to_string(CGI->heroh->reqExp(commander->getExpRank() + 1)));
-			boost::replace_first(area->text, "%d", std::to_string(commander->experience));
-		}
-		else
-		{
-			expRankIcon = std::make_shared<CAnimImage>(AnimationPath::builtin("stackWindow/levels"), stack->getExpRank(), 0, pos.x, pos.y);
-			expArea = std::make_shared<LRClickableAreaWText>(Rect(pos.x, pos.y, 44, 44));
-			expArea->text = parent->generateStackExpDescription();
-		}
-		expLabel = std::make_shared<CLabel>(
-				pos.x + 21, pos.y + 52, FONT_SMALL, ETextAlignment::CENTER, Colors::WHITE,
-				TextOperations::formatMetric(stack->experience, 6));
-	}
-
-	if(showArt)
-	{
-		Point pos = showExp ? Point(375, 32) : Point(347, 32);
-		// ALARMA: do not refactor this into a separate function
-		// otherwise, artifact icon is drawn near the hero's portrait
-		// this is really strange
-		auto art = parent->info->stackNode->getArt(ArtifactPosition::CREATURE_SLOT);
-		if(art)
-		{
-			parent->stackArtifactIcon = std::make_shared<CAnimImage>(AnimationPath::builtin("ARTIFACT"), art->artType->getIconIndex(), 0, pos.x, pos.y);
-			parent->stackArtifactHelp = std::make_shared<LRClickableAreaWTextComp>(Rect(pos, Point(44, 44)), CComponent::artifact);
-			parent->stackArtifactHelp->type = art->artType->getId();
-
-			if(parent->info->owner)
-			{
-				parent->stackArtifactButton = std::make_shared<CButton>(
-						Point(pos.x - 2 , pos.y + 46), AnimationPath::builtin("stackWindow/cancelButton"),
-						CButton::tooltipLocalized("vcmi.creatureWindow.returnArtifact"),	[=]()
-				{
-					parent->removeStackArtifact(ArtifactPosition::CREATURE_SLOT);
-				});
-			}
-		}
-	}
-}
-
-
-ImagePath CStackWindow::MainSection::getBackgroundName(bool showExp, bool showArt)
-{
-	if(showExp && showArt)
-		return ImagePath::builtin("stackWindow/info-panel-2");
-	else if(showExp || showArt)
-		return ImagePath::builtin("stackWindow/info-panel-1");
-	else
-		return ImagePath::builtin("stackWindow/info-panel-0");
-}
-
-void CStackWindow::MainSection::addStatLabel(EStat index, int64_t value1, int64_t value2)
-{
-	const auto title = statNames.at(static_cast<size_t>(index));
-	stats.push_back(std::make_shared<CLabel>(145, 32 + (int)index*19, FONT_SMALL, ETextAlignment::TOPLEFT, Colors::WHITE, title));
-
-	const bool useRange = value1 != value2;
-	std::string formatStr = useRange ? statFormats.at(static_cast<size_t>(index)) : "%d";
-
-	boost::format fmt(formatStr);
-	fmt % value1;
-	if(useRange)
-		fmt % value2;
-
-	stats.push_back(std::make_shared<CLabel>(307, 48 + (int)index*19, FONT_SMALL, ETextAlignment::BOTTOMRIGHT, Colors::WHITE, fmt.str()));
-}
-
-void CStackWindow::MainSection::addStatLabel(EStat index, int64_t value)
-{
-	addStatLabel(index, value, value);
-}
-
-CStackWindow::CStackWindow(const CStack * stack, bool popup)
-	: CWindowObject(BORDERED | (popup ? RCLICK_POPUP : 0)),
-	info(new UnitView())
-{
-	info->stack = stack;
-	info->stackNode = stack->base;
-	info->creature = stack->unitType();
-	info->creatureCount = stack->getCount();
-	info->popupWindow = popup;
-	init();
-}
-
-CStackWindow::CStackWindow(const CCreature * creature, bool popup)
-	: CWindowObject(BORDERED | (popup ? RCLICK_POPUP : 0)),
-	info(new UnitView())
-{
-	info->creature = creature;
-	info->popupWindow = popup;
-	init();
-}
-
-CStackWindow::CStackWindow(const CStackInstance * stack, bool popup)
-	: CWindowObject(BORDERED | (popup ? RCLICK_POPUP : 0)),
-	info(new UnitView())
-{
-	info->stackNode = stack;
-	info->creature = stack->type;
-	info->creatureCount = stack->count;
-	info->popupWindow = popup;
-	info->owner = dynamic_cast<const CGHeroInstance *> (stack->armyObj);
-	init();
-}
-
-CStackWindow::CStackWindow(const CStackInstance * stack, std::function<void()> dismiss, const UpgradeInfo & upgradeInfo, std::function<void(CreatureID)> callback)
-	: CWindowObject(BORDERED),
-	info(new UnitView())
-{
-	info->stackNode = stack;
-	info->creature = stack->type;
-	info->creatureCount = stack->count;
-
-	info->upgradeInfo = std::make_optional(UnitView::StackUpgradeInfo());
-	info->dismissInfo = std::make_optional(UnitView::StackDismissInfo());
-	info->upgradeInfo->info = upgradeInfo;
-	info->upgradeInfo->callback = callback;
-	info->dismissInfo->callback = dismiss;
-	info->owner = dynamic_cast<const CGHeroInstance *> (stack->armyObj);
-	init();
-}
-
-CStackWindow::CStackWindow(const CCommanderInstance * commander, bool popup)
-	: CWindowObject(BORDERED | (popup ? RCLICK_POPUP : 0)),
-	info(new UnitView())
-{
-	info->stackNode = commander;
-	info->creature = commander->type;
-	info->commander = commander;
-	info->creatureCount = 1;
-	info->popupWindow = popup;
-	info->owner = dynamic_cast<const CGHeroInstance *> (commander->armyObj);
-	init();
-}
-
-CStackWindow::CStackWindow(const CCommanderInstance * commander, std::vector<ui32> &skills, std::function<void(ui32)> callback)
-	: CWindowObject(BORDERED),
-	info(new UnitView())
-{
-	info->stackNode = commander;
-	info->creature = commander->type;
-	info->commander = commander;
-	info->creatureCount = 1;
-	info->levelupInfo = std::make_optional(UnitView::CommanderLevelInfo());
-	info->levelupInfo->skills = skills;
-	info->levelupInfo->callback = callback;
-	info->owner = dynamic_cast<const CGHeroInstance *> (commander->armyObj);
-	init();
-}
-
-CStackWindow::~CStackWindow()
-{
-	if(info->levelupInfo && !info->levelupInfo->skills.empty())
-		info->levelupInfo->callback(vstd::find_pos(info->levelupInfo->skills, selectedSkill));
-}
-
-void CStackWindow::init()
-{
-	OBJECT_CONSTRUCTION_CAPTURING(255-DISPOSE);
-
-	if(!info->stackNode)
-		info->stackNode = new CStackInstance(info->creature, 1, true);// FIXME: free data
-
-	selectedIcon = nullptr;
-	selectedSkill = -1;
-	if(info->levelupInfo && !info->levelupInfo->skills.empty())
-		selectedSkill = info->levelupInfo->skills.front();
-
-	activeTab = 0;
-
-	initBonusesList();
-	initSections();
-}
-
-void CStackWindow::initBonusesList()
-{
-	BonusList output, input;
-	input = *(info->stackNode->getBonuses(CSelector(Bonus::Permanent), Selector::all));
-
-	while(!input.empty())
-	{
-		auto b = input.front();
-		output.push_back(std::make_shared<Bonus>(*b));
-		output.back()->val = input.valOfBonuses(Selector::typeSubtype(b->type, b->subtype)); //merge multiple bonuses into one
-		input.remove_if (Selector::typeSubtype(b->type, b->subtype)); //remove used bonuses
-	}
-
-	BonusInfo bonusInfo;
-	for(auto b : output)
-	{
-		bonusInfo.name = info->stackNode->bonusToString(b, false);
-		bonusInfo.description = info->stackNode->bonusToString(b, true);
-		bonusInfo.imagePath = info->stackNode->bonusToGraphics(b);
-
-		//if it's possible to give any description or image for this kind of bonus
-		//TODO: figure out why half of bonuses don't have proper description
-		if(!bonusInfo.name.empty() || !bonusInfo.imagePath.empty())
-			activeBonuses.push_back(bonusInfo);
-	}
-}
-
-void CStackWindow::initSections()
-{
-	OBJECT_CONSTRUCTION_CUSTOM_CAPTURING(255-DISPOSE);
-
-	bool showArt = CGI->settings()->getBoolean(EGameSettings::MODULE_STACK_ARTIFACT) && info->commander == nullptr && info->stackNode;
-	bool showExp = (CGI->settings()->getBoolean(EGameSettings::MODULE_STACK_EXPERIENCE) || info->commander != nullptr) && info->stackNode;
-
-	mainSection = std::make_shared<MainSection>(this, pos.h, showExp, showArt);
-
-	pos.w = mainSection->pos.w;
-	pos.h += mainSection->pos.h;
-
-	if(info->stack) // in battle
-	{
-		activeSpellsSection = std::make_shared<ActiveSpellsSection>(this, pos.h);
-		pos.h += activeSpellsSection->pos.h;
-	}
-
-	if(info->commander)
-	{
-		auto onCreate = [=](size_t index) -> std::shared_ptr<CIntObject>
-		{
-			auto obj = switchTab(index);
-
-			if(obj)
-			{
-				obj->activate();
-				obj->recActions |= (UPDATE | SHOWALL);
-			}
-			return obj;
-		};
-
-		auto deactivateObj = [=](std::shared_ptr<CIntObject> obj)
-		{
-			obj->deactivate();
-			obj->recActions &= ~(UPDATE | SHOWALL);
-		};
-
-		commanderMainSection = std::make_shared<CommanderMainSection>(this, 0);
-
-		auto size = std::make_optional<size_t>((info->levelupInfo) ? 4 : 3);
-		commanderBonusesSection = std::make_shared<BonusesSection>(this, 0, size);
-		deactivateObj(commanderBonusesSection);
-
-		commanderTab = std::make_shared<CTabbedInt>(onCreate, Point(0, pos.h), 0);
-
-		pos.h += commanderMainSection->pos.h;
-	}
-
-	if(!info->commander && !activeBonuses.empty())
-	{
-		bonusesSection = std::make_shared<BonusesSection>(this, pos.h);
-		pos.h += bonusesSection->pos.h;
-	}
-
-	if(!info->popupWindow)
-	{
-		buttonsSection = std::make_shared<ButtonsSection>(this, pos.h);
-		pos.h += buttonsSection->pos.h;
-		//FIXME: add status bar to image?
-	}
-	updateShadow();
-	pos = center(pos);
-}
-
-std::string CStackWindow::generateStackExpDescription()
-{
-	const CStackInstance * stack = info->stackNode;
-	const CCreature * creature = info->creature;
-
-	int tier = stack->type->getLevel();
-	int rank = stack->getExpRank();
-	if (!vstd::iswithin(tier, 1, 7))
-		tier = 0;
-	int number;
-	std::string expText = CGI->generaltexth->translate("vcmi.stackExperience.description");
-	boost::replace_first(expText, "%s", creature->getNamePluralTranslated());
-	boost::replace_first(expText, "%s", CGI->generaltexth->translate("vcmi.stackExperience.rank", rank));
-	boost::replace_first(expText, "%i", std::to_string(rank));
-	boost::replace_first(expText, "%i", std::to_string(stack->experience));
-	number = static_cast<int>(CGI->creh->expRanks[tier][rank] - stack->experience);
-	boost::replace_first(expText, "%i", std::to_string(number));
-
-	number = CGI->creh->maxExpPerBattle[tier]; //percent
-	boost::replace_first(expText, "%i%", std::to_string(number));
-	number *= CGI->creh->expRanks[tier].back() / 100; //actual amount
-	boost::replace_first(expText, "%i", std::to_string(number));
-
-	boost::replace_first(expText, "%i", std::to_string(stack->count)); //Number of Creatures in stack
-
-	int expmin = std::max(CGI->creh->expRanks[tier][std::max(rank-1, 0)], (ui32)1);
-	number = static_cast<int>((stack->count * (stack->experience - expmin)) / expmin); //Maximum New Recruits without losing current Rank
-	boost::replace_first(expText, "%i", std::to_string(number)); //TODO
-
-	boost::replace_first(expText, "%.2f", std::to_string(1)); //TODO Experience Multiplier
-	number = CGI->creh->expAfterUpgrade;
-	boost::replace_first(expText, "%.2f", std::to_string(number) + "%"); //Upgrade Multiplier
-
-	expmin = CGI->creh->expRanks[tier][9];
-	int expmax = CGI->creh->expRanks[tier][10];
-	number = expmax - expmin;
-	boost::replace_first(expText, "%i", std::to_string(number)); //Experience after Rank 10
-	number = (stack->count * (expmax - expmin)) / expmin;
-	boost::replace_first(expText, "%i", std::to_string(number)); //Maximum New Recruits to remain at Rank 10 if at Maximum Experience
-
-	return expText;
-}
-
-void CStackWindow::setSelection(si32 newSkill, std::shared_ptr<CCommanderSkillIcon> newIcon)
-{
-	auto getSkillDescription = [this](int skillIndex, bool selected) -> std::string
-	{
-		if(selected)
-			return CGI->generaltexth->znpc00[152 + (12 * skillIndex) + ((info->commander->secondarySkills[skillIndex] + 1) * 2)]; //upgrade description
-		else
-			return CGI->generaltexth->znpc00[152 + (12 * skillIndex) + (info->commander->secondarySkills[skillIndex] * 2)];
-	};
-
-	auto getSkillImage = [this](int skillIndex)
-	{
-		bool selected = ((selectedSkill == skillIndex) && info->levelupInfo );
-		return skillToFile(skillIndex, info->commander->secondarySkills[skillIndex], selected);
-	};
-
-	OBJECT_CONSTRUCTION_CUSTOM_CAPTURING(255-DISPOSE);
-	int oldSelection = selectedSkill; // update selection
-	selectedSkill = newSkill;
-
-	if(selectedIcon && oldSelection < 100) // recreate image on old selection, only for skills
-		selectedIcon->setObject(std::make_shared<CPicture>(getSkillImage(oldSelection)));
-
-	if(selectedIcon)
-	{
-		if(!selectedIcon->getIsMasterAbility()) //unlike WoG, in VCMI master skill descriptions are taken from bonus descriptions
-		{
-			selectedIcon->text = getSkillDescription(oldSelection, false); //update previously selected icon's message to existing skill level
-		}
-		selectedIcon->deselect();
-	}
-
-	selectedIcon = newIcon; // update new selection
-	if(newSkill < 100)
-	{
-		newIcon->setObject(std::make_shared<CPicture>(getSkillImage(newSkill)));
-		if(!newIcon->getIsMasterAbility())
-		{
-			newIcon->text = getSkillDescription(newSkill, true); //update currently selected icon's message to show upgrade description
-		}
-	}
-}
-
-std::shared_ptr<CIntObject> CStackWindow::switchTab(size_t index)
-{
-	std::shared_ptr<CIntObject> ret;
-	switch(index)
-	{
-	case 0:
-		{
-			activeTab = 0;
-			ret = commanderMainSection;
-		}
-		break;
-	case 1:
-		{
-			activeTab = 1;
-			ret = commanderBonusesSection;
-		}
-		break;
-	default:
-		break;
-	}
-
-	return ret;
-}
-
-void CStackWindow::removeStackArtifact(ArtifactPosition pos)
-{
-	auto art = info->stackNode->getArt(ArtifactPosition::CREATURE_SLOT);
-	if(!art)
-	{
-		logGlobal->error("Attempt to remove missing artifact");
-		return;
-	}
-	const auto slot = ArtifactUtils::getArtBackpackPosition(info->owner, art->getTypeId());
-	if(slot != ArtifactPosition::PRE_FIRST)
-	{
-		LOCPLINT->cb->swapArtifacts(ArtifactLocation(info->stackNode, pos), ArtifactLocation(info->owner, slot));
-		stackArtifactButton.reset();
-		stackArtifactHelp.reset();
-		stackArtifactIcon.reset();
-		redraw();
-	}
-}
->>>>>>> a1a5bc28
