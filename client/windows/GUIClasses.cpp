--- conflicted
+++ resolved
@@ -1,1927 +1,1924 @@
-/*
- * GUIClasses.cpp, part of VCMI engine
- *
- * Authors: listed in file AUTHORS in main folder
- *
- * License: GNU General Public License v2.0 or later
- * Full text of license available in license.txt file, in main folder
- *
- */
-#include "StdInc.h"
-#include "GUIClasses.h"
-
-#include "CCastleInterface.h"
-#include "CCreatureWindow.h"
-#include "CHeroWindow.h"
-#include "InfoWindows.h"
-
-#include "../CGameInfo.h"
-#include "../CMusicHandler.h"
-#include "../CPlayerInterface.h"
-#include "../CVideoHandler.h"
-#include "../CServerHandler.h"
-
-//#include "../adventureMap/CResDataBar.h"
-#include "../battle/BattleInterfaceClasses.h"
-#include "../battle/BattleInterface.h"
-
-#include "../gui/CGuiHandler.h"
-#include "../gui/CursorHandler.h"
-#include "../gui/TextAlignment.h"
-#include "../gui/Shortcut.h"
-#include "../gui/WindowHandler.h"
-
-#include "../widgets/CComponent.h"
-#include "../widgets/MiscWidgets.h"
-#include "../widgets/CreatureCostBox.h"
-#include "../widgets/Buttons.h"
-#include "../widgets/TextControls.h"
-#include "../widgets/ObjectLists.h"
-
-#include "../lobby/CSavingScreen.h"
-#include "../render/Canvas.h"
-#include "../render/CAnimation.h"
-#include "../CMT.h"
-
-#include "../../CCallback.h"
-
-#include "../lib/mapObjects/CGHeroInstance.h"
-<<<<<<< HEAD
-#include "../lib/mapObjects/CGMarket.h"
-#include "../lib/mapObjects/CGTownInstance.h"
-#include "../lib/mapObjects/ObjectTemplate.h"
-=======
-#include "../lib/ArtifactUtils.h"
->>>>>>> 1366825f
-#include "../lib/CArtHandler.h"
-#include "../lib/CBuildingHandler.h"
-#include "../lib/CConfigHandler.h"
-#include "../lib/CCreatureHandler.h"
-#include "../lib/CGameState.h"
-#include "../lib/CGeneralTextHandler.h"
-#include "../lib/CHeroHandler.h"
-#include "../lib/CModHandler.h"
-#include "../lib/GameSettings.h"
-#include "../lib/CondSh.h"
-#include "../lib/CSkillHandler.h"
-#include "../lib/spells/CSpellHandler.h"
-#include "../lib/filesystem/Filesystem.h"
-#include "../lib/CStopWatch.h"
-#include "../lib/CTownHandler.h"
-#include "../lib/GameConstants.h"
-#include "../lib/bonuses/Bonus.h"
-#include "../lib/NetPacksBase.h"
-#include "../lib/StartInfo.h"
-#include "../lib/TextOperations.h"
-
-CRecruitmentWindow::CCreatureCard::CCreatureCard(CRecruitmentWindow * window, const CCreature * crea, int totalAmount)
-	: CIntObject(LCLICK | RCLICK),
-	parent(window),
-	selected(false),
-	creature(crea),
-	amount(totalAmount)
-{
-	OBJECT_CONSTRUCTION_CAPTURING(255-DISPOSE);
-	animation = std::make_shared<CCreaturePic>(1, 1, creature, true, true);
-	// 1 + 1 px for borders
-	pos.w = animation->pos.w + 2;
-	pos.h = animation->pos.h + 2;
-}
-
-void CRecruitmentWindow::CCreatureCard::select(bool on)
-{
-	selected = on;
-	redraw();
-}
-
-void CRecruitmentWindow::CCreatureCard::clickLeft(tribool down, bool previousState)
-{
-	if(down)
-		parent->select(this->shared_from_this());
-}
-
-void CRecruitmentWindow::CCreatureCard::clickRight(tribool down, bool previousState)
-{
-	if(down)
-		GH.windows().createAndPushWindow<CStackWindow>(creature, true);
-}
-
-void CRecruitmentWindow::CCreatureCard::showAll(Canvas & to)
-{
-	CIntObject::showAll(to);
-	if(selected)
-		to.drawBorder(pos, Colors::RED);
-	else
-		to.drawBorder(pos, Colors::YELLOW);
-}
-
-void CRecruitmentWindow::select(std::shared_ptr<CCreatureCard> card)
-{
-	if(card == selected)
-		return;
-
-	if(selected)
-		selected->select(false);
-
-	selected = card;
-
-	if(selected)
-		selected->select(true);
-
-	if(card)
-	{
-		si32 maxAmount = card->creature->maxAmount(LOCPLINT->cb->getResourceAmount());
-
-		vstd::amin(maxAmount, card->amount);
-
-		slider->setAmount(maxAmount);
-
-		if(slider->getValue() != maxAmount)
-			slider->moveTo(maxAmount);
-		else // if slider already at 0 - emulate call to sliderMoved()
-			sliderMoved(maxAmount);
-
-		costPerTroopValue->createItems(card->creature->getFullRecruitCost());
-		totalCostValue->createItems(card->creature->getFullRecruitCost());
-
-		costPerTroopValue->set(card->creature->getFullRecruitCost());
-		totalCostValue->set(card->creature->getFullRecruitCost() * maxAmount);
-
-		//Recruit %s
-		title->setText(boost::str(boost::format(CGI->generaltexth->tcommands[21]) % card->creature->getNamePluralTranslated()));
-
-		maxButton->block(maxAmount == 0);
-		slider->block(maxAmount == 0);
-	}
-}
-
-void CRecruitmentWindow::buy()
-{
-	CreatureID crid =  selected->creature->getId();
-	SlotID dstslot = dst-> getSlotFor(crid);
-
-	if(!dstslot.validSlot() && (selected->creature->warMachine == ArtifactID::NONE)) //no available slot
-	{
-		std::string txt;
-		if(dst->ID == Obj::HERO)
-		{
-			txt = CGI->generaltexth->allTexts[425]; //The %s would join your hero, but there aren't enough provisions to support them.
-			boost::algorithm::replace_first(txt, "%s", slider->getValue() > 1 ? CGI->creh->objects[crid]->getNamePluralTranslated() : CGI->creh->objects[crid]->getNameSingularTranslated());
-		}
-		else
-		{
-			txt = CGI->generaltexth->allTexts[17]; //There is no room in the garrison for this army.
-		}
-
-		LOCPLINT->showInfoDialog(txt);
-		return;
-	}
-
-	onRecruit(crid, slider->getValue());
-	if(level >= 0)
-		close();
-}
-
-void CRecruitmentWindow::showAll(Canvas & to)
-{
-	CWindowObject::showAll(to);
-
-	Rect(172, 222, 67, 42) + pos.topLeft();
-
-	// recruit\total values
-	to.drawBorder(Rect(172, 222, 67, 42) + pos.topLeft(), Colors::YELLOW);
-	to.drawBorder(Rect(246, 222, 67, 42) + pos.topLeft(), Colors::YELLOW);
-
-	//cost boxes
-	to.drawBorder(Rect( 64, 222, 99, 76) + pos.topLeft(), Colors::YELLOW);
-	to.drawBorder(Rect(322, 222, 99, 76) + pos.topLeft(), Colors::YELLOW);
-
-	//buttons borders
-	to.drawBorder(Rect(133, 312, 66, 34) + pos.topLeft(), Colors::METALLIC_GOLD);
-	to.drawBorder(Rect(211, 312, 66, 34) + pos.topLeft(), Colors::METALLIC_GOLD);
-	to.drawBorder(Rect(289, 312, 66, 34) + pos.topLeft(), Colors::METALLIC_GOLD);
-}
-
-CRecruitmentWindow::CRecruitmentWindow(const CGDwelling * Dwelling, int Level, const CArmedInstance * Dst, const std::function<void(CreatureID,int)> & Recruit, int y_offset):
-	CStatusbarWindow(PLAYER_COLORED, "TPRCRT"),
-	onRecruit(Recruit),
-	level(Level),
-	dst(Dst),
-	selected(nullptr),
-	dwelling(Dwelling)
-{
-	moveBy(Point(0, y_offset));
-
-	OBJECT_CONSTRUCTION_CAPTURING(255-DISPOSE);
-
-	statusbar = CGStatusBar::create(std::make_shared<CPicture>(background->getSurface(), Rect(8, pos.h - 26, pos.w - 16, 19), 8, pos.h - 26));
-
-	slider = std::make_shared<CSlider>(Point(176,279),135,std::bind(&CRecruitmentWindow::sliderMoved,this, _1),0,0,0,true);
-
-	maxButton = std::make_shared<CButton>(Point(134, 313), "IRCBTNS.DEF", CGI->generaltexth->zelp[553], std::bind(&CSlider::moveToMax, slider), EShortcut::RECRUITMENT_MAX);
-	buyButton = std::make_shared<CButton>(Point(212, 313), "IBY6432.DEF", CGI->generaltexth->zelp[554], std::bind(&CRecruitmentWindow::buy, this), EShortcut::GLOBAL_ACCEPT);
-	cancelButton = std::make_shared<CButton>(Point(290, 313), "ICN6432.DEF", CGI->generaltexth->zelp[555], std::bind(&CRecruitmentWindow::close, this), EShortcut::GLOBAL_CANCEL);
-
-	title = std::make_shared<CLabel>(243, 32, FONT_BIG, ETextAlignment::CENTER, Colors::YELLOW);
-	availableValue = std::make_shared<CLabel>(205, 253, FONT_SMALL, ETextAlignment::CENTER, Colors::WHITE);
-	toRecruitValue = std::make_shared<CLabel>(279, 253, FONT_SMALL, ETextAlignment::CENTER, Colors::WHITE);
-
-	costPerTroopValue = std::make_shared<CreatureCostBox>(Rect(65, 222, 97, 74), CGI->generaltexth->allTexts[346]);
-	totalCostValue = std::make_shared<CreatureCostBox>(Rect(323, 222, 97, 74), CGI->generaltexth->allTexts[466]);
-
-	availableTitle = std::make_shared<CLabel>(205, 233, FONT_SMALL, ETextAlignment::CENTER, Colors::WHITE, CGI->generaltexth->allTexts[465]);
-	toRecruitTitle = std::make_shared<CLabel>(279, 233, FONT_SMALL, ETextAlignment::CENTER, Colors::WHITE, CGI->generaltexth->allTexts[16]);
-
-	availableCreaturesChanged();
-}
-
-void CRecruitmentWindow::availableCreaturesChanged()
-{
-	OBJECT_CONSTRUCTION_CUSTOM_CAPTURING(255-DISPOSE);
-
-	size_t selectedIndex = 0;
-
-	if(!cards.empty() && selected) // find position of selected item
-		selectedIndex = std::find(cards.begin(), cards.end(), selected) - cards.begin();
-
-	select(nullptr);
-
-	cards.clear();
-
-	for(int i=0; i<dwelling->creatures.size(); i++)
-	{
-		//find appropriate level
-		if(level >= 0 && i != level)
-			continue;
-
-		int amount = dwelling->creatures[i].first;
-
-		//create new cards
-		for(auto & creature : boost::adaptors::reverse(dwelling->creatures[i].second))
-			cards.push_back(std::make_shared<CCreatureCard>(this, CGI->creh->objects[creature], amount));
-	}
-
-	const int creatureWidth = 102;
-
-	//normal distance between cards - 18px
-	int requiredSpace = 18;
-	//maximum distance we can use without reaching window borders
-	int availableSpace = pos.w - 50 - creatureWidth * (int)cards.size();
-
-	if (cards.size() > 1) // avoid division by zero
-		availableSpace /= (int)cards.size() - 1;
-	else
-		availableSpace = 0;
-
-	assert(availableSpace >= 0);
-
-	const int spaceBetween = std::min(requiredSpace, availableSpace);
-	const int totalCreatureWidth = spaceBetween + creatureWidth;
-
-	//now we know total amount of cards and can move them to correct position
-	int curx = pos.w / 2 - (creatureWidth*(int)cards.size()/2) - (spaceBetween*((int)cards.size()-1)/2);
-	for(auto & card : cards)
-	{
-		card->moveBy(Point(curx, 64));
-		curx += totalCreatureWidth;
-	}
-
-	//restore selection
-	select(cards[selectedIndex]);
-
-	if(slider->getValue() == slider->getAmount())
-		slider->moveToMax();
-	else // if slider already at 0 - emulate call to sliderMoved()
-		sliderMoved(slider->getAmount());
-}
-
-void CRecruitmentWindow::sliderMoved(int to)
-{
-	if(!selected)
-		return;
-
-	buyButton->block(!to);
-	availableValue->setText(std::to_string(selected->amount - to));
-	toRecruitValue->setText(std::to_string(to));
-
-	totalCostValue->set(selected->creature->getFullRecruitCost() * to);
-}
-
-CSplitWindow::CSplitWindow(const CCreature * creature, std::function<void(int, int)> callback_, int leftMin_, int rightMin_, int leftAmount_, int rightAmount_)
-	: CWindowObject(PLAYER_COLORED, "GPUCRDIV"),
-	callback(callback_),
-	leftAmount(leftAmount_),
-	rightAmount(rightAmount_),
-	leftMin(leftMin_),
-	rightMin(rightMin_)
-{
-	OBJECT_CONSTRUCTION_CAPTURING(255-DISPOSE);
-
-	int total = leftAmount + rightAmount;
-	int leftMax = total - rightMin;
-	int rightMax = total - leftMin;
-
-	ok = std::make_shared<CButton>(Point(20, 263), "IOK6432", CButton::tooltip(), std::bind(&CSplitWindow::apply, this), EShortcut::GLOBAL_ACCEPT);
-	cancel = std::make_shared<CButton>(Point(214, 263), "ICN6432", CButton::tooltip(), std::bind(&CSplitWindow::close, this), EShortcut::GLOBAL_CANCEL);
-
-	int sliderPosition = total - leftMin - rightMin;
-
-	leftInput = std::make_shared<CTextInput>(Rect(20, 218, 100, 36), FONT_BIG, std::bind(&CSplitWindow::setAmountText, this, _1, true));
-	rightInput = std::make_shared<CTextInput>(Rect(176, 218, 100, 36), FONT_BIG, std::bind(&CSplitWindow::setAmountText, this, _1, false));
-
-	//add filters to allow only number input
-	leftInput->filters += std::bind(&CTextInput::numberFilter, _1, _2, leftMin, leftMax);
-	rightInput->filters += std::bind(&CTextInput::numberFilter, _1, _2, rightMin, rightMax);
-
-	leftInput->setText(std::to_string(leftAmount), false);
-	rightInput->setText(std::to_string(rightAmount), false);
-
-	animLeft = std::make_shared<CCreaturePic>(20, 54, creature, true, false);
-	animRight = std::make_shared<CCreaturePic>(177, 54,creature, true, false);
-
-	slider = std::make_shared<CSlider>(Point(21, 194), 257, std::bind(&CSplitWindow::sliderMoved, this, _1), 0, sliderPosition, rightAmount - rightMin, true);
-
-	std::string titleStr = CGI->generaltexth->allTexts[256];
-	boost::algorithm::replace_first(titleStr,"%s", creature->getNamePluralTranslated());
-	title = std::make_shared<CLabel>(150, 34, FONT_BIG, ETextAlignment::CENTER, Colors::YELLOW, titleStr);
-}
-
-void CSplitWindow::setAmountText(std::string text, bool left)
-{
-	int amount = 0;
-	if(text.length())
-	{
-		try
-		{
-			amount = boost::lexical_cast<int>(text);
-		}
-		catch(boost::bad_lexical_cast &)
-		{
-			amount = left ? leftAmount : rightAmount;
-		}
-
-		int total = leftAmount + rightAmount;
-		if(amount > total)
-			amount = total;
-	}
-
-	setAmount(amount, left);
-	slider->moveTo(rightAmount - rightMin);
-}
-
-void CSplitWindow::setAmount(int value, bool left)
-{
-	int total = leftAmount + rightAmount;
-	leftAmount  = left ? value : total - value;
-	rightAmount = left ? total - value : value;
-
-	leftInput->setText(std::to_string(leftAmount));
-	rightInput->setText(std::to_string(rightAmount));
-}
-
-void CSplitWindow::apply()
-{
-	callback(leftAmount, rightAmount);
-	close();
-}
-
-void CSplitWindow::sliderMoved(int to)
-{
-	setAmount(rightMin + to, false);
-}
-
-CLevelWindow::CLevelWindow(const CGHeroInstance * hero, PrimarySkill::PrimarySkill pskill, std::vector<SecondarySkill> & skills, std::function<void(ui32)> callback)
-	: CWindowObject(PLAYER_COLORED, "LVLUPBKG"),
-	cb(callback)
-{
-	OBJECT_CONSTRUCTION_CAPTURING(255-DISPOSE);
-
-	LOCPLINT->showingDialog->setn(true);
-
-	if(!skills.empty())
-	{
-		std::vector<std::shared_ptr<CSelectableComponent>> comps;
-		for(auto & skill : skills)
-		{
-			auto comp = std::make_shared<CSelectableComponent>(CComponent::secskill, skill, hero->getSecSkillLevel(SecondarySkill(skill))+1, CComponent::medium);
-			comps.push_back(comp);
-		}
-
-		box = std::make_shared<CComponentBox>(comps, Rect(75, 300, pos.w - 150, 100));
-	}
-
-	portrait = std::make_shared<CAnimImage>("PortraitsLarge", hero->portrait, 0, 170, 66);
-	ok = std::make_shared<CButton>(Point(297, 413), "IOKAY", CButton::tooltip(), std::bind(&CLevelWindow::close, this), EShortcut::GLOBAL_ACCEPT);
-
-	//%s has gained a level.
-	mainTitle = std::make_shared<CLabel>(192, 33, FONT_MEDIUM, ETextAlignment::CENTER, Colors::WHITE, boost::str(boost::format(CGI->generaltexth->allTexts[444]) % hero->getNameTranslated()));
-
-	//%s is now a level %d %s.
-	std::string levelTitleText = CGI->generaltexth->translate("core.genrltxt.445");
-	boost::replace_first(levelTitleText, "%s", hero->getNameTranslated());
-	boost::replace_first(levelTitleText, "%d", std::to_string(hero->level));
-	boost::replace_first(levelTitleText, "%s", hero->type->heroClass->getNameTranslated());
-
-	levelTitle = std::make_shared<CLabel>(192, 162, FONT_MEDIUM, ETextAlignment::CENTER, Colors::WHITE, levelTitleText);
-
-	skillIcon = std::make_shared<CAnimImage>("PSKIL42", pskill, 0, 174, 190);
-
-	skillValue = std::make_shared<CLabel>(192, 253, FONT_MEDIUM, ETextAlignment::CENTER, Colors::WHITE, CGI->generaltexth->primarySkillNames[pskill] + " +1");
-}
-
-
-CLevelWindow::~CLevelWindow()
-{
-	//FIXME: call callback if there was nothing to select?
-	if (box && box->selectedIndex() != -1)
-		cb(box->selectedIndex());
-
-	LOCPLINT->showingDialog->setn(false);
-}
-
-CTavernWindow::CTavernWindow(const CGObjectInstance * TavernObj)
-	: CStatusbarWindow(PLAYER_COLORED, "TPTAVERN"),
-	tavernObj(TavernObj)
-{
-	OBJECT_CONSTRUCTION_CAPTURING(255-DISPOSE);
-
-	std::vector<const CGHeroInstance*> h = LOCPLINT->cb->getAvailableHeroes(TavernObj);
-	if(h.size() < 2)
-		h.resize(2, nullptr);
-
-	selected = 0;
-	if(!h[0])
-		selected = 1;
-	if(!h[0] && !h[1])
-		selected = -1;
-
-	oldSelected = -1;
-
-	h1 = std::make_shared<HeroPortrait>(selected, 0, 72, 299, h[0]);
-	h2 = std::make_shared<HeroPortrait>(selected, 1, 162, 299, h[1]);
-
-	title = std::make_shared<CLabel>(197, 32, FONT_BIG, ETextAlignment::CENTER, Colors::YELLOW, CGI->generaltexth->jktexts[37]);
-	cost = std::make_shared<CLabel>(320, 328, FONT_SMALL, ETextAlignment::CENTER, Colors::WHITE, std::to_string(GameConstants::HERO_GOLD_COST));
-	heroDescription = std::make_shared<CTextBox>("", Rect(30, 373, 233, 35), 0, FONT_SMALL, ETextAlignment::CENTER, Colors::WHITE);
-	heroesForHire = std::make_shared<CLabel>(145, 283, FONT_BIG, ETextAlignment::CENTER, Colors::YELLOW, CGI->generaltexth->jktexts[38]);
-
-	auto rumorText = boost::str(boost::format(CGI->generaltexth->allTexts[216]) % LOCPLINT->cb->getTavernRumor(tavernObj));
-	rumor = std::make_shared<CTextBox>(rumorText, Rect(32, 188, 330, 66), 0, FONT_SMALL, ETextAlignment::CENTER, Colors::WHITE);
-
-	statusbar = CGStatusBar::create(std::make_shared<CPicture>(background->getSurface(), Rect(8, pos.h - 26, pos.w - 16, 19), 8, pos.h - 26));
-	cancel = std::make_shared<CButton>(Point(310, 428), "ICANCEL.DEF", CButton::tooltip(CGI->generaltexth->tavernInfo[7]), std::bind(&CTavernWindow::close, this), EShortcut::GLOBAL_CANCEL);
-	recruit = std::make_shared<CButton>(Point(272, 355), "TPTAV01.DEF", CButton::tooltip(), std::bind(&CTavernWindow::recruitb, this), EShortcut::GLOBAL_ACCEPT);
-	thiefGuild = std::make_shared<CButton>(Point(22, 428), "TPTAV02.DEF", CButton::tooltip(CGI->generaltexth->tavernInfo[5]), std::bind(&CTavernWindow::thievesguildb, this), EShortcut::ADVENTURE_THIEVES_GUILD);
-
-	if(LOCPLINT->cb->getResourceAmount(EGameResID::GOLD) < GameConstants::HERO_GOLD_COST) //not enough gold
-	{
-		recruit->addHoverText(CButton::NORMAL, CGI->generaltexth->tavernInfo[0]); //Cannot afford a Hero
-		recruit->block(true);
-	}
-	else if(LOCPLINT->cb->howManyHeroes(true) >= CGI->settings()->getInteger(EGameSettings::HEROES_PER_PLAYER_TOTAL_CAP))
-	{
-		//Cannot recruit. You already have %d Heroes.
-		recruit->addHoverText(CButton::NORMAL, boost::str(boost::format(CGI->generaltexth->tavernInfo[1]) % LOCPLINT->cb->howManyHeroes(true)));
-		recruit->block(true);
-	}
-	else if(LOCPLINT->cb->howManyHeroes(false) >= CGI->settings()->getInteger(EGameSettings::HEROES_PER_PLAYER_ON_MAP_CAP))
-	{
-		//Cannot recruit. You already have %d Heroes.
-		recruit->addHoverText(CButton::NORMAL, boost::str(boost::format(CGI->generaltexth->tavernInfo[1]) % LOCPLINT->cb->howManyHeroes(false)));
-		recruit->block(true);
-	}
-	else if(LOCPLINT->castleInt && LOCPLINT->castleInt->town->visitingHero)
-	{
-		recruit->addHoverText(CButton::NORMAL, CGI->generaltexth->tavernInfo[2]); //Cannot recruit. You already have a Hero in this town.
-		recruit->block(true);
-	}
-	else
-	{
-		if(selected == -1)
-			recruit->block(true);
-	}
-	if(LOCPLINT->castleInt)
-		CCS->videoh->open(LOCPLINT->castleInt->town->town->clientInfo.tavernVideo);
-	else
-		CCS->videoh->open("TAVERN.BIK");
-}
-
-void CTavernWindow::recruitb()
-{
-	const CGHeroInstance *toBuy = (selected ? h2 : h1)->h;
-	const CGObjectInstance *obj = tavernObj;
-	close();
-	LOCPLINT->cb->recruitHero(obj, toBuy);
-}
-
-void CTavernWindow::thievesguildb()
-{
-	GH.windows().createAndPushWindow<CThievesGuildWindow>(tavernObj);
-}
-
-CTavernWindow::~CTavernWindow()
-{
-	CCS->videoh->close();
-}
-
-void CTavernWindow::show(Canvas & to)
-{
-	CWindowObject::show(to);
-
-	if(selected >= 0)
-	{
-		auto sel = selected ? h2 : h1;
-
-		if(selected != oldSelected)
-		{
-			// Selected hero just changed. Update RECRUIT button hover text if recruitment is allowed.
-			oldSelected = selected;
-
-			heroDescription->setText(sel->description);
-
-			//Recruit %s the %s
-			if (!recruit->isBlocked())
-				recruit->addHoverText(CButton::NORMAL, boost::str(boost::format(CGI->generaltexth->tavernInfo[3]) % sel->h->getNameTranslated() % sel->h->type->heroClass->getNameTranslated()));
-
-		}
-
-		to.drawBorder(Rect::createAround(sel->pos, 2), Colors::BRIGHT_YELLOW, 2);
-	}
-
-	CCS->videoh->update(pos.x+70, pos.y+56, to.getInternalSurface(), true, false);
-}
-
-void CTavernWindow::HeroPortrait::clickLeft(tribool down, bool previousState)
-{
-	if(h && previousState && !down)
-		*_sel = _id;
-}
-
-void CTavernWindow::HeroPortrait::clickRight(tribool down, bool previousState)
-{
-	if(h && down)
-		GH.windows().createAndPushWindow<CRClickPopupInt>(std::make_shared<CHeroWindow>(h));
-}
-
-CTavernWindow::HeroPortrait::HeroPortrait(int & sel, int id, int x, int y, const CGHeroInstance * H)
-	: CIntObject(LCLICK | RCLICK | HOVER),
-	h(H), _sel(&sel), _id(id)
-{
-	OBJECT_CONSTRUCTION_CAPTURING(255-DISPOSE);
-	h = H;
-	pos.x += x;
-	pos.y += y;
-	pos.w = 58;
-	pos.h = 64;
-
-	if(H)
-	{
-		hoverName = CGI->generaltexth->tavernInfo[4];
-		boost::algorithm::replace_first(hoverName,"%s",H->getNameTranslated());
-
-		int artifs = (int)h->artifactsWorn.size() + (int)h->artifactsInBackpack.size();
-		for(int i=13; i<=17; i++) //war machines and spellbook don't count
-			if(vstd::contains(h->artifactsWorn, ArtifactPosition(i)))
-				artifs--;
-
-		description = CGI->generaltexth->allTexts[215];
-		boost::algorithm::replace_first(description, "%s", h->getNameTranslated());
-		boost::algorithm::replace_first(description, "%d", std::to_string(h->level));
-		boost::algorithm::replace_first(description, "%s", h->type->heroClass->getNameTranslated());
-		boost::algorithm::replace_first(description, "%d", std::to_string(artifs));
-
-		portrait = std::make_shared<CAnimImage>("portraitsLarge", h->portrait);
-	}
-}
-
-void CTavernWindow::HeroPortrait::hover(bool on)
-{
-	//Hoverable::hover(on);
-	if(on)
-		GH.statusbar()->write(hoverName);
-	else
-		GH.statusbar()->clear();
-}
-
-static const std::string QUICK_EXCHANGE_MOD_PREFIX = "quick-exchange";
-static const std::string QUICK_EXCHANGE_BG = QUICK_EXCHANGE_MOD_PREFIX + "/TRADEQE";
-
-static bool isQuickExchangeLayoutAvailable()
-{
-	return CResourceHandler::get()->existsResource(ResourceID(std::string("SPRITES/") + QUICK_EXCHANGE_BG, EResType::IMAGE));
-}
-
-// Runs a task asynchronously with gamestate locking and waitTillRealize set to true
-class GsThread
-{
-private:
-	std::function<void()> action;
-	std::shared_ptr<CCallback> cb;
-
-public:
-
-	static void run(std::function<void()> action)
-	{
-		std::shared_ptr<GsThread> instance(new GsThread(action));
-
-
-		boost::thread(std::bind(&GsThread::staticRun, instance));
-	}
-
-private:
-	GsThread(std::function<void()> action)
-		:action(action), cb(LOCPLINT->cb)
-	{
-	}
-
-	static void staticRun(std::shared_ptr<GsThread> instance)
-	{
-		instance->run();
-	}
-
-	void run()
-	{
-		boost::shared_lock<boost::shared_mutex> gsLock(CGameState::mutex);
-
-		auto originalWaitTillRealize = cb->waitTillRealize;
-		auto originalUnlockGsWhenWating = cb->unlockGsWhenWaiting;
-
-		cb->waitTillRealize = true;
-		cb->unlockGsWhenWaiting = true;
-
-		action();
-
-		cb->waitTillRealize = originalWaitTillRealize;
-		cb->unlockGsWhenWaiting = originalUnlockGsWhenWating;
-	}
-};
-
-CExchangeController::CExchangeController(CExchangeWindow * view, ObjectInstanceID hero1, ObjectInstanceID hero2)
-	:left(LOCPLINT->cb->getHero(hero1)), right(LOCPLINT->cb->getHero(hero2)), cb(LOCPLINT->cb), view(view)
-{
-}
-
-std::function<void()> CExchangeController::onMoveArmyToLeft()
-{
-	return [&]() { moveArmy(false); };
-}
-
-std::function<void()> CExchangeController::onMoveArmyToRight()
-{
-	return [&]() { moveArmy(true); };
-}
-
-std::vector<CArtifactInstance *> getBackpackArts(const CGHeroInstance * hero)
-{
-	std::vector<CArtifactInstance *> result;
-
-	for(auto slot : hero->artifactsInBackpack)
-	{
-		result.push_back(slot.artifact);
-	}
-
-	return result;
-}
-
-std::function<void()> CExchangeController::onSwapArtifacts()
-{
-	return [&]()
-	{
-		GsThread::run([=]
-		{
-			cb->bulkMoveArtifacts(left->id, right->id, true);
-		});
-	};
-}
-
-std::function<void()> CExchangeController::onMoveArtifactsToLeft()
-{
-	return [&]() { moveArtifacts(false); };
-}
-
-std::function<void()> CExchangeController::onMoveArtifactsToRight()
-{
-	return [&]() { moveArtifacts(true); };
-}
-
-std::vector<std::pair<SlotID, CStackInstance *>> getStacks(const CArmedInstance * source)
-{
-	auto slots = source->Slots();
-
-	return std::vector<std::pair<SlotID, CStackInstance *>>(slots.begin(), slots.end());
-}
-
-std::function<void()> CExchangeController::onSwapArmy()
-{
-	return [&]()
-	{
-		GsThread::run([=]
-		{
-			if(left->tempOwner != cb->getMyColor()
-				|| right->tempOwner != cb->getMyColor())
-			{
-				return;
-			}
-
-			auto leftSlots = getStacks(left);
-			auto rightSlots = getStacks(right);
-
-			auto i = leftSlots.begin(), j = rightSlots.begin();
-
-			for(; i != leftSlots.end() && j != rightSlots.end(); i++, j++)
-			{
-				cb->swapCreatures(left, right, i->first, j->first);
-			}
-
-			if(i != leftSlots.end())
-			{
-				for(; i != leftSlots.end(); i++)
-				{
-					cb->swapCreatures(left, right, i->first, right->getFreeSlot());
-				}
-			}
-			else if(j != rightSlots.end())
-			{
-				for(; j != rightSlots.end(); j++)
-				{
-					cb->swapCreatures(left, right, left->getFreeSlot(), j->first);
-				}
-			}
-		});
-	};
-}
-
-std::function<void()> CExchangeController::onMoveStackToLeft(SlotID slotID)
-{
-	return [=]()
-	{
-		if(right->tempOwner != cb->getMyColor())
-		{
-			return;
-		}
-
-		moveStack(right, left, slotID);
-	};
-}
-
-std::function<void()> CExchangeController::onMoveStackToRight(SlotID slotID)
-{
-	return [=]()
-	{
-		if(left->tempOwner != cb->getMyColor())
-		{
-			return;
-		}
-
-		moveStack(left, right, slotID);
-	};
-}
-
-void CExchangeController::moveStack(
-	const CGHeroInstance * source,
-	const CGHeroInstance * target,
-	SlotID sourceSlot)
-{
-	auto creature = source->getCreature(sourceSlot);
-	SlotID targetSlot = target->getSlotFor(creature);
-
-	if(targetSlot.validSlot())
-	{
-		if(source->stacksCount() == 1 && source->needsLastStack())
-		{
-			cb->splitStack(
-				source,
-				target,
-				sourceSlot,
-				targetSlot,
-				target->getStackCount(targetSlot) + source->getStackCount(sourceSlot) - 1);
-		}
-		else
-		{
-			cb->mergeOrSwapStacks(source, target, sourceSlot, targetSlot);
-		}
-	}
-}
-
-void CExchangeController::moveArmy(bool leftToRight)
-{
-	const CGHeroInstance * source = leftToRight ? left : right;
-	const CGHeroInstance * target = leftToRight ? right : left;
-	const CGarrisonSlot * selection =  this->view->getSelectedSlotID();
-	SlotID slot;
-
-	if(source->tempOwner != cb->getMyColor())
-	{
-		return;
-	}
-
-	if(selection && selection->our() && selection->getObj() == source)
-	{
-		slot = selection->getSlot();
-	}
-	else
-	{
-		auto weakestSlot = vstd::minElementByFun(
-			source->Slots(), 
-			[](const std::pair<SlotID, CStackInstance *> & s) -> int
-			{
-				return s.second->getCreatureID().toCreature()->getAIValue();
-			});
-
-		slot = weakestSlot->first;
-	}
-
-	cb->bulkMoveArmy(source->id, target->id, slot);
-}
-
-void CExchangeController::moveArtifacts(bool leftToRight)
-{
-	const CGHeroInstance * source = leftToRight ? left : right;
-	const CGHeroInstance * target = leftToRight ? right : left;
-
-	if(source->tempOwner != cb->getMyColor())
-	{
-		return;
-	}
-
-	GsThread::run([=]
-	{
-		cb->bulkMoveArtifacts(source->id, target->id, false);
-	});
-}
-
-void CExchangeController::moveArtifact(
-	const CGHeroInstance * source,
-	const CGHeroInstance * target,
-	ArtifactPosition srcPosition)
-{
-	auto srcLocation = ArtifactLocation(source, srcPosition);
-	auto dstLocation = ArtifactLocation(target,
-		ArtifactUtils::getArtAnyPosition(target, source->getArt(srcPosition)->getTypeId()));
-
-	cb->swapArtifacts(srcLocation, dstLocation);
-}
-
-CExchangeWindow::CExchangeWindow(ObjectInstanceID hero1, ObjectInstanceID hero2, QueryID queryID)
-	: CStatusbarWindow(PLAYER_COLORED | BORDERED, isQuickExchangeLayoutAvailable() ? QUICK_EXCHANGE_BG : "TRADE2"),
-	controller(this, hero1, hero2),
-	moveStackLeftButtons(),
-	moveStackRightButtons()
-{
-	const bool qeLayout = isQuickExchangeLayoutAvailable();
-
-	OBJECT_CONSTRUCTION_CAPTURING(255-DISPOSE);
-
-	heroInst[0] = LOCPLINT->cb->getHero(hero1);
-	heroInst[1] = LOCPLINT->cb->getHero(hero2);
-
-	auto genTitle = [](const CGHeroInstance * h)
-	{
-		boost::format fmt(CGI->generaltexth->allTexts[138]);
-		fmt % h->getNameTranslated() % h->level % h->type->heroClass->getNameTranslated();
-		return boost::str(fmt);
-	};
-
-	titles[0] = std::make_shared<CLabel>(147, 25, FONT_SMALL, ETextAlignment::CENTER, Colors::WHITE, genTitle(heroInst[0]));
-	titles[1] = std::make_shared<CLabel>(653, 25, FONT_SMALL, ETextAlignment::CENTER, Colors::WHITE, genTitle(heroInst[1]));
-
-	auto PSKIL32 = std::make_shared<CAnimation>("PSKIL32");
-	PSKIL32->preload();
-
-	auto SECSK32 = std::make_shared<CAnimation>("SECSK32");
-
-	for(int g = 0; g < 4; ++g) 
-	{
-		if (qeLayout)
-			primSkillImages.push_back(std::make_shared<CAnimImage>(PSKIL32, g, Rect(389, 12 + 26 * g, 22, 22)));
-		else
-			primSkillImages.push_back(std::make_shared<CAnimImage>(PSKIL32, g, 0, 385, 19 + 36 * g));
-	}
-
-	for(int leftRight : {0, 1})
-	{
-		const CGHeroInstance * hero = heroInst.at(leftRight);
-
-		herosWArt[leftRight] = std::make_shared<CHeroWithMaybePickedArtifact>(this, hero);
-
-		for(int m=0; m<GameConstants::PRIMARY_SKILLS; ++m)
-			primSkillValues[leftRight].push_back(std::make_shared<CLabel>(352 + (qeLayout ? 96 : 93) * leftRight, (qeLayout ? 22 : 35) + (qeLayout ? 26 : 36) * m, FONT_SMALL, ETextAlignment::CENTER, Colors::WHITE));
-
-
-		for(int m=0; m < hero->secSkills.size(); ++m)
-			secSkillIcons[leftRight].push_back(std::make_shared<CAnimImage>(SECSK32, 0, 0, 32 + 36 * m + 454 * leftRight, qeLayout ? 83 : 88));
-
-		specImages[leftRight] = std::make_shared<CAnimImage>("UN32", hero->type->imageIndex, 0, 67 + 490 * leftRight, qeLayout ? 41 : 45);
-
-		expImages[leftRight] = std::make_shared<CAnimImage>(PSKIL32, 4, 0, 103 + 490 * leftRight, qeLayout ? 41 : 45);
-		expValues[leftRight] = std::make_shared<CLabel>(119 + 490 * leftRight, qeLayout ? 66 : 71, FONT_SMALL, ETextAlignment::CENTER, Colors::WHITE);
-
-		manaImages[leftRight] = std::make_shared<CAnimImage>(PSKIL32, 5, 0, 139 + 490 * leftRight, qeLayout ? 41 : 45);
-		manaValues[leftRight] = std::make_shared<CLabel>(155 + 490 * leftRight, qeLayout ? 66 : 71, FONT_SMALL, ETextAlignment::CENTER, Colors::WHITE);
-	}
-
-	portraits[0] = std::make_shared<CAnimImage>("PortraitsLarge", heroInst[0]->portrait, 0, 257, 13);
-	portraits[1] = std::make_shared<CAnimImage>("PortraitsLarge", heroInst[1]->portrait, 0, 485, 13);
-
-	artifs[0] = std::make_shared<CArtifactsOfHeroMain>(Point(-334, 150));
-	artifs[0]->setHero(heroInst[0]);
-	artifs[1] = std::make_shared<CArtifactsOfHeroMain>(Point(98, 150));
-	artifs[1]->setHero(heroInst[1]);
-
-	addSet(artifs[0]);
-	addSet(artifs[1]);
-
-	for(int g=0; g<4; ++g)
-	{
-		primSkillAreas.push_back(std::make_shared<LRClickableAreaWTextComp>());
-		if (qeLayout)
-			primSkillAreas[g]->pos = Rect(Point(pos.x + 324, pos.y + 12 + 26 * g), Point(152, 22));
-		else
-			primSkillAreas[g]->pos = Rect(Point(pos.x + 329, pos.y + 19 + 36 * g), Point(140, 32));
-		primSkillAreas[g]->text = CGI->generaltexth->arraytxt[2+g];
-		primSkillAreas[g]->type = g;
-		primSkillAreas[g]->bonusValue = 0;
-		primSkillAreas[g]->baseType = 0;
-		primSkillAreas[g]->hoverText = CGI->generaltexth->heroscrn[1];
-		boost::replace_first(primSkillAreas[g]->hoverText, "%s", CGI->generaltexth->primarySkillNames[g]);
-	}
-
-	//heroes related thing
-	for(int b=0; b < heroInst.size(); b++)
-	{
-		const CGHeroInstance * hero = heroInst.at(b);
-
-		//secondary skill's clickable areas
-		for(int g=0; g<hero->secSkills.size(); ++g)
-		{
-			int skill = hero->secSkills[g].first,
-				level = hero->secSkills[g].second; // <1, 3>
-			secSkillAreas[b].push_back(std::make_shared<LRClickableAreaWTextComp>());
-			secSkillAreas[b][g]->pos = Rect(Point(pos.x + 32 + g * 36 + b * 454 , pos.y + (qeLayout ? 83 : 88)), Point(32, 32) );
-			secSkillAreas[b][g]->baseType = 1;
-
-			secSkillAreas[b][g]->type = skill;
-			secSkillAreas[b][g]->bonusValue = level;
-			secSkillAreas[b][g]->text = CGI->skillh->getByIndex(skill)->getDescriptionTranslated(level);
-
-			secSkillAreas[b][g]->hoverText = CGI->generaltexth->heroscrn[21];
-			boost::algorithm::replace_first(secSkillAreas[b][g]->hoverText, "%s", CGI->generaltexth->levels[level - 1]);
-			boost::algorithm::replace_first(secSkillAreas[b][g]->hoverText, "%s", CGI->skillh->getByIndex(skill)->getNameTranslated());
-		}
-
-		heroAreas[b] = std::make_shared<CHeroArea>(257 + 228*b, 13, hero);
-
-		specialtyAreas[b] = std::make_shared<LRClickableAreaWText>();
-		specialtyAreas[b]->pos = Rect(Point(pos.x + 69 + 490 * b, pos.y + (qeLayout ? 41 : 45)), Point(32, 32));
-		specialtyAreas[b]->hoverText = CGI->generaltexth->heroscrn[27];
-		specialtyAreas[b]->text = hero->type->getSpecialtyDescriptionTranslated();
-
-		experienceAreas[b] = std::make_shared<LRClickableAreaWText>();
-		experienceAreas[b]->pos = Rect(Point(pos.x + 105 + 490 * b, pos.y + (qeLayout ? 41 : 45)), Point(32, 32));
-		experienceAreas[b]->hoverText = CGI->generaltexth->heroscrn[9];
-		experienceAreas[b]->text = CGI->generaltexth->allTexts[2];
-		boost::algorithm::replace_first(experienceAreas[b]->text, "%d", std::to_string(hero->level));
-		boost::algorithm::replace_first(experienceAreas[b]->text, "%d", std::to_string(CGI->heroh->reqExp(hero->level+1)));
-		boost::algorithm::replace_first(experienceAreas[b]->text, "%d", std::to_string(hero->exp));
-
-		spellPointsAreas[b] = std::make_shared<LRClickableAreaWText>();
-		spellPointsAreas[b]->pos = Rect(Point(pos.x + 141 + 490 * b, pos.y + (qeLayout ? 41 : 45)), Point(32, 32));
-		spellPointsAreas[b]->hoverText = CGI->generaltexth->heroscrn[22];
-		spellPointsAreas[b]->text = CGI->generaltexth->allTexts[205];
-		boost::algorithm::replace_first(spellPointsAreas[b]->text, "%s", hero->getNameTranslated());
-		boost::algorithm::replace_first(spellPointsAreas[b]->text, "%d", std::to_string(hero->mana));
-		boost::algorithm::replace_first(spellPointsAreas[b]->text, "%d", std::to_string(hero->manaLimit()));
-
-		morale[b] = std::make_shared<MoraleLuckBox>(true, Rect(Point(176 + 490 * b, 39), Point(32, 32)), true);
-		luck[b] = std::make_shared<MoraleLuckBox>(false,  Rect(Point(212 + 490 * b, 39), Point(32, 32)), true);
-	}
-
-	quit = std::make_shared<CButton>(Point(732, 567), "IOKAY.DEF", CGI->generaltexth->zelp[600], std::bind(&CExchangeWindow::close, this), EShortcut::GLOBAL_ACCEPT);
-	if(queryID.getNum() > 0)
-		quit->addCallback([=](){ LOCPLINT->cb->selectionMade(0, queryID); });
-
-	questlogButton[0] = std::make_shared<CButton>(Point( 10, qeLayout ? 39 : 44), "hsbtns4.def", CButton::tooltip(CGI->generaltexth->heroscrn[0]), std::bind(&CExchangeWindow::questlog, this, 0));
-	questlogButton[1] = std::make_shared<CButton>(Point(740, qeLayout ? 39 : 44), "hsbtns4.def", CButton::tooltip(CGI->generaltexth->heroscrn[0]), std::bind(&CExchangeWindow::questlog, this, 1));
-
-	Rect barRect(5, 578, 725, 18);
-	statusbar = CGStatusBar::create(std::make_shared<CPicture>(background->getSurface(), barRect, 5, 578));
-
-	//garrison interface
-
-	garr = std::make_shared<CGarrisonInt>(69, qeLayout ? 122 : 131, 4, Point(418,0), heroInst[0], heroInst[1], true, true);
-	auto splitButtonCallback = [&](){ garr->splitClick(); };
-	garr->addSplitBtn(std::make_shared<CButton>( Point( 10, qeLayout ? 122 : 132), "TSBTNS.DEF", CButton::tooltip(CGI->generaltexth->tcommands[3]), splitButtonCallback));
-	garr->addSplitBtn(std::make_shared<CButton>( Point(744, qeLayout ? 122 : 132), "TSBTNS.DEF", CButton::tooltip(CGI->generaltexth->tcommands[3]), splitButtonCallback));
-
-	if(qeLayout)
-	{
-		moveAllGarrButtonLeft    = std::make_shared<CButton>(Point(325, 118), QUICK_EXCHANGE_MOD_PREFIX + "/armRight.DEF", CButton::tooltip(CGI->generaltexth->qeModCommands[1]), controller.onMoveArmyToRight());
-		echangeGarrButton        = std::make_shared<CButton>(Point(377, 118), QUICK_EXCHANGE_MOD_PREFIX + "/swapAll.DEF", CButton::tooltip(CGI->generaltexth->qeModCommands[2]), controller.onSwapArmy());
-		moveAllGarrButtonRight   = std::make_shared<CButton>(Point(425, 118), QUICK_EXCHANGE_MOD_PREFIX + "/armLeft.DEF", CButton::tooltip(CGI->generaltexth->qeModCommands[1]), controller.onMoveArmyToLeft());
-		moveArtifactsButtonLeft  = std::make_shared<CButton>(Point(325, 154), QUICK_EXCHANGE_MOD_PREFIX + "/artRight.DEF", CButton::tooltip(CGI->generaltexth->qeModCommands[3]), controller.onMoveArtifactsToRight());
-		echangeArtifactsButton   = std::make_shared<CButton>(Point(377, 154), QUICK_EXCHANGE_MOD_PREFIX + "/swapAll.DEF", CButton::tooltip(CGI->generaltexth->qeModCommands[4]), controller.onSwapArtifacts());
-		moveArtifactsButtonRight = std::make_shared<CButton>(Point(425, 154), QUICK_EXCHANGE_MOD_PREFIX + "/artLeft.DEF", CButton::tooltip(CGI->generaltexth->qeModCommands[3]), controller.onMoveArtifactsToLeft());
-
-		for(int i = 0; i < GameConstants::ARMY_SIZE; i++)
-		{
-			moveStackLeftButtons.push_back(
-				std::make_shared<CButton>(
-					Point(484 + 35 * i, 154),
-					QUICK_EXCHANGE_MOD_PREFIX + "/unitLeft.DEF",
-					CButton::tooltip(CGI->generaltexth->qeModCommands[1]),
-					controller.onMoveStackToLeft(SlotID(i))));
-
-			moveStackRightButtons.push_back(
-				std::make_shared<CButton>(
-					Point(66 + 35 * i, 154),
-					QUICK_EXCHANGE_MOD_PREFIX + "/unitRight.DEF",
-					CButton::tooltip(CGI->generaltexth->qeModCommands[1]),
-					controller.onMoveStackToRight(SlotID(i))));
-		}
-	}
-
-	updateWidgets();
-}
-
-const CGarrisonSlot * CExchangeWindow::getSelectedSlotID() const
-{
-	return garr->getSelection();
-}
-
-void CExchangeWindow::updateGarrisons()
-{
-	garr->recreateSlots();
-
-	updateWidgets();
-}
-
-void CExchangeWindow::questlog(int whichHero)
-{
-	CCS->curh->dragAndDropCursor(nullptr);
-	LOCPLINT->showQuestLog();
-}
-
-void CExchangeWindow::updateWidgets()
-{
-	for(size_t leftRight : {0, 1})
-	{
-		const CGHeroInstance * hero = heroInst.at(leftRight);
-
-		for(int m=0; m<GameConstants::PRIMARY_SKILLS; ++m)
-		{
-			auto value = herosWArt[leftRight]->getPrimSkillLevel(static_cast<PrimarySkill::PrimarySkill>(m));
-			primSkillValues[leftRight][m]->setText(std::to_string(value));
-		}
-
-		for(int m=0; m < hero->secSkills.size(); ++m)
-		{
-			int id = hero->secSkills[m].first;
-			int level = hero->secSkills[m].second;
-
-			secSkillIcons[leftRight][m]->setFrame(2 + id * 3 + level);
-		}
-
-		expValues[leftRight]->setText(TextOperations::formatMetric(hero->exp, 3));
-		manaValues[leftRight]->setText(TextOperations::formatMetric(hero->mana, 3));
-
-		morale[leftRight]->set(hero);
-		luck[leftRight]->set(hero);
-	}
-}
-
-CShipyardWindow::CShipyardWindow(const TResources & cost, int state, BoatId boatType, const std::function<void()> & onBuy)
-	: CStatusbarWindow(PLAYER_COLORED, "TPSHIP")
-{
-	OBJECT_CONSTRUCTION_CAPTURING(255-DISPOSE);
-
-	bgWater = std::make_shared<CPicture>("TPSHIPBK", 100, 69);
-
-	std::string boatFilenames[3] = {"AB01_", "AB02_", "AB03_"};
-
-	Point waterCenter = Point(bgWater->pos.x+bgWater->pos.w/2, bgWater->pos.y+bgWater->pos.h/2);
-	bgShip = std::make_shared<CAnimImage>(boatFilenames[boatType.getNum()], 0, 7, 120, 96, 0);
-	bgShip->center(waterCenter);
-
-	// Create resource icons and costs.
-	std::string goldValue = std::to_string(cost[EGameResID::GOLD]);
-	std::string woodValue = std::to_string(cost[EGameResID::WOOD]);
-
-	goldCost = std::make_shared<CLabel>(118, 294, FONT_SMALL, ETextAlignment::CENTER, Colors::WHITE, goldValue);
-	woodCost = std::make_shared<CLabel>(212, 294, FONT_SMALL, ETextAlignment::CENTER, Colors::WHITE, woodValue);
-
-	goldPic = std::make_shared<CAnimImage>("RESOURCE",GameResID(EGameResID::GOLD), 0, 100, 244);
-	woodPic = std::make_shared<CAnimImage>("RESOURCE", GameResID(EGameResID::WOOD), 0, 196, 244);
-
-	quit = std::make_shared<CButton>(Point(224, 312), "ICANCEL", CButton::tooltip(CGI->generaltexth->allTexts[599]), std::bind(&CShipyardWindow::close, this), EShortcut::GLOBAL_CANCEL);
-	build = std::make_shared<CButton>(Point(42, 312), "IBUY30", CButton::tooltip(CGI->generaltexth->allTexts[598]), std::bind(&CShipyardWindow::close, this), EShortcut::GLOBAL_ACCEPT);
-	build->addCallback(onBuy);
-
-	for(GameResID i = EGameResID::WOOD; i <= EGameResID::GOLD; ++i)
-	{
-		if(cost[i] > LOCPLINT->cb->getResourceAmount(i))
-		{
-			build->block(true);
-			break;
-		}
-	}
-
-	statusbar = CGStatusBar::create(std::make_shared<CPicture>(background->getSurface(), Rect(8, pos.h - 26, pos.w - 16, 19), 8, pos.h - 26));
-
-	title = std::make_shared<CLabel>(164, 27,  FONT_BIG, ETextAlignment::CENTER, Colors::YELLOW, CGI->generaltexth->jktexts[13]);
-	costLabel = std::make_shared<CLabel>(164, 220, FONT_MEDIUM, ETextAlignment::CENTER, Colors::WHITE, CGI->generaltexth->jktexts[14]);
-}
-
-void CTransformerWindow::CItem::move()
-{
-	if(left)
-		moveBy(Point(289, 0));
-	else
-		moveBy(Point(-289, 0));
-	left = !left;
-}
-
-void CTransformerWindow::CItem::clickLeft(tribool down, bool previousState)
-{
-	if(previousState && (!down))
-	{
-		move();
-		parent->redraw();
-	}
-}
-
-void CTransformerWindow::CItem::update()
-{
-	icon->setFrame(parent->army->getCreature(SlotID(id))->getId() + 2);
-}
-
-CTransformerWindow::CItem::CItem(CTransformerWindow * parent_, int size_, int id_)
-	: CIntObject(LCLICK),
-	id(id_),
-	size(size_),
-	parent(parent_)
-{
-	OBJECT_CONSTRUCTION_CAPTURING(255-DISPOSE);
-	left = true;
-	pos.w = 58;
-	pos.h = 64;
-
-	pos.x += 45  + (id%3)*83 + id/6*83;
-	pos.y += 109 + (id/3)*98;
-	icon = std::make_shared<CAnimImage>("TWCRPORT", parent->army->getCreature(SlotID(id))->getId() + 2);
-	count = std::make_shared<CLabel>(28, 76,FONT_SMALL, ETextAlignment::CENTER, Colors::WHITE, std::to_string(size));
-}
-
-void CTransformerWindow::makeDeal()
-{
-	for(auto & elem : items)
-	{
-		if(!elem->left)
-			LOCPLINT->cb->trade(market, EMarketMode::CREATURE_UNDEAD, elem->id, 0, 0, hero);
-	}
-}
-
-void CTransformerWindow::addAll()
-{
-	for(auto & elem : items)
-	{
-		if(elem->left)
-			elem->move();
-	}
-	redraw();
-}
-
-void CTransformerWindow::updateGarrisons()
-{
-	for(auto & item : items)
-		item->update();
-}
-
-CTransformerWindow::CTransformerWindow(const IMarket * _market, const CGHeroInstance * _hero)
-	: CStatusbarWindow(PLAYER_COLORED, "SKTRNBK"),
-	hero(_hero),
-	market(_market)
-{
-	OBJECT_CONSTRUCTION_CAPTURING(255-DISPOSE);
-	if(hero)
-		army = hero;
-	else
-		army = dynamic_cast<const CArmedInstance *>(market); //for town only
-	
-	if(army)
-	{
-		for(int i = 0; i < GameConstants::ARMY_SIZE; i++)
-		{
-			if(army->getCreature(SlotID(i)))
-				items.push_back(std::make_shared<CItem>(this, army->getStackCount(SlotID(i)), i));
-		}
-	}
-
-	all = std::make_shared<CButton>(Point(146, 416), "ALTARMY.DEF", CGI->generaltexth->zelp[590], [&](){ addAll(); }, EShortcut::RECRUITMENT_UPGRADE_ALL);
-	convert = std::make_shared<CButton>(Point(269, 416), "ALTSACR.DEF", CGI->generaltexth->zelp[591], [&](){ makeDeal(); }, EShortcut::GLOBAL_ACCEPT);
-	cancel = std::make_shared<CButton>(Point(392, 416), "ICANCEL.DEF", CGI->generaltexth->zelp[592], [&](){ close(); },EShortcut::GLOBAL_CANCEL);
-	statusbar = CGStatusBar::create(std::make_shared<CPicture>(background->getSurface(), Rect(8, pos.h - 26, pos.w - 16, 19), 8, pos.h - 26));
-
-	titleLeft = std::make_shared<CLabel>(153, 29,FONT_SMALL, ETextAlignment::CENTER, Colors::YELLOW, CGI->generaltexth->allTexts[485]);//holding area
-	titleRight = std::make_shared<CLabel>(153+295, 29, FONT_SMALL, ETextAlignment::CENTER, Colors::YELLOW, CGI->generaltexth->allTexts[486]);//transformer
-	helpLeft = std::make_shared<CTextBox>(CGI->generaltexth->allTexts[487], Rect(26,  56, 255, 40), 0, FONT_MEDIUM, ETextAlignment::CENTER, Colors::YELLOW);//move creatures to create skeletons
-	helpRight = std::make_shared<CTextBox>(CGI->generaltexth->allTexts[488], Rect(320, 56, 255, 40), 0, FONT_MEDIUM, ETextAlignment::CENTER, Colors::YELLOW);//creatures here will become skeletons
-}
-
-CUniversityWindow::CItem::CItem(CUniversityWindow * _parent, int _ID, int X, int Y)
-	: CIntObject(LCLICK | RCLICK | HOVER),
-	ID(_ID),
-	parent(_parent)
-{
-	OBJECT_CONSTRUCTION_CAPTURING(255-DISPOSE);
-	pos.x += X;
-	pos.y += Y;
-
-	topBar = std::make_shared<CAnimImage>(parent->bars, 0, 0, -28, -22);
-	bottomBar = std::make_shared<CAnimImage>(parent->bars, 0, 0, -28, 48);
-
-	icon = std::make_shared<CAnimImage>("SECSKILL", _ID * 3 + 3, 0);
-
-	name = std::make_shared<CLabel>(22, -13, FONT_SMALL, ETextAlignment::CENTER, Colors::WHITE, CGI->skillh->getByIndex(ID)->getNameTranslated());
-	level = std::make_shared<CLabel>(22, 57, FONT_SMALL, ETextAlignment::CENTER, Colors::WHITE, CGI->generaltexth->levels[0]);
-
-	pos.h = icon->pos.h;
-	pos.w = icon->pos.w;
-}
-
-void CUniversityWindow::CItem::clickLeft(tribool down, bool previousState)
-{
-	if(previousState && (!down))
-	{
-		if(state() == 2)
-			GH.windows().createAndPushWindow<CUnivConfirmWindow>(parent, ID, LOCPLINT->cb->getResourceAmount(EGameResID::GOLD) >= 2000);
-	}
-}
-
-void CUniversityWindow::CItem::clickRight(tribool down, bool previousState)
-{
-	if(down)
-	{
-		CRClickPopup::createAndPush(CGI->skillh->getByIndex(ID)->getDescriptionTranslated(1), std::make_shared<CComponent>(CComponent::secskill, ID, 1));
-	}
-}
-
-void CUniversityWindow::CItem::hover(bool on)
-{
-	if(on)
-		GH.statusbar()->write(CGI->skillh->getByIndex(ID)->getNameTranslated());
-	else
-		GH.statusbar()->clear();
-}
-
-int CUniversityWindow::CItem::state()
-{
-	if(parent->hero->getSecSkillLevel(SecondarySkill(ID)))//hero know this skill
-		return 1;
-	if(!parent->hero->canLearnSkill(SecondarySkill(ID)))//can't learn more skills
-		return 0;
-	return 2;
-}
-
-void CUniversityWindow::CItem::showAll(Canvas & to)
-{
-	//TODO: update when state actually changes
-	auto stateIndex = state();
-	topBar->setFrame(stateIndex);
-	bottomBar->setFrame(stateIndex);
-
-	CIntObject::showAll(to);
-}
-
-CUniversityWindow::CUniversityWindow(const CGHeroInstance * _hero, const IMarket * _market)
-	: CStatusbarWindow(PLAYER_COLORED, "UNIVERS1"),
-	hero(_hero),
-	market(_market)
-{
-	OBJECT_CONSTRUCTION_CAPTURING(255-DISPOSE);
-
-	bars = std::make_shared<CAnimation>();
-	bars->setCustom("UNIVRED", 0, 0);
-	bars->setCustom("UNIVGOLD", 1, 0);
-	bars->setCustom("UNIVGREN", 2, 0);
-	bars->preload();
-	
-	std::string titleStr = CGI->generaltexth->allTexts[602];
-	std::string speechStr = CGI->generaltexth->allTexts[603];
-
-	if(auto town = dynamic_cast<const CGTownInstance *>(_market))
-	{
-		auto faction = town->town->faction->getId();
-		auto bid = town->town->getSpecialBuilding(BuildingSubID::MAGIC_UNIVERSITY)->bid;
-		titlePic = std::make_shared<CAnimImage>((*CGI->townh)[faction]->town->clientInfo.buildingsIcons, bid);
-	}
-	else if(auto uni = dynamic_cast<const CGUniversity *>(_market); uni->appearance)
-	{
-		titlePic = std::make_shared<CAnimImage>(uni->appearance->animationFile, 0);
-		titleStr = uni->title;
-		speechStr = uni->speech;
-	}
-	else
-	{
-		titlePic = std::make_shared<CPicture>("UNIVBLDG");
-	}
-
-	titlePic->center(Point(232 + pos.x, 76 + pos.y));
-
-	clerkSpeech = std::make_shared<CTextBox>(speechStr, Rect(24, 129, 413, 70), 0, FONT_SMALL, ETextAlignment::CENTER, Colors::WHITE);
-	title = std::make_shared<CLabel>(231, 26, FONT_MEDIUM, ETextAlignment::CENTER, Colors::YELLOW, titleStr);
-
-	std::vector<int> goods = market->availableItemsIds(EMarketMode::RESOURCE_SKILL);
-
-	for(int i=0; i<goods.size(); i++)//prepare clickable items
-		items.push_back(std::make_shared<CItem>(this, goods[i], 54+i*104, 234));
-
-	cancel = std::make_shared<CButton>(Point(200, 313), "IOKAY.DEF", CGI->generaltexth->zelp[632], [&](){ close(); }, EShortcut::GLOBAL_ACCEPT);
-	statusbar = CGStatusBar::create(std::make_shared<CPicture>(background->getSurface(), Rect(8, pos.h - 26, pos.w - 16, 19), 8, pos.h - 26));
-}
-
-void CUniversityWindow::makeDeal(int skill)
-{
-	LOCPLINT->cb->trade(market, EMarketMode::RESOURCE_SKILL, 6, skill, 1, hero);
-}
-
-
-CUnivConfirmWindow::CUnivConfirmWindow(CUniversityWindow * owner_, int SKILL, bool available)
-	: CStatusbarWindow(PLAYER_COLORED, "UNIVERS2.PCX"),
-	owner(owner_)
-{
-	OBJECT_CONSTRUCTION_CAPTURING(255-DISPOSE);
-
-	std::string text = CGI->generaltexth->allTexts[608];
-	boost::replace_first(text, "%s", CGI->generaltexth->levels[0]);
-	boost::replace_first(text, "%s", CGI->skillh->getByIndex(SKILL)->getNameTranslated());
-	boost::replace_first(text, "%d", "2000");
-
-	clerkSpeech = std::make_shared<CTextBox>(text, Rect(24, 129, 413, 70), 0, FONT_SMALL, ETextAlignment::CENTER, Colors::WHITE);
-
-	name = std::make_shared<CLabel>(230, 37,  FONT_SMALL, ETextAlignment::CENTER, Colors::WHITE, CGI->skillh->getByIndex(SKILL)->getNameTranslated());
-	icon = std::make_shared<CAnimImage>("SECSKILL", SKILL*3+3, 0, 211, 51);
-	level = std::make_shared<CLabel>(230, 107, FONT_SMALL, ETextAlignment::CENTER, Colors::WHITE, CGI->generaltexth->levels[1]);
-
-	costIcon = std::make_shared<CAnimImage>("RESOURCE", GameResID(EGameResID::GOLD), 0, 210, 210);
-	cost = std::make_shared<CLabel>(230, 267, FONT_SMALL, ETextAlignment::CENTER, Colors::WHITE, "2000");
-
-	std::string hoverText = CGI->generaltexth->allTexts[609];
-	boost::replace_first(hoverText, "%s", CGI->generaltexth->levels[0]+ " " + CGI->skillh->getByIndex(SKILL)->getNameTranslated());
-
-	text = CGI->generaltexth->zelp[633].second;
-	boost::replace_first(text, "%s", CGI->generaltexth->levels[0]);
-	boost::replace_first(text, "%s", CGI->skillh->getByIndex(SKILL)->getNameTranslated());
-	boost::replace_first(text, "%d", "2000");
-
-	confirm = std::make_shared<CButton>(Point(148, 299), "IBY6432.DEF", CButton::tooltip(hoverText, text), [=](){makeDeal(SKILL);}, EShortcut::GLOBAL_ACCEPT);
-	confirm->block(!available);
-
-	cancel = std::make_shared<CButton>(Point(252,299), "ICANCEL.DEF", CGI->generaltexth->zelp[631], [&](){ close(); }, EShortcut::GLOBAL_CANCEL);
-	statusbar = CGStatusBar::create(std::make_shared<CPicture>(background->getSurface(), Rect(8, pos.h - 26, pos.w - 16, 19), 8, pos.h - 26));
-}
-
-void CUnivConfirmWindow::makeDeal(int skill)
-{
-	owner->makeDeal(skill);
-	close();
-}
-
-CGarrisonWindow::CGarrisonWindow(const CArmedInstance * up, const CGHeroInstance * down, bool removableUnits)
-	: CWindowObject(PLAYER_COLORED, "GARRISON")
-{
-	OBJECT_CONSTRUCTION_CAPTURING(255-DISPOSE);
-
-	garr = std::make_shared<CGarrisonInt>(92, 127, 4, Point(0,96), up, down, removableUnits);
-	{
-		auto split = std::make_shared<CButton>(Point(88, 314), "IDV6432.DEF", CButton::tooltip(CGI->generaltexth->tcommands[3], ""), [&](){ garr->splitClick(); } );
-		garr->addSplitBtn(split);
-	}
-	quit = std::make_shared<CButton>(Point(399, 314), "IOK6432.DEF", CButton::tooltip(CGI->generaltexth->tcommands[8], ""), [&](){ close(); }, EShortcut::GLOBAL_ACCEPT);
-
-	std::string titleText;
-	if(down->tempOwner == up->tempOwner)
-	{
-		titleText = CGI->generaltexth->allTexts[709];
-	}
-	else
-	{
-		//assume that this is joining monsters dialog
-		if(up->Slots().size() > 0)
-		{
-			titleText = CGI->generaltexth->allTexts[35];
-			boost::algorithm::replace_first(titleText, "%s", up->Slots().begin()->second->type->getNamePluralTranslated());
-		}
-		else
-		{
-			logGlobal->error("Invalid armed instance for garrison window.");
-		}
-	}
-	title = std::make_shared<CLabel>(275, 30, FONT_BIG, ETextAlignment::CENTER, Colors::YELLOW, titleText);
-
-	banner = std::make_shared<CAnimImage>("CREST58", up->getOwner().getNum(), 0, 28, 124);
-	portrait = std::make_shared<CAnimImage>("PortraitsLarge", down->portrait, 0, 29, 222);
-}
-
-void CGarrisonWindow::updateGarrisons()
-{
-	garr->recreateSlots();
-}
-
-CHillFortWindow::CHillFortWindow(const CGHeroInstance * visitor, const CGObjectInstance * object)
-	: CStatusbarWindow(PLAYER_COLORED, "APHLFTBK"),
-	fort(object),
-	hero(visitor)
-{
-	OBJECT_CONSTRUCTION_CAPTURING(255-DISPOSE);
-
-	title = std::make_shared<CLabel>(325, 32, FONT_BIG, ETextAlignment::CENTER, Colors::YELLOW, fort->getObjectName());
-
-	heroPic = std::make_shared<CHeroArea>(30, 60, hero);
-
-	for(int i=0; i < resCount; i++)
-	{
-		totalIcons[i] = std::make_shared<CAnimImage>("SMALRES", i, 0, 104 + 76 * i, 237);
-		totalLabels[i] = std::make_shared<CLabel>(166 + 76 * i, 253, FONT_SMALL, ETextAlignment::BOTTOMRIGHT);
-	}
-
-	for(int i = 0; i < slotsCount; i++)
-	{
-		upgrade[i] = std::make_shared<CButton>(Point(107 + i * 76, 171), "", CButton::tooltip(getTextForSlot(SlotID(i))), [=](){ makeDeal(SlotID(i)); }, vstd::next(EShortcut::SELECT_INDEX_1, i));
-		for(auto image : { "APHLF1R.DEF", "APHLF1Y.DEF", "APHLF1G.DEF" })
-			upgrade[i]->addImage(image);
-
-		for(int j : {0,1})
-		{
-			slotIcons[i][j] = std::make_shared<CAnimImage>("SMALRES", 0, 0, 104 + 76 * i, 128 + 20 * j);
-			slotLabels[i][j] = std::make_shared<CLabel>(168 + 76 * i, 144 + 20 * j, FONT_SMALL, ETextAlignment::BOTTOMRIGHT);
-		}
-	}
-
-	upgradeAll = std::make_shared<CButton>(Point(30, 231), "", CButton::tooltip(CGI->generaltexth->allTexts[432]), [&](){ makeDeal(SlotID(slotsCount));}, EShortcut::RECRUITMENT_UPGRADE_ALL);
-	for(auto image : { "APHLF4R.DEF", "APHLF4Y.DEF", "APHLF4G.DEF" })
-		upgradeAll->addImage(image);
-
-	quit = std::make_shared<CButton>(Point(294, 275), "IOKAY.DEF", CButton::tooltip(), std::bind(&CHillFortWindow::close, this), EShortcut::GLOBAL_ACCEPT);
-	statusbar = CGStatusBar::create(std::make_shared<CPicture>(background->getSurface(), Rect(8, pos.h - 26, pos.w - 16, 19), 8, pos.h - 26));
-
-	garr = std::make_shared<CGarrisonInt>(108, 60, 18, Point(), hero, nullptr);
-	updateGarrisons();
-}
-
-void CHillFortWindow::updateGarrisons()
-{
-	std::array<TResources, slotsCount> costs;// costs [slot ID] [resource ID] = resource count for upgrade
-
-	TResources totalSum; // totalSum[resource ID] = value
-
-	for(int i=0; i<slotsCount; i++)
-	{
-		std::fill(costs[i].begin(), costs[i].end(), 0);
-		int newState = getState(SlotID(i));
-		if(newState != -1)
-		{
-			UpgradeInfo info;
-			LOCPLINT->cb->fillUpgradeInfo(hero, SlotID(i), info);
-			if(info.newID.size())//we have upgrades here - update costs
-			{
-				costs[i] = info.cost[0] * hero->getStackCount(SlotID(i));
-				totalSum += costs[i];
-			}
-		}
-
-		currState[i] = newState;
-		upgrade[i]->setIndex(currState[i] == -1 ? 0 : currState[i]);
-		upgrade[i]->block(currState[i] == -1);
-		upgrade[i]->addHoverText(CButton::NORMAL, getTextForSlot(SlotID(i)));
-	}
-
-	//"Upgrade all" slot
-	int newState = 2;
-	{
-		TResources myRes = LOCPLINT->cb->getResourceAmount();
-
-		bool allUpgraded = true;//All creatures are upgraded?
-		for(int i=0; i<slotsCount; i++)
-			allUpgraded &= currState[i] == 1 || currState[i] == -1;
-
-		if(allUpgraded)
-			newState = 1;
-
-		if(!totalSum.canBeAfforded(myRes))
-			newState = 0;
-	}
-
-	currState[slotsCount] = newState;
-	upgradeAll->setIndex(newState);
-
-	garr->recreateSlots();
-
-	for(int i = 0; i < slotsCount; i++)
-	{
-		//hide all first
-		for(int j : {0,1})
-		{
-			slotIcons[i][j]->visible = false;
-			slotLabels[i][j]->setText("");
-		}
-		//if can upgrade or can not afford, draw cost
-		if(currState[i] == 0 || currState[i] == 2)
-		{
-			if(costs[i].nonZero())
-			{
-				//reverse iterator is used to display gold as first element
-				int j = 0;
-				for(int res = (int)costs[i].size()-1; (res >= 0) && (j < 2); res--)
-				{
-					int val = costs[i][res];
-					if(!val)
-						continue;
-
-					slotIcons[i][j]->visible = true;
-					slotIcons[i][j]->setFrame(res);
-
-					slotLabels[i][j]->setText(std::to_string(val));
-					j++;
-				}
-			}
-			else//free upgrade - print gold image and "Free" text
-			{
-				slotIcons[i][0]->visible = true;
-				slotIcons[i][0]->setFrame(GameResID(EGameResID::GOLD));
-				slotLabels[i][0]->setText(CGI->generaltexth->allTexts[344]);
-			}
-		}
-	}
-
-	for(int i = 0; i < resCount; i++)
-	{
-		if(totalSum[i] == 0)
-		{
-			totalIcons[i]->visible = false;
-			totalLabels[i]->setText("");
-		}
-		else
-		{
-			totalIcons[i]->visible = true;
-			totalLabels[i]->setText(std::to_string(totalSum[i]));
-		}
-	}
-}
-
-void CHillFortWindow::makeDeal(SlotID slot)
-{
-	assert(slot.getNum()>=0);
-	int offset = (slot.getNum() == slotsCount)?2:0;
-	switch(currState[slot.getNum()])
-	{
-		case 0:
-			LOCPLINT->showInfoDialog(CGI->generaltexth->allTexts[314 + offset], std::vector<std::shared_ptr<CComponent>>(), soundBase::sound_todo);
-			break;
-		case 1:
-			LOCPLINT->showInfoDialog(CGI->generaltexth->allTexts[313 + offset], std::vector<std::shared_ptr<CComponent>>(), soundBase::sound_todo);
-			break;
-		case 2:
-			for(int i=0; i<slotsCount; i++)
-			{
-				if(slot.getNum() ==i || ( slot.getNum() == slotsCount && currState[i] == 2 ))//this is activated slot or "upgrade all"
-				{
-					UpgradeInfo info;
-					LOCPLINT->cb->fillUpgradeInfo(hero, SlotID(i), info);
-					LOCPLINT->cb->upgradeCreature(hero, SlotID(i), info.newID[0]);
-				}
-			}
-			break;
-	}
-}
-
-std::string CHillFortWindow::getTextForSlot(SlotID slot)
-{
-	if(!hero->getCreature(slot))//we don`t have creature here
-		return "";
-
-	std::string str = CGI->generaltexth->allTexts[318];
-	int amount = hero->getStackCount(slot);
-	if(amount == 1)
-		boost::algorithm::replace_first(str,"%s",hero->getCreature(slot)->getNameSingularTranslated());
-	else
-		boost::algorithm::replace_first(str,"%s",hero->getCreature(slot)->getNamePluralTranslated());
-
-	return str;
-}
-
-int CHillFortWindow::getState(SlotID slot)
-{
-	TResources myRes = LOCPLINT->cb->getResourceAmount();
-
-	if(hero->slotEmpty(slot))//no creature here
-		return -1;
-
-	UpgradeInfo info;
-	LOCPLINT->cb->fillUpgradeInfo(hero, slot, info);
-	if(!info.newID.size())//already upgraded
-		return 1;
-
-	if(!(info.cost[0] * hero->getStackCount(slot)).canBeAfforded(myRes))
-		return 0;
-
-	return 2;//can upgrade
-}
-
-CThievesGuildWindow::CThievesGuildWindow(const CGObjectInstance * _owner):
-	CStatusbarWindow(PLAYER_COLORED | BORDERED, "TpRank"),
-	owner(_owner)
-{
-	OBJECT_CONSTRUCTION_CAPTURING(255-DISPOSE);
-
-	SThievesGuildInfo tgi; //info to be displayed
-	LOCPLINT->cb->getThievesGuildInfo(tgi, owner);
-
-	exitb = std::make_shared<CButton>(Point(748, 556), "TPMAGE1", CButton::tooltip(CGI->generaltexth->allTexts[600]), [&](){ close();}, EShortcut::GLOBAL_RETURN);
-	statusbar = CGStatusBar::create(3, 555, "TStatBar.bmp", 742);
-
-	resdatabar = std::make_shared<CMinorResDataBar>();
-	resdatabar->moveBy(pos.topLeft(), true);
-
-	//data for information table:
-	// fields[row][column] = list of id's of players for this box
-	static std::vector< std::vector< PlayerColor > > SThievesGuildInfo::* fields[] =
-		{ &SThievesGuildInfo::numOfTowns, &SThievesGuildInfo::numOfHeroes,       &SThievesGuildInfo::gold,
-		  &SThievesGuildInfo::woodOre,    &SThievesGuildInfo::mercSulfCrystGems, &SThievesGuildInfo::obelisks,
-		  &SThievesGuildInfo::artifacts,  &SThievesGuildInfo::army,              &SThievesGuildInfo::income };
-
-	for(int g=0; g<12; ++g)
-	{
-		int posY[] = {400, 460, 510};
-		int y;
-		if(g < 9)
-			y = 52 + 32*g;
-		else
-			y = posY[g-9];
-
-		std::string text = CGI->generaltexth->jktexts[24+g];
-		boost::algorithm::trim_if(text,boost::algorithm::is_any_of("\""));
-		rowHeaders.push_back(std::make_shared<CLabel>(135, y, FONT_MEDIUM, ETextAlignment::CENTER, Colors::YELLOW, text));
-	}
-
-	auto PRSTRIPS = std::make_shared<CAnimation>("PRSTRIPS");
-	PRSTRIPS->preload();
-
-	for(int g=1; g<tgi.playerColors.size(); ++g)
-		columnBackgrounds.push_back(std::make_shared<CAnimImage>(PRSTRIPS, g-1, 0, 250 + 66*g, 7));
-
-	for(int g=0; g<tgi.playerColors.size(); ++g)
-		columnHeaders.push_back(std::make_shared<CLabel>(283 + 66*g, 24, FONT_BIG, ETextAlignment::CENTER, Colors::YELLOW, CGI->generaltexth->jktexts[16+g]));
-
-	auto itgflags = std::make_shared<CAnimation>("itgflags");
-	itgflags->preload();
-
-	//printing flags
-	for(int g = 0; g < std::size(fields); ++g) //by lines
-	{
-		for(int b=0; b<(tgi .* fields[g]).size(); ++b) //by places (1st, 2nd, ...)
-		{
-			std::vector<PlayerColor> &players = (tgi .* fields[g])[b]; //get players with this place in this line
-
-			//position of box
-			int xpos = 259 + 66 * b;
-			int ypos = 41 +  32 * g;
-
-			size_t rowLength[2]; //size of each row
-			rowLength[0] = std::min<size_t>(players.size(), 4);
-			rowLength[1] = players.size() - rowLength[0];
-
-			for(size_t j=0; j < 2; j++)
-			{
-				// origin of this row | offset for 2nd row| shift right for short rows
-				//if we have 2 rows, start either from mid or beginning (depending on count), otherwise center the flags
-				int rowStartX = xpos + (j ? 6 + ((int)rowLength[j] < 3 ? 12 : 0) : 24 - 6 * (int)rowLength[j]);
-				int rowStartY = ypos + (j ? 4 : 0);
-
-				for(size_t i=0; i < rowLength[j]; i++)
-					cells.push_back(std::make_shared<CAnimImage>(itgflags, players[i + j*4].getNum(), 0, rowStartX + (int)i*12, rowStartY));
-			}
-		}
-	}
-
-	static const std::string colorToBox[] = {"PRRED.BMP", "PRBLUE.BMP", "PRTAN.BMP", "PRGREEN.BMP", "PRORANGE.BMP", "PRPURPLE.BMP", "PRTEAL.BMP", "PRROSE.bmp"};
-
-	//printing best hero
-	int counter = 0;
-	for(auto & iter : tgi.colorToBestHero)
-	{
-		banners.push_back(std::make_shared<CPicture>(colorToBox[iter.first.getNum()], 253 + 66 * counter, 334));
-		if(iter.second.portrait >= 0)
-		{
-			bestHeroes.push_back(std::make_shared<CAnimImage>("PortraitsSmall", iter.second.portrait, 0, 260 + 66 * counter, 360));
-			//TODO: r-click info:
-			// - r-click on hero
-			// - r-click on primary skill label
-			if(iter.second.details)
-			{
-				primSkillHeaders.push_back(std::make_shared<CTextBox>(CGI->generaltexth->allTexts[184], Rect(260 + 66*counter, 396, 52, 64),
-					0, FONT_TINY, ETextAlignment::TOPLEFT, Colors::WHITE));
-
-				for(int i=0; i<iter.second.details->primskills.size(); ++i)
-				{
-					primSkillValues.push_back(std::make_shared<CLabel>(310 + 66 * counter, 407 + 11*i, FONT_TINY, ETextAlignment::BOTTOMRIGHT, Colors::WHITE,
-							   std::to_string(iter.second.details->primskills[i])));
-				}
-			}
-		}
-		counter++;
-	}
-
-	//printing best creature
-	counter = 0;
-	for(auto & it : tgi.bestCreature)
-	{
-		if(it.second >= 0)
-			bestCreatures.push_back(std::make_shared<CAnimImage>("TWCRPORT", it.second+2, 0, 255 + 66 * counter, 479));
-		counter++;
-	}
-
-	//printing personality
-	counter = 0;
-	for(auto & it : tgi.personality)
-	{
-		std::string text;
-		if(it.second == EAiTactic::NONE)
-		{
-			text = CGI->generaltexth->arraytxt[172];
-		}
-		else if(it.second != EAiTactic::RANDOM)
-		{
-			text = CGI->generaltexth->arraytxt[168 + it.second];
-		}
-
-		personalities.push_back(std::make_shared<CLabel>(283 + 66*counter, 459, FONT_SMALL, ETextAlignment::CENTER, Colors::WHITE, text));
-
-		counter++;
-	}
-}
-
-CObjectListWindow::CItem::CItem(CObjectListWindow * _parent, size_t _id, std::string _text)
-	: CIntObject(LCLICK | DOUBLECLICK),
-	parent(_parent),
-	index(_id)
-{
-	OBJECT_CONSTRUCTION_CAPTURING(255-DISPOSE);
-	border = std::make_shared<CPicture>("TPGATES");
-	pos = border->pos;
-
-	type |= REDRAW_PARENT;
-
-	text = std::make_shared<CLabel>(pos.w/2, pos.h/2, FONT_SMALL, ETextAlignment::CENTER, Colors::WHITE, _text);
-	select(index == parent->selected);
-}
-
-void CObjectListWindow::CItem::select(bool on)
-{
-	ui8 mask = UPDATE | SHOWALL;
-	if(on)
-		border->recActions |= mask;
-	else
-		border->recActions &= ~mask;
-	redraw();//???
-}
-
-void CObjectListWindow::CItem::clickLeft(tribool down, bool previousState)
-{
-	if( previousState && !down)
-		parent->changeSelection(index);
-}
-
-void CObjectListWindow::CItem::onDoubleClick()
-{
-	parent->elementSelected();
-}
-
-CObjectListWindow::CObjectListWindow(const std::vector<int> & _items, std::shared_ptr<CIntObject> titleWidget_, std::string _title, std::string _descr, std::function<void(int)> Callback, size_t initialSelection)
-	: CWindowObject(PLAYER_COLORED, "TPGATE"),
-	onSelect(Callback),
-	selected(initialSelection)
-{
-	OBJECT_CONSTRUCTION_CAPTURING(255-DISPOSE);
-	items.reserve(_items.size());
-
-	for(int id : _items)
-	{
-		items.push_back(std::make_pair(id, LOCPLINT->cb->getObjInstance(ObjectInstanceID(id))->getObjectName()));
-	}
-
-	init(titleWidget_, _title, _descr);
-}
-
-CObjectListWindow::CObjectListWindow(const std::vector<std::string> & _items, std::shared_ptr<CIntObject> titleWidget_, std::string _title, std::string _descr, std::function<void(int)> Callback, size_t initialSelection)
-	: CWindowObject(PLAYER_COLORED, "TPGATE"),
-	onSelect(Callback),
-	selected(initialSelection)
-{
-	OBJECT_CONSTRUCTION_CAPTURING(255-DISPOSE);
-	items.reserve(_items.size());
-
-	for(size_t i=0; i<_items.size(); i++)
-		items.push_back(std::make_pair(int(i), _items[i]));
-
-	init(titleWidget_, _title, _descr);
-}
-
-void CObjectListWindow::init(std::shared_ptr<CIntObject> titleWidget_, std::string _title, std::string _descr)
-{
-	titleWidget = titleWidget_;
-
-	title = std::make_shared<CLabel>(152, 27, FONT_BIG, ETextAlignment::CENTER, Colors::YELLOW, _title);
-	descr = std::make_shared<CLabel>(145, 133, FONT_SMALL, ETextAlignment::CENTER, Colors::WHITE, _descr);
-	exit = std::make_shared<CButton>( Point(228, 402), "ICANCEL.DEF", CButton::tooltip(), std::bind(&CObjectListWindow::exitPressed, this), EShortcut::GLOBAL_CANCEL);
-
-	if(titleWidget)
-	{
-		addChild(titleWidget.get());
-		titleWidget->recActions = 255-DISPOSE;
-		titleWidget->pos.x = pos.w/2 + pos.x - titleWidget->pos.w/2;
-		titleWidget->pos.y =75 + pos.y - titleWidget->pos.h/2;
-	}
-	list = std::make_shared<CListBox>(std::bind(&CObjectListWindow::genItem, this, _1),
-		Point(14, 151), Point(0, 25), 9, items.size(), 0, 1, Rect(262, -32, 256, 256) );
-	list->type |= REDRAW_PARENT;
-
-	ok = std::make_shared<CButton>(Point(15, 402), "IOKAY.DEF", CButton::tooltip(), std::bind(&CObjectListWindow::elementSelected, this), EShortcut::GLOBAL_ACCEPT);
-	ok->block(!list->size());
-}
-
-std::shared_ptr<CIntObject> CObjectListWindow::genItem(size_t index)
-{
-	if(index < items.size())
-		return std::make_shared<CItem>(this, index, items[index].second);
-	return std::shared_ptr<CIntObject>();
-}
-
-void CObjectListWindow::elementSelected()
-{
-	std::function<void(int)> toCall = onSelect;//save
-	int where = items[selected].first;      //required variables
-	close();//then destroy window
-	toCall(where);//and send selected object
-}
-
-void CObjectListWindow::exitPressed()
-{
-	std::function<void()> toCall = onExit;//save
-	close();//then destroy window
-	if(toCall)
-		toCall();
-}
-
-void CObjectListWindow::changeSelection(size_t which)
-{
-	ok->block(false);
-	if(selected == which)
-		return;
-
-	for(std::shared_ptr<CIntObject> element : list->getItems())
-	{
-		CItem * item = dynamic_cast<CItem*>(element.get());
-		if(item)
-		{
-			if(item->index == selected)
-				item->select(false);
-
-			if(item->index == which)
-				item->select(true);
-		}
-	}
-	selected = which;
-}
-
-void CObjectListWindow::keyPressed (EShortcut key)
-{
-	int sel = static_cast<int>(selected);
-
-	switch(key)
-	{
-	break; case EShortcut::MOVE_UP:
-		sel -=1;
-
-	break; case EShortcut::MOVE_DOWN:
-		sel +=1;
-
-	break; case EShortcut::MOVE_PAGE_UP:
-		sel -=9;
-
-	break; case EShortcut::MOVE_PAGE_DOWN:
-		sel +=9;
-
-	break; case EShortcut::MOVE_FIRST:
-		sel = 0;
-
-	break; case EShortcut::MOVE_LAST:
-		sel = static_cast<int>(items.size());
-
-	break; default:
-		return;
-	}
-
-	vstd::abetween<int>(sel, 0, items.size()-1);
-	list->scrollTo(sel);
-	changeSelection(sel);
-}
+/*
+ * GUIClasses.cpp, part of VCMI engine
+ *
+ * Authors: listed in file AUTHORS in main folder
+ *
+ * License: GNU General Public License v2.0 or later
+ * Full text of license available in license.txt file, in main folder
+ *
+ */
+#include "StdInc.h"
+#include "GUIClasses.h"
+
+#include "CCastleInterface.h"
+#include "CCreatureWindow.h"
+#include "CHeroWindow.h"
+#include "InfoWindows.h"
+
+#include "../CGameInfo.h"
+#include "../CMusicHandler.h"
+#include "../CPlayerInterface.h"
+#include "../CVideoHandler.h"
+#include "../CServerHandler.h"
+
+//#include "../adventureMap/CResDataBar.h"
+#include "../battle/BattleInterfaceClasses.h"
+#include "../battle/BattleInterface.h"
+
+#include "../gui/CGuiHandler.h"
+#include "../gui/CursorHandler.h"
+#include "../gui/TextAlignment.h"
+#include "../gui/Shortcut.h"
+#include "../gui/WindowHandler.h"
+
+#include "../widgets/CComponent.h"
+#include "../widgets/MiscWidgets.h"
+#include "../widgets/CreatureCostBox.h"
+#include "../widgets/Buttons.h"
+#include "../widgets/TextControls.h"
+#include "../widgets/ObjectLists.h"
+
+#include "../lobby/CSavingScreen.h"
+#include "../render/Canvas.h"
+#include "../render/CAnimation.h"
+#include "../CMT.h"
+
+#include "../../CCallback.h"
+
+#include "../lib/mapObjects/CGHeroInstance.h"
+#include "../lib/mapObjects/CGMarket.h"
+#include "../lib/ArtifactUtils.h"
+#include "../lib/mapObjects/CGTownInstance.h"
+#include "../lib/mapObjects/ObjectTemplate.h"
+#include "../lib/CArtHandler.h"
+#include "../lib/CBuildingHandler.h"
+#include "../lib/CConfigHandler.h"
+#include "../lib/CCreatureHandler.h"
+#include "../lib/CGameState.h"
+#include "../lib/CGeneralTextHandler.h"
+#include "../lib/CHeroHandler.h"
+#include "../lib/CModHandler.h"
+#include "../lib/GameSettings.h"
+#include "../lib/CondSh.h"
+#include "../lib/CSkillHandler.h"
+#include "../lib/spells/CSpellHandler.h"
+#include "../lib/filesystem/Filesystem.h"
+#include "../lib/CStopWatch.h"
+#include "../lib/CTownHandler.h"
+#include "../lib/GameConstants.h"
+#include "../lib/bonuses/Bonus.h"
+#include "../lib/NetPacksBase.h"
+#include "../lib/StartInfo.h"
+#include "../lib/TextOperations.h"
+
+CRecruitmentWindow::CCreatureCard::CCreatureCard(CRecruitmentWindow * window, const CCreature * crea, int totalAmount)
+	: CIntObject(LCLICK | RCLICK),
+	parent(window),
+	selected(false),
+	creature(crea),
+	amount(totalAmount)
+{
+	OBJECT_CONSTRUCTION_CAPTURING(255-DISPOSE);
+	animation = std::make_shared<CCreaturePic>(1, 1, creature, true, true);
+	// 1 + 1 px for borders
+	pos.w = animation->pos.w + 2;
+	pos.h = animation->pos.h + 2;
+}
+
+void CRecruitmentWindow::CCreatureCard::select(bool on)
+{
+	selected = on;
+	redraw();
+}
+
+void CRecruitmentWindow::CCreatureCard::clickLeft(tribool down, bool previousState)
+{
+	if(down)
+		parent->select(this->shared_from_this());
+}
+
+void CRecruitmentWindow::CCreatureCard::clickRight(tribool down, bool previousState)
+{
+	if(down)
+		GH.windows().createAndPushWindow<CStackWindow>(creature, true);
+}
+
+void CRecruitmentWindow::CCreatureCard::showAll(Canvas & to)
+{
+	CIntObject::showAll(to);
+	if(selected)
+		to.drawBorder(pos, Colors::RED);
+	else
+		to.drawBorder(pos, Colors::YELLOW);
+}
+
+void CRecruitmentWindow::select(std::shared_ptr<CCreatureCard> card)
+{
+	if(card == selected)
+		return;
+
+	if(selected)
+		selected->select(false);
+
+	selected = card;
+
+	if(selected)
+		selected->select(true);
+
+	if(card)
+	{
+		si32 maxAmount = card->creature->maxAmount(LOCPLINT->cb->getResourceAmount());
+
+		vstd::amin(maxAmount, card->amount);
+
+		slider->setAmount(maxAmount);
+
+		if(slider->getValue() != maxAmount)
+			slider->moveTo(maxAmount);
+		else // if slider already at 0 - emulate call to sliderMoved()
+			sliderMoved(maxAmount);
+
+		costPerTroopValue->createItems(card->creature->getFullRecruitCost());
+		totalCostValue->createItems(card->creature->getFullRecruitCost());
+
+		costPerTroopValue->set(card->creature->getFullRecruitCost());
+		totalCostValue->set(card->creature->getFullRecruitCost() * maxAmount);
+
+		//Recruit %s
+		title->setText(boost::str(boost::format(CGI->generaltexth->tcommands[21]) % card->creature->getNamePluralTranslated()));
+
+		maxButton->block(maxAmount == 0);
+		slider->block(maxAmount == 0);
+	}
+}
+
+void CRecruitmentWindow::buy()
+{
+	CreatureID crid =  selected->creature->getId();
+	SlotID dstslot = dst-> getSlotFor(crid);
+
+	if(!dstslot.validSlot() && (selected->creature->warMachine == ArtifactID::NONE)) //no available slot
+	{
+		std::string txt;
+		if(dst->ID == Obj::HERO)
+		{
+			txt = CGI->generaltexth->allTexts[425]; //The %s would join your hero, but there aren't enough provisions to support them.
+			boost::algorithm::replace_first(txt, "%s", slider->getValue() > 1 ? CGI->creh->objects[crid]->getNamePluralTranslated() : CGI->creh->objects[crid]->getNameSingularTranslated());
+		}
+		else
+		{
+			txt = CGI->generaltexth->allTexts[17]; //There is no room in the garrison for this army.
+		}
+
+		LOCPLINT->showInfoDialog(txt);
+		return;
+	}
+
+	onRecruit(crid, slider->getValue());
+	if(level >= 0)
+		close();
+}
+
+void CRecruitmentWindow::showAll(Canvas & to)
+{
+	CWindowObject::showAll(to);
+
+	Rect(172, 222, 67, 42) + pos.topLeft();
+
+	// recruit\total values
+	to.drawBorder(Rect(172, 222, 67, 42) + pos.topLeft(), Colors::YELLOW);
+	to.drawBorder(Rect(246, 222, 67, 42) + pos.topLeft(), Colors::YELLOW);
+
+	//cost boxes
+	to.drawBorder(Rect( 64, 222, 99, 76) + pos.topLeft(), Colors::YELLOW);
+	to.drawBorder(Rect(322, 222, 99, 76) + pos.topLeft(), Colors::YELLOW);
+
+	//buttons borders
+	to.drawBorder(Rect(133, 312, 66, 34) + pos.topLeft(), Colors::METALLIC_GOLD);
+	to.drawBorder(Rect(211, 312, 66, 34) + pos.topLeft(), Colors::METALLIC_GOLD);
+	to.drawBorder(Rect(289, 312, 66, 34) + pos.topLeft(), Colors::METALLIC_GOLD);
+}
+
+CRecruitmentWindow::CRecruitmentWindow(const CGDwelling * Dwelling, int Level, const CArmedInstance * Dst, const std::function<void(CreatureID,int)> & Recruit, int y_offset):
+	CStatusbarWindow(PLAYER_COLORED, "TPRCRT"),
+	onRecruit(Recruit),
+	level(Level),
+	dst(Dst),
+	selected(nullptr),
+	dwelling(Dwelling)
+{
+	moveBy(Point(0, y_offset));
+
+	OBJECT_CONSTRUCTION_CAPTURING(255-DISPOSE);
+
+	statusbar = CGStatusBar::create(std::make_shared<CPicture>(background->getSurface(), Rect(8, pos.h - 26, pos.w - 16, 19), 8, pos.h - 26));
+
+	slider = std::make_shared<CSlider>(Point(176,279),135,std::bind(&CRecruitmentWindow::sliderMoved,this, _1),0,0,0,true);
+
+	maxButton = std::make_shared<CButton>(Point(134, 313), "IRCBTNS.DEF", CGI->generaltexth->zelp[553], std::bind(&CSlider::moveToMax, slider), EShortcut::RECRUITMENT_MAX);
+	buyButton = std::make_shared<CButton>(Point(212, 313), "IBY6432.DEF", CGI->generaltexth->zelp[554], std::bind(&CRecruitmentWindow::buy, this), EShortcut::GLOBAL_ACCEPT);
+	cancelButton = std::make_shared<CButton>(Point(290, 313), "ICN6432.DEF", CGI->generaltexth->zelp[555], std::bind(&CRecruitmentWindow::close, this), EShortcut::GLOBAL_CANCEL);
+
+	title = std::make_shared<CLabel>(243, 32, FONT_BIG, ETextAlignment::CENTER, Colors::YELLOW);
+	availableValue = std::make_shared<CLabel>(205, 253, FONT_SMALL, ETextAlignment::CENTER, Colors::WHITE);
+	toRecruitValue = std::make_shared<CLabel>(279, 253, FONT_SMALL, ETextAlignment::CENTER, Colors::WHITE);
+
+	costPerTroopValue = std::make_shared<CreatureCostBox>(Rect(65, 222, 97, 74), CGI->generaltexth->allTexts[346]);
+	totalCostValue = std::make_shared<CreatureCostBox>(Rect(323, 222, 97, 74), CGI->generaltexth->allTexts[466]);
+
+	availableTitle = std::make_shared<CLabel>(205, 233, FONT_SMALL, ETextAlignment::CENTER, Colors::WHITE, CGI->generaltexth->allTexts[465]);
+	toRecruitTitle = std::make_shared<CLabel>(279, 233, FONT_SMALL, ETextAlignment::CENTER, Colors::WHITE, CGI->generaltexth->allTexts[16]);
+
+	availableCreaturesChanged();
+}
+
+void CRecruitmentWindow::availableCreaturesChanged()
+{
+	OBJECT_CONSTRUCTION_CUSTOM_CAPTURING(255-DISPOSE);
+
+	size_t selectedIndex = 0;
+
+	if(!cards.empty() && selected) // find position of selected item
+		selectedIndex = std::find(cards.begin(), cards.end(), selected) - cards.begin();
+
+	select(nullptr);
+
+	cards.clear();
+
+	for(int i=0; i<dwelling->creatures.size(); i++)
+	{
+		//find appropriate level
+		if(level >= 0 && i != level)
+			continue;
+
+		int amount = dwelling->creatures[i].first;
+
+		//create new cards
+		for(auto & creature : boost::adaptors::reverse(dwelling->creatures[i].second))
+			cards.push_back(std::make_shared<CCreatureCard>(this, CGI->creh->objects[creature], amount));
+	}
+
+	const int creatureWidth = 102;
+
+	//normal distance between cards - 18px
+	int requiredSpace = 18;
+	//maximum distance we can use without reaching window borders
+	int availableSpace = pos.w - 50 - creatureWidth * (int)cards.size();
+
+	if (cards.size() > 1) // avoid division by zero
+		availableSpace /= (int)cards.size() - 1;
+	else
+		availableSpace = 0;
+
+	assert(availableSpace >= 0);
+
+	const int spaceBetween = std::min(requiredSpace, availableSpace);
+	const int totalCreatureWidth = spaceBetween + creatureWidth;
+
+	//now we know total amount of cards and can move them to correct position
+	int curx = pos.w / 2 - (creatureWidth*(int)cards.size()/2) - (spaceBetween*((int)cards.size()-1)/2);
+	for(auto & card : cards)
+	{
+		card->moveBy(Point(curx, 64));
+		curx += totalCreatureWidth;
+	}
+
+	//restore selection
+	select(cards[selectedIndex]);
+
+	if(slider->getValue() == slider->getAmount())
+		slider->moveToMax();
+	else // if slider already at 0 - emulate call to sliderMoved()
+		sliderMoved(slider->getAmount());
+}
+
+void CRecruitmentWindow::sliderMoved(int to)
+{
+	if(!selected)
+		return;
+
+	buyButton->block(!to);
+	availableValue->setText(std::to_string(selected->amount - to));
+	toRecruitValue->setText(std::to_string(to));
+
+	totalCostValue->set(selected->creature->getFullRecruitCost() * to);
+}
+
+CSplitWindow::CSplitWindow(const CCreature * creature, std::function<void(int, int)> callback_, int leftMin_, int rightMin_, int leftAmount_, int rightAmount_)
+	: CWindowObject(PLAYER_COLORED, "GPUCRDIV"),
+	callback(callback_),
+	leftAmount(leftAmount_),
+	rightAmount(rightAmount_),
+	leftMin(leftMin_),
+	rightMin(rightMin_)
+{
+	OBJECT_CONSTRUCTION_CAPTURING(255-DISPOSE);
+
+	int total = leftAmount + rightAmount;
+	int leftMax = total - rightMin;
+	int rightMax = total - leftMin;
+
+	ok = std::make_shared<CButton>(Point(20, 263), "IOK6432", CButton::tooltip(), std::bind(&CSplitWindow::apply, this), EShortcut::GLOBAL_ACCEPT);
+	cancel = std::make_shared<CButton>(Point(214, 263), "ICN6432", CButton::tooltip(), std::bind(&CSplitWindow::close, this), EShortcut::GLOBAL_CANCEL);
+
+	int sliderPosition = total - leftMin - rightMin;
+
+	leftInput = std::make_shared<CTextInput>(Rect(20, 218, 100, 36), FONT_BIG, std::bind(&CSplitWindow::setAmountText, this, _1, true));
+	rightInput = std::make_shared<CTextInput>(Rect(176, 218, 100, 36), FONT_BIG, std::bind(&CSplitWindow::setAmountText, this, _1, false));
+
+	//add filters to allow only number input
+	leftInput->filters += std::bind(&CTextInput::numberFilter, _1, _2, leftMin, leftMax);
+	rightInput->filters += std::bind(&CTextInput::numberFilter, _1, _2, rightMin, rightMax);
+
+	leftInput->setText(std::to_string(leftAmount), false);
+	rightInput->setText(std::to_string(rightAmount), false);
+
+	animLeft = std::make_shared<CCreaturePic>(20, 54, creature, true, false);
+	animRight = std::make_shared<CCreaturePic>(177, 54,creature, true, false);
+
+	slider = std::make_shared<CSlider>(Point(21, 194), 257, std::bind(&CSplitWindow::sliderMoved, this, _1), 0, sliderPosition, rightAmount - rightMin, true);
+
+	std::string titleStr = CGI->generaltexth->allTexts[256];
+	boost::algorithm::replace_first(titleStr,"%s", creature->getNamePluralTranslated());
+	title = std::make_shared<CLabel>(150, 34, FONT_BIG, ETextAlignment::CENTER, Colors::YELLOW, titleStr);
+}
+
+void CSplitWindow::setAmountText(std::string text, bool left)
+{
+	int amount = 0;
+	if(text.length())
+	{
+		try
+		{
+			amount = boost::lexical_cast<int>(text);
+		}
+		catch(boost::bad_lexical_cast &)
+		{
+			amount = left ? leftAmount : rightAmount;
+		}
+
+		int total = leftAmount + rightAmount;
+		if(amount > total)
+			amount = total;
+	}
+
+	setAmount(amount, left);
+	slider->moveTo(rightAmount - rightMin);
+}
+
+void CSplitWindow::setAmount(int value, bool left)
+{
+	int total = leftAmount + rightAmount;
+	leftAmount  = left ? value : total - value;
+	rightAmount = left ? total - value : value;
+
+	leftInput->setText(std::to_string(leftAmount));
+	rightInput->setText(std::to_string(rightAmount));
+}
+
+void CSplitWindow::apply()
+{
+	callback(leftAmount, rightAmount);
+	close();
+}
+
+void CSplitWindow::sliderMoved(int to)
+{
+	setAmount(rightMin + to, false);
+}
+
+CLevelWindow::CLevelWindow(const CGHeroInstance * hero, PrimarySkill::PrimarySkill pskill, std::vector<SecondarySkill> & skills, std::function<void(ui32)> callback)
+	: CWindowObject(PLAYER_COLORED, "LVLUPBKG"),
+	cb(callback)
+{
+	OBJECT_CONSTRUCTION_CAPTURING(255-DISPOSE);
+
+	LOCPLINT->showingDialog->setn(true);
+
+	if(!skills.empty())
+	{
+		std::vector<std::shared_ptr<CSelectableComponent>> comps;
+		for(auto & skill : skills)
+		{
+			auto comp = std::make_shared<CSelectableComponent>(CComponent::secskill, skill, hero->getSecSkillLevel(SecondarySkill(skill))+1, CComponent::medium);
+			comps.push_back(comp);
+		}
+
+		box = std::make_shared<CComponentBox>(comps, Rect(75, 300, pos.w - 150, 100));
+	}
+
+	portrait = std::make_shared<CAnimImage>("PortraitsLarge", hero->portrait, 0, 170, 66);
+	ok = std::make_shared<CButton>(Point(297, 413), "IOKAY", CButton::tooltip(), std::bind(&CLevelWindow::close, this), EShortcut::GLOBAL_ACCEPT);
+
+	//%s has gained a level.
+	mainTitle = std::make_shared<CLabel>(192, 33, FONT_MEDIUM, ETextAlignment::CENTER, Colors::WHITE, boost::str(boost::format(CGI->generaltexth->allTexts[444]) % hero->getNameTranslated()));
+
+	//%s is now a level %d %s.
+	std::string levelTitleText = CGI->generaltexth->translate("core.genrltxt.445");
+	boost::replace_first(levelTitleText, "%s", hero->getNameTranslated());
+	boost::replace_first(levelTitleText, "%d", std::to_string(hero->level));
+	boost::replace_first(levelTitleText, "%s", hero->type->heroClass->getNameTranslated());
+
+	levelTitle = std::make_shared<CLabel>(192, 162, FONT_MEDIUM, ETextAlignment::CENTER, Colors::WHITE, levelTitleText);
+
+	skillIcon = std::make_shared<CAnimImage>("PSKIL42", pskill, 0, 174, 190);
+
+	skillValue = std::make_shared<CLabel>(192, 253, FONT_MEDIUM, ETextAlignment::CENTER, Colors::WHITE, CGI->generaltexth->primarySkillNames[pskill] + " +1");
+}
+
+
+CLevelWindow::~CLevelWindow()
+{
+	//FIXME: call callback if there was nothing to select?
+	if (box && box->selectedIndex() != -1)
+		cb(box->selectedIndex());
+
+	LOCPLINT->showingDialog->setn(false);
+}
+
+CTavernWindow::CTavernWindow(const CGObjectInstance * TavernObj)
+	: CStatusbarWindow(PLAYER_COLORED, "TPTAVERN"),
+	tavernObj(TavernObj)
+{
+	OBJECT_CONSTRUCTION_CAPTURING(255-DISPOSE);
+
+	std::vector<const CGHeroInstance*> h = LOCPLINT->cb->getAvailableHeroes(TavernObj);
+	if(h.size() < 2)
+		h.resize(2, nullptr);
+
+	selected = 0;
+	if(!h[0])
+		selected = 1;
+	if(!h[0] && !h[1])
+		selected = -1;
+
+	oldSelected = -1;
+
+	h1 = std::make_shared<HeroPortrait>(selected, 0, 72, 299, h[0]);
+	h2 = std::make_shared<HeroPortrait>(selected, 1, 162, 299, h[1]);
+
+	title = std::make_shared<CLabel>(197, 32, FONT_BIG, ETextAlignment::CENTER, Colors::YELLOW, CGI->generaltexth->jktexts[37]);
+	cost = std::make_shared<CLabel>(320, 328, FONT_SMALL, ETextAlignment::CENTER, Colors::WHITE, std::to_string(GameConstants::HERO_GOLD_COST));
+	heroDescription = std::make_shared<CTextBox>("", Rect(30, 373, 233, 35), 0, FONT_SMALL, ETextAlignment::CENTER, Colors::WHITE);
+	heroesForHire = std::make_shared<CLabel>(145, 283, FONT_BIG, ETextAlignment::CENTER, Colors::YELLOW, CGI->generaltexth->jktexts[38]);
+
+	auto rumorText = boost::str(boost::format(CGI->generaltexth->allTexts[216]) % LOCPLINT->cb->getTavernRumor(tavernObj));
+	rumor = std::make_shared<CTextBox>(rumorText, Rect(32, 188, 330, 66), 0, FONT_SMALL, ETextAlignment::CENTER, Colors::WHITE);
+
+	statusbar = CGStatusBar::create(std::make_shared<CPicture>(background->getSurface(), Rect(8, pos.h - 26, pos.w - 16, 19), 8, pos.h - 26));
+	cancel = std::make_shared<CButton>(Point(310, 428), "ICANCEL.DEF", CButton::tooltip(CGI->generaltexth->tavernInfo[7]), std::bind(&CTavernWindow::close, this), EShortcut::GLOBAL_CANCEL);
+	recruit = std::make_shared<CButton>(Point(272, 355), "TPTAV01.DEF", CButton::tooltip(), std::bind(&CTavernWindow::recruitb, this), EShortcut::GLOBAL_ACCEPT);
+	thiefGuild = std::make_shared<CButton>(Point(22, 428), "TPTAV02.DEF", CButton::tooltip(CGI->generaltexth->tavernInfo[5]), std::bind(&CTavernWindow::thievesguildb, this), EShortcut::ADVENTURE_THIEVES_GUILD);
+
+	if(LOCPLINT->cb->getResourceAmount(EGameResID::GOLD) < GameConstants::HERO_GOLD_COST) //not enough gold
+	{
+		recruit->addHoverText(CButton::NORMAL, CGI->generaltexth->tavernInfo[0]); //Cannot afford a Hero
+		recruit->block(true);
+	}
+	else if(LOCPLINT->cb->howManyHeroes(true) >= CGI->settings()->getInteger(EGameSettings::HEROES_PER_PLAYER_TOTAL_CAP))
+	{
+		//Cannot recruit. You already have %d Heroes.
+		recruit->addHoverText(CButton::NORMAL, boost::str(boost::format(CGI->generaltexth->tavernInfo[1]) % LOCPLINT->cb->howManyHeroes(true)));
+		recruit->block(true);
+	}
+	else if(LOCPLINT->cb->howManyHeroes(false) >= CGI->settings()->getInteger(EGameSettings::HEROES_PER_PLAYER_ON_MAP_CAP))
+	{
+		//Cannot recruit. You already have %d Heroes.
+		recruit->addHoverText(CButton::NORMAL, boost::str(boost::format(CGI->generaltexth->tavernInfo[1]) % LOCPLINT->cb->howManyHeroes(false)));
+		recruit->block(true);
+	}
+	else if(LOCPLINT->castleInt && LOCPLINT->castleInt->town->visitingHero)
+	{
+		recruit->addHoverText(CButton::NORMAL, CGI->generaltexth->tavernInfo[2]); //Cannot recruit. You already have a Hero in this town.
+		recruit->block(true);
+	}
+	else
+	{
+		if(selected == -1)
+			recruit->block(true);
+	}
+	if(LOCPLINT->castleInt)
+		CCS->videoh->open(LOCPLINT->castleInt->town->town->clientInfo.tavernVideo);
+	else
+		CCS->videoh->open("TAVERN.BIK");
+}
+
+void CTavernWindow::recruitb()
+{
+	const CGHeroInstance *toBuy = (selected ? h2 : h1)->h;
+	const CGObjectInstance *obj = tavernObj;
+	close();
+	LOCPLINT->cb->recruitHero(obj, toBuy);
+}
+
+void CTavernWindow::thievesguildb()
+{
+	GH.windows().createAndPushWindow<CThievesGuildWindow>(tavernObj);
+}
+
+CTavernWindow::~CTavernWindow()
+{
+	CCS->videoh->close();
+}
+
+void CTavernWindow::show(Canvas & to)
+{
+	CWindowObject::show(to);
+
+	if(selected >= 0)
+	{
+		auto sel = selected ? h2 : h1;
+
+		if(selected != oldSelected)
+		{
+			// Selected hero just changed. Update RECRUIT button hover text if recruitment is allowed.
+			oldSelected = selected;
+
+			heroDescription->setText(sel->description);
+
+			//Recruit %s the %s
+			if (!recruit->isBlocked())
+				recruit->addHoverText(CButton::NORMAL, boost::str(boost::format(CGI->generaltexth->tavernInfo[3]) % sel->h->getNameTranslated() % sel->h->type->heroClass->getNameTranslated()));
+
+		}
+
+		to.drawBorder(Rect::createAround(sel->pos, 2), Colors::BRIGHT_YELLOW, 2);
+	}
+
+	CCS->videoh->update(pos.x+70, pos.y+56, to.getInternalSurface(), true, false);
+}
+
+void CTavernWindow::HeroPortrait::clickLeft(tribool down, bool previousState)
+{
+	if(h && previousState && !down)
+		*_sel = _id;
+}
+
+void CTavernWindow::HeroPortrait::clickRight(tribool down, bool previousState)
+{
+	if(h && down)
+		GH.windows().createAndPushWindow<CRClickPopupInt>(std::make_shared<CHeroWindow>(h));
+}
+
+CTavernWindow::HeroPortrait::HeroPortrait(int & sel, int id, int x, int y, const CGHeroInstance * H)
+	: CIntObject(LCLICK | RCLICK | HOVER),
+	h(H), _sel(&sel), _id(id)
+{
+	OBJECT_CONSTRUCTION_CAPTURING(255-DISPOSE);
+	h = H;
+	pos.x += x;
+	pos.y += y;
+	pos.w = 58;
+	pos.h = 64;
+
+	if(H)
+	{
+		hoverName = CGI->generaltexth->tavernInfo[4];
+		boost::algorithm::replace_first(hoverName,"%s",H->getNameTranslated());
+
+		int artifs = (int)h->artifactsWorn.size() + (int)h->artifactsInBackpack.size();
+		for(int i=13; i<=17; i++) //war machines and spellbook don't count
+			if(vstd::contains(h->artifactsWorn, ArtifactPosition(i)))
+				artifs--;
+
+		description = CGI->generaltexth->allTexts[215];
+		boost::algorithm::replace_first(description, "%s", h->getNameTranslated());
+		boost::algorithm::replace_first(description, "%d", std::to_string(h->level));
+		boost::algorithm::replace_first(description, "%s", h->type->heroClass->getNameTranslated());
+		boost::algorithm::replace_first(description, "%d", std::to_string(artifs));
+
+		portrait = std::make_shared<CAnimImage>("portraitsLarge", h->portrait);
+	}
+}
+
+void CTavernWindow::HeroPortrait::hover(bool on)
+{
+	//Hoverable::hover(on);
+	if(on)
+		GH.statusbar()->write(hoverName);
+	else
+		GH.statusbar()->clear();
+}
+
+static const std::string QUICK_EXCHANGE_MOD_PREFIX = "quick-exchange";
+static const std::string QUICK_EXCHANGE_BG = QUICK_EXCHANGE_MOD_PREFIX + "/TRADEQE";
+
+static bool isQuickExchangeLayoutAvailable()
+{
+	return CResourceHandler::get()->existsResource(ResourceID(std::string("SPRITES/") + QUICK_EXCHANGE_BG, EResType::IMAGE));
+}
+
+// Runs a task asynchronously with gamestate locking and waitTillRealize set to true
+class GsThread
+{
+private:
+	std::function<void()> action;
+	std::shared_ptr<CCallback> cb;
+
+public:
+
+	static void run(std::function<void()> action)
+	{
+		std::shared_ptr<GsThread> instance(new GsThread(action));
+
+
+		boost::thread(std::bind(&GsThread::staticRun, instance));
+	}
+
+private:
+	GsThread(std::function<void()> action)
+		:action(action), cb(LOCPLINT->cb)
+	{
+	}
+
+	static void staticRun(std::shared_ptr<GsThread> instance)
+	{
+		instance->run();
+	}
+
+	void run()
+	{
+		boost::shared_lock<boost::shared_mutex> gsLock(CGameState::mutex);
+
+		auto originalWaitTillRealize = cb->waitTillRealize;
+		auto originalUnlockGsWhenWating = cb->unlockGsWhenWaiting;
+
+		cb->waitTillRealize = true;
+		cb->unlockGsWhenWaiting = true;
+
+		action();
+
+		cb->waitTillRealize = originalWaitTillRealize;
+		cb->unlockGsWhenWaiting = originalUnlockGsWhenWating;
+	}
+};
+
+CExchangeController::CExchangeController(CExchangeWindow * view, ObjectInstanceID hero1, ObjectInstanceID hero2)
+	:left(LOCPLINT->cb->getHero(hero1)), right(LOCPLINT->cb->getHero(hero2)), cb(LOCPLINT->cb), view(view)
+{
+}
+
+std::function<void()> CExchangeController::onMoveArmyToLeft()
+{
+	return [&]() { moveArmy(false); };
+}
+
+std::function<void()> CExchangeController::onMoveArmyToRight()
+{
+	return [&]() { moveArmy(true); };
+}
+
+std::vector<CArtifactInstance *> getBackpackArts(const CGHeroInstance * hero)
+{
+	std::vector<CArtifactInstance *> result;
+
+	for(auto slot : hero->artifactsInBackpack)
+	{
+		result.push_back(slot.artifact);
+	}
+
+	return result;
+}
+
+std::function<void()> CExchangeController::onSwapArtifacts()
+{
+	return [&]()
+	{
+		GsThread::run([=]
+		{
+			cb->bulkMoveArtifacts(left->id, right->id, true);
+		});
+	};
+}
+
+std::function<void()> CExchangeController::onMoveArtifactsToLeft()
+{
+	return [&]() { moveArtifacts(false); };
+}
+
+std::function<void()> CExchangeController::onMoveArtifactsToRight()
+{
+	return [&]() { moveArtifacts(true); };
+}
+
+std::vector<std::pair<SlotID, CStackInstance *>> getStacks(const CArmedInstance * source)
+{
+	auto slots = source->Slots();
+
+	return std::vector<std::pair<SlotID, CStackInstance *>>(slots.begin(), slots.end());
+}
+
+std::function<void()> CExchangeController::onSwapArmy()
+{
+	return [&]()
+	{
+		GsThread::run([=]
+		{
+			if(left->tempOwner != cb->getMyColor()
+				|| right->tempOwner != cb->getMyColor())
+			{
+				return;
+			}
+
+			auto leftSlots = getStacks(left);
+			auto rightSlots = getStacks(right);
+
+			auto i = leftSlots.begin(), j = rightSlots.begin();
+
+			for(; i != leftSlots.end() && j != rightSlots.end(); i++, j++)
+			{
+				cb->swapCreatures(left, right, i->first, j->first);
+			}
+
+			if(i != leftSlots.end())
+			{
+				for(; i != leftSlots.end(); i++)
+				{
+					cb->swapCreatures(left, right, i->first, right->getFreeSlot());
+				}
+			}
+			else if(j != rightSlots.end())
+			{
+				for(; j != rightSlots.end(); j++)
+				{
+					cb->swapCreatures(left, right, left->getFreeSlot(), j->first);
+				}
+			}
+		});
+	};
+}
+
+std::function<void()> CExchangeController::onMoveStackToLeft(SlotID slotID)
+{
+	return [=]()
+	{
+		if(right->tempOwner != cb->getMyColor())
+		{
+			return;
+		}
+
+		moveStack(right, left, slotID);
+	};
+}
+
+std::function<void()> CExchangeController::onMoveStackToRight(SlotID slotID)
+{
+	return [=]()
+	{
+		if(left->tempOwner != cb->getMyColor())
+		{
+			return;
+		}
+
+		moveStack(left, right, slotID);
+	};
+}
+
+void CExchangeController::moveStack(
+	const CGHeroInstance * source,
+	const CGHeroInstance * target,
+	SlotID sourceSlot)
+{
+	auto creature = source->getCreature(sourceSlot);
+	SlotID targetSlot = target->getSlotFor(creature);
+
+	if(targetSlot.validSlot())
+	{
+		if(source->stacksCount() == 1 && source->needsLastStack())
+		{
+			cb->splitStack(
+				source,
+				target,
+				sourceSlot,
+				targetSlot,
+				target->getStackCount(targetSlot) + source->getStackCount(sourceSlot) - 1);
+		}
+		else
+		{
+			cb->mergeOrSwapStacks(source, target, sourceSlot, targetSlot);
+		}
+	}
+}
+
+void CExchangeController::moveArmy(bool leftToRight)
+{
+	const CGHeroInstance * source = leftToRight ? left : right;
+	const CGHeroInstance * target = leftToRight ? right : left;
+	const CGarrisonSlot * selection =  this->view->getSelectedSlotID();
+	SlotID slot;
+
+	if(source->tempOwner != cb->getMyColor())
+	{
+		return;
+	}
+
+	if(selection && selection->our() && selection->getObj() == source)
+	{
+		slot = selection->getSlot();
+	}
+	else
+	{
+		auto weakestSlot = vstd::minElementByFun(
+			source->Slots(), 
+			[](const std::pair<SlotID, CStackInstance *> & s) -> int
+			{
+				return s.second->getCreatureID().toCreature()->getAIValue();
+			});
+
+		slot = weakestSlot->first;
+	}
+
+	cb->bulkMoveArmy(source->id, target->id, slot);
+}
+
+void CExchangeController::moveArtifacts(bool leftToRight)
+{
+	const CGHeroInstance * source = leftToRight ? left : right;
+	const CGHeroInstance * target = leftToRight ? right : left;
+
+	if(source->tempOwner != cb->getMyColor())
+	{
+		return;
+	}
+
+	GsThread::run([=]
+	{
+		cb->bulkMoveArtifacts(source->id, target->id, false);
+	});
+}
+
+void CExchangeController::moveArtifact(
+	const CGHeroInstance * source,
+	const CGHeroInstance * target,
+	ArtifactPosition srcPosition)
+{
+	auto srcLocation = ArtifactLocation(source, srcPosition);
+	auto dstLocation = ArtifactLocation(target,
+		ArtifactUtils::getArtAnyPosition(target, source->getArt(srcPosition)->getTypeId()));
+
+	cb->swapArtifacts(srcLocation, dstLocation);
+}
+
+CExchangeWindow::CExchangeWindow(ObjectInstanceID hero1, ObjectInstanceID hero2, QueryID queryID)
+	: CStatusbarWindow(PLAYER_COLORED | BORDERED, isQuickExchangeLayoutAvailable() ? QUICK_EXCHANGE_BG : "TRADE2"),
+	controller(this, hero1, hero2),
+	moveStackLeftButtons(),
+	moveStackRightButtons()
+{
+	const bool qeLayout = isQuickExchangeLayoutAvailable();
+
+	OBJECT_CONSTRUCTION_CAPTURING(255-DISPOSE);
+
+	heroInst[0] = LOCPLINT->cb->getHero(hero1);
+	heroInst[1] = LOCPLINT->cb->getHero(hero2);
+
+	auto genTitle = [](const CGHeroInstance * h)
+	{
+		boost::format fmt(CGI->generaltexth->allTexts[138]);
+		fmt % h->getNameTranslated() % h->level % h->type->heroClass->getNameTranslated();
+		return boost::str(fmt);
+	};
+
+	titles[0] = std::make_shared<CLabel>(147, 25, FONT_SMALL, ETextAlignment::CENTER, Colors::WHITE, genTitle(heroInst[0]));
+	titles[1] = std::make_shared<CLabel>(653, 25, FONT_SMALL, ETextAlignment::CENTER, Colors::WHITE, genTitle(heroInst[1]));
+
+	auto PSKIL32 = std::make_shared<CAnimation>("PSKIL32");
+	PSKIL32->preload();
+
+	auto SECSK32 = std::make_shared<CAnimation>("SECSK32");
+
+	for(int g = 0; g < 4; ++g) 
+	{
+		if (qeLayout)
+			primSkillImages.push_back(std::make_shared<CAnimImage>(PSKIL32, g, Rect(389, 12 + 26 * g, 22, 22)));
+		else
+			primSkillImages.push_back(std::make_shared<CAnimImage>(PSKIL32, g, 0, 385, 19 + 36 * g));
+	}
+
+	for(int leftRight : {0, 1})
+	{
+		const CGHeroInstance * hero = heroInst.at(leftRight);
+
+		herosWArt[leftRight] = std::make_shared<CHeroWithMaybePickedArtifact>(this, hero);
+
+		for(int m=0; m<GameConstants::PRIMARY_SKILLS; ++m)
+			primSkillValues[leftRight].push_back(std::make_shared<CLabel>(352 + (qeLayout ? 96 : 93) * leftRight, (qeLayout ? 22 : 35) + (qeLayout ? 26 : 36) * m, FONT_SMALL, ETextAlignment::CENTER, Colors::WHITE));
+
+
+		for(int m=0; m < hero->secSkills.size(); ++m)
+			secSkillIcons[leftRight].push_back(std::make_shared<CAnimImage>(SECSK32, 0, 0, 32 + 36 * m + 454 * leftRight, qeLayout ? 83 : 88));
+
+		specImages[leftRight] = std::make_shared<CAnimImage>("UN32", hero->type->imageIndex, 0, 67 + 490 * leftRight, qeLayout ? 41 : 45);
+
+		expImages[leftRight] = std::make_shared<CAnimImage>(PSKIL32, 4, 0, 103 + 490 * leftRight, qeLayout ? 41 : 45);
+		expValues[leftRight] = std::make_shared<CLabel>(119 + 490 * leftRight, qeLayout ? 66 : 71, FONT_SMALL, ETextAlignment::CENTER, Colors::WHITE);
+
+		manaImages[leftRight] = std::make_shared<CAnimImage>(PSKIL32, 5, 0, 139 + 490 * leftRight, qeLayout ? 41 : 45);
+		manaValues[leftRight] = std::make_shared<CLabel>(155 + 490 * leftRight, qeLayout ? 66 : 71, FONT_SMALL, ETextAlignment::CENTER, Colors::WHITE);
+	}
+
+	portraits[0] = std::make_shared<CAnimImage>("PortraitsLarge", heroInst[0]->portrait, 0, 257, 13);
+	portraits[1] = std::make_shared<CAnimImage>("PortraitsLarge", heroInst[1]->portrait, 0, 485, 13);
+
+	artifs[0] = std::make_shared<CArtifactsOfHeroMain>(Point(-334, 150));
+	artifs[0]->setHero(heroInst[0]);
+	artifs[1] = std::make_shared<CArtifactsOfHeroMain>(Point(98, 150));
+	artifs[1]->setHero(heroInst[1]);
+
+	addSet(artifs[0]);
+	addSet(artifs[1]);
+
+	for(int g=0; g<4; ++g)
+	{
+		primSkillAreas.push_back(std::make_shared<LRClickableAreaWTextComp>());
+		if (qeLayout)
+			primSkillAreas[g]->pos = Rect(Point(pos.x + 324, pos.y + 12 + 26 * g), Point(152, 22));
+		else
+			primSkillAreas[g]->pos = Rect(Point(pos.x + 329, pos.y + 19 + 36 * g), Point(140, 32));
+		primSkillAreas[g]->text = CGI->generaltexth->arraytxt[2+g];
+		primSkillAreas[g]->type = g;
+		primSkillAreas[g]->bonusValue = 0;
+		primSkillAreas[g]->baseType = 0;
+		primSkillAreas[g]->hoverText = CGI->generaltexth->heroscrn[1];
+		boost::replace_first(primSkillAreas[g]->hoverText, "%s", CGI->generaltexth->primarySkillNames[g]);
+	}
+
+	//heroes related thing
+	for(int b=0; b < heroInst.size(); b++)
+	{
+		const CGHeroInstance * hero = heroInst.at(b);
+
+		//secondary skill's clickable areas
+		for(int g=0; g<hero->secSkills.size(); ++g)
+		{
+			int skill = hero->secSkills[g].first,
+				level = hero->secSkills[g].second; // <1, 3>
+			secSkillAreas[b].push_back(std::make_shared<LRClickableAreaWTextComp>());
+			secSkillAreas[b][g]->pos = Rect(Point(pos.x + 32 + g * 36 + b * 454 , pos.y + (qeLayout ? 83 : 88)), Point(32, 32) );
+			secSkillAreas[b][g]->baseType = 1;
+
+			secSkillAreas[b][g]->type = skill;
+			secSkillAreas[b][g]->bonusValue = level;
+			secSkillAreas[b][g]->text = CGI->skillh->getByIndex(skill)->getDescriptionTranslated(level);
+
+			secSkillAreas[b][g]->hoverText = CGI->generaltexth->heroscrn[21];
+			boost::algorithm::replace_first(secSkillAreas[b][g]->hoverText, "%s", CGI->generaltexth->levels[level - 1]);
+			boost::algorithm::replace_first(secSkillAreas[b][g]->hoverText, "%s", CGI->skillh->getByIndex(skill)->getNameTranslated());
+		}
+
+		heroAreas[b] = std::make_shared<CHeroArea>(257 + 228*b, 13, hero);
+
+		specialtyAreas[b] = std::make_shared<LRClickableAreaWText>();
+		specialtyAreas[b]->pos = Rect(Point(pos.x + 69 + 490 * b, pos.y + (qeLayout ? 41 : 45)), Point(32, 32));
+		specialtyAreas[b]->hoverText = CGI->generaltexth->heroscrn[27];
+		specialtyAreas[b]->text = hero->type->getSpecialtyDescriptionTranslated();
+
+		experienceAreas[b] = std::make_shared<LRClickableAreaWText>();
+		experienceAreas[b]->pos = Rect(Point(pos.x + 105 + 490 * b, pos.y + (qeLayout ? 41 : 45)), Point(32, 32));
+		experienceAreas[b]->hoverText = CGI->generaltexth->heroscrn[9];
+		experienceAreas[b]->text = CGI->generaltexth->allTexts[2];
+		boost::algorithm::replace_first(experienceAreas[b]->text, "%d", std::to_string(hero->level));
+		boost::algorithm::replace_first(experienceAreas[b]->text, "%d", std::to_string(CGI->heroh->reqExp(hero->level+1)));
+		boost::algorithm::replace_first(experienceAreas[b]->text, "%d", std::to_string(hero->exp));
+
+		spellPointsAreas[b] = std::make_shared<LRClickableAreaWText>();
+		spellPointsAreas[b]->pos = Rect(Point(pos.x + 141 + 490 * b, pos.y + (qeLayout ? 41 : 45)), Point(32, 32));
+		spellPointsAreas[b]->hoverText = CGI->generaltexth->heroscrn[22];
+		spellPointsAreas[b]->text = CGI->generaltexth->allTexts[205];
+		boost::algorithm::replace_first(spellPointsAreas[b]->text, "%s", hero->getNameTranslated());
+		boost::algorithm::replace_first(spellPointsAreas[b]->text, "%d", std::to_string(hero->mana));
+		boost::algorithm::replace_first(spellPointsAreas[b]->text, "%d", std::to_string(hero->manaLimit()));
+
+		morale[b] = std::make_shared<MoraleLuckBox>(true, Rect(Point(176 + 490 * b, 39), Point(32, 32)), true);
+		luck[b] = std::make_shared<MoraleLuckBox>(false,  Rect(Point(212 + 490 * b, 39), Point(32, 32)), true);
+	}
+
+	quit = std::make_shared<CButton>(Point(732, 567), "IOKAY.DEF", CGI->generaltexth->zelp[600], std::bind(&CExchangeWindow::close, this), EShortcut::GLOBAL_ACCEPT);
+	if(queryID.getNum() > 0)
+		quit->addCallback([=](){ LOCPLINT->cb->selectionMade(0, queryID); });
+
+	questlogButton[0] = std::make_shared<CButton>(Point( 10, qeLayout ? 39 : 44), "hsbtns4.def", CButton::tooltip(CGI->generaltexth->heroscrn[0]), std::bind(&CExchangeWindow::questlog, this, 0));
+	questlogButton[1] = std::make_shared<CButton>(Point(740, qeLayout ? 39 : 44), "hsbtns4.def", CButton::tooltip(CGI->generaltexth->heroscrn[0]), std::bind(&CExchangeWindow::questlog, this, 1));
+
+	Rect barRect(5, 578, 725, 18);
+	statusbar = CGStatusBar::create(std::make_shared<CPicture>(background->getSurface(), barRect, 5, 578));
+
+	//garrison interface
+
+	garr = std::make_shared<CGarrisonInt>(69, qeLayout ? 122 : 131, 4, Point(418,0), heroInst[0], heroInst[1], true, true);
+	auto splitButtonCallback = [&](){ garr->splitClick(); };
+	garr->addSplitBtn(std::make_shared<CButton>( Point( 10, qeLayout ? 122 : 132), "TSBTNS.DEF", CButton::tooltip(CGI->generaltexth->tcommands[3]), splitButtonCallback));
+	garr->addSplitBtn(std::make_shared<CButton>( Point(744, qeLayout ? 122 : 132), "TSBTNS.DEF", CButton::tooltip(CGI->generaltexth->tcommands[3]), splitButtonCallback));
+
+	if(qeLayout)
+	{
+		moveAllGarrButtonLeft    = std::make_shared<CButton>(Point(325, 118), QUICK_EXCHANGE_MOD_PREFIX + "/armRight.DEF", CButton::tooltip(CGI->generaltexth->qeModCommands[1]), controller.onMoveArmyToRight());
+		echangeGarrButton        = std::make_shared<CButton>(Point(377, 118), QUICK_EXCHANGE_MOD_PREFIX + "/swapAll.DEF", CButton::tooltip(CGI->generaltexth->qeModCommands[2]), controller.onSwapArmy());
+		moveAllGarrButtonRight   = std::make_shared<CButton>(Point(425, 118), QUICK_EXCHANGE_MOD_PREFIX + "/armLeft.DEF", CButton::tooltip(CGI->generaltexth->qeModCommands[1]), controller.onMoveArmyToLeft());
+		moveArtifactsButtonLeft  = std::make_shared<CButton>(Point(325, 154), QUICK_EXCHANGE_MOD_PREFIX + "/artRight.DEF", CButton::tooltip(CGI->generaltexth->qeModCommands[3]), controller.onMoveArtifactsToRight());
+		echangeArtifactsButton   = std::make_shared<CButton>(Point(377, 154), QUICK_EXCHANGE_MOD_PREFIX + "/swapAll.DEF", CButton::tooltip(CGI->generaltexth->qeModCommands[4]), controller.onSwapArtifacts());
+		moveArtifactsButtonRight = std::make_shared<CButton>(Point(425, 154), QUICK_EXCHANGE_MOD_PREFIX + "/artLeft.DEF", CButton::tooltip(CGI->generaltexth->qeModCommands[3]), controller.onMoveArtifactsToLeft());
+
+		for(int i = 0; i < GameConstants::ARMY_SIZE; i++)
+		{
+			moveStackLeftButtons.push_back(
+				std::make_shared<CButton>(
+					Point(484 + 35 * i, 154),
+					QUICK_EXCHANGE_MOD_PREFIX + "/unitLeft.DEF",
+					CButton::tooltip(CGI->generaltexth->qeModCommands[1]),
+					controller.onMoveStackToLeft(SlotID(i))));
+
+			moveStackRightButtons.push_back(
+				std::make_shared<CButton>(
+					Point(66 + 35 * i, 154),
+					QUICK_EXCHANGE_MOD_PREFIX + "/unitRight.DEF",
+					CButton::tooltip(CGI->generaltexth->qeModCommands[1]),
+					controller.onMoveStackToRight(SlotID(i))));
+		}
+	}
+
+	updateWidgets();
+}
+
+const CGarrisonSlot * CExchangeWindow::getSelectedSlotID() const
+{
+	return garr->getSelection();
+}
+
+void CExchangeWindow::updateGarrisons()
+{
+	garr->recreateSlots();
+
+	updateWidgets();
+}
+
+void CExchangeWindow::questlog(int whichHero)
+{
+	CCS->curh->dragAndDropCursor(nullptr);
+	LOCPLINT->showQuestLog();
+}
+
+void CExchangeWindow::updateWidgets()
+{
+	for(size_t leftRight : {0, 1})
+	{
+		const CGHeroInstance * hero = heroInst.at(leftRight);
+
+		for(int m=0; m<GameConstants::PRIMARY_SKILLS; ++m)
+		{
+			auto value = herosWArt[leftRight]->getPrimSkillLevel(static_cast<PrimarySkill::PrimarySkill>(m));
+			primSkillValues[leftRight][m]->setText(std::to_string(value));
+		}
+
+		for(int m=0; m < hero->secSkills.size(); ++m)
+		{
+			int id = hero->secSkills[m].first;
+			int level = hero->secSkills[m].second;
+
+			secSkillIcons[leftRight][m]->setFrame(2 + id * 3 + level);
+		}
+
+		expValues[leftRight]->setText(TextOperations::formatMetric(hero->exp, 3));
+		manaValues[leftRight]->setText(TextOperations::formatMetric(hero->mana, 3));
+
+		morale[leftRight]->set(hero);
+		luck[leftRight]->set(hero);
+	}
+}
+
+CShipyardWindow::CShipyardWindow(const TResources & cost, int state, BoatId boatType, const std::function<void()> & onBuy)
+	: CStatusbarWindow(PLAYER_COLORED, "TPSHIP")
+{
+	OBJECT_CONSTRUCTION_CAPTURING(255-DISPOSE);
+
+	bgWater = std::make_shared<CPicture>("TPSHIPBK", 100, 69);
+
+	std::string boatFilenames[3] = {"AB01_", "AB02_", "AB03_"};
+
+	Point waterCenter = Point(bgWater->pos.x+bgWater->pos.w/2, bgWater->pos.y+bgWater->pos.h/2);
+	bgShip = std::make_shared<CAnimImage>(boatFilenames[boatType.getNum()], 0, 7, 120, 96, 0);
+	bgShip->center(waterCenter);
+
+	// Create resource icons and costs.
+	std::string goldValue = std::to_string(cost[EGameResID::GOLD]);
+	std::string woodValue = std::to_string(cost[EGameResID::WOOD]);
+
+	goldCost = std::make_shared<CLabel>(118, 294, FONT_SMALL, ETextAlignment::CENTER, Colors::WHITE, goldValue);
+	woodCost = std::make_shared<CLabel>(212, 294, FONT_SMALL, ETextAlignment::CENTER, Colors::WHITE, woodValue);
+
+	goldPic = std::make_shared<CAnimImage>("RESOURCE",GameResID(EGameResID::GOLD), 0, 100, 244);
+	woodPic = std::make_shared<CAnimImage>("RESOURCE", GameResID(EGameResID::WOOD), 0, 196, 244);
+
+	quit = std::make_shared<CButton>(Point(224, 312), "ICANCEL", CButton::tooltip(CGI->generaltexth->allTexts[599]), std::bind(&CShipyardWindow::close, this), EShortcut::GLOBAL_CANCEL);
+	build = std::make_shared<CButton>(Point(42, 312), "IBUY30", CButton::tooltip(CGI->generaltexth->allTexts[598]), std::bind(&CShipyardWindow::close, this), EShortcut::GLOBAL_ACCEPT);
+	build->addCallback(onBuy);
+
+	for(GameResID i = EGameResID::WOOD; i <= EGameResID::GOLD; ++i)
+	{
+		if(cost[i] > LOCPLINT->cb->getResourceAmount(i))
+		{
+			build->block(true);
+			break;
+		}
+	}
+
+	statusbar = CGStatusBar::create(std::make_shared<CPicture>(background->getSurface(), Rect(8, pos.h - 26, pos.w - 16, 19), 8, pos.h - 26));
+
+	title = std::make_shared<CLabel>(164, 27,  FONT_BIG, ETextAlignment::CENTER, Colors::YELLOW, CGI->generaltexth->jktexts[13]);
+	costLabel = std::make_shared<CLabel>(164, 220, FONT_MEDIUM, ETextAlignment::CENTER, Colors::WHITE, CGI->generaltexth->jktexts[14]);
+}
+
+void CTransformerWindow::CItem::move()
+{
+	if(left)
+		moveBy(Point(289, 0));
+	else
+		moveBy(Point(-289, 0));
+	left = !left;
+}
+
+void CTransformerWindow::CItem::clickLeft(tribool down, bool previousState)
+{
+	if(previousState && (!down))
+	{
+		move();
+		parent->redraw();
+	}
+}
+
+void CTransformerWindow::CItem::update()
+{
+	icon->setFrame(parent->army->getCreature(SlotID(id))->getId() + 2);
+}
+
+CTransformerWindow::CItem::CItem(CTransformerWindow * parent_, int size_, int id_)
+	: CIntObject(LCLICK),
+	id(id_),
+	size(size_),
+	parent(parent_)
+{
+	OBJECT_CONSTRUCTION_CAPTURING(255-DISPOSE);
+	left = true;
+	pos.w = 58;
+	pos.h = 64;
+
+	pos.x += 45  + (id%3)*83 + id/6*83;
+	pos.y += 109 + (id/3)*98;
+	icon = std::make_shared<CAnimImage>("TWCRPORT", parent->army->getCreature(SlotID(id))->getId() + 2);
+	count = std::make_shared<CLabel>(28, 76,FONT_SMALL, ETextAlignment::CENTER, Colors::WHITE, std::to_string(size));
+}
+
+void CTransformerWindow::makeDeal()
+{
+	for(auto & elem : items)
+	{
+		if(!elem->left)
+			LOCPLINT->cb->trade(market, EMarketMode::CREATURE_UNDEAD, elem->id, 0, 0, hero);
+	}
+}
+
+void CTransformerWindow::addAll()
+{
+	for(auto & elem : items)
+	{
+		if(elem->left)
+			elem->move();
+	}
+	redraw();
+}
+
+void CTransformerWindow::updateGarrisons()
+{
+	for(auto & item : items)
+		item->update();
+}
+
+CTransformerWindow::CTransformerWindow(const IMarket * _market, const CGHeroInstance * _hero)
+	: CStatusbarWindow(PLAYER_COLORED, "SKTRNBK"),
+	hero(_hero),
+	market(_market)
+{
+	OBJECT_CONSTRUCTION_CAPTURING(255-DISPOSE);
+	if(hero)
+		army = hero;
+	else
+		army = dynamic_cast<const CArmedInstance *>(market); //for town only
+	
+	if(army)
+	{
+		for(int i = 0; i < GameConstants::ARMY_SIZE; i++)
+		{
+			if(army->getCreature(SlotID(i)))
+				items.push_back(std::make_shared<CItem>(this, army->getStackCount(SlotID(i)), i));
+		}
+	}
+
+	all = std::make_shared<CButton>(Point(146, 416), "ALTARMY.DEF", CGI->generaltexth->zelp[590], [&](){ addAll(); }, EShortcut::RECRUITMENT_UPGRADE_ALL);
+	convert = std::make_shared<CButton>(Point(269, 416), "ALTSACR.DEF", CGI->generaltexth->zelp[591], [&](){ makeDeal(); }, EShortcut::GLOBAL_ACCEPT);
+	cancel = std::make_shared<CButton>(Point(392, 416), "ICANCEL.DEF", CGI->generaltexth->zelp[592], [&](){ close(); },EShortcut::GLOBAL_CANCEL);
+	statusbar = CGStatusBar::create(std::make_shared<CPicture>(background->getSurface(), Rect(8, pos.h - 26, pos.w - 16, 19), 8, pos.h - 26));
+
+	titleLeft = std::make_shared<CLabel>(153, 29,FONT_SMALL, ETextAlignment::CENTER, Colors::YELLOW, CGI->generaltexth->allTexts[485]);//holding area
+	titleRight = std::make_shared<CLabel>(153+295, 29, FONT_SMALL, ETextAlignment::CENTER, Colors::YELLOW, CGI->generaltexth->allTexts[486]);//transformer
+	helpLeft = std::make_shared<CTextBox>(CGI->generaltexth->allTexts[487], Rect(26,  56, 255, 40), 0, FONT_MEDIUM, ETextAlignment::CENTER, Colors::YELLOW);//move creatures to create skeletons
+	helpRight = std::make_shared<CTextBox>(CGI->generaltexth->allTexts[488], Rect(320, 56, 255, 40), 0, FONT_MEDIUM, ETextAlignment::CENTER, Colors::YELLOW);//creatures here will become skeletons
+}
+
+CUniversityWindow::CItem::CItem(CUniversityWindow * _parent, int _ID, int X, int Y)
+	: CIntObject(LCLICK | RCLICK | HOVER),
+	ID(_ID),
+	parent(_parent)
+{
+	OBJECT_CONSTRUCTION_CAPTURING(255-DISPOSE);
+	pos.x += X;
+	pos.y += Y;
+
+	topBar = std::make_shared<CAnimImage>(parent->bars, 0, 0, -28, -22);
+	bottomBar = std::make_shared<CAnimImage>(parent->bars, 0, 0, -28, 48);
+
+	icon = std::make_shared<CAnimImage>("SECSKILL", _ID * 3 + 3, 0);
+
+	name = std::make_shared<CLabel>(22, -13, FONT_SMALL, ETextAlignment::CENTER, Colors::WHITE, CGI->skillh->getByIndex(ID)->getNameTranslated());
+	level = std::make_shared<CLabel>(22, 57, FONT_SMALL, ETextAlignment::CENTER, Colors::WHITE, CGI->generaltexth->levels[0]);
+
+	pos.h = icon->pos.h;
+	pos.w = icon->pos.w;
+}
+
+void CUniversityWindow::CItem::clickLeft(tribool down, bool previousState)
+{
+	if(previousState && (!down))
+	{
+		if(state() == 2)
+			GH.windows().createAndPushWindow<CUnivConfirmWindow>(parent, ID, LOCPLINT->cb->getResourceAmount(EGameResID::GOLD) >= 2000);
+	}
+}
+
+void CUniversityWindow::CItem::clickRight(tribool down, bool previousState)
+{
+	if(down)
+	{
+		CRClickPopup::createAndPush(CGI->skillh->getByIndex(ID)->getDescriptionTranslated(1), std::make_shared<CComponent>(CComponent::secskill, ID, 1));
+	}
+}
+
+void CUniversityWindow::CItem::hover(bool on)
+{
+	if(on)
+		GH.statusbar()->write(CGI->skillh->getByIndex(ID)->getNameTranslated());
+	else
+		GH.statusbar()->clear();
+}
+
+int CUniversityWindow::CItem::state()
+{
+	if(parent->hero->getSecSkillLevel(SecondarySkill(ID)))//hero know this skill
+		return 1;
+	if(!parent->hero->canLearnSkill(SecondarySkill(ID)))//can't learn more skills
+		return 0;
+	return 2;
+}
+
+void CUniversityWindow::CItem::showAll(Canvas & to)
+{
+	//TODO: update when state actually changes
+	auto stateIndex = state();
+	topBar->setFrame(stateIndex);
+	bottomBar->setFrame(stateIndex);
+
+	CIntObject::showAll(to);
+}
+
+CUniversityWindow::CUniversityWindow(const CGHeroInstance * _hero, const IMarket * _market)
+	: CStatusbarWindow(PLAYER_COLORED, "UNIVERS1"),
+	hero(_hero),
+	market(_market)
+{
+	OBJECT_CONSTRUCTION_CAPTURING(255-DISPOSE);
+
+	bars = std::make_shared<CAnimation>();
+	bars->setCustom("UNIVRED", 0, 0);
+	bars->setCustom("UNIVGOLD", 1, 0);
+	bars->setCustom("UNIVGREN", 2, 0);
+	bars->preload();
+	
+	std::string titleStr = CGI->generaltexth->allTexts[602];
+	std::string speechStr = CGI->generaltexth->allTexts[603];
+
+	if(auto town = dynamic_cast<const CGTownInstance *>(_market))
+	{
+		auto faction = town->town->faction->getId();
+		auto bid = town->town->getSpecialBuilding(BuildingSubID::MAGIC_UNIVERSITY)->bid;
+		titlePic = std::make_shared<CAnimImage>((*CGI->townh)[faction]->town->clientInfo.buildingsIcons, bid);
+	}
+	else if(auto uni = dynamic_cast<const CGUniversity *>(_market); uni->appearance)
+	{
+		titlePic = std::make_shared<CAnimImage>(uni->appearance->animationFile, 0);
+		titleStr = uni->title;
+		speechStr = uni->speech;
+	}
+	else
+	{
+		titlePic = std::make_shared<CPicture>("UNIVBLDG");
+	}
+
+	titlePic->center(Point(232 + pos.x, 76 + pos.y));
+
+	clerkSpeech = std::make_shared<CTextBox>(speechStr, Rect(24, 129, 413, 70), 0, FONT_SMALL, ETextAlignment::CENTER, Colors::WHITE);
+	title = std::make_shared<CLabel>(231, 26, FONT_MEDIUM, ETextAlignment::CENTER, Colors::YELLOW, titleStr);
+
+	std::vector<int> goods = market->availableItemsIds(EMarketMode::RESOURCE_SKILL);
+
+	for(int i=0; i<goods.size(); i++)//prepare clickable items
+		items.push_back(std::make_shared<CItem>(this, goods[i], 54+i*104, 234));
+
+	cancel = std::make_shared<CButton>(Point(200, 313), "IOKAY.DEF", CGI->generaltexth->zelp[632], [&](){ close(); }, EShortcut::GLOBAL_ACCEPT);
+	statusbar = CGStatusBar::create(std::make_shared<CPicture>(background->getSurface(), Rect(8, pos.h - 26, pos.w - 16, 19), 8, pos.h - 26));
+}
+
+void CUniversityWindow::makeDeal(int skill)
+{
+	LOCPLINT->cb->trade(market, EMarketMode::RESOURCE_SKILL, 6, skill, 1, hero);
+}
+
+
+CUnivConfirmWindow::CUnivConfirmWindow(CUniversityWindow * owner_, int SKILL, bool available)
+	: CStatusbarWindow(PLAYER_COLORED, "UNIVERS2.PCX"),
+	owner(owner_)
+{
+	OBJECT_CONSTRUCTION_CAPTURING(255-DISPOSE);
+
+	std::string text = CGI->generaltexth->allTexts[608];
+	boost::replace_first(text, "%s", CGI->generaltexth->levels[0]);
+	boost::replace_first(text, "%s", CGI->skillh->getByIndex(SKILL)->getNameTranslated());
+	boost::replace_first(text, "%d", "2000");
+
+	clerkSpeech = std::make_shared<CTextBox>(text, Rect(24, 129, 413, 70), 0, FONT_SMALL, ETextAlignment::CENTER, Colors::WHITE);
+
+	name = std::make_shared<CLabel>(230, 37,  FONT_SMALL, ETextAlignment::CENTER, Colors::WHITE, CGI->skillh->getByIndex(SKILL)->getNameTranslated());
+	icon = std::make_shared<CAnimImage>("SECSKILL", SKILL*3+3, 0, 211, 51);
+	level = std::make_shared<CLabel>(230, 107, FONT_SMALL, ETextAlignment::CENTER, Colors::WHITE, CGI->generaltexth->levels[1]);
+
+	costIcon = std::make_shared<CAnimImage>("RESOURCE", GameResID(EGameResID::GOLD), 0, 210, 210);
+	cost = std::make_shared<CLabel>(230, 267, FONT_SMALL, ETextAlignment::CENTER, Colors::WHITE, "2000");
+
+	std::string hoverText = CGI->generaltexth->allTexts[609];
+	boost::replace_first(hoverText, "%s", CGI->generaltexth->levels[0]+ " " + CGI->skillh->getByIndex(SKILL)->getNameTranslated());
+
+	text = CGI->generaltexth->zelp[633].second;
+	boost::replace_first(text, "%s", CGI->generaltexth->levels[0]);
+	boost::replace_first(text, "%s", CGI->skillh->getByIndex(SKILL)->getNameTranslated());
+	boost::replace_first(text, "%d", "2000");
+
+	confirm = std::make_shared<CButton>(Point(148, 299), "IBY6432.DEF", CButton::tooltip(hoverText, text), [=](){makeDeal(SKILL);}, EShortcut::GLOBAL_ACCEPT);
+	confirm->block(!available);
+
+	cancel = std::make_shared<CButton>(Point(252,299), "ICANCEL.DEF", CGI->generaltexth->zelp[631], [&](){ close(); }, EShortcut::GLOBAL_CANCEL);
+	statusbar = CGStatusBar::create(std::make_shared<CPicture>(background->getSurface(), Rect(8, pos.h - 26, pos.w - 16, 19), 8, pos.h - 26));
+}
+
+void CUnivConfirmWindow::makeDeal(int skill)
+{
+	owner->makeDeal(skill);
+	close();
+}
+
+CGarrisonWindow::CGarrisonWindow(const CArmedInstance * up, const CGHeroInstance * down, bool removableUnits)
+	: CWindowObject(PLAYER_COLORED, "GARRISON")
+{
+	OBJECT_CONSTRUCTION_CAPTURING(255-DISPOSE);
+
+	garr = std::make_shared<CGarrisonInt>(92, 127, 4, Point(0,96), up, down, removableUnits);
+	{
+		auto split = std::make_shared<CButton>(Point(88, 314), "IDV6432.DEF", CButton::tooltip(CGI->generaltexth->tcommands[3], ""), [&](){ garr->splitClick(); } );
+		garr->addSplitBtn(split);
+	}
+	quit = std::make_shared<CButton>(Point(399, 314), "IOK6432.DEF", CButton::tooltip(CGI->generaltexth->tcommands[8], ""), [&](){ close(); }, EShortcut::GLOBAL_ACCEPT);
+
+	std::string titleText;
+	if(down->tempOwner == up->tempOwner)
+	{
+		titleText = CGI->generaltexth->allTexts[709];
+	}
+	else
+	{
+		//assume that this is joining monsters dialog
+		if(up->Slots().size() > 0)
+		{
+			titleText = CGI->generaltexth->allTexts[35];
+			boost::algorithm::replace_first(titleText, "%s", up->Slots().begin()->second->type->getNamePluralTranslated());
+		}
+		else
+		{
+			logGlobal->error("Invalid armed instance for garrison window.");
+		}
+	}
+	title = std::make_shared<CLabel>(275, 30, FONT_BIG, ETextAlignment::CENTER, Colors::YELLOW, titleText);
+
+	banner = std::make_shared<CAnimImage>("CREST58", up->getOwner().getNum(), 0, 28, 124);
+	portrait = std::make_shared<CAnimImage>("PortraitsLarge", down->portrait, 0, 29, 222);
+}
+
+void CGarrisonWindow::updateGarrisons()
+{
+	garr->recreateSlots();
+}
+
+CHillFortWindow::CHillFortWindow(const CGHeroInstance * visitor, const CGObjectInstance * object)
+	: CStatusbarWindow(PLAYER_COLORED, "APHLFTBK"),
+	fort(object),
+	hero(visitor)
+{
+	OBJECT_CONSTRUCTION_CAPTURING(255-DISPOSE);
+
+	title = std::make_shared<CLabel>(325, 32, FONT_BIG, ETextAlignment::CENTER, Colors::YELLOW, fort->getObjectName());
+
+	heroPic = std::make_shared<CHeroArea>(30, 60, hero);
+
+	for(int i=0; i < resCount; i++)
+	{
+		totalIcons[i] = std::make_shared<CAnimImage>("SMALRES", i, 0, 104 + 76 * i, 237);
+		totalLabels[i] = std::make_shared<CLabel>(166 + 76 * i, 253, FONT_SMALL, ETextAlignment::BOTTOMRIGHT);
+	}
+
+	for(int i = 0; i < slotsCount; i++)
+	{
+		upgrade[i] = std::make_shared<CButton>(Point(107 + i * 76, 171), "", CButton::tooltip(getTextForSlot(SlotID(i))), [=](){ makeDeal(SlotID(i)); }, vstd::next(EShortcut::SELECT_INDEX_1, i));
+		for(auto image : { "APHLF1R.DEF", "APHLF1Y.DEF", "APHLF1G.DEF" })
+			upgrade[i]->addImage(image);
+
+		for(int j : {0,1})
+		{
+			slotIcons[i][j] = std::make_shared<CAnimImage>("SMALRES", 0, 0, 104 + 76 * i, 128 + 20 * j);
+			slotLabels[i][j] = std::make_shared<CLabel>(168 + 76 * i, 144 + 20 * j, FONT_SMALL, ETextAlignment::BOTTOMRIGHT);
+		}
+	}
+
+	upgradeAll = std::make_shared<CButton>(Point(30, 231), "", CButton::tooltip(CGI->generaltexth->allTexts[432]), [&](){ makeDeal(SlotID(slotsCount));}, EShortcut::RECRUITMENT_UPGRADE_ALL);
+	for(auto image : { "APHLF4R.DEF", "APHLF4Y.DEF", "APHLF4G.DEF" })
+		upgradeAll->addImage(image);
+
+	quit = std::make_shared<CButton>(Point(294, 275), "IOKAY.DEF", CButton::tooltip(), std::bind(&CHillFortWindow::close, this), EShortcut::GLOBAL_ACCEPT);
+	statusbar = CGStatusBar::create(std::make_shared<CPicture>(background->getSurface(), Rect(8, pos.h - 26, pos.w - 16, 19), 8, pos.h - 26));
+
+	garr = std::make_shared<CGarrisonInt>(108, 60, 18, Point(), hero, nullptr);
+	updateGarrisons();
+}
+
+void CHillFortWindow::updateGarrisons()
+{
+	std::array<TResources, slotsCount> costs;// costs [slot ID] [resource ID] = resource count for upgrade
+
+	TResources totalSum; // totalSum[resource ID] = value
+
+	for(int i=0; i<slotsCount; i++)
+	{
+		std::fill(costs[i].begin(), costs[i].end(), 0);
+		int newState = getState(SlotID(i));
+		if(newState != -1)
+		{
+			UpgradeInfo info;
+			LOCPLINT->cb->fillUpgradeInfo(hero, SlotID(i), info);
+			if(info.newID.size())//we have upgrades here - update costs
+			{
+				costs[i] = info.cost[0] * hero->getStackCount(SlotID(i));
+				totalSum += costs[i];
+			}
+		}
+
+		currState[i] = newState;
+		upgrade[i]->setIndex(currState[i] == -1 ? 0 : currState[i]);
+		upgrade[i]->block(currState[i] == -1);
+		upgrade[i]->addHoverText(CButton::NORMAL, getTextForSlot(SlotID(i)));
+	}
+
+	//"Upgrade all" slot
+	int newState = 2;
+	{
+		TResources myRes = LOCPLINT->cb->getResourceAmount();
+
+		bool allUpgraded = true;//All creatures are upgraded?
+		for(int i=0; i<slotsCount; i++)
+			allUpgraded &= currState[i] == 1 || currState[i] == -1;
+
+		if(allUpgraded)
+			newState = 1;
+
+		if(!totalSum.canBeAfforded(myRes))
+			newState = 0;
+	}
+
+	currState[slotsCount] = newState;
+	upgradeAll->setIndex(newState);
+
+	garr->recreateSlots();
+
+	for(int i = 0; i < slotsCount; i++)
+	{
+		//hide all first
+		for(int j : {0,1})
+		{
+			slotIcons[i][j]->visible = false;
+			slotLabels[i][j]->setText("");
+		}
+		//if can upgrade or can not afford, draw cost
+		if(currState[i] == 0 || currState[i] == 2)
+		{
+			if(costs[i].nonZero())
+			{
+				//reverse iterator is used to display gold as first element
+				int j = 0;
+				for(int res = (int)costs[i].size()-1; (res >= 0) && (j < 2); res--)
+				{
+					int val = costs[i][res];
+					if(!val)
+						continue;
+
+					slotIcons[i][j]->visible = true;
+					slotIcons[i][j]->setFrame(res);
+
+					slotLabels[i][j]->setText(std::to_string(val));
+					j++;
+				}
+			}
+			else//free upgrade - print gold image and "Free" text
+			{
+				slotIcons[i][0]->visible = true;
+				slotIcons[i][0]->setFrame(GameResID(EGameResID::GOLD));
+				slotLabels[i][0]->setText(CGI->generaltexth->allTexts[344]);
+			}
+		}
+	}
+
+	for(int i = 0; i < resCount; i++)
+	{
+		if(totalSum[i] == 0)
+		{
+			totalIcons[i]->visible = false;
+			totalLabels[i]->setText("");
+		}
+		else
+		{
+			totalIcons[i]->visible = true;
+			totalLabels[i]->setText(std::to_string(totalSum[i]));
+		}
+	}
+}
+
+void CHillFortWindow::makeDeal(SlotID slot)
+{
+	assert(slot.getNum()>=0);
+	int offset = (slot.getNum() == slotsCount)?2:0;
+	switch(currState[slot.getNum()])
+	{
+		case 0:
+			LOCPLINT->showInfoDialog(CGI->generaltexth->allTexts[314 + offset], std::vector<std::shared_ptr<CComponent>>(), soundBase::sound_todo);
+			break;
+		case 1:
+			LOCPLINT->showInfoDialog(CGI->generaltexth->allTexts[313 + offset], std::vector<std::shared_ptr<CComponent>>(), soundBase::sound_todo);
+			break;
+		case 2:
+			for(int i=0; i<slotsCount; i++)
+			{
+				if(slot.getNum() ==i || ( slot.getNum() == slotsCount && currState[i] == 2 ))//this is activated slot or "upgrade all"
+				{
+					UpgradeInfo info;
+					LOCPLINT->cb->fillUpgradeInfo(hero, SlotID(i), info);
+					LOCPLINT->cb->upgradeCreature(hero, SlotID(i), info.newID[0]);
+				}
+			}
+			break;
+	}
+}
+
+std::string CHillFortWindow::getTextForSlot(SlotID slot)
+{
+	if(!hero->getCreature(slot))//we don`t have creature here
+		return "";
+
+	std::string str = CGI->generaltexth->allTexts[318];
+	int amount = hero->getStackCount(slot);
+	if(amount == 1)
+		boost::algorithm::replace_first(str,"%s",hero->getCreature(slot)->getNameSingularTranslated());
+	else
+		boost::algorithm::replace_first(str,"%s",hero->getCreature(slot)->getNamePluralTranslated());
+
+	return str;
+}
+
+int CHillFortWindow::getState(SlotID slot)
+{
+	TResources myRes = LOCPLINT->cb->getResourceAmount();
+
+	if(hero->slotEmpty(slot))//no creature here
+		return -1;
+
+	UpgradeInfo info;
+	LOCPLINT->cb->fillUpgradeInfo(hero, slot, info);
+	if(!info.newID.size())//already upgraded
+		return 1;
+
+	if(!(info.cost[0] * hero->getStackCount(slot)).canBeAfforded(myRes))
+		return 0;
+
+	return 2;//can upgrade
+}
+
+CThievesGuildWindow::CThievesGuildWindow(const CGObjectInstance * _owner):
+	CStatusbarWindow(PLAYER_COLORED | BORDERED, "TpRank"),
+	owner(_owner)
+{
+	OBJECT_CONSTRUCTION_CAPTURING(255-DISPOSE);
+
+	SThievesGuildInfo tgi; //info to be displayed
+	LOCPLINT->cb->getThievesGuildInfo(tgi, owner);
+
+	exitb = std::make_shared<CButton>(Point(748, 556), "TPMAGE1", CButton::tooltip(CGI->generaltexth->allTexts[600]), [&](){ close();}, EShortcut::GLOBAL_RETURN);
+	statusbar = CGStatusBar::create(3, 555, "TStatBar.bmp", 742);
+
+	resdatabar = std::make_shared<CMinorResDataBar>();
+	resdatabar->moveBy(pos.topLeft(), true);
+
+	//data for information table:
+	// fields[row][column] = list of id's of players for this box
+	static std::vector< std::vector< PlayerColor > > SThievesGuildInfo::* fields[] =
+		{ &SThievesGuildInfo::numOfTowns, &SThievesGuildInfo::numOfHeroes,       &SThievesGuildInfo::gold,
+		  &SThievesGuildInfo::woodOre,    &SThievesGuildInfo::mercSulfCrystGems, &SThievesGuildInfo::obelisks,
+		  &SThievesGuildInfo::artifacts,  &SThievesGuildInfo::army,              &SThievesGuildInfo::income };
+
+	for(int g=0; g<12; ++g)
+	{
+		int posY[] = {400, 460, 510};
+		int y;
+		if(g < 9)
+			y = 52 + 32*g;
+		else
+			y = posY[g-9];
+
+		std::string text = CGI->generaltexth->jktexts[24+g];
+		boost::algorithm::trim_if(text,boost::algorithm::is_any_of("\""));
+		rowHeaders.push_back(std::make_shared<CLabel>(135, y, FONT_MEDIUM, ETextAlignment::CENTER, Colors::YELLOW, text));
+	}
+
+	auto PRSTRIPS = std::make_shared<CAnimation>("PRSTRIPS");
+	PRSTRIPS->preload();
+
+	for(int g=1; g<tgi.playerColors.size(); ++g)
+		columnBackgrounds.push_back(std::make_shared<CAnimImage>(PRSTRIPS, g-1, 0, 250 + 66*g, 7));
+
+	for(int g=0; g<tgi.playerColors.size(); ++g)
+		columnHeaders.push_back(std::make_shared<CLabel>(283 + 66*g, 24, FONT_BIG, ETextAlignment::CENTER, Colors::YELLOW, CGI->generaltexth->jktexts[16+g]));
+
+	auto itgflags = std::make_shared<CAnimation>("itgflags");
+	itgflags->preload();
+
+	//printing flags
+	for(int g = 0; g < std::size(fields); ++g) //by lines
+	{
+		for(int b=0; b<(tgi .* fields[g]).size(); ++b) //by places (1st, 2nd, ...)
+		{
+			std::vector<PlayerColor> &players = (tgi .* fields[g])[b]; //get players with this place in this line
+
+			//position of box
+			int xpos = 259 + 66 * b;
+			int ypos = 41 +  32 * g;
+
+			size_t rowLength[2]; //size of each row
+			rowLength[0] = std::min<size_t>(players.size(), 4);
+			rowLength[1] = players.size() - rowLength[0];
+
+			for(size_t j=0; j < 2; j++)
+			{
+				// origin of this row | offset for 2nd row| shift right for short rows
+				//if we have 2 rows, start either from mid or beginning (depending on count), otherwise center the flags
+				int rowStartX = xpos + (j ? 6 + ((int)rowLength[j] < 3 ? 12 : 0) : 24 - 6 * (int)rowLength[j]);
+				int rowStartY = ypos + (j ? 4 : 0);
+
+				for(size_t i=0; i < rowLength[j]; i++)
+					cells.push_back(std::make_shared<CAnimImage>(itgflags, players[i + j*4].getNum(), 0, rowStartX + (int)i*12, rowStartY));
+			}
+		}
+	}
+
+	static const std::string colorToBox[] = {"PRRED.BMP", "PRBLUE.BMP", "PRTAN.BMP", "PRGREEN.BMP", "PRORANGE.BMP", "PRPURPLE.BMP", "PRTEAL.BMP", "PRROSE.bmp"};
+
+	//printing best hero
+	int counter = 0;
+	for(auto & iter : tgi.colorToBestHero)
+	{
+		banners.push_back(std::make_shared<CPicture>(colorToBox[iter.first.getNum()], 253 + 66 * counter, 334));
+		if(iter.second.portrait >= 0)
+		{
+			bestHeroes.push_back(std::make_shared<CAnimImage>("PortraitsSmall", iter.second.portrait, 0, 260 + 66 * counter, 360));
+			//TODO: r-click info:
+			// - r-click on hero
+			// - r-click on primary skill label
+			if(iter.second.details)
+			{
+				primSkillHeaders.push_back(std::make_shared<CTextBox>(CGI->generaltexth->allTexts[184], Rect(260 + 66*counter, 396, 52, 64),
+					0, FONT_TINY, ETextAlignment::TOPLEFT, Colors::WHITE));
+
+				for(int i=0; i<iter.second.details->primskills.size(); ++i)
+				{
+					primSkillValues.push_back(std::make_shared<CLabel>(310 + 66 * counter, 407 + 11*i, FONT_TINY, ETextAlignment::BOTTOMRIGHT, Colors::WHITE,
+							   std::to_string(iter.second.details->primskills[i])));
+				}
+			}
+		}
+		counter++;
+	}
+
+	//printing best creature
+	counter = 0;
+	for(auto & it : tgi.bestCreature)
+	{
+		if(it.second >= 0)
+			bestCreatures.push_back(std::make_shared<CAnimImage>("TWCRPORT", it.second+2, 0, 255 + 66 * counter, 479));
+		counter++;
+	}
+
+	//printing personality
+	counter = 0;
+	for(auto & it : tgi.personality)
+	{
+		std::string text;
+		if(it.second == EAiTactic::NONE)
+		{
+			text = CGI->generaltexth->arraytxt[172];
+		}
+		else if(it.second != EAiTactic::RANDOM)
+		{
+			text = CGI->generaltexth->arraytxt[168 + it.second];
+		}
+
+		personalities.push_back(std::make_shared<CLabel>(283 + 66*counter, 459, FONT_SMALL, ETextAlignment::CENTER, Colors::WHITE, text));
+
+		counter++;
+	}
+}
+
+CObjectListWindow::CItem::CItem(CObjectListWindow * _parent, size_t _id, std::string _text)
+	: CIntObject(LCLICK | DOUBLECLICK),
+	parent(_parent),
+	index(_id)
+{
+	OBJECT_CONSTRUCTION_CAPTURING(255-DISPOSE);
+	border = std::make_shared<CPicture>("TPGATES");
+	pos = border->pos;
+
+	type |= REDRAW_PARENT;
+
+	text = std::make_shared<CLabel>(pos.w/2, pos.h/2, FONT_SMALL, ETextAlignment::CENTER, Colors::WHITE, _text);
+	select(index == parent->selected);
+}
+
+void CObjectListWindow::CItem::select(bool on)
+{
+	ui8 mask = UPDATE | SHOWALL;
+	if(on)
+		border->recActions |= mask;
+	else
+		border->recActions &= ~mask;
+	redraw();//???
+}
+
+void CObjectListWindow::CItem::clickLeft(tribool down, bool previousState)
+{
+	if( previousState && !down)
+		parent->changeSelection(index);
+}
+
+void CObjectListWindow::CItem::onDoubleClick()
+{
+	parent->elementSelected();
+}
+
+CObjectListWindow::CObjectListWindow(const std::vector<int> & _items, std::shared_ptr<CIntObject> titleWidget_, std::string _title, std::string _descr, std::function<void(int)> Callback, size_t initialSelection)
+	: CWindowObject(PLAYER_COLORED, "TPGATE"),
+	onSelect(Callback),
+	selected(initialSelection)
+{
+	OBJECT_CONSTRUCTION_CAPTURING(255-DISPOSE);
+	items.reserve(_items.size());
+
+	for(int id : _items)
+	{
+		items.push_back(std::make_pair(id, LOCPLINT->cb->getObjInstance(ObjectInstanceID(id))->getObjectName()));
+	}
+
+	init(titleWidget_, _title, _descr);
+}
+
+CObjectListWindow::CObjectListWindow(const std::vector<std::string> & _items, std::shared_ptr<CIntObject> titleWidget_, std::string _title, std::string _descr, std::function<void(int)> Callback, size_t initialSelection)
+	: CWindowObject(PLAYER_COLORED, "TPGATE"),
+	onSelect(Callback),
+	selected(initialSelection)
+{
+	OBJECT_CONSTRUCTION_CAPTURING(255-DISPOSE);
+	items.reserve(_items.size());
+
+	for(size_t i=0; i<_items.size(); i++)
+		items.push_back(std::make_pair(int(i), _items[i]));
+
+	init(titleWidget_, _title, _descr);
+}
+
+void CObjectListWindow::init(std::shared_ptr<CIntObject> titleWidget_, std::string _title, std::string _descr)
+{
+	titleWidget = titleWidget_;
+
+	title = std::make_shared<CLabel>(152, 27, FONT_BIG, ETextAlignment::CENTER, Colors::YELLOW, _title);
+	descr = std::make_shared<CLabel>(145, 133, FONT_SMALL, ETextAlignment::CENTER, Colors::WHITE, _descr);
+	exit = std::make_shared<CButton>( Point(228, 402), "ICANCEL.DEF", CButton::tooltip(), std::bind(&CObjectListWindow::exitPressed, this), EShortcut::GLOBAL_CANCEL);
+
+	if(titleWidget)
+	{
+		addChild(titleWidget.get());
+		titleWidget->recActions = 255-DISPOSE;
+		titleWidget->pos.x = pos.w/2 + pos.x - titleWidget->pos.w/2;
+		titleWidget->pos.y =75 + pos.y - titleWidget->pos.h/2;
+	}
+	list = std::make_shared<CListBox>(std::bind(&CObjectListWindow::genItem, this, _1),
+		Point(14, 151), Point(0, 25), 9, items.size(), 0, 1, Rect(262, -32, 256, 256) );
+	list->type |= REDRAW_PARENT;
+
+	ok = std::make_shared<CButton>(Point(15, 402), "IOKAY.DEF", CButton::tooltip(), std::bind(&CObjectListWindow::elementSelected, this), EShortcut::GLOBAL_ACCEPT);
+	ok->block(!list->size());
+}
+
+std::shared_ptr<CIntObject> CObjectListWindow::genItem(size_t index)
+{
+	if(index < items.size())
+		return std::make_shared<CItem>(this, index, items[index].second);
+	return std::shared_ptr<CIntObject>();
+}
+
+void CObjectListWindow::elementSelected()
+{
+	std::function<void(int)> toCall = onSelect;//save
+	int where = items[selected].first;      //required variables
+	close();//then destroy window
+	toCall(where);//and send selected object
+}
+
+void CObjectListWindow::exitPressed()
+{
+	std::function<void()> toCall = onExit;//save
+	close();//then destroy window
+	if(toCall)
+		toCall();
+}
+
+void CObjectListWindow::changeSelection(size_t which)
+{
+	ok->block(false);
+	if(selected == which)
+		return;
+
+	for(std::shared_ptr<CIntObject> element : list->getItems())
+	{
+		CItem * item = dynamic_cast<CItem*>(element.get());
+		if(item)
+		{
+			if(item->index == selected)
+				item->select(false);
+
+			if(item->index == which)
+				item->select(true);
+		}
+	}
+	selected = which;
+}
+
+void CObjectListWindow::keyPressed (EShortcut key)
+{
+	int sel = static_cast<int>(selected);
+
+	switch(key)
+	{
+	break; case EShortcut::MOVE_UP:
+		sel -=1;
+
+	break; case EShortcut::MOVE_DOWN:
+		sel +=1;
+
+	break; case EShortcut::MOVE_PAGE_UP:
+		sel -=9;
+
+	break; case EShortcut::MOVE_PAGE_DOWN:
+		sel +=9;
+
+	break; case EShortcut::MOVE_FIRST:
+		sel = 0;
+
+	break; case EShortcut::MOVE_LAST:
+		sel = static_cast<int>(items.size());
+
+	break; default:
+		return;
+	}
+
+	vstd::abetween<int>(sel, 0, items.size()-1);
+	list->scrollTo(sel);
+	changeSelection(sel);
+}