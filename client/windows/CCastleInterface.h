<<<<<<< HEAD
/*
 * CCastleInterface.h, part of VCMI engine
 *
 * Authors: listed in file AUTHORS in main folder
 *
 * License: GNU General Public License v2.0 or later
 * Full text of license available in license.txt file, in main folder
 *
 */
#pragma once

#include "../windows/CWindowObject.h"
#include "../widgets/Images.h"

VCMI_LIB_NAMESPACE_BEGIN

class CBuilding;
class CGTownInstance;
class CSpell;
struct CStructure;
class CGHeroInstance;
class CCreature;

VCMI_LIB_NAMESPACE_END

class CButton;
class CCastleBuildings;
class CCreaturePic;
class CGStatusBar;
class CLabel;
class CMinorResDataBar;
class CPicture;
class CResDataBar;
class CTextBox;
class CTownList;
class CGarrisonInt;
class CComponent;
class CComponentBox;
class LRClickableArea;

/// Building "button"
class CBuildingRect : public CShowableAnim
{
	std::string getSubtitle();
public:
	enum EBuildingCreationAnimationPhases : uint32_t
	{
		BUILDING_APPEAR_TIMEPOINT = 500, //500 msec building appears: 0->100% transparency
		BUILDING_WHITE_BORDER_TIMEPOINT = 900, //400 msec border glows from white to yellow
		BUILDING_YELLOW_BORDER_TIMEPOINT = 1100, //200 msec border glows from yellow to normal (dark orange)
		BUILD_ANIMATION_FINISHED_TIMEPOINT = 2100, // 1000msec once border is back to yellow nothing happens (this stage is basically removed by HD Mod)

		BUILDING_FRAME_TIME = 150 // confirmed H3 timing: 150 ms for each building animation frame
	};

	/// returns building associated with this structure
	const CBuilding * getBuilding();

	CCastleBuildings * parent;
	const CGTownInstance * town;
	const CStructure* str;
	std::shared_ptr<IImage> border;
	std::shared_ptr<IImage> area;

	ui32 stateTimeCounter;//For building construction - current stage in animation

	CBuildingRect(CCastleBuildings * Par, const CGTownInstance *Town, const CStructure *Str);
	bool operator<(const CBuildingRect & p2) const;
	void hover(bool on) override;
	void clickPressed(const Point & cursorPosition) override;
	void showPopupWindow(const Point & cursorPosition) override;
	void mouseMoved (const Point & cursorPosition, const Point & lastUpdateDistance) override;
	bool receiveEvent(const Point & position, int eventType) const override;
	void tick(uint32_t msPassed) override;
	void show(Canvas & to) override;
	void showAll(Canvas & to) override;
};

/// Dwelling info box - right-click screen for dwellings
class CDwellingInfoBox : public CWindowObject
{
	std::shared_ptr<CLabel> title;
	std::shared_ptr<CCreaturePic> animation;
	std::shared_ptr<CLabel> available;
	std::shared_ptr<CLabel> costPerTroop;

	std::vector<std::shared_ptr<CAnimImage>> resPicture;
	std::vector<std::shared_ptr<CLabel>> resAmount;
public:
	CDwellingInfoBox(int centerX, int centerY, const CGTownInstance * Town, int level);
	~CDwellingInfoBox();
};

class HeroSlots;
/// Hero icon slot
class CHeroGSlot : public CIntObject
{
	std::shared_ptr<CAnimImage> portrait;
	std::shared_ptr<CAnimImage> flag;
	std::shared_ptr<CAnimImage> selection; //selection border. nullptr if not selected

	HeroSlots * owner;
	const CGHeroInstance * hero;
	int upg; //0 - up garrison, 1 - down garrison

public:
	CHeroGSlot(int x, int y, int updown, const CGHeroInstance *h, HeroSlots * Owner);
	~CHeroGSlot();

	bool isSelected() const;

	void setHighlight(bool on);
	void set(const CGHeroInstance * newHero);

	void hover (bool on) override;
	void gesture(bool on, const Point & initialPosition, const Point & finalPosition) override;
	void clickPressed(const Point & cursorPosition) override;
	void showPopupWindow(const Point & cursorPosition) override;
	void deactivate() override;
};

/// Two hero slots that can interact with each other
class HeroSlots : public CIntObject
{
public:
	bool showEmpty;
	const CGTownInstance * town;

	std::shared_ptr<CGarrisonInt> garr;
	std::shared_ptr<CHeroGSlot> garrisonedHero;
	std::shared_ptr<CHeroGSlot> visitingHero;

	HeroSlots(const CGTownInstance * town, Point garrPos, Point visitPos, std::shared_ptr<CGarrisonInt> Garrison, bool ShowEmpty);
	~HeroSlots();

	void splitClicked(); //for hero meeting only (splitting stacks is handled by garrison int)
	void update();
	void swapArmies(); //exchange garrisoned and visiting heroes or move hero to\from garrison
};

/// Class for town screen management (town background and structures)
class CCastleBuildings : public CIntObject
{
	std::shared_ptr<CPicture> background;
	//List of buildings and structures that can represent them
	std::map<BuildingID, std::vector<const CStructure *> > groups;
	// actual IntObject's visible on screen
	std::vector<std::shared_ptr<CBuildingRect>> buildings;

	const CGTownInstance * town;

	const CGHeroInstance* getHero();//Select hero for buildings usage

	void enterBlacksmith(ArtifactID artifactID);//support for blacksmith + ballista yard
	void enterBuilding(BuildingID building);//for buildings with simple description + pic left-click messages
	void enterCastleGate();
	void enterFountain(const BuildingID & building, BuildingSubID::EBuildingSubID subID, BuildingID upgrades);//Rampart's fountains
	void enterMagesGuild();
	
	void openMagesGuild();
	void openTownHall();

	void recreate();
public:
	CBuildingRect * selectedBuilding;

	CCastleBuildings(const CGTownInstance * town);
	~CCastleBuildings();

	void enterDwelling(int level);
	void enterTownHall();
	void enterToTheQuickRecruitmentWindow();

	void buildingClicked(BuildingID building, BuildingSubID::EBuildingSubID subID = BuildingSubID::NONE, BuildingID upgrades = BuildingID::NONE);
	void addBuilding(BuildingID building);
	void removeBuilding(BuildingID building);//FIXME: not tested!!!
};

/// Creature info window
class CCreaInfo : public CIntObject
{
	const CGTownInstance * town;
	const CCreature * creature;
	int level;
	bool showAvailable;

	std::shared_ptr<CAnimImage> picture;
	std::shared_ptr<CLabel> label;

	std::string genGrowthText();

public:
	CCreaInfo(Point position, const CGTownInstance * Town, int Level, bool compact=false, bool _showAvailable=false);

	void update();
	void hover(bool on) override;
	void clickPressed(const Point & cursorPosition) override;
	void showPopupWindow(const Point & cursorPosition) override;
	bool getShowAvailable();
};

/// Town hall and fort icons for town screen
class CTownInfo : public CIntObject
{
	const CGTownInstance * town;
	const CBuilding * building;
public:
	std::shared_ptr<CAnimImage> picture;
	//if (townHall) hall-capital else fort - castle
	CTownInfo(int posX, int posY, const CGTownInstance * town, bool townHall);

	void hover(bool on) override;
	void showPopupWindow(const Point & cursorPosition) override;
};

/// Class which manages the castle window
class CCastleInterface : public CStatusbarWindow, public IGarrisonHolder
{
	std::shared_ptr<CLabel> title;
	std::shared_ptr<CLabel> income;
	std::shared_ptr<CAnimImage> icon;

	std::shared_ptr<CPicture> panel;
	std::shared_ptr<CResDataBar> resdatabar;

	std::shared_ptr<CTownInfo> hall;
	std::shared_ptr<CTownInfo> fort;

	std::shared_ptr<CButton> exit;
	std::shared_ptr<CButton> split;
	std::shared_ptr<CButton> fastTownHall;
	std::shared_ptr<CButton> fastArmyPurchase;
	std::shared_ptr<LRClickableArea> fastMarket;
	std::shared_ptr<LRClickableArea> fastTavern;

	std::vector<std::shared_ptr<CCreaInfo>> creainfo;//small icons of creatures (bottom-left corner);

public:
	std::shared_ptr<CTownList> townlist;

	//TODO: move to private
	const CGTownInstance * town;
	std::shared_ptr<HeroSlots> heroes;
	std::shared_ptr<CCastleBuildings> builds;

	std::shared_ptr<CGarrisonInt> garr;

	//from - previously selected castle (if any)
	CCastleInterface(const CGTownInstance * Town, const CGTownInstance * from = nullptr);
	~CCastleInterface();

	virtual void updateGarrisons() override;

	void castleTeleport(int where);
	void townChange();
	void keyPressed(EShortcut key) override;

	void close() override;
	void addBuilding(BuildingID bid);
	void removeBuilding(BuildingID bid);
	void recreateIcons();
	void creaturesChangedEventHandler();
};

/// Hall window where you can build things
class CHallInterface : public CStatusbarWindow
{
	class CBuildingBox : public CIntObject
	{
		const CGTownInstance * town;
		const CBuilding * building;

		EBuildingState state;

		std::shared_ptr<CAnimImage> header;
		std::shared_ptr<CAnimImage> icon;
		std::shared_ptr<CAnimImage> mark;
		std::shared_ptr<CLabel> name;
	public:
		CBuildingBox(int x, int y, const CGTownInstance * Town, const CBuilding * Building);
		void hover(bool on) override;
		void clickPressed(const Point & cursorPosition) override;
		void showPopupWindow(const Point & cursorPosition) override;
	};
	const CGTownInstance * town;

	std::vector<std::vector<std::shared_ptr<CBuildingBox>>> boxes;
	std::shared_ptr<CLabel> title;
	std::shared_ptr<CMinorResDataBar> resdatabar;
	std::shared_ptr<CButton> exit;

public:
	CHallInterface(const CGTownInstance * Town);
};

///  Window where you can decide to buy a building or not
class CBuildWindow: public CStatusbarWindow
{
	const CGTownInstance * town;
	const CBuilding * building;

	std::shared_ptr<CAnimImage> icon;
	std::shared_ptr<CLabel> name;
	std::shared_ptr<CTextBox> description;
	std::shared_ptr<CTextBox> stateText;
	std::shared_ptr<CComponentBox> cost;

	std::shared_ptr<CButton> buy;
	std::shared_ptr<CButton> cancel;

	std::string getTextForState(EBuildingState state);
	void buyFunc();
public:
	CBuildWindow(const CGTownInstance *Town, const CBuilding * building, EBuildingState State, bool rightClick);
};

//Small class to display
class LabeledValue : public CIntObject
{
	std::string hoverText;
	std::shared_ptr<CLabel> name;
	std::shared_ptr<CLabel> value;
	void init(std::string name, std::string descr, int min, int max);

public:
	LabeledValue(Rect size, std::string name, std::string descr, int min, int max);
	LabeledValue(Rect size, std::string name, std::string descr, int val);
	void hover(bool on) override;
};

/// The fort screen where you can afford units
class CFortScreen : public CStatusbarWindow
{
	class RecruitArea : public CIntObject
	{
		const CGTownInstance * town;
		int level;

		std::string hoverText;
		std::shared_ptr<CLabel> availableCount;

		std::vector<std::shared_ptr<LabeledValue>> values;
		std::shared_ptr<CPicture> icons;
		std::shared_ptr<CAnimImage> buildingIcon;
		std::shared_ptr<CLabel> buildingName;

		const CCreature * getMyCreature();
		const CBuilding * getMyBuilding();
	public:
		RecruitArea(int posX, int posY, const CGTownInstance *town, int level);

		void creaturesChangedEventHandler();
		void hover(bool on) override;
		void clickPressed(const Point & cursorPosition) override;
		void showPopupWindow(const Point & cursorPosition) override;

	};
	std::shared_ptr<CLabel> title;
	std::vector<std::shared_ptr<RecruitArea>> recAreas;
	std::shared_ptr<CMinorResDataBar> resdatabar;
	std::shared_ptr<CButton> exit;

	ImagePath getBgName(const CGTownInstance * town);

public:
	CFortScreen(const CGTownInstance * town);

	void creaturesChangedEventHandler();
};

/// The mage guild screen where you can see which spells you have
class CMageGuildScreen : public CStatusbarWindow
{
	class Scroll : public CIntObject
	{
		const CSpell * spell;
		std::shared_ptr<CAnimImage> image;

	public:
		Scroll(Point position, const CSpell *Spell);
		void clickPressed(const Point & cursorPosition) override;
		void showPopupWindow(const Point & cursorPosition) override;
		void hover(bool on) override;
	};
	std::shared_ptr<CPicture> window;
	std::shared_ptr<CButton> exit;
	std::vector<std::shared_ptr<Scroll>> spells;
	std::vector<std::shared_ptr<CAnimImage>> emptyScrolls;

	std::shared_ptr<CMinorResDataBar> resdatabar;

public:
	CMageGuildScreen(CCastleInterface * owner, const ImagePath & image);
};

/// The blacksmith window where you can buy available in town war machine
class CBlacksmithDialog : public CStatusbarWindow
{
	std::shared_ptr<CButton> buy;
	std::shared_ptr<CButton> cancel;
	std::shared_ptr<CPicture> animBG;
	std::shared_ptr<CCreatureAnim> anim;
	std::shared_ptr<CLabel> title;
	std::shared_ptr<CAnimImage> costIcon;
	std::shared_ptr<CLabel> costText;
	std::shared_ptr<CLabel> costValue;

public:
	CBlacksmithDialog(bool possible, CreatureID creMachineID, ArtifactID aid, ObjectInstanceID hid);
};
=======
/*
 * CCastleInterface.h, part of VCMI engine
 *
 * Authors: listed in file AUTHORS in main folder
 *
 * License: GNU General Public License v2.0 or later
 * Full text of license available in license.txt file, in main folder
 *
 */
#pragma once

#include "../windows/CWindowObject.h"
#include "../widgets/Images.h"

VCMI_LIB_NAMESPACE_BEGIN

class CBuilding;
class CGTownInstance;
class CSpell;
struct CStructure;
class CGHeroInstance;
class CCreature;

VCMI_LIB_NAMESPACE_END

class CButton;
class CCastleBuildings;
class CCreaturePic;
class CGStatusBar;
class CLabel;
class CMinorResDataBar;
class CPicture;
class CResDataBar;
class CTextBox;
class CTownList;
class CGarrisonInt;
class CComponent;
class CComponentBox;
class LRClickableArea;

/// Building "button"
class CBuildingRect : public CShowableAnim
{
	std::string getSubtitle();
public:
	enum EBuildingCreationAnimationPhases : uint32_t
	{
		BUILDING_APPEAR_TIMEPOINT = 500, //500 msec building appears: 0->100% transparency
		BUILDING_WHITE_BORDER_TIMEPOINT = 900, //400 msec border glows from white to yellow
		BUILDING_YELLOW_BORDER_TIMEPOINT = 1100, //200 msec border glows from yellow to normal (dark orange)
		BUILD_ANIMATION_FINISHED_TIMEPOINT = 2100, // 1000msec once border is back to yellow nothing happens (this stage is basically removed by HD Mod)

		BUILDING_FRAME_TIME = 150 // confirmed H3 timing: 150 ms for each building animation frame
	};

	/// returns building associated with this structure
	const CBuilding * getBuilding();

	CCastleBuildings * parent;
	const CGTownInstance * town;
	const CStructure* str;
	std::shared_ptr<IImage> border;
	std::shared_ptr<IImage> area;

	ui32 stateTimeCounter;//For building construction - current stage in animation

	CBuildingRect(CCastleBuildings * Par, const CGTownInstance *Town, const CStructure *Str);
	bool operator<(const CBuildingRect & p2) const;
	void hover(bool on) override;
	void clickPressed(const Point & cursorPosition) override;
	void showPopupWindow(const Point & cursorPosition) override;
	void mouseMoved (const Point & cursorPosition, const Point & lastUpdateDistance) override;
	bool receiveEvent(const Point & position, int eventType) const override;
	void tick(uint32_t msPassed) override;
	void show(Canvas & to) override;
	void showAll(Canvas & to) override;
};

/// Dwelling info box - right-click screen for dwellings
class CDwellingInfoBox : public CWindowObject
{
	std::shared_ptr<CLabel> title;
	std::shared_ptr<CCreaturePic> animation;
	std::shared_ptr<CLabel> available;
	std::shared_ptr<CLabel> costPerTroop;

	std::vector<std::shared_ptr<CAnimImage>> resPicture;
	std::vector<std::shared_ptr<CLabel>> resAmount;
public:
	CDwellingInfoBox(int centerX, int centerY, const CGTownInstance * Town, int level);
	~CDwellingInfoBox();
};

class HeroSlots;
/// Hero icon slot
class CHeroGSlot : public CIntObject
{
	std::shared_ptr<CAnimImage> portrait;
	std::shared_ptr<CAnimImage> flag;
	std::shared_ptr<CAnimImage> selection; //selection border. nullptr if not selected

	HeroSlots * owner;
	const CGHeroInstance * hero;
	int upg; //0 - up garrison, 1 - down garrison

public:
	CHeroGSlot(int x, int y, int updown, const CGHeroInstance *h, HeroSlots * Owner);
	~CHeroGSlot();

	bool isSelected() const;

	void setHighlight(bool on);
	void set(const CGHeroInstance * newHero);

	void hover (bool on) override;
	void clickPressed(const Point & cursorPosition) override;
	void showPopupWindow(const Point & cursorPosition) override;
	void deactivate() override;
};

/// Two hero slots that can interact with each other
class HeroSlots : public CIntObject
{
public:
	bool showEmpty;
	const CGTownInstance * town;

	std::shared_ptr<CGarrisonInt> garr;
	std::shared_ptr<CHeroGSlot> garrisonedHero;
	std::shared_ptr<CHeroGSlot> visitingHero;

	HeroSlots(const CGTownInstance * town, Point garrPos, Point visitPos, std::shared_ptr<CGarrisonInt> Garrison, bool ShowEmpty);
	~HeroSlots();

	void splitClicked(); //for hero meeting only (splitting stacks is handled by garrison int)
	void update();
	void swapArmies(); //exchange garrisoned and visiting heroes or move hero to\from garrison
};

/// Class for town screen management (town background and structures)
class CCastleBuildings : public CIntObject
{
	std::shared_ptr<CPicture> background;
	//List of buildings and structures that can represent them
	std::map<BuildingID, std::vector<const CStructure *> > groups;
	// actual IntObject's visible on screen
	std::vector<std::shared_ptr<CBuildingRect>> buildings;

	const CGTownInstance * town;

	const CGHeroInstance* getHero();//Select hero for buildings usage

	void enterBlacksmith(ArtifactID artifactID);//support for blacksmith + ballista yard
	void enterBuilding(BuildingID building);//for buildings with simple description + pic left-click messages
	void enterCastleGate();
	void enterFountain(const BuildingID & building, BuildingSubID::EBuildingSubID subID, BuildingID upgrades);//Rampart's fountains
	void enterMagesGuild();
	
	void openMagesGuild();
	void openTownHall();

	void recreate();
public:
	CBuildingRect * selectedBuilding;

	CCastleBuildings(const CGTownInstance * town);
	~CCastleBuildings();

	void enterDwelling(int level);
	void enterTownHall();
	void enterToTheQuickRecruitmentWindow();

	void buildingClicked(BuildingID building, BuildingSubID::EBuildingSubID subID = BuildingSubID::NONE, BuildingID upgrades = BuildingID::NONE);
	void addBuilding(BuildingID building);
	void removeBuilding(BuildingID building);//FIXME: not tested!!!
};

/// Creature info window
class CCreaInfo : public CIntObject
{
	const CGTownInstance * town;
	const CCreature * creature;
	int level;
	bool showAvailable;

	std::shared_ptr<CAnimImage> picture;
	std::shared_ptr<CLabel> label;

	std::string genGrowthText();

public:
	CCreaInfo(Point position, const CGTownInstance * Town, int Level, bool compact=false, bool _showAvailable=false);

	void update();
	void hover(bool on) override;
	void clickPressed(const Point & cursorPosition) override;
	void showPopupWindow(const Point & cursorPosition) override;
	bool getShowAvailable();
};

/// Town hall and fort icons for town screen
class CTownInfo : public CIntObject
{
	const CGTownInstance * town;
	const CBuilding * building;
public:
	std::shared_ptr<CAnimImage> picture;
	//if (townHall) hall-capital else fort - castle
	CTownInfo(int posX, int posY, const CGTownInstance * town, bool townHall);

	void hover(bool on) override;
	void showPopupWindow(const Point & cursorPosition) override;
};

/// Class which manages the castle window
class CCastleInterface : public CStatusbarWindow, public IGarrisonHolder
{
	std::shared_ptr<CLabel> title;
	std::shared_ptr<CLabel> income;
	std::shared_ptr<CAnimImage> icon;

	std::shared_ptr<CPicture> panel;
	std::shared_ptr<CResDataBar> resdatabar;

	std::shared_ptr<CTownInfo> hall;
	std::shared_ptr<CTownInfo> fort;

	std::shared_ptr<CButton> exit;
	std::shared_ptr<CButton> split;
	std::shared_ptr<CButton> fastTownHall;
	std::shared_ptr<CButton> fastArmyPurchase;
	std::shared_ptr<LRClickableArea> fastMarket;
	std::shared_ptr<LRClickableArea> fastTavern;

	std::vector<std::shared_ptr<CCreaInfo>> creainfo;//small icons of creatures (bottom-left corner);

public:
	std::shared_ptr<CTownList> townlist;

	//TODO: move to private
	const CGTownInstance * town;
	std::shared_ptr<HeroSlots> heroes;
	std::shared_ptr<CCastleBuildings> builds;

	std::shared_ptr<CGarrisonInt> garr;

	//from - previously selected castle (if any)
	CCastleInterface(const CGTownInstance * Town, const CGTownInstance * from = nullptr);
	~CCastleInterface();

	virtual void updateGarrisons() override;

	void castleTeleport(int where);
	void townChange();
	void keyPressed(EShortcut key) override;

	void close() override;
	void addBuilding(BuildingID bid);
	void removeBuilding(BuildingID bid);
	void recreateIcons();
	void creaturesChangedEventHandler();
};

/// Hall window where you can build things
class CHallInterface : public CStatusbarWindow
{
	class CBuildingBox : public CIntObject
	{
		const CGTownInstance * town;
		const CBuilding * building;

		EBuildingState state;

		std::shared_ptr<CAnimImage> header;
		std::shared_ptr<CAnimImage> icon;
		std::shared_ptr<CAnimImage> mark;
		std::shared_ptr<CLabel> name;
	public:
		CBuildingBox(int x, int y, const CGTownInstance * Town, const CBuilding * Building);
		void hover(bool on) override;
		void clickPressed(const Point & cursorPosition) override;
		void showPopupWindow(const Point & cursorPosition) override;
	};
	const CGTownInstance * town;

	std::vector<std::vector<std::shared_ptr<CBuildingBox>>> boxes;
	std::shared_ptr<CLabel> title;
	std::shared_ptr<CMinorResDataBar> resdatabar;
	std::shared_ptr<CButton> exit;

public:
	CHallInterface(const CGTownInstance * Town);
};

///  Window where you can decide to buy a building or not
class CBuildWindow: public CStatusbarWindow
{
	const CGTownInstance * town;
	const CBuilding * building;

	std::shared_ptr<CAnimImage> icon;
	std::shared_ptr<CLabel> name;
	std::shared_ptr<CTextBox> description;
	std::shared_ptr<CTextBox> stateText;
	std::shared_ptr<CComponentBox> cost;

	std::shared_ptr<CButton> buy;
	std::shared_ptr<CButton> cancel;

	std::string getTextForState(EBuildingState state);
	void buyFunc();
public:
	CBuildWindow(const CGTownInstance *Town, const CBuilding * building, EBuildingState State, bool rightClick);
};

//Small class to display
class LabeledValue : public CIntObject
{
	std::string hoverText;
	std::shared_ptr<CLabel> name;
	std::shared_ptr<CLabel> value;
	void init(std::string name, std::string descr, int min, int max);

public:
	LabeledValue(Rect size, std::string name, std::string descr, int min, int max);
	LabeledValue(Rect size, std::string name, std::string descr, int val);
	void hover(bool on) override;
};

/// The fort screen where you can afford units
class CFortScreen : public CStatusbarWindow
{
	class RecruitArea : public CIntObject
	{
		const CGTownInstance * town;
		int level;

		std::string hoverText;
		std::shared_ptr<CLabel> availableCount;

		std::vector<std::shared_ptr<LabeledValue>> values;
		std::shared_ptr<CPicture> icons;
		std::shared_ptr<CAnimImage> buildingIcon;
		std::shared_ptr<CLabel> buildingName;

		const CCreature * getMyCreature();
		const CBuilding * getMyBuilding();
	public:
		RecruitArea(int posX, int posY, const CGTownInstance *town, int level);

		void creaturesChangedEventHandler();
		void hover(bool on) override;
		void clickPressed(const Point & cursorPosition) override;
		void showPopupWindow(const Point & cursorPosition) override;

	};
	std::shared_ptr<CLabel> title;
	std::vector<std::shared_ptr<RecruitArea>> recAreas;
	std::shared_ptr<CMinorResDataBar> resdatabar;
	std::shared_ptr<CButton> exit;

	ImagePath getBgName(const CGTownInstance * town);

public:
	CFortScreen(const CGTownInstance * town);

	void creaturesChangedEventHandler();
};

/// The mage guild screen where you can see which spells you have
class CMageGuildScreen : public CStatusbarWindow
{
	class Scroll : public CIntObject
	{
		const CSpell * spell;
		std::shared_ptr<CAnimImage> image;

	public:
		Scroll(Point position, const CSpell *Spell);
		void clickPressed(const Point & cursorPosition) override;
		void showPopupWindow(const Point & cursorPosition) override;
		void hover(bool on) override;
	};
	std::shared_ptr<CPicture> window;
	std::shared_ptr<CButton> exit;
	std::vector<std::shared_ptr<Scroll>> spells;
	std::vector<std::shared_ptr<CAnimImage>> emptyScrolls;

	std::shared_ptr<CMinorResDataBar> resdatabar;

public:
	CMageGuildScreen(CCastleInterface * owner, const ImagePath & image);
};

/// The blacksmith window where you can buy available in town war machine
class CBlacksmithDialog : public CStatusbarWindow
{
	std::shared_ptr<CButton> buy;
	std::shared_ptr<CButton> cancel;
	std::shared_ptr<CPicture> animBG;
	std::shared_ptr<CCreatureAnim> anim;
	std::shared_ptr<CLabel> title;
	std::shared_ptr<CAnimImage> costIcon;
	std::shared_ptr<CLabel> costText;
	std::shared_ptr<CLabel> costValue;

public:
	CBlacksmithDialog(bool possible, CreatureID creMachineID, ArtifactID aid, ObjectInstanceID hid);
};
>>>>>>> a1a5bc28
<|MERGE_RESOLUTION|>--- conflicted
+++ resolved
@@ -1,4 +1,3 @@
-<<<<<<< HEAD
 /*
  * CCastleInterface.h, part of VCMI engine
  *
@@ -408,415 +407,4 @@
 
 public:
 	CBlacksmithDialog(bool possible, CreatureID creMachineID, ArtifactID aid, ObjectInstanceID hid);
-};
-=======
-/*
- * CCastleInterface.h, part of VCMI engine
- *
- * Authors: listed in file AUTHORS in main folder
- *
- * License: GNU General Public License v2.0 or later
- * Full text of license available in license.txt file, in main folder
- *
- */
-#pragma once
-
-#include "../windows/CWindowObject.h"
-#include "../widgets/Images.h"
-
-VCMI_LIB_NAMESPACE_BEGIN
-
-class CBuilding;
-class CGTownInstance;
-class CSpell;
-struct CStructure;
-class CGHeroInstance;
-class CCreature;
-
-VCMI_LIB_NAMESPACE_END
-
-class CButton;
-class CCastleBuildings;
-class CCreaturePic;
-class CGStatusBar;
-class CLabel;
-class CMinorResDataBar;
-class CPicture;
-class CResDataBar;
-class CTextBox;
-class CTownList;
-class CGarrisonInt;
-class CComponent;
-class CComponentBox;
-class LRClickableArea;
-
-/// Building "button"
-class CBuildingRect : public CShowableAnim
-{
-	std::string getSubtitle();
-public:
-	enum EBuildingCreationAnimationPhases : uint32_t
-	{
-		BUILDING_APPEAR_TIMEPOINT = 500, //500 msec building appears: 0->100% transparency
-		BUILDING_WHITE_BORDER_TIMEPOINT = 900, //400 msec border glows from white to yellow
-		BUILDING_YELLOW_BORDER_TIMEPOINT = 1100, //200 msec border glows from yellow to normal (dark orange)
-		BUILD_ANIMATION_FINISHED_TIMEPOINT = 2100, // 1000msec once border is back to yellow nothing happens (this stage is basically removed by HD Mod)
-
-		BUILDING_FRAME_TIME = 150 // confirmed H3 timing: 150 ms for each building animation frame
-	};
-
-	/// returns building associated with this structure
-	const CBuilding * getBuilding();
-
-	CCastleBuildings * parent;
-	const CGTownInstance * town;
-	const CStructure* str;
-	std::shared_ptr<IImage> border;
-	std::shared_ptr<IImage> area;
-
-	ui32 stateTimeCounter;//For building construction - current stage in animation
-
-	CBuildingRect(CCastleBuildings * Par, const CGTownInstance *Town, const CStructure *Str);
-	bool operator<(const CBuildingRect & p2) const;
-	void hover(bool on) override;
-	void clickPressed(const Point & cursorPosition) override;
-	void showPopupWindow(const Point & cursorPosition) override;
-	void mouseMoved (const Point & cursorPosition, const Point & lastUpdateDistance) override;
-	bool receiveEvent(const Point & position, int eventType) const override;
-	void tick(uint32_t msPassed) override;
-	void show(Canvas & to) override;
-	void showAll(Canvas & to) override;
-};
-
-/// Dwelling info box - right-click screen for dwellings
-class CDwellingInfoBox : public CWindowObject
-{
-	std::shared_ptr<CLabel> title;
-	std::shared_ptr<CCreaturePic> animation;
-	std::shared_ptr<CLabel> available;
-	std::shared_ptr<CLabel> costPerTroop;
-
-	std::vector<std::shared_ptr<CAnimImage>> resPicture;
-	std::vector<std::shared_ptr<CLabel>> resAmount;
-public:
-	CDwellingInfoBox(int centerX, int centerY, const CGTownInstance * Town, int level);
-	~CDwellingInfoBox();
-};
-
-class HeroSlots;
-/// Hero icon slot
-class CHeroGSlot : public CIntObject
-{
-	std::shared_ptr<CAnimImage> portrait;
-	std::shared_ptr<CAnimImage> flag;
-	std::shared_ptr<CAnimImage> selection; //selection border. nullptr if not selected
-
-	HeroSlots * owner;
-	const CGHeroInstance * hero;
-	int upg; //0 - up garrison, 1 - down garrison
-
-public:
-	CHeroGSlot(int x, int y, int updown, const CGHeroInstance *h, HeroSlots * Owner);
-	~CHeroGSlot();
-
-	bool isSelected() const;
-
-	void setHighlight(bool on);
-	void set(const CGHeroInstance * newHero);
-
-	void hover (bool on) override;
-	void clickPressed(const Point & cursorPosition) override;
-	void showPopupWindow(const Point & cursorPosition) override;
-	void deactivate() override;
-};
-
-/// Two hero slots that can interact with each other
-class HeroSlots : public CIntObject
-{
-public:
-	bool showEmpty;
-	const CGTownInstance * town;
-
-	std::shared_ptr<CGarrisonInt> garr;
-	std::shared_ptr<CHeroGSlot> garrisonedHero;
-	std::shared_ptr<CHeroGSlot> visitingHero;
-
-	HeroSlots(const CGTownInstance * town, Point garrPos, Point visitPos, std::shared_ptr<CGarrisonInt> Garrison, bool ShowEmpty);
-	~HeroSlots();
-
-	void splitClicked(); //for hero meeting only (splitting stacks is handled by garrison int)
-	void update();
-	void swapArmies(); //exchange garrisoned and visiting heroes or move hero to\from garrison
-};
-
-/// Class for town screen management (town background and structures)
-class CCastleBuildings : public CIntObject
-{
-	std::shared_ptr<CPicture> background;
-	//List of buildings and structures that can represent them
-	std::map<BuildingID, std::vector<const CStructure *> > groups;
-	// actual IntObject's visible on screen
-	std::vector<std::shared_ptr<CBuildingRect>> buildings;
-
-	const CGTownInstance * town;
-
-	const CGHeroInstance* getHero();//Select hero for buildings usage
-
-	void enterBlacksmith(ArtifactID artifactID);//support for blacksmith + ballista yard
-	void enterBuilding(BuildingID building);//for buildings with simple description + pic left-click messages
-	void enterCastleGate();
-	void enterFountain(const BuildingID & building, BuildingSubID::EBuildingSubID subID, BuildingID upgrades);//Rampart's fountains
-	void enterMagesGuild();
-	
-	void openMagesGuild();
-	void openTownHall();
-
-	void recreate();
-public:
-	CBuildingRect * selectedBuilding;
-
-	CCastleBuildings(const CGTownInstance * town);
-	~CCastleBuildings();
-
-	void enterDwelling(int level);
-	void enterTownHall();
-	void enterToTheQuickRecruitmentWindow();
-
-	void buildingClicked(BuildingID building, BuildingSubID::EBuildingSubID subID = BuildingSubID::NONE, BuildingID upgrades = BuildingID::NONE);
-	void addBuilding(BuildingID building);
-	void removeBuilding(BuildingID building);//FIXME: not tested!!!
-};
-
-/// Creature info window
-class CCreaInfo : public CIntObject
-{
-	const CGTownInstance * town;
-	const CCreature * creature;
-	int level;
-	bool showAvailable;
-
-	std::shared_ptr<CAnimImage> picture;
-	std::shared_ptr<CLabel> label;
-
-	std::string genGrowthText();
-
-public:
-	CCreaInfo(Point position, const CGTownInstance * Town, int Level, bool compact=false, bool _showAvailable=false);
-
-	void update();
-	void hover(bool on) override;
-	void clickPressed(const Point & cursorPosition) override;
-	void showPopupWindow(const Point & cursorPosition) override;
-	bool getShowAvailable();
-};
-
-/// Town hall and fort icons for town screen
-class CTownInfo : public CIntObject
-{
-	const CGTownInstance * town;
-	const CBuilding * building;
-public:
-	std::shared_ptr<CAnimImage> picture;
-	//if (townHall) hall-capital else fort - castle
-	CTownInfo(int posX, int posY, const CGTownInstance * town, bool townHall);
-
-	void hover(bool on) override;
-	void showPopupWindow(const Point & cursorPosition) override;
-};
-
-/// Class which manages the castle window
-class CCastleInterface : public CStatusbarWindow, public IGarrisonHolder
-{
-	std::shared_ptr<CLabel> title;
-	std::shared_ptr<CLabel> income;
-	std::shared_ptr<CAnimImage> icon;
-
-	std::shared_ptr<CPicture> panel;
-	std::shared_ptr<CResDataBar> resdatabar;
-
-	std::shared_ptr<CTownInfo> hall;
-	std::shared_ptr<CTownInfo> fort;
-
-	std::shared_ptr<CButton> exit;
-	std::shared_ptr<CButton> split;
-	std::shared_ptr<CButton> fastTownHall;
-	std::shared_ptr<CButton> fastArmyPurchase;
-	std::shared_ptr<LRClickableArea> fastMarket;
-	std::shared_ptr<LRClickableArea> fastTavern;
-
-	std::vector<std::shared_ptr<CCreaInfo>> creainfo;//small icons of creatures (bottom-left corner);
-
-public:
-	std::shared_ptr<CTownList> townlist;
-
-	//TODO: move to private
-	const CGTownInstance * town;
-	std::shared_ptr<HeroSlots> heroes;
-	std::shared_ptr<CCastleBuildings> builds;
-
-	std::shared_ptr<CGarrisonInt> garr;
-
-	//from - previously selected castle (if any)
-	CCastleInterface(const CGTownInstance * Town, const CGTownInstance * from = nullptr);
-	~CCastleInterface();
-
-	virtual void updateGarrisons() override;
-
-	void castleTeleport(int where);
-	void townChange();
-	void keyPressed(EShortcut key) override;
-
-	void close() override;
-	void addBuilding(BuildingID bid);
-	void removeBuilding(BuildingID bid);
-	void recreateIcons();
-	void creaturesChangedEventHandler();
-};
-
-/// Hall window where you can build things
-class CHallInterface : public CStatusbarWindow
-{
-	class CBuildingBox : public CIntObject
-	{
-		const CGTownInstance * town;
-		const CBuilding * building;
-
-		EBuildingState state;
-
-		std::shared_ptr<CAnimImage> header;
-		std::shared_ptr<CAnimImage> icon;
-		std::shared_ptr<CAnimImage> mark;
-		std::shared_ptr<CLabel> name;
-	public:
-		CBuildingBox(int x, int y, const CGTownInstance * Town, const CBuilding * Building);
-		void hover(bool on) override;
-		void clickPressed(const Point & cursorPosition) override;
-		void showPopupWindow(const Point & cursorPosition) override;
-	};
-	const CGTownInstance * town;
-
-	std::vector<std::vector<std::shared_ptr<CBuildingBox>>> boxes;
-	std::shared_ptr<CLabel> title;
-	std::shared_ptr<CMinorResDataBar> resdatabar;
-	std::shared_ptr<CButton> exit;
-
-public:
-	CHallInterface(const CGTownInstance * Town);
-};
-
-///  Window where you can decide to buy a building or not
-class CBuildWindow: public CStatusbarWindow
-{
-	const CGTownInstance * town;
-	const CBuilding * building;
-
-	std::shared_ptr<CAnimImage> icon;
-	std::shared_ptr<CLabel> name;
-	std::shared_ptr<CTextBox> description;
-	std::shared_ptr<CTextBox> stateText;
-	std::shared_ptr<CComponentBox> cost;
-
-	std::shared_ptr<CButton> buy;
-	std::shared_ptr<CButton> cancel;
-
-	std::string getTextForState(EBuildingState state);
-	void buyFunc();
-public:
-	CBuildWindow(const CGTownInstance *Town, const CBuilding * building, EBuildingState State, bool rightClick);
-};
-
-//Small class to display
-class LabeledValue : public CIntObject
-{
-	std::string hoverText;
-	std::shared_ptr<CLabel> name;
-	std::shared_ptr<CLabel> value;
-	void init(std::string name, std::string descr, int min, int max);
-
-public:
-	LabeledValue(Rect size, std::string name, std::string descr, int min, int max);
-	LabeledValue(Rect size, std::string name, std::string descr, int val);
-	void hover(bool on) override;
-};
-
-/// The fort screen where you can afford units
-class CFortScreen : public CStatusbarWindow
-{
-	class RecruitArea : public CIntObject
-	{
-		const CGTownInstance * town;
-		int level;
-
-		std::string hoverText;
-		std::shared_ptr<CLabel> availableCount;
-
-		std::vector<std::shared_ptr<LabeledValue>> values;
-		std::shared_ptr<CPicture> icons;
-		std::shared_ptr<CAnimImage> buildingIcon;
-		std::shared_ptr<CLabel> buildingName;
-
-		const CCreature * getMyCreature();
-		const CBuilding * getMyBuilding();
-	public:
-		RecruitArea(int posX, int posY, const CGTownInstance *town, int level);
-
-		void creaturesChangedEventHandler();
-		void hover(bool on) override;
-		void clickPressed(const Point & cursorPosition) override;
-		void showPopupWindow(const Point & cursorPosition) override;
-
-	};
-	std::shared_ptr<CLabel> title;
-	std::vector<std::shared_ptr<RecruitArea>> recAreas;
-	std::shared_ptr<CMinorResDataBar> resdatabar;
-	std::shared_ptr<CButton> exit;
-
-	ImagePath getBgName(const CGTownInstance * town);
-
-public:
-	CFortScreen(const CGTownInstance * town);
-
-	void creaturesChangedEventHandler();
-};
-
-/// The mage guild screen where you can see which spells you have
-class CMageGuildScreen : public CStatusbarWindow
-{
-	class Scroll : public CIntObject
-	{
-		const CSpell * spell;
-		std::shared_ptr<CAnimImage> image;
-
-	public:
-		Scroll(Point position, const CSpell *Spell);
-		void clickPressed(const Point & cursorPosition) override;
-		void showPopupWindow(const Point & cursorPosition) override;
-		void hover(bool on) override;
-	};
-	std::shared_ptr<CPicture> window;
-	std::shared_ptr<CButton> exit;
-	std::vector<std::shared_ptr<Scroll>> spells;
-	std::vector<std::shared_ptr<CAnimImage>> emptyScrolls;
-
-	std::shared_ptr<CMinorResDataBar> resdatabar;
-
-public:
-	CMageGuildScreen(CCastleInterface * owner, const ImagePath & image);
-};
-
-/// The blacksmith window where you can buy available in town war machine
-class CBlacksmithDialog : public CStatusbarWindow
-{
-	std::shared_ptr<CButton> buy;
-	std::shared_ptr<CButton> cancel;
-	std::shared_ptr<CPicture> animBG;
-	std::shared_ptr<CCreatureAnim> anim;
-	std::shared_ptr<CLabel> title;
-	std::shared_ptr<CAnimImage> costIcon;
-	std::shared_ptr<CLabel> costText;
-	std::shared_ptr<CLabel> costValue;
-
-public:
-	CBlacksmithDialog(bool possible, CreatureID creMachineID, ArtifactID aid, ObjectInstanceID hid);
-};
->>>>>>> a1a5bc28
+};