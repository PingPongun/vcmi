--- conflicted
+++ resolved
@@ -1,4 +1,3 @@
-<<<<<<< HEAD
 /*
  * CCastleInterface.cpp, part of VCMI engine
  *
@@ -1950,1921 +1949,4 @@
 		buy->block(true);
 
 	costIcon = std::make_shared<CAnimImage>(AnimationPath::builtin("RESOURCE"), GameResID(EGameResID::GOLD), 0, 148, 244);
-}
-=======
-/*
- * CCastleInterface.cpp, part of VCMI engine
- *
- * Authors: listed in file AUTHORS in main folder
- *
- * License: GNU General Public License v2.0 or later
- * Full text of license available in license.txt file, in main folder
- *
- */
-#include "StdInc.h"
-#include "CCastleInterface.h"
-
-#include "CHeroWindow.h"
-#include "CTradeWindow.h"
-#include "InfoWindows.h"
-#include "GUIClasses.h"
-#include "QuickRecruitmentWindow.h"
-#include "CCreatureWindow.h"
-
-#include "../CGameInfo.h"
-#include "../CMusicHandler.h"
-#include "../CPlayerInterface.h"
-#include "../PlayerLocalState.h"
-#include "../gui/CGuiHandler.h"
-#include "../gui/Shortcut.h"
-#include "../gui/WindowHandler.h"
-#include "../widgets/MiscWidgets.h"
-#include "../widgets/CComponent.h"
-#include "../widgets/CGarrisonInt.h"
-#include "../widgets/Buttons.h"
-#include "../widgets/TextControls.h"
-#include "../render/Canvas.h"
-#include "../render/IImage.h"
-#include "../render/IRenderHandler.h"
-#include "../render/ColorFilter.h"
-#include "../adventureMap/AdventureMapInterface.h"
-#include "../adventureMap/CList.h"
-#include "../adventureMap/CResDataBar.h"
-
-#include "../../CCallback.h"
-#include "../../lib/CArtHandler.h"
-#include "../../lib/CBuildingHandler.h"
-#include "../../lib/CCreatureHandler.h"
-#include "../../lib/CGeneralTextHandler.h"
-#include "../../lib/GameSettings.h"
-#include "../../lib/spells/CSpellHandler.h"
-#include "../../lib/CTownHandler.h"
-#include "../../lib/GameConstants.h"
-#include "../../lib/StartInfo.h"
-#include "../../lib/campaign/CampaignState.h"
-#include "../../lib/mapObjects/CGHeroInstance.h"
-#include "../../lib/mapObjects/CGTownInstance.h"
-
-
-static bool useCompactCreatureBox()
-{
-	return settings["gameTweaks"]["compactTownCreatureInfo"].Bool();
-}
-
-static bool useAvailableAmountAsCreatureLabel()
-{
-	return settings["gameTweaks"]["availableCreaturesAsDwellingLabel"].Bool();
-}
-
-CBuildingRect::CBuildingRect(CCastleBuildings * Par, const CGTownInstance * Town, const CStructure * Str)
-	: CShowableAnim(0, 0, Str->defName, CShowableAnim::BASE, BUILDING_FRAME_TIME),
-	  parent(Par),
-	  town(Town),
-	  str(Str),
-	  border(nullptr),
-	  area(nullptr),
-	  stateTimeCounter(BUILD_ANIMATION_FINISHED_TIMEPOINT)
-{
-	addUsedEvents(LCLICK | SHOW_POPUP | MOVE | HOVER | TIME);
-	pos.x += str->pos.x;
-	pos.y += str->pos.y;
-
-	// special animation frame manipulation for castle shipyard with and without ship
-	// done due to .def used in special way, not to animate building - first image is for shipyard without citadel moat, 2nd image is for including moat
-	if(Town->town->faction->getId() == FactionID::CASTLE && Str->building &&
-		(Str->building->bid == BuildingID::SHIPYARD || Str->building->bid == BuildingID::SHIP))
-	{
-		if(Town->hasBuilt(BuildingID::CITADEL))
-		{
-			this->first = 1;
-			this->frame = 1;
-		}
-		else
-			this->last = 0;
-	}
-
-	if(!str->borderName.empty())
-		border = GH.renderHandler().loadImage(str->borderName, EImageBlitMode::ALPHA);
-
-	if(!str->areaName.empty())
-		area = GH.renderHandler().loadImage(str->areaName, EImageBlitMode::ALPHA);
-}
-
-const CBuilding * CBuildingRect::getBuilding()
-{
-	if (!str->building)
-		return nullptr;
-
-	if (str->hiddenUpgrade) // hidden upgrades, e.g. hordes - return base (dwelling for hordes)
-		return town->town->buildings.at(str->building->getBase());
-
-	return str->building;
-}
-
-bool CBuildingRect::operator<(const CBuildingRect & p2) const
-{
-	return (str->pos.z) < (p2.str->pos.z);
-}
-
-void CBuildingRect::hover(bool on)
-{
-	if (!area)
-		return;
-
-	if(on)
-	{
-		if(! parent->selectedBuilding //no building hovered
-		  || (*parent->selectedBuilding)<(*this)) //or we are on top
-		{
-			parent->selectedBuilding = this;
-			GH.statusbar()->write(getSubtitle());
-		}
-	}
-	else
-	{
-		if(parent->selectedBuilding == this)
-		{
-			parent->selectedBuilding = nullptr;
-			GH.statusbar()->clear();
-		}
-	}
-}
-
-void CBuildingRect::clickPressed(const Point & cursorPosition)
-{
-	if(getBuilding() && area && (parent->selectedBuilding==this))
-	{
-		auto building = getBuilding();
-		parent->buildingClicked(building->bid, building->subId, building->upgrade);
-	}
-}
-
-void CBuildingRect::showPopupWindow(const Point & cursorPosition)
-{
-	if((!area) || (this!=parent->selectedBuilding) || getBuilding() == nullptr)
-		return;
-
-	BuildingID bid = getBuilding()->bid;
-	const CBuilding *bld = town->town->buildings.at(bid);
-	if (bid < BuildingID::DWELL_FIRST)
-	{
-		CRClickPopup::createAndPush(CInfoWindow::genText(bld->getNameTranslated(), bld->getDescriptionTranslated()),
-									std::make_shared<CComponent>(CComponent::building, bld->town->faction->getIndex(), bld->bid));
-	}
-	else
-	{
-		int level = ( bid - BuildingID::DWELL_FIRST ) % GameConstants::CREATURES_PER_TOWN;
-		GH.windows().createAndPushWindow<CDwellingInfoBox>(parent->pos.x+parent->pos.w / 2, parent->pos.y+parent->pos.h  /2, town, level);
-	}
-}
-
-void CBuildingRect::show(Canvas & to)
-{
-	uint32_t stageDelay = BUILDING_APPEAR_TIMEPOINT;
-
-	if(stateTimeCounter < BUILDING_APPEAR_TIMEPOINT)
-	{
-		setAlpha(255 * stateTimeCounter / stageDelay);
-		CShowableAnim::show(to);
-	}
-	else
-	{
-		setAlpha(255);
-		CShowableAnim::show(to);
-	}
-
-	if(border && stateTimeCounter > BUILDING_APPEAR_TIMEPOINT)
-	{
-		if(stateTimeCounter >= BUILD_ANIMATION_FINISHED_TIMEPOINT)
-		{
-			if(parent->selectedBuilding == this)
-				to.draw(border, pos.topLeft());
-			return;
-		}
-
-		auto darkBorder = ColorFilter::genRangeShifter(0.f, 0.f, 0.f, 0.5f, 0.5f, 0.5f );
-		auto lightBorder = ColorFilter::genRangeShifter(0.f, 0.f, 0.f, 2.0f, 2.0f, 2.0f );
-		auto baseBorder = ColorFilter::genEmptyShifter();
-
-		float progress = float(stateTimeCounter % stageDelay) / stageDelay;
-
-		if (stateTimeCounter < BUILDING_WHITE_BORDER_TIMEPOINT)
-			border->adjustPalette(ColorFilter::genInterpolated(lightBorder, darkBorder, progress), 0);
-		else
-		if (stateTimeCounter < BUILDING_YELLOW_BORDER_TIMEPOINT)
-			border->adjustPalette(ColorFilter::genInterpolated(darkBorder, baseBorder, progress), 0);
-		else
-			border->adjustPalette(baseBorder, 0);
-
-		to.draw(border, pos.topLeft());
-	}
-}
-
-void CBuildingRect::tick(uint32_t msPassed)
-{
-	CShowableAnim::tick(msPassed);
-	stateTimeCounter += msPassed;
-}
-
-void CBuildingRect::showAll(Canvas & to)
-{
-	if (stateTimeCounter == 0)
-		return;
-
-	CShowableAnim::showAll(to);
-	if(!isActive() && parent->selectedBuilding == this && border)
-		to.draw(border, pos.topLeft());
-}
-
-std::string CBuildingRect::getSubtitle()//hover text for building
-{
-	if (!getBuilding())
-		return "";
-
-	int bid = getBuilding()->bid;
-
-	if (bid<30)//non-dwellings - only buiding name
-		return town->town->buildings.at(getBuilding()->bid)->getNameTranslated();
-	else//dwellings - recruit %creature%
-	{
-		auto & availableCreatures = town->creatures[(bid-30)%GameConstants::CREATURES_PER_TOWN].second;
-		if(availableCreatures.size())
-		{
-			int creaID = availableCreatures.back();//taking last of available creatures
-			return CGI->generaltexth->allTexts[16] + " " + CGI->creh->objects.at(creaID)->getNamePluralTranslated();
-		}
-		else
-		{
-			logGlobal->warn("Dwelling with id %d offers no creatures!", bid);
-			return "#ERROR#";
-		}
-	}
-}
-
-void CBuildingRect::mouseMoved (const Point & cursorPosition, const Point & lastUpdateDistance)
-{
-	hover(true);
-}
-
-bool CBuildingRect::receiveEvent(const Point & position, int eventType) const
-{
-	if (!pos.isInside(position.x, position.y))
-		return false;
-
-	if(area && area->isTransparent(position - pos.topLeft()))
-		return false;
-
-	return CIntObject::receiveEvent(position, eventType);
-}
-
-CDwellingInfoBox::CDwellingInfoBox(int centerX, int centerY, const CGTownInstance * Town, int level)
-	: CWindowObject(RCLICK_POPUP, ImagePath::builtin("CRTOINFO"), Point(centerX, centerY))
-{
-	OBJECT_CONSTRUCTION_CAPTURING(255-DISPOSE);
-	background->colorize(Town->tempOwner);
-
-	const CCreature * creature = CGI->creh->objects.at(Town->creatures.at(level).second.back());
-
-	title = std::make_shared<CLabel>(80, 30, FONT_SMALL, ETextAlignment::CENTER, Colors::WHITE, creature->getNamePluralTranslated());
-	animation = std::make_shared<CCreaturePic>(30, 44, creature, true, true);
-
-	std::string text = std::to_string(Town->creatures.at(level).first);
-	available = std::make_shared<CLabel>(80,190, FONT_SMALL, ETextAlignment::CENTER, Colors::WHITE, CGI->generaltexth->allTexts[217] + text);
-	costPerTroop = std::make_shared<CLabel>(80, 227, FONT_SMALL, ETextAlignment::CENTER, Colors::WHITE, CGI->generaltexth->allTexts[346]);
-
-	for(int i = 0; i<GameConstants::RESOURCE_QUANTITY; i++)
-	{
-		auto res = static_cast<EGameResID>(i);
-		if(creature->getRecruitCost(res))
-		{
-			resPicture.push_back(std::make_shared<CAnimImage>(AnimationPath::builtin("RESOURCE"), i, 0, 0, 0));
-			resAmount.push_back(std::make_shared<CLabel>(0,0, FONT_SMALL, ETextAlignment::CENTER, Colors::WHITE, std::to_string(creature->getRecruitCost(res))));
-		}
-	}
-
-	int posY = 238;
-	int posX = pos.w/2 - (int)resAmount.size() * 25 + 5;
-	for (size_t i=0; i<resAmount.size(); i++)
-	{
-		resPicture[i]->moveBy(Point(posX, posY));
-		resAmount[i]->moveBy(Point(posX+16, posY+43));
-		posX += 50;
-	}
-}
-
-CDwellingInfoBox::~CDwellingInfoBox() = default;
-
-CHeroGSlot::CHeroGSlot(int x, int y, int updown, const CGHeroInstance * h, HeroSlots * Owner)
-{
-	OBJECT_CONSTRUCTION_CAPTURING(255-DISPOSE);
-
-	owner = Owner;
-	pos.x += x;
-	pos.y += y;
-	pos.w = 58;
-	pos.h = 64;
-	upg = updown;
-
-	portrait = std::make_shared<CAnimImage>(AnimationPath::builtin("PortraitsLarge"), 0, 0, 0, 0);
-	portrait->visible = false;
-
-	flag = std::make_shared<CAnimImage>(AnimationPath::builtin("CREST58"), 0, 0, 0, 0);
-	flag->visible = false;
-
-	selection = std::make_shared<CAnimImage>(AnimationPath::builtin("TWCRPORT"), 1, 0);
-	selection->visible = false;
-
-	set(h);
-
-	addUsedEvents(LCLICK | SHOW_POPUP | HOVER);
-}
-
-CHeroGSlot::~CHeroGSlot() = default;
-
-void CHeroGSlot::hover(bool on)
-{
-	if(!on)
-	{
-		GH.statusbar()->clear();
-		return;
-	}
-	std::shared_ptr<CHeroGSlot> other = upg ? owner->garrisonedHero : owner->visitingHero;
-	std::string temp;
-	if(hero)
-	{
-		if(isSelected())//view NNN
-		{
-			temp = CGI->generaltexth->tcommands[4];
-			boost::algorithm::replace_first(temp,"%s",hero->getNameTranslated());
-		}
-		else if(other->hero && other->isSelected())//exchange
-		{
-			temp = CGI->generaltexth->tcommands[7];
-			boost::algorithm::replace_first(temp,"%s",hero->getNameTranslated());
-			boost::algorithm::replace_first(temp,"%s",other->hero->getNameTranslated());
-		}
-		else// select NNN (in ZZZ)
-		{
-			if(upg)//down - visiting
-			{
-				temp = CGI->generaltexth->tcommands[32];
-				boost::algorithm::replace_first(temp,"%s",hero->getNameTranslated());
-			}
-			else //up - garrison
-			{
-				temp = CGI->generaltexth->tcommands[12];
-				boost::algorithm::replace_first(temp,"%s",hero->getNameTranslated());
-			}
-		}
-	}
-	else //we are empty slot
-	{
-		if(other->isSelected() && other->hero) //move NNNN
-		{
-			temp = CGI->generaltexth->tcommands[6];
-			boost::algorithm::replace_first(temp,"%s",other->hero->getNameTranslated());
-		}
-		else //empty
-		{
-			temp = CGI->generaltexth->allTexts[507];
-		}
-	}
-	if(temp.size())
-		GH.statusbar()->write(temp);
-}
-
-void CHeroGSlot::clickPressed(const Point & cursorPosition)
-{
-	std::shared_ptr<CHeroGSlot> other = upg ? owner->garrisonedHero : owner->visitingHero;
-
-	owner->garr->setSplittingMode(false);
-	owner->garr->selectSlot(nullptr);
-
-	if(hero && isSelected())
-	{
-		setHighlight(false);
-		LOCPLINT->openHeroWindow(hero);
-	}
-	else if(other->hero && other->isSelected())
-	{
-		owner->swapArmies();
-	}
-	else if(hero)
-	{
-		setHighlight(true);
-		owner->garr->selectSlot(nullptr);
-		redraw();
-	}
-
-	//refresh statusbar
-	hover(false);
-	hover(true);
-}
-
-void CHeroGSlot::showPopupWindow(const Point & cursorPosition)
-{
-	if(hero)
-	{
-		GH.windows().createAndPushWindow<CInfoBoxPopup>(Point(pos.x + 175, pos.y + 100), hero);
-	}
-}
-
-void CHeroGSlot::deactivate()
-{
-	selection->visible = false;
-	CIntObject::deactivate();
-}
-
-bool CHeroGSlot::isSelected() const
-{
-	return selection->visible;
-}
-
-void CHeroGSlot::setHighlight(bool on)
-{
-	selection->visible = on;
-
-	if(owner->garrisonedHero->hero && owner->visitingHero->hero) //two heroes in town
-	{
-		for(auto & elem : owner->garr->splitButtons) //splitting enabled when slot higlighted
-			elem->block(!on);
-	}
-}
-
-void CHeroGSlot::set(const CGHeroInstance * newHero)
-{
-	OBJECT_CONSTRUCTION_CAPTURING(255-DISPOSE);
-
-	hero = newHero;
-
-	selection->visible = false;
-	portrait->visible = false;
-	flag->visible = false;
-
-	if(newHero)
-	{
-		portrait->visible = true;
-		portrait->setFrame(newHero->getIconIndex());
-	}
-	else if(!upg && owner->showEmpty) //up garrison
-	{
-		flag->visible = true;
-		flag->setFrame(LOCPLINT->castleInt->town->getOwner().getNum());
-	}
-}
-
-HeroSlots::HeroSlots(const CGTownInstance * Town, Point garrPos, Point visitPos, std::shared_ptr<CGarrisonInt> Garrison, bool ShowEmpty):
-	showEmpty(ShowEmpty),
-	town(Town),
-	garr(Garrison)
-{
-	OBJECT_CONSTRUCTION_CAPTURING(255-DISPOSE);
-	garrisonedHero = std::make_shared<CHeroGSlot>(garrPos.x, garrPos.y, 0, town->garrisonHero, this);
-	visitingHero = std::make_shared<CHeroGSlot>(visitPos.x, visitPos.y, 1, town->visitingHero, this);
-}
-
-HeroSlots::~HeroSlots() = default;
-
-void HeroSlots::update()
-{
-	garrisonedHero->set(town->garrisonHero);
-	visitingHero->set(town->visitingHero);
-}
-
-void HeroSlots::splitClicked()
-{
-	if(!!town->visitingHero && town->garrisonHero && (visitingHero->isSelected() || garrisonedHero->isSelected()))
-	{
-		LOCPLINT->showHeroExchange(town->visitingHero->id, town->garrisonHero->id);
-	}
-}
-
-void HeroSlots::swapArmies()
-{
-	bool allow = true;
-
-	//moving hero out of town - check if it is allowed
-	if (town->garrisonHero)
-	{
-		if (!town->visitingHero && LOCPLINT->cb->howManyHeroes(false) >= CGI->settings()->getInteger(EGameSettings::HEROES_PER_PLAYER_ON_MAP_CAP))
-		{
-			std::string text = CGI->generaltexth->translate("core.genrltxt.18"); //You already have %d adventuring heroes under your command.
-			boost::algorithm::replace_first(text,"%d",std::to_string(LOCPLINT->cb->howManyHeroes(false)));
-
-			LOCPLINT->showInfoDialog(text, std::vector<std::shared_ptr<CComponent>>(), soundBase::sound_todo);
-			allow = false;
-		}
-		else if (town->garrisonHero->stacksCount() == 0)
-		{
-			//This hero has no creatures.  A hero must have creatures before he can brave the dangers of the countryside.
-			LOCPLINT->showInfoDialog(CGI->generaltexth->translate("core.genrltxt.19"), {}, soundBase::sound_todo);
-			allow = false;
-		}
-	}
-
-	if(!town->garrisonHero && town->visitingHero) //visiting => garrison, merge armies: town army => hero army
-	{
-		if(!town->visitingHero->canBeMergedWith(*town))
-		{
-			LOCPLINT->showInfoDialog(CGI->generaltexth->allTexts[275], std::vector<std::shared_ptr<CComponent>>(), soundBase::sound_todo);
-			allow = false;
-		}
-	}
-
-	garrisonedHero->setHighlight(false);
-	visitingHero->setHighlight(false);
-
-	if (allow)
-		LOCPLINT->cb->swapGarrisonHero(town);
-}
-
-class SORTHELP
-{
-public:
-	bool operator() (const CIntObject * a, const CIntObject * b)
-	{
-		auto b1 = dynamic_cast<const CBuildingRect *>(a);
-		auto b2 = dynamic_cast<const CBuildingRect *>(b);
-
-		if(!b1 && !b2)
-			return intptr_t(a) < intptr_t(b);
-		if(b1 && !b2)
-			return false;
-		if(!b1 && b2)
-			return true;
-
-		return (*b1)<(*b2);
-	}
-};
-
-SORTHELP buildSorter;
-
-CCastleBuildings::CCastleBuildings(const CGTownInstance* Town):
-	town(Town),
-	selectedBuilding(nullptr)
-{
-	OBJECT_CONSTRUCTION_CAPTURING(255-DISPOSE);
-
-	background = std::make_shared<CPicture>(town->town->clientInfo.townBackground);
-	background->needRefresh = true;
-	background->getSurface()->setBlitMode(EImageBlitMode::OPAQUE);
-	pos.w = background->pos.w;
-	pos.h = background->pos.h;
-
-	recreate();
-}
-
-CCastleBuildings::~CCastleBuildings() = default;
-
-void CCastleBuildings::recreate()
-{
-	selectedBuilding = nullptr;
-	OBJECT_CONSTRUCTION_CUSTOM_CAPTURING(255-DISPOSE);
-
-	buildings.clear();
-	groups.clear();
-
-	//Generate buildings list
-
-	auto buildingsCopy = town->builtBuildings;// a bit modified copy of built buildings
-
-	if(vstd::contains(town->builtBuildings, BuildingID::SHIPYARD))
-	{
-		auto bayPos = town->bestLocation();
-		if(!bayPos.valid())
-			logGlobal->warn("Shipyard in non-coastal town!");
-		std::vector <const CGObjectInstance *> vobjs = LOCPLINT->cb->getVisitableObjs(bayPos, false);
-		//there is visitable obj at shipyard output tile and it's a boat or hero (on boat)
-		if(!vobjs.empty() && (vobjs.front()->ID == Obj::BOAT || vobjs.front()->ID == Obj::HERO))
-		{
-			buildingsCopy.insert(BuildingID::SHIP);
-		}
-	}
-
-	for(const CStructure * structure : town->town->clientInfo.structures)
-	{
-		if(!structure->building)
-		{
-			buildings.push_back(std::make_shared<CBuildingRect>(this, town, structure));
-			continue;
-		}
-		if(vstd::contains(buildingsCopy, structure->building->bid))
-		{
-			groups[structure->building->getBase()].push_back(structure);
-		}
-	}
-
-	for(auto & entry : groups)
-	{
-		const CBuilding * build = town->town->buildings.at(entry.first);
-
-		const CStructure * toAdd = *boost::max_element(entry.second, [=](const CStructure * a, const CStructure * b)
-		{
-			return build->getDistance(a->building->bid) < build->getDistance(b->building->bid);
-		});
-
-		buildings.push_back(std::make_shared<CBuildingRect>(this, town, toAdd));
-	}
-
-	boost::sort(children, buildSorter); //TODO: create building in blit order
-}
-
-void CCastleBuildings::addBuilding(BuildingID building)
-{
-	//FIXME: implement faster method without complete recreation of town
-	BuildingID base = town->town->buildings.at(building)->getBase();
-
-	recreate();
-
-	auto & structures = groups.at(base);
-
-	for(auto buildingRect : buildings)
-	{
-		if(vstd::contains(structures, buildingRect->str))
-		{
-			//reset animation
-			if(structures.size() == 1)
-				buildingRect->stateTimeCounter = 0; // transparency -> fully visible stage
-			else
-				buildingRect->stateTimeCounter = CBuildingRect::BUILDING_APPEAR_TIMEPOINT; // already in fully visible stage
-			break;
-		}
-	}
-}
-
-void CCastleBuildings::removeBuilding(BuildingID building)
-{
-	//FIXME: implement faster method without complete recreation of town
-	recreate();
-}
-
-const CGHeroInstance * CCastleBuildings::getHero()
-{
-	if(town->visitingHero)
-		return town->visitingHero;
-	else
-		return town->garrisonHero;
-}
-
-void CCastleBuildings::buildingClicked(BuildingID building, BuildingSubID::EBuildingSubID subID, BuildingID upgrades)
-{
-	logGlobal->trace("You've clicked on %d", (int)building.toEnum());
-	const CBuilding *b = town->town->buildings.find(building)->second;
-
-	if(building >= BuildingID::DWELL_FIRST)
-	{
-		enterDwelling((building-BuildingID::DWELL_FIRST)%GameConstants::CREATURES_PER_TOWN);
-	}
-	else
-	{
-		switch(building)
-		{
-		case BuildingID::MAGES_GUILD_1:
-		case BuildingID::MAGES_GUILD_2:
-		case BuildingID::MAGES_GUILD_3:
-		case BuildingID::MAGES_GUILD_4:
-		case BuildingID::MAGES_GUILD_5:
-				enterMagesGuild();
-				break;
-
-		case BuildingID::TAVERN:
-				LOCPLINT->showTavernWindow(town, nullptr, QueryID::NONE);
-				break;
-
-		case BuildingID::SHIPYARD:
-				if(town->shipyardStatus() == IBoatGenerator::GOOD)
-					LOCPLINT->showShipyardDialog(town);
-				else if(town->shipyardStatus() == IBoatGenerator::BOAT_ALREADY_BUILT)
-					LOCPLINT->showInfoDialog(CGI->generaltexth->allTexts[51]);
-				break;
-
-		case BuildingID::FORT:
-		case BuildingID::CITADEL:
-		case BuildingID::CASTLE:
-				GH.windows().createAndPushWindow<CFortScreen>(town);
-				break;
-
-		case BuildingID::VILLAGE_HALL:
-		case BuildingID::CITY_HALL:
-		case BuildingID::TOWN_HALL:
-		case BuildingID::CAPITOL:
-				enterTownHall();
-				break;
-
-		case BuildingID::MARKETPLACE:
-				// can't use allied marketplace
-				if (town->getOwner() == LOCPLINT->playerID)
-					GH.windows().createAndPushWindow<CMarketplaceWindow>(town, town->visitingHero, nullptr, EMarketMode::RESOURCE_RESOURCE);
-				else
-					enterBuilding(building);
-				break;
-
-		case BuildingID::BLACKSMITH:
-				enterBlacksmith(town->town->warMachine);
-				break;
-
-		case BuildingID::SHIP:
-			LOCPLINT->showInfoDialog(CGI->generaltexth->allTexts[51]); //Cannot build another boat
-			break;
-
-		case BuildingID::SPECIAL_1:
-		case BuildingID::SPECIAL_2:
-		case BuildingID::SPECIAL_3:
-				switch(subID)
-				{
-				case BuildingSubID::NONE:
-						enterBuilding(building);
-						break;
-
-				case BuildingSubID::MYSTIC_POND:
-						enterFountain(building, subID, upgrades);
-						break;
-
-				case BuildingSubID::ARTIFACT_MERCHANT:
-						if(town->visitingHero)
-							GH.windows().createAndPushWindow<CMarketplaceWindow>(town, town->visitingHero, nullptr, EMarketMode::RESOURCE_ARTIFACT);
-						else
-							LOCPLINT->showInfoDialog(boost::str(boost::format(CGI->generaltexth->allTexts[273]) % b->getNameTranslated())); //Only visiting heroes may use the %s.
-						break;
-
-				case BuildingSubID::FOUNTAIN_OF_FORTUNE:
-						enterFountain(building, subID, upgrades);
-					break;
-
-				case BuildingSubID::FREELANCERS_GUILD:
-						if(getHero())
-							GH.windows().createAndPushWindow<CMarketplaceWindow>(town, getHero(), nullptr, EMarketMode::CREATURE_RESOURCE);
-						else
-							LOCPLINT->showInfoDialog(boost::str(boost::format(CGI->generaltexth->allTexts[273]) % b->getNameTranslated())); //Only visiting heroes may use the %s.
-						break;
-
-				case BuildingSubID::MAGIC_UNIVERSITY:
-						if (getHero())
-							GH.windows().createAndPushWindow<CUniversityWindow>(getHero(), town, nullptr);
-						else
-							enterBuilding(building);
-						break;
-
-				case BuildingSubID::BROTHERHOOD_OF_SWORD:
-						if(upgrades == BuildingID::TAVERN)
-							LOCPLINT->showTavernWindow(town, nullptr, QueryID::NONE);
-						else
-						enterBuilding(building);
-						break;
-
-				case BuildingSubID::CASTLE_GATE:
-						enterCastleGate();
-						break;
-
-				case BuildingSubID::CREATURE_TRANSFORMER: //Skeleton Transformer
-						GH.windows().createAndPushWindow<CTransformerWindow>(town, getHero(), nullptr);
-						break;
-
-				case BuildingSubID::PORTAL_OF_SUMMONING:
-						if (town->creatures[GameConstants::CREATURES_PER_TOWN].second.empty())//No creatures
-							LOCPLINT->showInfoDialog(CGI->generaltexth->tcommands[30]);
-						else
-							enterDwelling(GameConstants::CREATURES_PER_TOWN);
-						break;
-
-				case BuildingSubID::BALLISTA_YARD:
-						enterBlacksmith(ArtifactID::BALLISTA);
-						break;
-
-				default:
-						enterBuilding(building);
-						break;
-				}
-				break;
-
-		default:
-				enterBuilding(building);
-				break;
-		}
-	}
-}
-
-void CCastleBuildings::enterBlacksmith(ArtifactID artifactID)
-{
-	const CGHeroInstance *hero = town->visitingHero;
-	if(!hero)
-	{
-		LOCPLINT->showInfoDialog(boost::str(boost::format(CGI->generaltexth->allTexts[273]) % town->town->buildings.find(BuildingID::BLACKSMITH)->second->getNameTranslated()));
-		return;
-	}
-	auto art = artifactID.toArtifact();
-
-	int price = art->getPrice();
-	bool possible = LOCPLINT->cb->getResourceAmount(EGameResID::GOLD) >= price;
-	if(possible)
-	{
-		for(auto slot : art->getPossibleSlots().at(ArtBearer::HERO))
-		{
-			if(hero->getArt(slot) == nullptr)
-			{
-				possible = true;
-				break;
-			}
-			else
-			{
-				possible = false;
-			}
-		}
-	}
-	CreatureID cre = art->getWarMachine();
-	GH.windows().createAndPushWindow<CBlacksmithDialog>(possible, cre, artifactID, hero->id);
-}
-
-void CCastleBuildings::enterBuilding(BuildingID building)
-{
-	std::vector<std::shared_ptr<CComponent>> comps(1, std::make_shared<CComponent>(CComponent::building, town->subID, building));
-	LOCPLINT->showInfoDialog( town->town->buildings.find(building)->second->getDescriptionTranslated(), comps);
-}
-
-void CCastleBuildings::enterCastleGate()
-{
-	if (!town->visitingHero)
-	{
-		LOCPLINT->showInfoDialog(CGI->generaltexth->allTexts[126]);
-		return;//only visiting hero can use castle gates
-	}
-	std::vector <int> availableTowns;
-	std::vector <const CGTownInstance*> Towns = LOCPLINT->cb->getTownsInfo(true);
-	for(auto & Town : Towns)
-	{
-		const CGTownInstance *t = Town;
-		if (t->id != this->town->id && t->visitingHero == nullptr && //another town, empty and this is
-			t->town->faction->getId() == town->town->faction->getId() && //the town of the same faction
-			t->hasBuilt(BuildingSubID::CASTLE_GATE)) //and the town has a castle gate
-		{
-			availableTowns.push_back(t->id.getNum());//add to the list
-		}
-	}
-	auto gateIcon = std::make_shared<CAnimImage>(town->town->clientInfo.buildingsIcons, BuildingID::CASTLE_GATE);//will be deleted by selection window
-	GH.windows().createAndPushWindow<CObjectListWindow>(availableTowns, gateIcon, CGI->generaltexth->jktexts[40],
-		CGI->generaltexth->jktexts[41], std::bind (&CCastleInterface::castleTeleport, LOCPLINT->castleInt, _1));
-}
-
-void CCastleBuildings::enterDwelling(int level)
-{
-	if (level < 0 || level >= town->creatures.size() || town->creatures[level].second.empty())
-	{
-		assert(0);
-		logGlobal->error("Attempt to enter into invalid dwelling of level %d in town %s (%s)", level, town->getNameTranslated(), town->town->faction->getNameTranslated());
-		return;
-	}
-
-	auto recruitCb = [=](CreatureID id, int count)
-	{
-		LOCPLINT->cb->recruitCreatures(town, town->getUpperArmy(), id, count, level);
-	};
-	GH.windows().createAndPushWindow<CRecruitmentWindow>(town, level, town, recruitCb, nullptr, -87);
-}
-
-void CCastleBuildings::enterToTheQuickRecruitmentWindow()
-{
-	const auto beginIt = town->creatures.cbegin();
-	const auto afterLastIt = town->creatures.size() > GameConstants::CREATURES_PER_TOWN
-		? std::next(beginIt, GameConstants::CREATURES_PER_TOWN)
-		: town->creatures.cend();
-	const auto hasSomeoneToRecruit = std::any_of(beginIt, afterLastIt,
-		[](const auto & creatureInfo) { return creatureInfo.first > 0; });
-	if(hasSomeoneToRecruit)
-		GH.windows().createAndPushWindow<QuickRecruitmentWindow>(town, pos);
-	else
-		CInfoWindow::showInfoDialog(CGI->generaltexth->translate("vcmi.townHall.noCreaturesToRecruit"), {});
-}
-
-void CCastleBuildings::enterFountain(const BuildingID & building, BuildingSubID::EBuildingSubID subID, BuildingID upgrades)
-{
-	std::vector<std::shared_ptr<CComponent>> comps(1, std::make_shared<CComponent>(CComponent::building,town->subID,building));
-	std::string descr = town->town->buildings.find(building)->second->getDescriptionTranslated();
-	std::string hasNotProduced;
-	std::string hasProduced;
-
-	if(this->town->town->faction->getIndex() == ETownType::RAMPART)
-	{
-		hasNotProduced = CGI->generaltexth->allTexts[677];
-		hasProduced = CGI->generaltexth->allTexts[678];
-	}
-	else
-	{
-		auto buildingName = town->town->getSpecialBuilding(subID)->getNameTranslated();
-
-		hasNotProduced = std::string(CGI->generaltexth->translate("vcmi.townHall.hasNotProduced"));
-		hasProduced = std::string(CGI->generaltexth->translate("vcmi.townHall.hasProduced"));
-		boost::algorithm::replace_first(hasNotProduced, "%s", buildingName);
-		boost::algorithm::replace_first(hasProduced, "%s", buildingName);
-	}
-
-	bool isMysticPondOrItsUpgrade = subID == BuildingSubID::MYSTIC_POND
-		|| (upgrades != BuildingID::NONE
-			&& town->town->buildings.find(BuildingID(upgrades))->second->subId == BuildingSubID::MYSTIC_POND);
-
-	if(upgrades != BuildingID::NONE)
-		descr += "\n\n"+town->town->buildings.find(BuildingID(upgrades))->second->getDescriptionTranslated();
-
-	if(isMysticPondOrItsUpgrade) //for vanila Rampart like towns
-	{
-		if(town->bonusValue.first == 0) //Mystic Pond produced nothing;
-			descr += "\n\n" + hasNotProduced;
-		else //Mystic Pond produced something;
-		{
-			descr += "\n\n" + hasProduced;
-			boost::algorithm::replace_first(descr,"%s",CGI->generaltexth->restypes[town->bonusValue.first]);
-			boost::algorithm::replace_first(descr,"%d",std::to_string(town->bonusValue.second));
-		}
-	}
-	LOCPLINT->showInfoDialog(descr, comps);
-}
-
-void CCastleBuildings::enterMagesGuild()
-{
-	const CGHeroInstance *hero = getHero();
-
-	if(hero && !hero->hasSpellbook()) //hero doesn't have spellbok
-	{
-		const StartInfo *si = LOCPLINT->cb->getStartInfo();
-		// it would be nice to find a way to move this hack to config/mapOverrides.json
-		if(si && si->campState && si->campState &&                // We're in campaign,
-			(si->campState->getFilename() == "DATA/YOG.H3C") && // which is "Birth of a Barbarian",
-			(hero->subID == 45))                                        // and the hero is Yog (based on Solmyr)
-		{
-			// "Yog has given up magic in all its forms..."
-			LOCPLINT->showInfoDialog(CGI->generaltexth->allTexts[736]);
-		}
-		else if(LOCPLINT->cb->getResourceAmount(EGameResID::GOLD) < 500) //not enough gold to buy spellbook
-		{
-			openMagesGuild();
-			LOCPLINT->showInfoDialog(CGI->generaltexth->allTexts[213]);
-		}
-		else
-		{
-			CFunctionList<void()> onYes = [this](){ openMagesGuild(); };
-			CFunctionList<void()> onNo = onYes;
-			onYes += [hero](){ LOCPLINT->cb->buyArtifact(hero, ArtifactID::SPELLBOOK); };
-			std::vector<std::shared_ptr<CComponent>> components(1, std::make_shared<CComponent>(CComponent::artifact,ArtifactID::SPELLBOOK,0));
-
-			LOCPLINT->showYesNoDialog(CGI->generaltexth->allTexts[214], onYes, onNo, components);
-		}
-	}
-	else
-	{
-		openMagesGuild();
-	}
-}
-
-void CCastleBuildings::enterTownHall()
-{
-	if(town->visitingHero && town->visitingHero->hasArt(ArtifactID::GRAIL) &&
-		!vstd::contains(town->builtBuildings, BuildingID::GRAIL)) //hero has grail, but town does not have it
-	{
-		if(!vstd::contains(town->forbiddenBuildings, BuildingID::GRAIL))
-		{
-			LOCPLINT->showYesNoDialog(CGI->generaltexth->allTexts[597], //Do you wish this to be the permanent home of the Grail?
-										[&](){ LOCPLINT->cb->buildBuilding(town, BuildingID::GRAIL); },
-										[&](){ openTownHall(); });
-		}
-		else
-		{
-			LOCPLINT->showInfoDialog(CGI->generaltexth->allTexts[673]);
-			assert(GH.windows().topWindow<CInfoWindow>() != nullptr);
-			GH.windows().topWindow<CInfoWindow>()->buttons[0]->addCallback(std::bind(&CCastleBuildings::openTownHall, this));
-		}
-	}
-	else
-	{
-		openTownHall();
-	}
-}
-
-void CCastleBuildings::openMagesGuild()
-{
-	auto mageGuildBackground = LOCPLINT->castleInt->town->town->clientInfo.guildBackground;
-	GH.windows().createAndPushWindow<CMageGuildScreen>(LOCPLINT->castleInt, mageGuildBackground);
-}
-
-void CCastleBuildings::openTownHall()
-{
-	GH.windows().createAndPushWindow<CHallInterface>(town);
-}
-
-CCreaInfo::CCreaInfo(Point position, const CGTownInstance * Town, int Level, bool compact, bool _showAvailable):
-	town(Town),
-	level(Level),
-	showAvailable(_showAvailable)
-{
-	OBJECT_CONSTRUCTION_CAPTURING(255-DISPOSE);
-	pos += position;
-
-	if(town->creatures.size() <= level || town->creatures[level].second.empty())
-	{
-		level = -1;
-		return;//No creature
-	}
-	addUsedEvents(LCLICK | SHOW_POPUP | HOVER);
-
-	ui32 creatureID = town->creatures[level].second.back();
-	creature = CGI->creh->objects[creatureID];
-
-	picture = std::make_shared<CAnimImage>(AnimationPath::builtin("CPRSMALL"), creature->getIconIndex(), 0, 8, 0);
-
-	std::string value;
-	if(showAvailable)
-		value = std::to_string(town->creatures[level].first);
-	else
-		value = std::string("+") + std::to_string(town->creatureGrowth(level));
-
-	if(compact)
-	{
-		label = std::make_shared<CLabel>(40, 32, FONT_TINY, ETextAlignment::BOTTOMRIGHT, Colors::WHITE, value);
-		pos.x += 8;
-		pos.w = 32;
-		pos.h = 32;
-	}
-	else
-	{
-		label = std::make_shared<CLabel>(24, 40, FONT_SMALL, ETextAlignment::CENTER, Colors::WHITE, value);
-		pos.w = 48;
-		pos.h = 48;
-	}
-}
-
-void CCreaInfo::update()
-{
-	if(label)
-	{
-		std::string value;
-		if(showAvailable)
-			value = std::to_string(town->creatures[level].first);
-		else
-			value = std::string("+") + std::to_string(town->creatureGrowth(level));
-
-		if(value != label->getText())
-			label->setText(value);
-	}
-}
-
-void CCreaInfo::hover(bool on)
-{
-	std::string message = CGI->generaltexth->allTexts[588];
-	boost::algorithm::replace_first(message, "%s", creature->getNamePluralTranslated());
-
-	if(on)
-	{
-		GH.statusbar()->write(message);
-	}
-	else
-	{
-		GH.statusbar()->clearIfMatching(message);
-	}
-}
-
-void CCreaInfo::clickPressed(const Point & cursorPosition)
-{
-	int offset = LOCPLINT->castleInt? (-87) : 0;
-	auto recruitCb = [=](CreatureID id, int count)
-	{
-		LOCPLINT->cb->recruitCreatures(town, town->getUpperArmy(), id, count, level);
-	};
-	GH.windows().createAndPushWindow<CRecruitmentWindow>(town, level, town, recruitCb, nullptr, offset);
-}
-
-std::string CCreaInfo::genGrowthText()
-{
-	GrowthInfo gi = town->getGrowthInfo(level);
-	std::string descr = boost::str(boost::format(CGI->generaltexth->allTexts[589]) % creature->getNameSingularTranslated() % gi.totalGrowth());
-
-	for(const GrowthInfo::Entry & entry : gi.entries)
-		descr +="\n" + entry.description;
-
-	return descr;
-}
-
-void CCreaInfo::showPopupWindow(const Point & cursorPosition)
-{
-	if (showAvailable)
-		GH.windows().createAndPushWindow<CDwellingInfoBox>(GH.screenDimensions().x / 2, GH.screenDimensions().y / 2, town, level);
-	else
-		CRClickPopup::createAndPush(genGrowthText(), std::make_shared<CComponent>(CComponent::creature, creature->getId()));
-}
-
-bool CCreaInfo::getShowAvailable()
-{
-	return showAvailable;
-}
-
-CTownInfo::CTownInfo(int posX, int posY, const CGTownInstance * Town, bool townHall)
-	: town(Town),
-	building(nullptr)
-{
-	OBJECT_CONSTRUCTION_CAPTURING(255-DISPOSE);
-	addUsedEvents(SHOW_POPUP | HOVER);
-	pos.x += posX;
-	pos.y += posY;
-	int buildID;
-
-	if(townHall)
-	{
-		buildID = 10 + town->hallLevel();
-		picture = std::make_shared<CAnimImage>(AnimationPath::builtin("ITMTL.DEF"), town->hallLevel());
-	}
-	else
-	{
-		buildID = 6 + town->fortLevel();
-		if(buildID == 6)
-			return;//FIXME: suspicious statement, fix or comment
-		picture = std::make_shared<CAnimImage>(AnimationPath::builtin("ITMCL.DEF"), town->fortLevel()-1);
-	}
-	building = town->town->buildings.at(BuildingID(buildID));
-	pos = picture->pos;
-}
-
-void CTownInfo::hover(bool on)
-{
-	if(on)
-	{
-		if(building )
-			GH.statusbar()->write(building->getNameTranslated());
-	}
-	else
-	{
-		GH.statusbar()->clear();
-	}
-}
-
-void CTownInfo::showPopupWindow(const Point & cursorPosition)
-{
-	if(building)
-	{
-		auto c =  std::make_shared<CComponent>(CComponent::building, building->town->faction->getIndex(), building->bid);
-		CRClickPopup::createAndPush(CInfoWindow::genText(building->getNameTranslated(), building->getDescriptionTranslated()), c);
-	}
-}
-
-CCastleInterface::CCastleInterface(const CGTownInstance * Town, const CGTownInstance * from):
-	CStatusbarWindow(PLAYER_COLORED | BORDERED),
-	town(Town)
-{
-	OBJECT_CONSTRUCTION_CAPTURING(255-DISPOSE);
-
-	LOCPLINT->castleInt = this;
-	addUsedEvents(KEYBOARD);
-
-	builds = std::make_shared<CCastleBuildings>(town);
-	panel = std::make_shared<CPicture>(ImagePath::builtin("TOWNSCRN"), 0, builds->pos.h);
-	panel->colorize(LOCPLINT->playerID);
-	pos.w = panel->pos.w;
-	pos.h = builds->pos.h + panel->pos.h;
-	center();
-	updateShadow();
-
-	garr = std::make_shared<CGarrisonInt>(Point(305, 387), 4, Point(0,96), town->getUpperArmy(), town->visitingHero);
-	garr->setRedrawParent(true);
-
-	heroes = std::make_shared<HeroSlots>(town, Point(241, 387), Point(241, 483), garr, true);
-	title = std::make_shared<CLabel>(85, 387, FONT_MEDIUM, ETextAlignment::TOPLEFT, Colors::WHITE, town->getNameTranslated());
-	income = std::make_shared<CLabel>(195, 443, FONT_SMALL, ETextAlignment::CENTER);
-	icon = std::make_shared<CAnimImage>(AnimationPath::builtin("ITPT"), 0, 0, 15, 387);
-
-	exit = std::make_shared<CButton>(Point(744, 544), AnimationPath::builtin("TSBTNS"), CButton::tooltip(CGI->generaltexth->tcommands[8]), [&](){close();}, EShortcut::GLOBAL_RETURN);
-	exit->setImageOrder(4, 5, 6, 7);
-
-	auto split = std::make_shared<CButton>(Point(744, 382), AnimationPath::builtin("TSBTNS"), CButton::tooltip(CGI->generaltexth->tcommands[3]), [&]()
-	{
-		garr->splitClick();
-		heroes->splitClicked();
-	});
-	garr->addSplitBtn(split);
-
-	Rect barRect(9, 182, 732, 18);
-	auto statusbarBackground = std::make_shared<CPicture>(panel->getSurface(), barRect, 9, 555);
-	statusbar = CGStatusBar::create(statusbarBackground);
-	resdatabar = std::make_shared<CResDataBar>(ImagePath::builtin("ARESBAR"), 3, 575, 37, 3, 84, 78);
-
-	townlist = std::make_shared<CTownList>(3, Rect(Point(743, 414), Point(48, 128)), Point(1,16), Point(0, 32), LOCPLINT->localState->getOwnedTowns().size() );
-	townlist->setScrollUpButton( std::make_shared<CButton>( Point(744, 414), AnimationPath::builtin("IAM014"), CButton::tooltipLocalized("core.help.306")));
-	townlist->setScrollDownButton( std::make_shared<CButton>( Point(744, 526), AnimationPath::builtin("IAM015"), CButton::tooltipLocalized("core.help.307")));
-
-	if(from)
-		townlist->select(from);
-
-	townlist->select(town); //this will scroll list to select current town
-	townlist->onSelect = std::bind(&CCastleInterface::townChange, this);
-
-	recreateIcons();
-	if (!from)
-		adventureInt->onAudioPaused();
-	CCS->musich->playMusic(town->town->clientInfo.musicTheme, true, false);
-}
-
-CCastleInterface::~CCastleInterface()
-{
-	// resume map audio if:
-	// adventureInt exists (may happen on exiting client with open castle interface)
-	// castleInt has not been replaced (happens on switching between towns inside castle interface)
-	if (adventureInt && LOCPLINT->castleInt == this)
-		adventureInt->onAudioResumed();
-	if(LOCPLINT->castleInt == this)
-		LOCPLINT->castleInt = nullptr;
-}
-
-void CCastleInterface::updateGarrisons()
-{
-	garr->setArmy(town->getUpperArmy(), EGarrisonType::UPPER);
-	garr->setArmy(town->visitingHero, EGarrisonType::LOWER);
-	garr->recreateSlots();
-	heroes->update();
-
-	redraw();
-}
-
-void CCastleInterface::close()
-{
-	if(town->tempOwner == LOCPLINT->playerID) //we may have opened window for an allied town
-	{
-		if(town->visitingHero && town->visitingHero->tempOwner == LOCPLINT->playerID)
-			LOCPLINT->localState->setSelection(town->visitingHero);
-		else
-			LOCPLINT->localState->setSelection(town);
-	}
-	CWindowObject::close();
-}
-
-void CCastleInterface::castleTeleport(int where)
-{
-	const CGTownInstance * dest = LOCPLINT->cb->getTown(ObjectInstanceID(where));
-	LOCPLINT->localState->setSelection(town->visitingHero);//according to assert(ho == adventureInt->selection) in the eraseCurrentPathOf
-	LOCPLINT->cb->teleportHero(town->visitingHero, dest);
-	LOCPLINT->localState->erasePath(town->visitingHero);
-}
-
-void CCastleInterface::townChange()
-{
-	//TODO: do not recreate window
-	const CGTownInstance * dest = LOCPLINT->localState->getOwnedTown(townlist->getSelectedIndex());
-	const CGTownInstance * town = this->town;// "this" is going to be deleted
-	if ( dest == town )
-		return;
-	close();
-	GH.windows().createAndPushWindow<CCastleInterface>(dest, town);
-}
-
-void CCastleInterface::addBuilding(BuildingID bid)
-{
-	deactivate();
-	builds->addBuilding(bid);
-	recreateIcons();
-	activate();
-	redraw();
-}
-
-void CCastleInterface::removeBuilding(BuildingID bid)
-{
-	deactivate();
-	builds->removeBuilding(bid);
-	recreateIcons();
-	activate();
-	redraw();
-}
-
-void CCastleInterface::recreateIcons()
-{
-	OBJECT_CONSTRUCTION_CUSTOM_CAPTURING(255-DISPOSE);
-	size_t iconIndex = town->town->clientInfo.icons[town->hasFort()][town->builded >= CGI->settings()->getInteger(EGameSettings::TOWNS_BUILDINGS_PER_TURN_CAP)];
-
-	icon->setFrame(iconIndex);
-	TResources townIncome = town->dailyIncome();
-	income->setText(std::to_string(townIncome[EGameResID::GOLD]));
-
-	hall = std::make_shared<CTownInfo>(80, 413, town, true);
-	fort = std::make_shared<CTownInfo>(122, 413, town, false);
-
-	fastTownHall = std::make_shared<CButton>(Point(80, 413), AnimationPath::builtin("ITMTL.def"), CButton::tooltip(), [&](){ builds->enterTownHall(); });
-	fastTownHall->setImageOrder(town->hallLevel() - 1, town->hallLevel() - 1, town->hallLevel() - 1, town->hallLevel() - 1);
-	fastTownHall->setAnimateLonelyFrame(true);
-
-	fastArmyPurchase = std::make_shared<CButton>(Point(122, 413), AnimationPath::builtin("itmcl.def"), CButton::tooltip(), [&](){ builds->enterToTheQuickRecruitmentWindow(); });
-	fastArmyPurchase->setImageOrder(town->fortLevel() - 1, town->fortLevel() - 1, town->fortLevel() - 1, town->fortLevel() - 1);
-	fastArmyPurchase->setAnimateLonelyFrame(true);
-
-	fastMarket = std::make_shared<LRClickableArea>(Rect(163, 410, 64, 42), [&]()
-	{
-		if(town->builtBuildings.count(BuildingID::MARKETPLACE))
-		{
-			if (town->getOwner() == LOCPLINT->playerID)
-				GH.windows().createAndPushWindow<CMarketplaceWindow>(town, town->visitingHero, nullptr, EMarketMode::RESOURCE_RESOURCE);
-		}
-	});
-	
-	fastTavern = std::make_shared<LRClickableArea>(Rect(15, 387, 58, 64), [&]()
-	{
-		if(town->builtBuildings.count(BuildingID::TAVERN))
-			LOCPLINT->showTavernWindow(town, nullptr, QueryID::NONE);
-	});
-
-	creainfo.clear();
-
-	bool compactCreatureInfo = useCompactCreatureBox();
-	bool useAvailableCreaturesForLabel = useAvailableAmountAsCreatureLabel();
-
-	for(size_t i=0; i<4; i++)
-		creainfo.push_back(std::make_shared<CCreaInfo>(Point(14 + 55 * (int)i, 459), town, (int)i, compactCreatureInfo, useAvailableCreaturesForLabel));
-
-
-	for(size_t i=0; i<4; i++)
-		creainfo.push_back(std::make_shared<CCreaInfo>(Point(14 + 55 * (int)i, 507), town, (int)i + 4, compactCreatureInfo, useAvailableCreaturesForLabel));
-
-}
-
-void CCastleInterface::keyPressed(EShortcut key)
-{
-	switch(key)
-	{
-	case EShortcut::MOVE_UP:
-		townlist->selectPrev();
-		break;
-	case EShortcut::MOVE_DOWN:
-		townlist->selectNext();
-		break;
-	case EShortcut::TOWN_SWAP_ARMIES:
-		heroes->swapArmies();
-		break;
-	case EShortcut::TOWN_OPEN_TAVERN:
-		if(town->hasBuilt(BuildingID::TAVERN))
-			LOCPLINT->showTavernWindow(town, nullptr, QueryID::NONE);
-		break;
-	default:
-		break;
-	}
-}
-
-void CCastleInterface::creaturesChangedEventHandler()
-{
-	for(auto creatureInfoBox : creainfo)
-	{
-		if(creatureInfoBox->getShowAvailable())
-		{
-			creatureInfoBox->update();
-		}
-	}
-}
-
-CHallInterface::CBuildingBox::CBuildingBox(int x, int y, const CGTownInstance * Town, const CBuilding * Building):
-	town(Town),
-	building(Building)
-{
-	OBJECT_CONSTRUCTION_CAPTURING(255-DISPOSE);
-	addUsedEvents(LCLICK | SHOW_POPUP | HOVER);
-	pos.x += x;
-	pos.y += y;
-	pos.w = 154;
-	pos.h = 92;
-
-	state = LOCPLINT->cb->canBuildStructure(town, building->bid);
-
-	static int panelIndex[12] =
-	{
-		3, 3, 3, 0, 0, 2, 2, 1, 2, 2,  3,  3
-	};
-	static int iconIndex[12] =
-	{
-		-1, -1, -1, 0, 0, 1, 2, -1, 1, 1, -1, -1
-	};
-
-	icon = std::make_shared<CAnimImage>(town->town->clientInfo.buildingsIcons, building->bid, 0, 2, 2);
-	header = std::make_shared<CAnimImage>(AnimationPath::builtin("TPTHBAR"), panelIndex[static_cast<int>(state)], 0, 1, 73);
-	if(iconIndex[static_cast<int>(state)] >=0)
-		mark = std::make_shared<CAnimImage>(AnimationPath::builtin("TPTHCHK"), iconIndex[static_cast<int>(state)], 0, 136, 56);
-	name = std::make_shared<CLabel>(75, 81, FONT_SMALL, ETextAlignment::CENTER, Colors::WHITE, building->getNameTranslated());
-
-	//todo: add support for all possible states
-	if(state >= EBuildingState::BUILDING_ERROR)
-		state = EBuildingState::FORBIDDEN;
-}
-
-void CHallInterface::CBuildingBox::hover(bool on)
-{
-	if(on)
-	{
-		std::string toPrint;
-		if(state==EBuildingState::PREREQUIRES || state == EBuildingState::MISSING_BASE)
-			toPrint = CGI->generaltexth->hcommands[5];
-		else if(state==EBuildingState::CANT_BUILD_TODAY)
-			toPrint = CGI->generaltexth->allTexts[223];
-		else
-			toPrint = CGI->generaltexth->hcommands[static_cast<int>(state)];
-		boost::algorithm::replace_first(toPrint,"%s",building->getNameTranslated());
-		GH.statusbar()->write(toPrint);
-	}
-	else
-	{
-		GH.statusbar()->clear();
-	}
-}
-
-void CHallInterface::CBuildingBox::clickPressed(const Point & cursorPosition)
-{
-	GH.windows().createAndPushWindow<CBuildWindow>(town,building,state,0);
-}
-
-void CHallInterface::CBuildingBox::showPopupWindow(const Point & cursorPosition)
-{
-	GH.windows().createAndPushWindow<CBuildWindow>(town,building,state,1);
-}
-
-CHallInterface::CHallInterface(const CGTownInstance * Town):
-	CStatusbarWindow(PLAYER_COLORED | BORDERED, Town->town->clientInfo.hallBackground),
-	town(Town)
-{
-	OBJECT_CONSTRUCTION_CAPTURING(255-DISPOSE);
-
-	resdatabar = std::make_shared<CMinorResDataBar>();
-	resdatabar->moveBy(pos.topLeft(), true);
-	Rect barRect(5, 556, 740, 18);
-
-	auto statusbarBackground = std::make_shared<CPicture>(background->getSurface(), barRect, 5, 556);
-	statusbar = CGStatusBar::create(statusbarBackground);
-
-	title = std::make_shared<CLabel>(399, 12, FONT_MEDIUM, ETextAlignment::CENTER, Colors::WHITE, town->town->buildings.at(BuildingID(town->hallLevel()+BuildingID::VILLAGE_HALL))->getNameTranslated());
-	exit = std::make_shared<CButton>(Point(748, 556), AnimationPath::builtin("TPMAGE1.DEF"), CButton::tooltip(CGI->generaltexth->hcommands[8]), [&](){close();}, EShortcut::GLOBAL_RETURN);
-
-	auto & boxList = town->town->clientInfo.hallSlots;
-	boxes.resize(boxList.size());
-	for(size_t row=0; row<boxList.size(); row++) //for each row
-	{
-		for(size_t col=0; col<boxList[row].size(); col++) //for each box
-		{
-			const CBuilding * building = nullptr;
-			for(auto & buildingID : boxList[row][col])//we are looking for the first not built structure
-			{
-				const CBuilding * current = town->town->buildings.at(buildingID);
-				if(vstd::contains(town->builtBuildings, buildingID))
-				{
-					building = current;
-				}
-				else
-				{
-					if(current->mode == CBuilding::BUILD_NORMAL)
-					{
-						building = current;
-						break;
-					}
-				}
-			}
-			int posX = pos.w/2 - (int)boxList[row].size()*154/2 - ((int)boxList[row].size()-1)*20 + 194*(int)col,
-				posY = 35 + 104*(int)row;
-
-			if(building)
-				boxes[row].push_back(std::make_shared<CBuildingBox>(posX, posY, town, building));
-		}
-	}
-}
-
-CBuildWindow::CBuildWindow(const CGTownInstance *Town, const CBuilding * Building, EBuildingState state, bool rightClick):
-	CStatusbarWindow(PLAYER_COLORED | (rightClick ? RCLICK_POPUP : 0), ImagePath::builtin("TPUBUILD")),
-	town(Town),
-	building(Building)
-{
-	OBJECT_CONSTRUCTION_CAPTURING(255-DISPOSE);
-
-	icon = std::make_shared<CAnimImage>(town->town->clientInfo.buildingsIcons, building->bid, 0, 125, 50);
-	auto statusbarBackground = std::make_shared<CPicture>(background->getSurface(), Rect(8, pos.h - 26, pos.w - 16, 19), 8, pos.h - 26);
-	statusbar = CGStatusBar::create(statusbarBackground);
-
-	MetaString nameString;
-	nameString.appendTextID("core.hallinfo.7");
-	nameString.replaceTextID(building->getNameTextID());
-
-	name = std::make_shared<CLabel>(197, 30, FONT_MEDIUM, ETextAlignment::CENTER, Colors::WHITE, nameString.toString());
-	description = std::make_shared<CTextBox>(building->getDescriptionTranslated(), Rect(33, 135, 329, 67), 0, FONT_MEDIUM, ETextAlignment::CENTER);
-	stateText = std::make_shared<CTextBox>(getTextForState(state), Rect(33, 216, 329, 67), 0, FONT_SMALL, ETextAlignment::CENTER);
-
-	//Create components for all required resources
-	std::vector<std::shared_ptr<CComponent>> components;
-
-	for(int i = 0; i<GameConstants::RESOURCE_QUANTITY; i++)
-	{
-		if(building->resources[i])
-		{
-			std::string text = std::to_string(building->resources[i]);
-			int resAfterBuy = LOCPLINT->cb->getResourceAmount(GameResID(i)) - building->resources[i];
-			if(resAfterBuy < 0 && state != EBuildingState::ALREADY_PRESENT && settings["general"]["enableUiEnhancements"].Bool())
-				text = "{H3Red|" + std::to_string(LOCPLINT->cb->getResourceAmount(GameResID(i))) + "}" + " / " + text;
-			components.push_back(std::make_shared<CComponent>(CComponent::resource, i, text, CComponent::small));
-		}
-	}
-
-	cost = std::make_shared<CComponentBox>(components, Rect(25, 300, pos.w - 50, 130));
-
-	if(!rightClick)
-	{	//normal window
-
-		MetaString tooltipYes;
-		tooltipYes.appendTextID("core.genrltxt.595");
-		tooltipYes.replaceTextID(building->getNameTextID());
-
-		MetaString tooltipNo;
-		tooltipNo.appendTextID("core.genrltxt.596");
-		tooltipNo.replaceTextID(building->getNameTextID());
-
-		buy = std::make_shared<CButton>(Point(45, 446), AnimationPath::builtin("IBUY30"), CButton::tooltip(tooltipYes.toString()), [&](){ buyFunc(); }, EShortcut::GLOBAL_ACCEPT);
-		buy->setBorderColor(Colors::METALLIC_GOLD);
-		buy->block(state!=EBuildingState::ALLOWED || LOCPLINT->playerID != town->tempOwner);
-
-		cancel = std::make_shared<CButton>(Point(290, 445), AnimationPath::builtin("ICANCEL"), CButton::tooltip(tooltipNo.toString()), [&](){ close();}, EShortcut::GLOBAL_CANCEL);
-		cancel->setBorderColor(Colors::METALLIC_GOLD);
-	}
-}
-
-void CBuildWindow::buyFunc()
-{
-	LOCPLINT->cb->buildBuilding(town,building->bid);
-	GH.windows().popWindows(2); //we - build window and hall screen
-}
-
-std::string CBuildWindow::getTextForState(EBuildingState state)
-{
-	std::string ret;
-	if(state < EBuildingState::ALLOWED)
-		ret =  CGI->generaltexth->hcommands[static_cast<int>(state)];
-	switch (state)
-	{
-	case EBuildingState::ALREADY_PRESENT:
-	case EBuildingState::CANT_BUILD_TODAY:
-	case EBuildingState::NO_RESOURCES:
-		ret.replace(ret.find_first_of("%s"), 2, building->getNameTranslated());
-		break;
-	case EBuildingState::ALLOWED:
-		return CGI->generaltexth->allTexts[219]; //all prereq. are met
-	case EBuildingState::PREREQUIRES:
-		{
-			auto toStr = [&](const BuildingID build) -> std::string
-			{
-				return town->town->buildings.at(build)->getNameTranslated();
-			};
-
-			ret = CGI->generaltexth->allTexts[52];
-			ret += "\n" + town->genBuildingRequirements(building->bid).toString(toStr);
-			break;
-		}
-	case EBuildingState::MISSING_BASE:
-		{
-			std::string msg = CGI->generaltexth->translate("vcmi.townHall.missingBase");
-			ret = boost::str(boost::format(msg) % town->town->buildings.at(building->upgrade)->getNameTranslated());
-			break;
-		}
-	}
-	return ret;
-}
-
-LabeledValue::LabeledValue(Rect size, std::string name, std::string descr, int min, int max)
-{
-	OBJECT_CONSTRUCTION_CAPTURING(255-DISPOSE);
-	pos.x+=size.x;
-	pos.y+=size.y;
-	pos.w = size.w;
-	pos.h = size.h;
-	init(name, descr, min, max);
-}
-
-LabeledValue::LabeledValue(Rect size, std::string name, std::string descr, int val)
-{
-	OBJECT_CONSTRUCTION_CAPTURING(255-DISPOSE);
-	pos.x+=size.x;
-	pos.y+=size.y;
-	pos.w = size.w;
-	pos.h = size.h;
-	init(name, descr, val, val);
-}
-
-void LabeledValue::init(std::string nameText, std::string descr, int min, int max)
-{
-	addUsedEvents(HOVER);
-	hoverText = descr;
-	std::string valueText;
-	if(min && max)
-	{
-		valueText = std::to_string(min);
-		if(min != max)
-			valueText += '-' + std::to_string(max);
-	}
-	name = std::make_shared<CLabel>(3, 0, FONT_SMALL, ETextAlignment::TOPLEFT, Colors::WHITE, nameText);
-	value = std::make_shared<CLabel>(pos.w-3, pos.h-2, FONT_SMALL, ETextAlignment::BOTTOMRIGHT, Colors::WHITE, valueText);
-}
-
-void LabeledValue::hover(bool on)
-{
-	if(on)
-	{
-		GH.statusbar()->write(hoverText);
-	}
-	else
-	{
-		GH.statusbar()->clear();
-	}
-}
-
-CFortScreen::CFortScreen(const CGTownInstance * town):
-	CStatusbarWindow(PLAYER_COLORED | BORDERED, getBgName(town))
-{
-	OBJECT_CONSTRUCTION_CAPTURING(255-DISPOSE);
-	ui32 fortSize = static_cast<ui32>(town->creatures.size());
-	if(fortSize > GameConstants::CREATURES_PER_TOWN && town->creatures.back().second.empty())
-		fortSize--;
-
-	const CBuilding * fortBuilding = town->town->buildings.at(BuildingID(town->fortLevel()+6));
-	title = std::make_shared<CLabel>(400, 12, FONT_BIG, ETextAlignment::CENTER, Colors::WHITE, fortBuilding->getNameTranslated());
-
-	std::string text = boost::str(boost::format(CGI->generaltexth->fcommands[6]) % fortBuilding->getNameTranslated());
-	exit = std::make_shared<CButton>(Point(748, 556), AnimationPath::builtin("TPMAGE1"), CButton::tooltip(text), [&](){ close(); }, EShortcut::GLOBAL_RETURN);
-
-	std::vector<Point> positions =
-	{
-		Point(10,  22), Point(404, 22),
-		Point(10, 155), Point(404,155),
-		Point(10, 288), Point(404,288)
-	};
-
-	if(fortSize == GameConstants::CREATURES_PER_TOWN)
-	{
-		positions.push_back(Point(206,421));
-	}
-	else
-	{
-		positions.push_back(Point(10, 421));
-		positions.push_back(Point(404,421));
-	}
-
-	for(ui32 i=0; i<fortSize; i++)
-	{
-		BuildingID buildingID;
-		if(fortSize == GameConstants::CREATURES_PER_TOWN)
-		{
-			BuildingID dwelling = BuildingID::DWELL_UP_FIRST+i;
-
-			if(vstd::contains(town->builtBuildings, dwelling))
-				buildingID = BuildingID(BuildingID::DWELL_UP_FIRST+i);
-			else
-				buildingID = BuildingID(BuildingID::DWELL_FIRST+i);
-		}
-		else
-		{
-			buildingID = BuildingID::SPECIAL_3;
-		}
-
-		recAreas.push_back(std::make_shared<RecruitArea>(positions[i].x, positions[i].y, town, i));
-	}
-
-	resdatabar = std::make_shared<CMinorResDataBar>();
-	resdatabar->moveBy(pos.topLeft(), true);
-
-	Rect barRect(4, 554, 740, 18);
-
-	auto statusbarBackground = std::make_shared<CPicture>(background->getSurface(), barRect, 4, 554);
-	statusbar = CGStatusBar::create(statusbarBackground);
-}
-
-ImagePath CFortScreen::getBgName(const CGTownInstance * town)
-{
-	ui32 fortSize = static_cast<ui32>(town->creatures.size());
-	if(fortSize > GameConstants::CREATURES_PER_TOWN && town->creatures.back().second.empty())
-		fortSize--;
-
-	if(fortSize == GameConstants::CREATURES_PER_TOWN)
-		return ImagePath::builtin("TPCASTL7");
-	else
-		return ImagePath::builtin("TPCASTL8");
-}
-
-void CFortScreen::creaturesChangedEventHandler()
-{
-	for(auto & elem : recAreas)
-		elem->creaturesChangedEventHandler();
-
-	LOCPLINT->castleInt->creaturesChangedEventHandler();
-}
-
-CFortScreen::RecruitArea::RecruitArea(int posX, int posY, const CGTownInstance * Town, int Level):
-	town(Town),
-	level(Level),
-	availableCount(nullptr)
-{
-	OBJECT_CONSTRUCTION_CAPTURING(255-DISPOSE);
-	pos.x +=posX;
-	pos.y +=posY;
-	pos.w = 386;
-	pos.h = 126;
-
-	if(!town->creatures[level].second.empty())
-		addUsedEvents(LCLICK | HOVER);//Activate only if dwelling is present
-
-	addUsedEvents(SHOW_POPUP);
-
-	icons = std::make_shared<CPicture>(ImagePath::builtin("TPCAINFO"), 261, 3);
-
-	if(getMyBuilding() != nullptr)
-	{
-		buildingIcon = std::make_shared<CAnimImage>(town->town->clientInfo.buildingsIcons, getMyBuilding()->bid, 0, 4, 21);
-		buildingName = std::make_shared<CLabel>(78, 101, FONT_SMALL, ETextAlignment::CENTER, Colors::WHITE, getMyBuilding()->getNameTranslated());
-
-		if(vstd::contains(town->builtBuildings, getMyBuilding()->bid))
-		{
-			ui32 available = town->creatures[level].first;
-			std::string availableText = CGI->generaltexth->allTexts[217]+ std::to_string(available);
-			availableCount = std::make_shared<CLabel>(78, 119, FONT_SMALL, ETextAlignment::CENTER, Colors::WHITE, availableText);
-		}
-	}
-
-	if(getMyCreature() != nullptr)
-	{
-		hoverText = boost::str(boost::format(CGI->generaltexth->tcommands[21]) % getMyCreature()->getNamePluralTranslated());
-		new CCreaturePic(159, 4, getMyCreature(), false);
-		new CLabel(78,  11, FONT_SMALL, ETextAlignment::CENTER, Colors::WHITE, getMyCreature()->getNamePluralTranslated());
-
-		Rect sizes(287, 4, 96, 18);
-		values.push_back(std::make_shared<LabeledValue>(sizes, CGI->generaltexth->allTexts[190], CGI->generaltexth->fcommands[0], getMyCreature()->getAttack(false)));
-		sizes.y+=20;
-		values.push_back(std::make_shared<LabeledValue>(sizes, CGI->generaltexth->allTexts[191], CGI->generaltexth->fcommands[1], getMyCreature()->getDefense(false)));
-		sizes.y+=21;
-		values.push_back(std::make_shared<LabeledValue>(sizes, CGI->generaltexth->allTexts[199], CGI->generaltexth->fcommands[2], getMyCreature()->getMinDamage(false), getMyCreature()->getMaxDamage(false)));
-		sizes.y+=20;
-		values.push_back(std::make_shared<LabeledValue>(sizes, CGI->generaltexth->allTexts[388], CGI->generaltexth->fcommands[3], getMyCreature()->getMaxHealth()));
-		sizes.y+=21;
-		values.push_back(std::make_shared<LabeledValue>(sizes, CGI->generaltexth->allTexts[193], CGI->generaltexth->fcommands[4], getMyCreature()->valOfBonuses(BonusType::STACKS_SPEED)));
-		sizes.y+=20;
-		values.push_back(std::make_shared<LabeledValue>(sizes, CGI->generaltexth->allTexts[194], CGI->generaltexth->fcommands[5], town->creatureGrowth(level)));
-	}
-}
-
-const CCreature * CFortScreen::RecruitArea::getMyCreature()
-{
-	if(!town->creatures.at(level).second.empty()) // built
-		return VLC->creh->objects[town->creatures.at(level).second.back()];
-	if(!town->town->creatures.at(level).empty()) // there are creatures on this level
-		return VLC->creh->objects[town->town->creatures.at(level).front()];
-	return nullptr;
-}
-
-const CBuilding * CFortScreen::RecruitArea::getMyBuilding()
-{
-	BuildingID myID = BuildingID(BuildingID::DWELL_FIRST + level);
-
-	if (level == GameConstants::CREATURES_PER_TOWN)
-		return town->town->getSpecialBuilding(BuildingSubID::PORTAL_OF_SUMMONING);
-
-	if (!town->town->buildings.count(myID))
-		return nullptr;
-
-	const CBuilding * build = town->town->buildings.at(myID);
-	while (town->town->buildings.count(myID))
-	{
-		if (town->hasBuilt(myID))
-			build = town->town->buildings.at(myID);
-		myID.advance(GameConstants::CREATURES_PER_TOWN);
-	}
-	return build;
-}
-
-void CFortScreen::RecruitArea::hover(bool on)
-{
-	if(on)
-		GH.statusbar()->write(hoverText);
-	else
-		GH.statusbar()->clear();
-}
-
-void CFortScreen::RecruitArea::creaturesChangedEventHandler()
-{
-	if(availableCount)
-	{
-		std::string availableText = CGI->generaltexth->allTexts[217] + std::to_string(town->creatures[level].first);
-		availableCount->setText(availableText);
-	}
-}
-
-void CFortScreen::RecruitArea::clickPressed(const Point & cursorPosition)
-{
-	LOCPLINT->castleInt->builds->enterDwelling(level);
-}
-
-void CFortScreen::RecruitArea::showPopupWindow(const Point & cursorPosition)
-{
-	if (getMyCreature() != nullptr)
-		GH.windows().createAndPushWindow<CStackWindow>(getMyCreature(), true);
-}
-
-CMageGuildScreen::CMageGuildScreen(CCastleInterface * owner, const ImagePath & imagename)
-	: CStatusbarWindow(BORDERED, imagename)
-{
-	OBJECT_CONSTRUCTION_CAPTURING(255-DISPOSE);
-
-	window = std::make_shared<CPicture>(owner->town->town->clientInfo.guildWindow, 332, 76);
-
-	resdatabar = std::make_shared<CMinorResDataBar>();
-	resdatabar->moveBy(pos.topLeft(), true);
-
-	Rect barRect(7, 556, 737, 18);
-
-	auto statusbarBackground = std::make_shared<CPicture>(background->getSurface(), barRect, 7, 556);
-	statusbar = CGStatusBar::create(statusbarBackground);
-
-	exit = std::make_shared<CButton>(Point(748, 556), AnimationPath::builtin("TPMAGE1.DEF"), CButton::tooltip(CGI->generaltexth->allTexts[593]), [&](){ close(); }, EShortcut::GLOBAL_RETURN);
-
-	static const std::vector<std::vector<Point> > positions =
-	{
-		{Point(222,445), Point(312,445), Point(402,445), Point(520,445), Point(610,445), Point(700,445)},
-		{Point(48,53),   Point(48,147),  Point(48,241),  Point(48,335),  Point(48,429)},
-		{Point(570,82),  Point(672,82),  Point(570,157), Point(672,157)},
-		{Point(183,42),  Point(183,148), Point(183,253)},
-		{Point(491,325), Point(591,325)}
-	};
-
-	for(size_t i=0; i<owner->town->town->mageLevel; i++)
-	{
-		size_t spellCount = owner->town->spellsAtLevel((int)i+1,false); //spell at level with -1 hmmm?
-		for(size_t j=0; j<spellCount; j++)
-		{
-			if(i<owner->town->mageGuildLevel() && owner->town->spells[i].size()>j)
-				spells.push_back(std::make_shared<Scroll>(positions[i][j], CGI->spellh->objects[owner->town->spells[i][j]]));
-			else
-				emptyScrolls.push_back(std::make_shared<CAnimImage>(AnimationPath::builtin("TPMAGES.DEF"), 1, 0, positions[i][j].x, positions[i][j].y));
-		}
-	}
-}
-
-CMageGuildScreen::Scroll::Scroll(Point position, const CSpell *Spell)
-	: spell(Spell)
-{
-	OBJECT_CONSTRUCTION_CAPTURING(255-DISPOSE);
-
-	addUsedEvents(LCLICK | SHOW_POPUP | HOVER);
-	pos += position;
-	image = std::make_shared<CAnimImage>(AnimationPath::builtin("SPELLSCR"), spell->id);
-	pos = image->pos;
-}
-
-void CMageGuildScreen::Scroll::clickPressed(const Point & cursorPosition)
-{
-	LOCPLINT->showInfoDialog(spell->getDescriptionTranslated(0), std::make_shared<CComponent>(CComponent::spell, spell->id));
-}
-
-void CMageGuildScreen::Scroll::showPopupWindow(const Point & cursorPosition)
-{
-	CRClickPopup::createAndPush(spell->getDescriptionTranslated(0), std::make_shared<CComponent>(CComponent::spell, spell->id));
-}
-
-void CMageGuildScreen::Scroll::hover(bool on)
-{
-	if(on)
-		GH.statusbar()->write(spell->getNameTranslated());
-	else
-		GH.statusbar()->clear();
-
-}
-
-CBlacksmithDialog::CBlacksmithDialog(bool possible, CreatureID creMachineID, ArtifactID aid, ObjectInstanceID hid):
-	CStatusbarWindow(PLAYER_COLORED, ImagePath::builtin("TPSMITH"))
-{
-	OBJECT_CONSTRUCTION_CAPTURING(255-DISPOSE);
-
-	Rect barRect(8, pos.h - 26, pos.w - 16, 19);
-
-	auto statusbarBackground = std::make_shared<CPicture>(background->getSurface(), barRect, 8, pos.h - 26);
-	statusbar = CGStatusBar::create(statusbarBackground);
-
-	animBG = std::make_shared<CPicture>(ImagePath::builtin("TPSMITBK"), 64, 50);
-	animBG->needRefresh = true;
-
-	const CCreature * creature = CGI->creh->objects[creMachineID];
-	anim = std::make_shared<CCreatureAnim>(64, 50, creature->animDefName);
-	anim->clipRect(113,125,200,150);
-
-	MetaString titleString;
-	titleString.appendTextID("core.genrltxt.274");
-	titleString.replaceTextID(creature->getNameSingularTextID());
-
-	MetaString buyText;
-	buyText.appendTextID("core.genrltxt.595");
-	buyText.replaceTextID(creature->getNameSingularTextID());
-
-	MetaString cancelText;
-	cancelText.appendTextID("core.genrltxt.596");
-	cancelText.replaceTextID(creature->getNameSingularTextID());
-
-	std::string costString = std::to_string(aid.toArtifact(CGI->artifacts())->getPrice());
-
-	title = std::make_shared<CLabel>(165, 28, FONT_BIG, ETextAlignment::CENTER, Colors::YELLOW, titleString.toString());
-	costText = std::make_shared<CLabel>(165, 218, FONT_MEDIUM, ETextAlignment::CENTER, Colors::WHITE, CGI->generaltexth->jktexts[43]);
-	costValue = std::make_shared<CLabel>(165, 292, FONT_MEDIUM, ETextAlignment::CENTER, Colors::WHITE, costString);
-	buy = std::make_shared<CButton>(Point(42, 312), AnimationPath::builtin("IBUY30.DEF"), CButton::tooltip(buyText.toString()), [&](){ close(); }, EShortcut::GLOBAL_ACCEPT);
-	cancel = std::make_shared<CButton>(Point(224, 312), AnimationPath::builtin("ICANCEL.DEF"), CButton::tooltip(cancelText.toString()), [&](){ close(); }, EShortcut::GLOBAL_CANCEL);
-
-	if(possible)
-		buy->addCallback([=](){ LOCPLINT->cb->buyArtifact(LOCPLINT->cb->getHero(hid),aid); });
-	else
-		buy->block(true);
-
-	costIcon = std::make_shared<CAnimImage>(AnimationPath::builtin("RESOURCE"), GameResID(EGameResID::GOLD), 0, 148, 244);
-}
->>>>>>> a1a5bc28
+}