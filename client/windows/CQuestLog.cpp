--- conflicted
+++ resolved
@@ -1,209 +1,200 @@
-#include "StdInc.h"
-#include "CQuestLog.h"
-
-#include "CAdvmapInterface.h"
-
-#include "../CBitmapHandler.h"
-#include "../CDefHandler.h"
-#include "../CGameInfo.h"
-#include "../CPlayerInterface.h"
-#include "../Graphics.h"
-
-#include "../gui/CGuiHandler.h"
-#include "../gui/SDL_Extensions.h"
-
-#include "../../CCallback.h"
-#include "../../lib/CArtHandler.h"
-#include "../../lib/CConfigHandler.h"
-#include "../../lib/CGameState.h"
-#include "../../lib/CGeneralTextHandler.h"
-#include "../../lib/NetPacksBase.h"
-
-/*
- * CQuestLog.cpp, part of VCMI engine
- *
- * Authors: listed in file AUTHORS in main folder
- *
- * License: GNU General Public License v2.0 or later
- * Full text of license available in license.txt file, in main folder
- *
- */
-
-struct QuestInfo;
-class CAdvmapInterface;
-
-void CQuestLabel::clickLeft(tribool down, bool previousState)
-{
-	if (down)
-		callback();
-}
-
-void CQuestLabel::showAll(SDL_Surface * to)
-{
-	if (active)
-		CMultiLineLabel::showAll (to);
-}
-
-CQuestIcon::CQuestIcon (const std::string &defname, int index, int x, int y) :
-	CAnimImage(defname, index, 0, x, y)
-{
-	addUsedEvents(LCLICK);
-}
-
-void CQuestIcon::clickLeft(tribool down, bool previousState)
-{
-	if (down)
-		callback();
-}
-
-void CQuestIcon::showAll(SDL_Surface * to)
-{
-	CSDL_Ext::CClipRectGuard guard(to, parent->pos);
-	CAnimImage::showAll(to);
-}
-
-CQuestMinimap::CQuestMinimap (const Rect & position) :
-CMinimap (position),
-	currentQuest (nullptr)
-{
-}
-
-void CQuestMinimap::addQuestMarks (const QuestInfo * q)
-{
-	OBJ_CONSTRUCTION_CAPTURING_ALL;
-	icons.clear();
-
-	int3 tile;
-	if (q->obj)
-	{
-		tile = q->obj->pos;
-	}
-	else
-	{
-		tile = q->tile;
-	}
-	int x,y;
-	minimap->tileToPixels (tile, x, y);
-
-	CQuestIcon * pic = new CQuestIcon ("VwSymbol.def", 3, x, y);
-
-	pic->moveBy (Point ( -pic->pos.w/2, -pic->pos.h/2));
-	pic->callback = boost::bind (&CQuestMinimap::iconClicked, this);
-
-	icons.push_back(pic);
-}
-
-void CQuestMinimap::update()
-{
-	CMinimap::update();
-	if (currentQuest)
-		addQuestMarks (currentQuest);
-}
-
-void CQuestMinimap::iconClicked()
-{
-	if (currentQuest->obj)
-		adventureInt->centerOn (currentQuest->obj->pos);
-	moveAdvMapSelection();
-}
-
-void CQuestMinimap::showAll(SDL_Surface * to)
-{
-	CIntObject::showAll(to); // blitting IntObject directly to hide radar
-	for (auto pic : icons)
-		pic->showAll(to);
-}
-
-CQuestLog::CQuestLog (const std::vector<QuestInfo> & Quests) :
-	CWindowObject(PLAYER_COLORED | BORDERED, "questDialog.pcx"),
-	questIndex(0),
-	currentQuest(nullptr),
-	quests (Quests),
-	slider(nullptr)
-{
-	OBJ_CONSTRUCTION_CAPTURING_ALL;
-	init();
-}
-
-void CQuestLog::init()
-{
-<<<<<<< HEAD
-	minimap = new CQuestMinimap (Rect (47, 33, 144, 144));
-	description = new CTextBox ("", Rect(245, 33, 350, 355), 1, FONT_MEDIUM, TOPLEFT, Colors::WHITE);
-	ok = new CButton(Point(547, 401), "IOKAY.DEF", CGI->generaltexth->zelp[445], boost::bind(&CQuestLog::close,this), SDLK_RETURN);
-
-	if (quests.size() > QUEST_COUNT)
-		slider = new CSlider(Point(203, 199), 230, boost::bind (&CQuestLog::sliderMoved, this, _1), QUEST_COUNT, quests.size(), false);
-=======
-	minimap = new CQuestMinimap (Rect (33, 18, 144, 144));
-	description = new CTextBox ("", Rect(221, 18, 350, 355), 1, FONT_MEDIUM, TOPLEFT, Colors::WHITE);
-	ok = new CAdventureMapButton("",CGI->generaltexth->zelp[445].second, boost::bind(&CQuestLog::close,this), 533, 386, "IOKAY.DEF", SDLK_RETURN);
-
-	if (quests.size() > QUEST_COUNT)
-		slider = new CSlider(189, 184, 230, boost::bind (&CQuestLog::sliderMoved, this, _1), QUEST_COUNT, quests.size(), false, 0);
->>>>>>> 9f5704f8
-
-	for (int i = 0; i < quests.size(); ++i)
-	{
-		MetaString text;
-		quests[i].quest->getRolloverText (text, false);
-		if (quests[i].obj)
-			text.addReplacement (quests[i].obj->getObjectName()); //get name of the object
-		CQuestLabel * label = new CQuestLabel (Rect(14, 184 + i * 24, 172,30), FONT_SMALL, TOPLEFT, Colors::WHITE, text.toString());
-		label->callback = boost::bind(&CQuestLog::selectQuest, this, i);
-		labels.push_back(label);
-	}
-
-	recreateQuestList (0);
-}
-
-void CQuestLog::showAll(SDL_Surface * to)
-{
-	CWindowObject::showAll (to);
-	for (auto label : labels)
-	{
-		label->show(to); //shows only if active
-	}
-	if (labels.size() && labels[questIndex]->active)
-	{
-		CSDL_Ext::drawBorder(to, Rect::around(labels[questIndex]->pos), int3(Colors::METALLIC_GOLD.r, Colors::METALLIC_GOLD.g, Colors::METALLIC_GOLD.b));
-	}
-	description->show(to);
-	minimap->update();
-	minimap->show(to);
-}
-
-void CQuestLog::recreateQuestList (int newpos)
-{
-	for (int i = 0; i < labels.size(); ++i)
-	{
-		labels[i]->pos = Rect (pos.x + 14, pos.y + 192 + (i-newpos) * 25, 173, 23);
-		if (i >= newpos && i < newpos + QUEST_COUNT)
-		{
-			labels[i]->activate();
-		}
-		else
-		{
-			labels[i]->deactivate();
-		}
-	}
-}
-
-void CQuestLog::selectQuest (int which)
-{
-	questIndex = which;
-	currentQuest = &quests[which];
-	minimap->currentQuest = currentQuest;
-
-	MetaString text;
-	std::vector<Component> components; //TODO: display them
-	currentQuest->quest->getVisitText (text, components , currentQuest->quest->isCustomFirst, true);
-	description->setText (text.toString()); //TODO: use special log entry text
-	redraw();
-}
-
-void CQuestLog::sliderMoved (int newpos)
-{
-	recreateQuestList (newpos); //move components
-	redraw();
-}
+#include "StdInc.h"
+#include "CQuestLog.h"
+
+#include "CAdvmapInterface.h"
+
+#include "../CBitmapHandler.h"
+#include "../CDefHandler.h"
+#include "../CGameInfo.h"
+#include "../CPlayerInterface.h"
+#include "../Graphics.h"
+
+#include "../gui/CGuiHandler.h"
+#include "../gui/SDL_Extensions.h"
+
+#include "../../CCallback.h"
+#include "../../lib/CArtHandler.h"
+#include "../../lib/CConfigHandler.h"
+#include "../../lib/CGameState.h"
+#include "../../lib/CGeneralTextHandler.h"
+#include "../../lib/NetPacksBase.h"
+
+/*
+ * CQuestLog.cpp, part of VCMI engine
+ *
+ * Authors: listed in file AUTHORS in main folder
+ *
+ * License: GNU General Public License v2.0 or later
+ * Full text of license available in license.txt file, in main folder
+ *
+ */
+
+struct QuestInfo;
+class CAdvmapInterface;
+
+void CQuestLabel::clickLeft(tribool down, bool previousState)
+{
+	if (down)
+		callback();
+}
+
+void CQuestLabel::showAll(SDL_Surface * to)
+{
+	if (active)
+		CMultiLineLabel::showAll (to);
+}
+
+CQuestIcon::CQuestIcon (const std::string &defname, int index, int x, int y) :
+	CAnimImage(defname, index, 0, x, y)
+{
+	addUsedEvents(LCLICK);
+}
+
+void CQuestIcon::clickLeft(tribool down, bool previousState)
+{
+	if (down)
+		callback();
+}
+
+void CQuestIcon::showAll(SDL_Surface * to)
+{
+	CSDL_Ext::CClipRectGuard guard(to, parent->pos);
+	CAnimImage::showAll(to);
+}
+
+CQuestMinimap::CQuestMinimap (const Rect & position) :
+CMinimap (position),
+	currentQuest (nullptr)
+{
+}
+
+void CQuestMinimap::addQuestMarks (const QuestInfo * q)
+{
+	OBJ_CONSTRUCTION_CAPTURING_ALL;
+	icons.clear();
+
+	int3 tile;
+	if (q->obj)
+	{
+		tile = q->obj->pos;
+	}
+	else
+	{
+		tile = q->tile;
+	}
+	int x,y;
+	minimap->tileToPixels (tile, x, y);
+
+	CQuestIcon * pic = new CQuestIcon ("VwSymbol.def", 3, x, y);
+
+	pic->moveBy (Point ( -pic->pos.w/2, -pic->pos.h/2));
+	pic->callback = boost::bind (&CQuestMinimap::iconClicked, this);
+
+	icons.push_back(pic);
+}
+
+void CQuestMinimap::update()
+{
+	CMinimap::update();
+	if (currentQuest)
+		addQuestMarks (currentQuest);
+}
+
+void CQuestMinimap::iconClicked()
+{
+	if (currentQuest->obj)
+		adventureInt->centerOn (currentQuest->obj->pos);
+	moveAdvMapSelection();
+}
+
+void CQuestMinimap::showAll(SDL_Surface * to)
+{
+	CIntObject::showAll(to); // blitting IntObject directly to hide radar
+	for (auto pic : icons)
+		pic->showAll(to);
+}
+
+CQuestLog::CQuestLog (const std::vector<QuestInfo> & Quests) :
+	CWindowObject(PLAYER_COLORED | BORDERED, "questDialog.pcx"),
+	questIndex(0),
+	currentQuest(nullptr),
+	quests (Quests),
+	slider(nullptr)
+{
+	OBJ_CONSTRUCTION_CAPTURING_ALL;
+	init();
+}
+
+void CQuestLog::init()
+{
+	minimap = new CQuestMinimap (Rect (33, 18, 144, 144));
+	description = new CTextBox ("", Rect(221, 18, 350, 355), 1, FONT_MEDIUM, TOPLEFT, Colors::WHITE);
+	ok = new CButton(Point(533, 386), "IOKAY.DEF", CGI->generaltexth->zelp[445], boost::bind(&CQuestLog::close,this), SDLK_RETURN);
+
+	if (quests.size() > QUEST_COUNT)
+		slider = new CSlider(Point(189, 184), 230, boost::bind (&CQuestLog::sliderMoved, this, _1), QUEST_COUNT, quests.size(), false, CSlider::BROWN);
+
+	for (int i = 0; i < quests.size(); ++i)
+	{
+		MetaString text;
+		quests[i].quest->getRolloverText (text, false);
+		if (quests[i].obj)
+			text.addReplacement (quests[i].obj->getObjectName()); //get name of the object
+		CQuestLabel * label = new CQuestLabel (Rect(14, 184 + i * 24, 172,30), FONT_SMALL, TOPLEFT, Colors::WHITE, text.toString());
+		label->callback = boost::bind(&CQuestLog::selectQuest, this, i);
+		labels.push_back(label);
+	}
+
+	recreateQuestList (0);
+}
+
+void CQuestLog::showAll(SDL_Surface * to)
+{
+	CWindowObject::showAll (to);
+	for (auto label : labels)
+	{
+		label->show(to); //shows only if active
+	}
+	if (labels.size() && labels[questIndex]->active)
+	{
+		CSDL_Ext::drawBorder(to, Rect::around(labels[questIndex]->pos), int3(Colors::METALLIC_GOLD.r, Colors::METALLIC_GOLD.g, Colors::METALLIC_GOLD.b));
+	}
+	description->show(to);
+	minimap->update();
+	minimap->show(to);
+}
+
+void CQuestLog::recreateQuestList (int newpos)
+{
+	for (int i = 0; i < labels.size(); ++i)
+	{
+		labels[i]->pos = Rect (pos.x + 14, pos.y + 192 + (i-newpos) * 25, 173, 23);
+		if (i >= newpos && i < newpos + QUEST_COUNT)
+		{
+			labels[i]->activate();
+		}
+		else
+		{
+			labels[i]->deactivate();
+		}
+	}
+}
+
+void CQuestLog::selectQuest (int which)
+{
+	questIndex = which;
+	currentQuest = &quests[which];
+	minimap->currentQuest = currentQuest;
+
+	MetaString text;
+	std::vector<Component> components; //TODO: display them
+	currentQuest->quest->getVisitText (text, components , currentQuest->quest->isCustomFirst, true);
+	description->setText (text.toString()); //TODO: use special log entry text
+	redraw();
+}
+
+void CQuestLog::sliderMoved (int newpos)
+{
+	recreateQuestList (newpos); //move components
+	redraw();
+}