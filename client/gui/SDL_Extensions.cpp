/*
 * SDL_Extensions.cpp, part of VCMI engine
 *
 * Authors: listed in file AUTHORS in main folder
 *
 * License: GNU General Public License v2.0 or later
 * Full text of license available in license.txt file, in main folder
 *
 */
#include "StdInc.h"
#include "SDL_Extensions.h"
#include "SDL_Pixels.h"

#include "../CGameInfo.h"
#include "../CMessage.h"
#include "../Graphics.h"
#include "../CMT.h"

#include <SDL_version.h>
#include <SDL_render.h>
#include <SDL_video.h>
#include <SDL_events.h>

#ifdef VCMI_APPLE
#include <dispatch/dispatch.h>
#endif

#ifdef VCMI_IOS
#include "ios/utils.h"
#endif

const SDL_Color Colors::YELLOW = { 229, 215, 123, SDL_ALPHA_OPAQUE };
const SDL_Color Colors::WHITE = { 255, 243, 222, SDL_ALPHA_OPAQUE };
const SDL_Color Colors::METALLIC_GOLD = { 173, 142, 66, SDL_ALPHA_OPAQUE };
const SDL_Color Colors::GREEN = { 0, 255, 0, SDL_ALPHA_OPAQUE };
const SDL_Color Colors::ORANGE = { 232, 184, 32, SDL_ALPHA_OPAQUE };
const SDL_Color Colors::BRIGHT_YELLOW = { 242, 226, 110, SDL_ALPHA_OPAQUE };
const SDL_Color Colors::DEFAULT_KEY_COLOR = {0, 255, 255, SDL_ALPHA_OPAQUE};
const SDL_Color Colors::RED = {255, 0, 0, SDL_ALPHA_OPAQUE};
const SDL_Color Colors::PURPLE = {255, 75, 125, SDL_ALPHA_OPAQUE};
const SDL_Color Colors::BLACK = {0, 0, 0, SDL_ALPHA_OPAQUE};
const SDL_Color Colors::TRANSPARENCY = {0, 0, 0, SDL_ALPHA_TRANSPARENT};

Rect CSDL_Ext::genRect(const int & hh, const int & ww, const int & xx, const int & yy)
{
	Rect ret;
	ret.h=hh;
	ret.w=ww;
	ret.x=xx;
	ret.y=yy;
	return ret;
}

Rect CSDL_Ext::fromSDL(const SDL_Rect & rect)
{
	return Rect(Point(rect.x, rect.y), Point(rect.w, rect.h));
}

SDL_Rect CSDL_Ext::toSDL(const Rect & rect)
{
	SDL_Rect result;
	result.x = rect.x;
	result.y = rect.y;
	result.w = rect.w;
	result.h = rect.h;
	return result;
}

void CSDL_Ext::setColors(SDL_Surface *surface, SDL_Color *colors, int firstcolor, int ncolors)
{
	SDL_SetPaletteColors(surface->format->palette,colors,firstcolor,ncolors);
}

void CSDL_Ext::warpMouse(int x, int y)
{
	SDL_WarpMouseInWindow(mainWindow,x,y);
}

bool CSDL_Ext::isCtrlKeyDown()
{
	return SDL_GetKeyboardState(nullptr)[SDL_SCANCODE_LCTRL] || SDL_GetKeyboardState(nullptr)[SDL_SCANCODE_RCTRL];
}

bool CSDL_Ext::isAltKeyDown()
{
	return SDL_GetKeyboardState(nullptr)[SDL_SCANCODE_LALT] || SDL_GetKeyboardState(nullptr)[SDL_SCANCODE_RALT];
}

bool CSDL_Ext::isShiftKeyDown()
{
	return SDL_GetKeyboardState(nullptr)[SDL_SCANCODE_LSHIFT] || SDL_GetKeyboardState(nullptr)[SDL_SCANCODE_RSHIFT];
}

void CSDL_Ext::setAlpha(SDL_Surface * bg, int value)
{
	SDL_SetSurfaceAlphaMod(bg, value);
}

void CSDL_Ext::updateRect(SDL_Surface *surface, const Rect & rect )
{
	SDL_Rect rectSDL = CSDL_Ext::toSDL(rect);
	if(0 !=SDL_UpdateTexture(screenTexture, &rectSDL, surface->pixels, surface->pitch))
		logGlobal->error("%sSDL_UpdateTexture %s", __FUNCTION__, SDL_GetError());

	SDL_RenderClear(mainRenderer);
	if(0 != SDL_RenderCopy(mainRenderer, screenTexture, NULL, NULL))
		logGlobal->error("%sSDL_RenderCopy %s", __FUNCTION__, SDL_GetError());
	SDL_RenderPresent(mainRenderer);

}

SDL_Surface * CSDL_Ext::newSurface(int w, int h, SDL_Surface * mod) //creates new surface, with flags/format same as in surface given
{
	SDL_Surface * ret = SDL_CreateRGBSurface(0,w,h,mod->format->BitsPerPixel,mod->format->Rmask,mod->format->Gmask,mod->format->Bmask,mod->format->Amask);
	if (mod->format->palette)
	{
		assert(ret->format->palette);
		assert(ret->format->palette->ncolors == mod->format->palette->ncolors);
		memcpy(ret->format->palette->colors, mod->format->palette->colors, mod->format->palette->ncolors * sizeof(SDL_Color));
	}
	return ret;
}

SDL_Surface * CSDL_Ext::copySurface(SDL_Surface * mod) //returns copy of given surface
{
	//return SDL_DisplayFormat(mod);
	return SDL_ConvertSurface(mod, mod->format, mod->flags);
}

template<int bpp>
SDL_Surface * CSDL_Ext::createSurfaceWithBpp(int width, int height)
{
	Uint32 rMask = 0, gMask = 0, bMask = 0, aMask = 0;

	Channels::px<bpp>::r.set((Uint8*)&rMask, 255);
	Channels::px<bpp>::g.set((Uint8*)&gMask, 255);
	Channels::px<bpp>::b.set((Uint8*)&bMask, 255);
	Channels::px<bpp>::a.set((Uint8*)&aMask, 255);

	return SDL_CreateRGBSurface(0, width, height, bpp * 8, rMask, gMask, bMask, aMask);
}

void CSDL_Ext::blitAt(SDL_Surface * src, int x, int y, SDL_Surface * dst)
{
	if(!dst)
		dst = screen;
	CSDL_Ext::blitSurface(src, dst, Point(x, y));
}

void CSDL_Ext::blitAt(SDL_Surface * src, const Rect & pos, SDL_Surface * dst)
{
	if (src)
		blitAt(src,pos.x,pos.y,dst);
}

// Vertical flip
SDL_Surface * CSDL_Ext::verticalFlip(SDL_Surface * toRot)
{
	SDL_Surface * ret = SDL_ConvertSurface(toRot, toRot->format, toRot->flags);

	SDL_LockSurface(ret);
	SDL_LockSurface(toRot);

	const int bpp = ret->format->BytesPerPixel;

	char * src = reinterpret_cast<char *>(toRot->pixels);
	char * dst = reinterpret_cast<char *>(ret->pixels);

	for(int i=0; i<ret->h; i++)
	{
		//FIXME: optimization bugged
//		if (bpp == 1)
//		{
//			// much faster for 8-bit surfaces (majority of our data)
//			std::reverse_copy(src, src + toRot->pitch, dst);
//		}
//		else
//		{
			char * srcPxl = src;
			char * dstPxl = dst + ret->w * bpp;

			for(int j=0; j<ret->w; j++)
			{
				dstPxl -= bpp;
				std::copy(srcPxl, srcPxl + bpp, dstPxl);
				srcPxl += bpp;
			}
//		}
		src += toRot->pitch;
		dst += ret->pitch;
	}
	SDL_UnlockSurface(ret);
	SDL_UnlockSurface(toRot);
	return ret;
}

// Horizontal flip
SDL_Surface * CSDL_Ext::horizontalFlip(SDL_Surface * toRot)
{
	SDL_Surface * ret = SDL_ConvertSurface(toRot, toRot->format, toRot->flags);
	SDL_LockSurface(ret);
	SDL_LockSurface(toRot);
	char * src = reinterpret_cast<char *>(toRot->pixels);
	char * dst = reinterpret_cast<char *>(ret->pixels) + ret->h * ret->pitch;

	for(int i=0; i<ret->h; i++)
	{
		dst -= ret->pitch;
		std::copy(src, src + toRot->pitch, dst);
		src += toRot->pitch;
	}
	SDL_UnlockSurface(ret);
	SDL_UnlockSurface(toRot);
	return ret;
}

Uint32 CSDL_Ext::getPixel(SDL_Surface *surface, const int & x, const int & y, bool colorByte)
{
	int bpp = surface->format->BytesPerPixel;
	/* Here p is the address to the pixel we want to retrieve */
	Uint8 *p = (Uint8 *)surface->pixels + y * surface->pitch + x * bpp;

	switch(bpp)
	{
	case 1:
		if(colorByte)
			return colorToUint32(surface->format->palette->colors+(*p));
		else
			return *p;

	case 2:
		return *(Uint16 *)p;

	case 3:
			return p[0] | p[1] << 8 | p[2] << 16;

	case 4:
		return *(Uint32 *)p;

	default:
		return 0;       // shouldn't happen, but avoids warnings
	}
}

template<int bpp>
int CSDL_Ext::blit8bppAlphaTo24bppT(const SDL_Surface * src, const Rect & srcRectInput, SDL_Surface * dst, const Point & dstPointInput)
{
	SDL_Rect srcRectInstance = CSDL_Ext::toSDL(srcRectInput);
	SDL_Rect dstRectInstance = CSDL_Ext::toSDL(Rect(dstPointInput, srcRectInput.dimensions()));

	SDL_Rect * srcRect =&srcRectInstance;
	SDL_Rect * dstRect =&dstRectInstance;

	/* Make sure the surfaces aren't locked */
	if ( ! src || ! dst )
	{
		SDL_SetError("SDL_UpperBlit: passed a nullptr surface");
		return -1;
	}

	if ( src->locked || dst->locked )
	{
		SDL_SetError("Surfaces must not be locked during blit");
		return -1;
	}

	if (src->format->BytesPerPixel==1 && (bpp==3 || bpp==4 || bpp==2)) //everything's ok
	{
		SDL_Rect fulldst;
		int srcx, srcy, w, h;

		/* If the destination rectangle is nullptr, use the entire dest surface */
		if ( dstRect == nullptr )
		{
			fulldst.x = fulldst.y = 0;
			dstRect = &fulldst;
		}

		/* clip the source rectangle to the source surface */
		if(srcRect)
		{
			int maxw, maxh;

			srcx = srcRect->x;
			w = srcRect->w;
			if(srcx < 0)
			{
				w += srcx;
				dstRect->x -= srcx;
				srcx = 0;
			}
			maxw = src->w - srcx;
			if(maxw < w)
				w = maxw;

			srcy = srcRect->y;
			h = srcRect->h;
			if(srcy < 0)
			{
					h += srcy;
				dstRect->y -= srcy;
				srcy = 0;
			}
			maxh = src->h - srcy;
			if(maxh < h)
				h = maxh;

		}
		else
		{
			srcx = srcy = 0;
			w = src->w;
			h = src->h;
		}

		/* clip the destination rectangle against the clip rectangle */
		{
			SDL_Rect *clip = &dst->clip_rect;
			int dx, dy;

			dx = clip->x - dstRect->x;
			if(dx > 0)
			{
				w -= dx;
				dstRect->x += dx;
				srcx += dx;
			}
			dx = dstRect->x + w - clip->x - clip->w;
			if(dx > 0)
				w -= dx;

			dy = clip->y - dstRect->y;
			if(dy > 0)
			{
				h -= dy;
				dstRect->y += dy;
				srcy += dy;
			}
			dy = dstRect->y + h - clip->y - clip->h;
			if(dy > 0)
				h -= dy;
		}

		if(w > 0 && h > 0)
		{
			dstRect->w = w;
			dstRect->h = h;

			if(SDL_LockSurface(dst))
				return -1; //if we cannot lock the surface

			const SDL_Color *colors = src->format->palette->colors;
			Uint8 *colory = (Uint8*)src->pixels + srcy*src->pitch + srcx;
			Uint8 *py = (Uint8*)dst->pixels + dstRect->y*dst->pitch + dstRect->x*bpp;

			for(int y=h; y; y--, colory+=src->pitch, py+=dst->pitch)
			{
				Uint8 *color = colory;
				Uint8 *p = py;

				for(int x = w; x; x--)
				{
					const SDL_Color &tbc = colors[*color++]; //color to blit
					ColorPutter<bpp, +1>::PutColorAlphaSwitch(p, tbc.r, tbc.g, tbc.b, tbc.a);
				}
			}
			SDL_UnlockSurface(dst);
		}
	}
	return 0;
}

int CSDL_Ext::blit8bppAlphaTo24bpp(const SDL_Surface * src, const Rect & srcRect, SDL_Surface * dst, const Point & dstPoint)
{
	switch(dst->format->BytesPerPixel)
	{
	case 2: return blit8bppAlphaTo24bppT<2>(src, srcRect, dst, dstPoint);
	case 3: return blit8bppAlphaTo24bppT<3>(src, srcRect, dst, dstPoint);
	case 4: return blit8bppAlphaTo24bppT<4>(src, srcRect, dst, dstPoint);
	default:
		logGlobal->error("%d bpp is not supported!", (int)dst->format->BitsPerPixel);
		return -1;
	}
}

Uint32 CSDL_Ext::colorToUint32(const SDL_Color * color)
{
	Uint32 ret = 0;
	ret+=color->a;
	ret<<=8; //*=256
	ret+=color->b;
	ret<<=8; //*=256
	ret+=color->g;
	ret<<=8; //*=256
	ret+=color->r;
	return ret;
}

void CSDL_Ext::update(SDL_Surface * what)
{
	if(!what)
		return;
	if(0 !=SDL_UpdateTexture(screenTexture, nullptr, what->pixels, what->pitch))
		logGlobal->error("%s SDL_UpdateTexture %s", __FUNCTION__, SDL_GetError());
}

static void drawLineX(SDL_Surface * sur, int x1, int y1, int x2, int y2, const SDL_Color & color1, const SDL_Color & color2)
{
	for(int x = x1; x <= x2; x++)
	{
		float f = float(x - x1) / float(x2 - x1);
		int y = vstd::lerp(y1, y2, f);

		uint8_t r = vstd::lerp(color1.r, color2.r, f);
		uint8_t g = vstd::lerp(color1.g, color2.g, f);
		uint8_t b = vstd::lerp(color1.b, color2.b, f);
		uint8_t a = vstd::lerp(color1.a, color2.a, f);

		Uint8 *p = CSDL_Ext::getPxPtr(sur, x, y);
		ColorPutter<4, 0>::PutColor(p, r,g,b,a);
	}
}

static void drawLineY(SDL_Surface * sur, int x1, int y1, int x2, int y2, const SDL_Color & color1, const SDL_Color & color2)
{
	for(int y = y1; y <= y2; y++)
	{
		float f = float(y - y1) / float(y2 - y1);
		int x = vstd::lerp(x1, x2, f);

		uint8_t r = vstd::lerp(color1.r, color2.r, f);
		uint8_t g = vstd::lerp(color1.g, color2.g, f);
		uint8_t b = vstd::lerp(color1.b, color2.b, f);
		uint8_t a = vstd::lerp(color1.a, color2.a, f);

		Uint8 *p = CSDL_Ext::getPxPtr(sur, x, y);
		ColorPutter<4, 0>::PutColor(p, r,g,b,a);
	}
}

void CSDL_Ext::drawLine(SDL_Surface * sur, int x1, int y1, int x2, int y2, const SDL_Color & color1, const SDL_Color & color2)
{
	int width  = std::abs(x1-x2);
	int height = std::abs(y1-y2);

	if ( width == 0 && height == 0)
	{
		Uint8 *p = CSDL_Ext::getPxPtr(sur, x1, y1);
		ColorPutter<4, 0>::PutColorAlpha(p, color1);
		return;
	}

	if (width > height)
	{
		if ( x1 < x2)
			drawLineX(sur, x1,y1,x2,y2, color1, color2);
		else
			drawLineX(sur, x2,y2,x1,y1, color2, color1);
	}
	else
	{
		if ( y1 < y2)
			drawLineY(sur, x1,y1,x2,y2, color1, color2);
		else
			drawLineY(sur, x2,y2,x1,y1, color2, color1);
	}
}

void CSDL_Ext::drawBorder(SDL_Surface * sur, int x, int y, int w, int h, const SDL_Color &color)
{
	for(int i = 0; i < w; i++)
	{
		CSDL_Ext::putPixelWithoutRefreshIfInSurf(sur,x+i,y,color.r,color.g,color.b);
		CSDL_Ext::putPixelWithoutRefreshIfInSurf(sur,x+i,y+h-1,color.r,color.g,color.b);
	}
	for(int i = 0; i < h; i++)
	{
		CSDL_Ext::putPixelWithoutRefreshIfInSurf(sur,x,y+i,color.r,color.g,color.b);
		CSDL_Ext::putPixelWithoutRefreshIfInSurf(sur,x+w-1,y+i,color.r,color.g,color.b);
	}
}

void CSDL_Ext::drawBorder( SDL_Surface * sur, const Rect &r, const SDL_Color &color )
{
	drawBorder(sur, r.x, r.y, r.w, r.h, color);
}

void CSDL_Ext::drawDashedBorder(SDL_Surface * sur, const Rect &r, const SDL_Color &color)
{
	const int y1 = r.y, y2 = r.y + r.h-1;
	for (int i=0; i<r.w; i++)
	{
		const int x = r.x + i;
		if (i%4 || (i==0))
		{
			CSDL_Ext::putPixelWithoutRefreshIfInSurf(sur, x, y1, color.r, color.g, color.b);
			CSDL_Ext::putPixelWithoutRefreshIfInSurf(sur, x, y2, color.r, color.g, color.b);
		}
	}

	const int x1 = r.x, x2 = r.x + r.w-1;
	for (int i=0; i<r.h; i++)
	{
		const int y = r.y + i;
		if ((i%4) || (i==0))
		{
			CSDL_Ext::putPixelWithoutRefreshIfInSurf(sur, x1, y, color.r, color.g, color.b);
			CSDL_Ext::putPixelWithoutRefreshIfInSurf(sur, x2, y, color.r, color.g, color.b);
		}
	}
}

void CSDL_Ext::setPlayerColor(SDL_Surface * sur, PlayerColor player)
{
	if(player==PlayerColor::UNFLAGGABLE)
		return;
	if(sur->format->BitsPerPixel==8)
	{
		SDL_Color *color = (player == PlayerColor::NEUTRAL
							? graphics->neutralColor
							: &graphics->playerColors[player.getNum()]);
		CSDL_Ext::setColors(sur, color, 5, 1);
	}
	else
		logGlobal->warn("Warning, setPlayerColor called on not 8bpp surface!");
}

CSDL_Ext::TColorPutter CSDL_Ext::getPutterFor(SDL_Surface * const &dest, int incrementing)
{
#define CASE_BPP(BytesPerPixel)							\
case BytesPerPixel:									\
	if(incrementing > 0)								\
		return ColorPutter<BytesPerPixel, 1>::PutColor;	\
	else if(incrementing == 0)							\
		return ColorPutter<BytesPerPixel, 0>::PutColor;	\
	else												\
		return ColorPutter<BytesPerPixel, -1>::PutColor;\
	break;

	switch(dest->format->BytesPerPixel)
	{
		CASE_BPP(2)
		CASE_BPP(3)
		CASE_BPP(4)
	default:
		logGlobal->error("%d bpp is not supported!", (int)dest->format->BitsPerPixel);
		return nullptr;
	}

}

CSDL_Ext::TColorPutterAlpha CSDL_Ext::getPutterAlphaFor(SDL_Surface * const &dest, int incrementing)
{
	switch(dest->format->BytesPerPixel)
	{
		CASE_BPP(2)
		CASE_BPP(3)
		CASE_BPP(4)
	default:
		logGlobal->error("%d bpp is not supported!", (int)dest->format->BitsPerPixel);
		return nullptr;
	}
#undef CASE_BPP
}

Uint8 * CSDL_Ext::getPxPtr(const SDL_Surface * const &srf, const int x, const int y)
{
	return (Uint8 *)srf->pixels + y * srf->pitch + x * srf->format->BytesPerPixel;
}

std::string CSDL_Ext::processStr(std::string str, std::vector<std::string> & tor)
{
	for (size_t i=0; (i<tor.size())&&(boost::find_first(str,"%s")); ++i)
	{
		boost::replace_first(str,"%s",tor[i]);
	}
	return str;
}

bool CSDL_Ext::isTransparent( SDL_Surface * srf, const Point & position )
{
	return isTransparent(srf, position.x, position.y);
}

bool CSDL_Ext::isTransparent( SDL_Surface * srf, int x, int y )
{
	if (x < 0 || y < 0 || x >= srf->w || y >= srf->h)
		return true;

	SDL_Color color;

	SDL_GetRGBA(CSDL_Ext::getPixel(srf, x, y), srf->format, &color.r, &color.g, &color.b, &color.a);

	bool pixelTransparent = color.a < 128;
	bool pixelCyan = (color.r == 0 && color.g == 255 && color.b == 255);

	return pixelTransparent || pixelCyan;
}

void CSDL_Ext::VflipSurf(SDL_Surface * surf)
{
	char buf[4]; //buffer
	int bpp = surf->format->BytesPerPixel;
	for (int y=0; y<surf->h; ++y)
	{
		char * base = (char*)surf->pixels + y * surf->pitch;
		for (int x=0; x<surf->w/2; ++x)
		{
			memcpy(buf, base  + x * bpp, bpp);
			memcpy(base + x * bpp, base + (surf->w - x - 1) * bpp, bpp);
			memcpy(base + (surf->w - x - 1) * bpp, buf, bpp);
		}
	}
}

void CSDL_Ext::putPixelWithoutRefresh(SDL_Surface *ekran, const int & x, const int & y, const Uint8 & R, const Uint8 & G, const Uint8 & B, Uint8 A)
{
	Uint8 *p = getPxPtr(ekran, x, y);
	getPutterFor(ekran, false)(p, R, G, B);

	switch(ekran->format->BytesPerPixel)
	{
	case 2: Channels::px<2>::a.set(p, A); break;
	case 3: Channels::px<3>::a.set(p, A); break;
	case 4: Channels::px<4>::a.set(p, A); break;
	}
}

void CSDL_Ext::putPixelWithoutRefreshIfInSurf(SDL_Surface *ekran, const int & x, const int & y, const Uint8 & R, const Uint8 & G, const Uint8 & B, Uint8 A)
{
	const SDL_Rect & rect = ekran->clip_rect;

	if(x >= rect.x  &&  x < rect.w + rect.x
	&& y >= rect.y  &&  y < rect.h + rect.y)
		CSDL_Ext::putPixelWithoutRefresh(ekran, x, y, R, G, B, A);
}

template<int bpp>
void CSDL_Ext::applyEffectBpp(SDL_Surface * surf, const Rect & rect, int mode )
{
	switch(mode)
	{
	case 0: //sepia
		{
			const int sepiaDepth = 20;
			const int sepiaIntensity = 30;

			for(int xp = rect.x; xp < rect.x + rect.w; ++xp)
			{
				for(int yp = rect.y; yp < rect.y + rect.h; ++yp)
				{
					Uint8 * pixel = (ui8*)surf->pixels + yp * surf->pitch + xp * surf->format->BytesPerPixel;
					int r = Channels::px<bpp>::r.get(pixel);
					int g = Channels::px<bpp>::g.get(pixel);
					int b = Channels::px<bpp>::b.get(pixel);
					int gray = static_cast<int>(0.299 * r + 0.587 * g + 0.114 * b);

					r = g = b = gray;
					r = r + (sepiaDepth * 2);
					g = g + sepiaDepth;

					if (r>255) r=255;
					if (g>255) g=255;
					if (b>255) b=255;

					// Darken blue color to increase sepia effect
					b -= sepiaIntensity;

					// normalize if out of bounds
					if (b<0) b=0;

					Channels::px<bpp>::r.set(pixel, r);
					Channels::px<bpp>::g.set(pixel, g);
					Channels::px<bpp>::b.set(pixel, b);
				}
			}
		}
		break;
	case 1: //grayscale
		{
			for(int xp = rect.x; xp < rect.x + rect.w; ++xp)
			{
				for(int yp = rect.y; yp < rect.y + rect.h; ++yp)
				{
					Uint8 * pixel = (ui8*)surf->pixels + yp * surf->pitch + xp * surf->format->BytesPerPixel;

					int r = Channels::px<bpp>::r.get(pixel);
					int g = Channels::px<bpp>::g.get(pixel);
					int b = Channels::px<bpp>::b.get(pixel);

					int gray = static_cast<int>(0.299 * r + 0.587 * g + 0.114 *b);
					vstd::amax(gray, 255);

					Channels::px<bpp>::r.set(pixel, gray);
					Channels::px<bpp>::g.set(pixel, gray);
					Channels::px<bpp>::b.set(pixel, gray);
				}
			}
		}
		break;
	default:
		throw std::runtime_error("Unsupported effect!");
	}
}

void CSDL_Ext::applyEffect( SDL_Surface * surf, const Rect & rect, int mode )
{
	switch(surf->format->BytesPerPixel)
	{
		case 2: applyEffectBpp<2>(surf, rect, mode); break;
		case 3: applyEffectBpp<3>(surf, rect, mode); break;
		case 4: applyEffectBpp<4>(surf, rect, mode); break;
	}
}

template<int bpp>
void scaleSurfaceFastInternal(SDL_Surface *surf, SDL_Surface *ret)
{
	const float factorX = float(surf->w) / float(ret->w),
				factorY = float(surf->h) / float(ret->h);

	for(int y = 0; y < ret->h; y++)
	{
		for(int x = 0; x < ret->w; x++)
		{
			//coordinates we want to calculate
			int origX = static_cast<int>(floor(factorX * x)),
				origY = static_cast<int>(floor(factorY * y));

			// Get pointers to source pixels
			Uint8 *srcPtr = (Uint8*)surf->pixels + origY * surf->pitch + origX * bpp;
			Uint8 *destPtr = (Uint8*)ret->pixels + y * ret->pitch + x * bpp;

			memcpy(destPtr, srcPtr, bpp);
		}
	}
}

SDL_Surface * CSDL_Ext::scaleSurfaceFast(SDL_Surface *surf, int width, int height)
{
	if (!surf || !width || !height)
		return nullptr;

	//Same size? return copy - this should more be faster
	if (width == surf->w && height == surf->h)
		return copySurface(surf);

	SDL_Surface *ret = newSurface(width, height, surf);

	switch(surf->format->BytesPerPixel)
	{
		case 1: scaleSurfaceFastInternal<1>(surf, ret); break;
		case 2: scaleSurfaceFastInternal<2>(surf, ret); break;
		case 3: scaleSurfaceFastInternal<3>(surf, ret); break;
		case 4: scaleSurfaceFastInternal<4>(surf, ret); break;
	}
	return ret;
}

template<int bpp>
void scaleSurfaceInternal(SDL_Surface *surf, SDL_Surface *ret)
{
	const float factorX = float(surf->w - 1) / float(ret->w),
				factorY = float(surf->h - 1) / float(ret->h);

	for(int y = 0; y < ret->h; y++)
	{
		for(int x = 0; x < ret->w; x++)
		{
			//coordinates we want to interpolate
			float origX = factorX * x,
				  origY = factorY * y;

			float x1 = floor(origX), x2 = floor(origX+1),
				  y1 = floor(origY), y2 = floor(origY+1);
			//assert( x1 >= 0 && y1 >= 0 && x2 < surf->w && y2 < surf->h);//All pixels are in range

			// Calculate weights of each source pixel
			float w11 = ((origX - x1) * (origY - y1));
			float w12 = ((origX - x1) * (y2 - origY));
			float w21 = ((x2 - origX) * (origY - y1));
			float w22 = ((x2 - origX) * (y2 - origY));
			//assert( w11 + w12 + w21 + w22 > 0.99 && w11 + w12 + w21 + w22 < 1.01);//total weight is ~1.0

			// Get pointers to source pixels
			Uint8 *p11 = (Uint8*)surf->pixels + int(y1) * surf->pitch + int(x1) * bpp;
			Uint8 *p12 = p11 + bpp;
			Uint8 *p21 = p11 + surf->pitch;
			Uint8 *p22 = p21 + bpp;
			// Calculate resulting channels
#define PX(X, PTR) Channels::px<bpp>::X.get(PTR)
			int resR = static_cast<int>(PX(r, p11) * w11 + PX(r, p12) * w12 + PX(r, p21) * w21 + PX(r, p22) * w22);
			int resG = static_cast<int>(PX(g, p11) * w11 + PX(g, p12) * w12 + PX(g, p21) * w21 + PX(g, p22) * w22);
			int resB = static_cast<int>(PX(b, p11) * w11 + PX(b, p12) * w12 + PX(b, p21) * w21 + PX(b, p22) * w22);
			int resA = static_cast<int>(PX(a, p11) * w11 + PX(a, p12) * w12 + PX(a, p21) * w21 + PX(a, p22) * w22);
			//assert(resR < 256 && resG < 256 && resB < 256 && resA < 256);
#undef PX
			Uint8 *dest = (Uint8*)ret->pixels + y * ret->pitch + x * bpp;
			Channels::px<bpp>::r.set(dest, resR);
			Channels::px<bpp>::g.set(dest, resG);
			Channels::px<bpp>::b.set(dest, resB);
			Channels::px<bpp>::a.set(dest, resA);
		}
	}
}

// scaling via bilinear interpolation algorithm.
// NOTE: best results are for scaling in range 50%...200%.
// And upscaling looks awful right now - should be fixed somehow
SDL_Surface * CSDL_Ext::scaleSurface(SDL_Surface *surf, int width, int height)
{
	if (!surf || !width || !height)
		return nullptr;

	if (surf->format->palette)
		return scaleSurfaceFast(surf, width, height);

	//Same size? return copy - this should more be faster
	if (width == surf->w && height == surf->h)
		return copySurface(surf);

	SDL_Surface *ret = newSurface(width, height, surf);

	switch(surf->format->BytesPerPixel)
	{
	case 2: scaleSurfaceInternal<2>(surf, ret); break;
	case 3: scaleSurfaceInternal<3>(surf, ret); break;
	case 4: scaleSurfaceInternal<4>(surf, ret); break;
	}

	return ret;
}

void CSDL_Ext::blitSurface(SDL_Surface * src, const Rect & srcRectInput, SDL_Surface * dst, const Point & dstPoint)
{
	SDL_Rect srcRect = CSDL_Ext::toSDL(srcRectInput);
	SDL_Rect dstRect = CSDL_Ext::toSDL(Rect(dstPoint, srcRectInput.dimensions()));

	SDL_UpperBlit(src, &srcRect, dst, &dstRect);
}

void CSDL_Ext::blitSurface(SDL_Surface * src, SDL_Surface * dst, const Point & dest)
{
	Rect allSurface( Point(0,0), Point(src->w, src->h));

	blitSurface(src, allSurface, dst, dest);
}

void CSDL_Ext::fillSurface( SDL_Surface *dst, const SDL_Color & color )
{
	Rect allSurface( Point(0,0), Point(dst->w, dst->h));

	fillRect(dst, allSurface, color);
}

void CSDL_Ext::fillRect( SDL_Surface *dst, const Rect & dstrect, const SDL_Color & color )
{
	SDL_Rect newRect = CSDL_Ext::toSDL(dstrect);

	uint32_t sdlColor = SDL_MapRGBA(dst->format, color.r, color.g, color.b, color.a);
	SDL_FillRect(dst, &newRect, sdlColor);
}

void CSDL_Ext::fillTexture(SDL_Surface *dst, SDL_Surface * src)
{
	SDL_Rect srcRect;
	SDL_Rect dstRect;

	SDL_GetClipRect(src, &srcRect);
	SDL_GetClipRect(dst, &dstRect);

	for (int y=dstRect.y; y < dstRect.y + dstRect.h; y+=srcRect.h)
	{
		for (int x=dstRect.x; x < dstRect.x + dstRect.w; x+=srcRect.w)
		{
			int xLeft = std::min<int>(srcRect.w, dstRect.x + dstRect.w - x);
			int yLeft = std::min<int>(srcRect.h, dstRect.y + dstRect.h - y);
			SDL_Rect currentDest{x, y, xLeft, yLeft};
			SDL_BlitSurface(src, &srcRect, dst, &currentDest);
		}
	}
}

SDL_Color CSDL_Ext::makeColor(ui8 r, ui8 g, ui8 b, ui8 a)
{
	SDL_Color ret = {r, g, b, a};
	return ret;
}

void CSDL_Ext::startTextInput(const Rect & whereInput)
{
<<<<<<< HEAD
	const SDL_Rect where = CSDL_Ext::toSDL(whereInput);

	auto impl = [](SDL_Rect where)
	{
		if (SDL_IsTextInputActive() == SDL_FALSE)
		{
			SDL_StartTextInput();
		}
		SDL_SetTextInputRect(&where);
	};

=======
>>>>>>> 7e78e0ab
#ifdef VCMI_APPLE
	dispatch_async(dispatch_get_main_queue(), ^{
#endif

	// TODO ios: looks like SDL bug actually, try fixing there
	auto renderer = SDL_GetRenderer(mainWindow);
	float scaleX, scaleY;
	SDL_Rect viewport;
	SDL_RenderGetScale(renderer, &scaleX, &scaleY);
	SDL_RenderGetViewport(renderer, &viewport);

#ifdef VCMI_IOS
	const auto nativeScale = iOS_utils::screenScale();
<<<<<<< HEAD
	auto rectInScreenCoordinates = where;
	rectInScreenCoordinates.x = (viewport.x + rectInScreenCoordinates.x) * scaleX / nativeScale;
	rectInScreenCoordinates.y = (viewport.y + rectInScreenCoordinates.y) * scaleY / nativeScale;
	rectInScreenCoordinates.w = rectInScreenCoordinates.w * scaleX / nativeScale;
	rectInScreenCoordinates.h = rectInScreenCoordinates.h * scaleY / nativeScale;
	impl(rectInScreenCoordinates);
#else
	impl(where);
=======

	scaleX /= nativeScale;
	scaleY /= nativeScale;
>>>>>>> 7e78e0ab
#endif

	auto rectInScreenCoordinates = *where;
	rectInScreenCoordinates.x = (viewport.x + rectInScreenCoordinates.x) * scaleX;
	rectInScreenCoordinates.y = (viewport.y + rectInScreenCoordinates.y) * scaleY;
	rectInScreenCoordinates.w = rectInScreenCoordinates.w * scaleX;
	rectInScreenCoordinates.h = rectInScreenCoordinates.h * scaleY;

	SDL_SetTextInputRect(&rectInScreenCoordinates);

	if (SDL_IsTextInputActive() == SDL_FALSE)
	{
		SDL_StartTextInput();
	}

#ifdef VCMI_APPLE
	});
#endif
}

void CSDL_Ext::stopTextInput()
{
#ifdef VCMI_APPLE
	dispatch_async(dispatch_get_main_queue(), ^{
#endif

	if (SDL_IsTextInputActive() == SDL_TRUE)
	{
		SDL_StopTextInput();
	}

#ifdef VCMI_APPLE
	});
#endif
}

STRONG_INLINE static uint32_t mapColor(SDL_Surface * surface, SDL_Color color)
{
	return SDL_MapRGBA(surface->format, color.r, color.g, color.b, color.a);
}

void CSDL_Ext::setColorKey(SDL_Surface * surface, SDL_Color color)
{
	uint32_t key = mapColor(surface,color);
	SDL_SetColorKey(surface, SDL_TRUE, key);
}

void CSDL_Ext::setDefaultColorKey(SDL_Surface * surface)
{
	setColorKey(surface, Colors::DEFAULT_KEY_COLOR);
}

void CSDL_Ext::setDefaultColorKeyPresize(SDL_Surface * surface)
{
	uint32_t key = mapColor(surface, Colors::DEFAULT_KEY_COLOR);
	auto & color = surface->format->palette->colors[key];

	// set color key only if exactly such color was found
	if (color.r == Colors::DEFAULT_KEY_COLOR.r && color.g == Colors::DEFAULT_KEY_COLOR.g && color.b == Colors::DEFAULT_KEY_COLOR.b)
	{
		SDL_SetColorKey(surface, SDL_TRUE, key);
		color.a = SDL_ALPHA_TRANSPARENT;
	}
}

void CSDL_Ext::setClipRect(SDL_Surface * src, const Rect & other)
{
	SDL_Rect rect = CSDL_Ext::toSDL(other);

	SDL_SetClipRect(src, &rect);
}

void CSDL_Ext::getClipRect(SDL_Surface * src, Rect & other)
{
	SDL_Rect rect;

	SDL_GetClipRect(src, &rect);

	other = CSDL_Ext::fromSDL(rect);
}



template SDL_Surface * CSDL_Ext::createSurfaceWithBpp<2>(int, int);
template SDL_Surface * CSDL_Ext::createSurfaceWithBpp<3>(int, int);
template SDL_Surface * CSDL_Ext::createSurfaceWithBpp<4>(int, int);

<|MERGE_RESOLUTION|>--- conflicted
+++ resolved
@@ -1,1019 +1,993 @@
-/*
- * SDL_Extensions.cpp, part of VCMI engine
- *
- * Authors: listed in file AUTHORS in main folder
- *
- * License: GNU General Public License v2.0 or later
- * Full text of license available in license.txt file, in main folder
- *
- */
-#include "StdInc.h"
-#include "SDL_Extensions.h"
-#include "SDL_Pixels.h"
-
-#include "../CGameInfo.h"
-#include "../CMessage.h"
-#include "../Graphics.h"
-#include "../CMT.h"
-
-#include <SDL_version.h>
-#include <SDL_render.h>
-#include <SDL_video.h>
-#include <SDL_events.h>
-
-#ifdef VCMI_APPLE
-#include <dispatch/dispatch.h>
-#endif
-
-#ifdef VCMI_IOS
-#include "ios/utils.h"
-#endif
-
-const SDL_Color Colors::YELLOW = { 229, 215, 123, SDL_ALPHA_OPAQUE };
-const SDL_Color Colors::WHITE = { 255, 243, 222, SDL_ALPHA_OPAQUE };
-const SDL_Color Colors::METALLIC_GOLD = { 173, 142, 66, SDL_ALPHA_OPAQUE };
-const SDL_Color Colors::GREEN = { 0, 255, 0, SDL_ALPHA_OPAQUE };
-const SDL_Color Colors::ORANGE = { 232, 184, 32, SDL_ALPHA_OPAQUE };
-const SDL_Color Colors::BRIGHT_YELLOW = { 242, 226, 110, SDL_ALPHA_OPAQUE };
-const SDL_Color Colors::DEFAULT_KEY_COLOR = {0, 255, 255, SDL_ALPHA_OPAQUE};
-const SDL_Color Colors::RED = {255, 0, 0, SDL_ALPHA_OPAQUE};
-const SDL_Color Colors::PURPLE = {255, 75, 125, SDL_ALPHA_OPAQUE};
-const SDL_Color Colors::BLACK = {0, 0, 0, SDL_ALPHA_OPAQUE};
-const SDL_Color Colors::TRANSPARENCY = {0, 0, 0, SDL_ALPHA_TRANSPARENT};
-
-Rect CSDL_Ext::genRect(const int & hh, const int & ww, const int & xx, const int & yy)
-{
-	Rect ret;
-	ret.h=hh;
-	ret.w=ww;
-	ret.x=xx;
-	ret.y=yy;
-	return ret;
-}
-
-Rect CSDL_Ext::fromSDL(const SDL_Rect & rect)
-{
-	return Rect(Point(rect.x, rect.y), Point(rect.w, rect.h));
-}
-
-SDL_Rect CSDL_Ext::toSDL(const Rect & rect)
-{
-	SDL_Rect result;
-	result.x = rect.x;
-	result.y = rect.y;
-	result.w = rect.w;
-	result.h = rect.h;
-	return result;
-}
-
-void CSDL_Ext::setColors(SDL_Surface *surface, SDL_Color *colors, int firstcolor, int ncolors)
-{
-	SDL_SetPaletteColors(surface->format->palette,colors,firstcolor,ncolors);
-}
-
-void CSDL_Ext::warpMouse(int x, int y)
-{
-	SDL_WarpMouseInWindow(mainWindow,x,y);
-}
-
-bool CSDL_Ext::isCtrlKeyDown()
-{
-	return SDL_GetKeyboardState(nullptr)[SDL_SCANCODE_LCTRL] || SDL_GetKeyboardState(nullptr)[SDL_SCANCODE_RCTRL];
-}
-
-bool CSDL_Ext::isAltKeyDown()
-{
-	return SDL_GetKeyboardState(nullptr)[SDL_SCANCODE_LALT] || SDL_GetKeyboardState(nullptr)[SDL_SCANCODE_RALT];
-}
-
-bool CSDL_Ext::isShiftKeyDown()
-{
-	return SDL_GetKeyboardState(nullptr)[SDL_SCANCODE_LSHIFT] || SDL_GetKeyboardState(nullptr)[SDL_SCANCODE_RSHIFT];
-}
-
-void CSDL_Ext::setAlpha(SDL_Surface * bg, int value)
-{
-	SDL_SetSurfaceAlphaMod(bg, value);
-}
-
-void CSDL_Ext::updateRect(SDL_Surface *surface, const Rect & rect )
-{
-	SDL_Rect rectSDL = CSDL_Ext::toSDL(rect);
-	if(0 !=SDL_UpdateTexture(screenTexture, &rectSDL, surface->pixels, surface->pitch))
-		logGlobal->error("%sSDL_UpdateTexture %s", __FUNCTION__, SDL_GetError());
-
-	SDL_RenderClear(mainRenderer);
-	if(0 != SDL_RenderCopy(mainRenderer, screenTexture, NULL, NULL))
-		logGlobal->error("%sSDL_RenderCopy %s", __FUNCTION__, SDL_GetError());
-	SDL_RenderPresent(mainRenderer);
-
-}
-
-SDL_Surface * CSDL_Ext::newSurface(int w, int h, SDL_Surface * mod) //creates new surface, with flags/format same as in surface given
-{
-	SDL_Surface * ret = SDL_CreateRGBSurface(0,w,h,mod->format->BitsPerPixel,mod->format->Rmask,mod->format->Gmask,mod->format->Bmask,mod->format->Amask);
-	if (mod->format->palette)
-	{
-		assert(ret->format->palette);
-		assert(ret->format->palette->ncolors == mod->format->palette->ncolors);
-		memcpy(ret->format->palette->colors, mod->format->palette->colors, mod->format->palette->ncolors * sizeof(SDL_Color));
-	}
-	return ret;
-}
-
-SDL_Surface * CSDL_Ext::copySurface(SDL_Surface * mod) //returns copy of given surface
-{
-	//return SDL_DisplayFormat(mod);
-	return SDL_ConvertSurface(mod, mod->format, mod->flags);
-}
-
-template<int bpp>
-SDL_Surface * CSDL_Ext::createSurfaceWithBpp(int width, int height)
-{
-	Uint32 rMask = 0, gMask = 0, bMask = 0, aMask = 0;
-
-	Channels::px<bpp>::r.set((Uint8*)&rMask, 255);
-	Channels::px<bpp>::g.set((Uint8*)&gMask, 255);
-	Channels::px<bpp>::b.set((Uint8*)&bMask, 255);
-	Channels::px<bpp>::a.set((Uint8*)&aMask, 255);
-
-	return SDL_CreateRGBSurface(0, width, height, bpp * 8, rMask, gMask, bMask, aMask);
-}
-
-void CSDL_Ext::blitAt(SDL_Surface * src, int x, int y, SDL_Surface * dst)
-{
-	if(!dst)
-		dst = screen;
-	CSDL_Ext::blitSurface(src, dst, Point(x, y));
-}
-
-void CSDL_Ext::blitAt(SDL_Surface * src, const Rect & pos, SDL_Surface * dst)
-{
-	if (src)
-		blitAt(src,pos.x,pos.y,dst);
-}
-
-// Vertical flip
-SDL_Surface * CSDL_Ext::verticalFlip(SDL_Surface * toRot)
-{
-	SDL_Surface * ret = SDL_ConvertSurface(toRot, toRot->format, toRot->flags);
-
-	SDL_LockSurface(ret);
-	SDL_LockSurface(toRot);
-
-	const int bpp = ret->format->BytesPerPixel;
-
-	char * src = reinterpret_cast<char *>(toRot->pixels);
-	char * dst = reinterpret_cast<char *>(ret->pixels);
-
-	for(int i=0; i<ret->h; i++)
-	{
-		//FIXME: optimization bugged
-//		if (bpp == 1)
-//		{
-//			// much faster for 8-bit surfaces (majority of our data)
-//			std::reverse_copy(src, src + toRot->pitch, dst);
-//		}
-//		else
-//		{
-			char * srcPxl = src;
-			char * dstPxl = dst + ret->w * bpp;
-
-			for(int j=0; j<ret->w; j++)
-			{
-				dstPxl -= bpp;
-				std::copy(srcPxl, srcPxl + bpp, dstPxl);
-				srcPxl += bpp;
-			}
-//		}
-		src += toRot->pitch;
-		dst += ret->pitch;
-	}
-	SDL_UnlockSurface(ret);
-	SDL_UnlockSurface(toRot);
-	return ret;
-}
-
-// Horizontal flip
-SDL_Surface * CSDL_Ext::horizontalFlip(SDL_Surface * toRot)
-{
-	SDL_Surface * ret = SDL_ConvertSurface(toRot, toRot->format, toRot->flags);
-	SDL_LockSurface(ret);
-	SDL_LockSurface(toRot);
-	char * src = reinterpret_cast<char *>(toRot->pixels);
-	char * dst = reinterpret_cast<char *>(ret->pixels) + ret->h * ret->pitch;
-
-	for(int i=0; i<ret->h; i++)
-	{
-		dst -= ret->pitch;
-		std::copy(src, src + toRot->pitch, dst);
-		src += toRot->pitch;
-	}
-	SDL_UnlockSurface(ret);
-	SDL_UnlockSurface(toRot);
-	return ret;
-}
-
-Uint32 CSDL_Ext::getPixel(SDL_Surface *surface, const int & x, const int & y, bool colorByte)
-{
-	int bpp = surface->format->BytesPerPixel;
-	/* Here p is the address to the pixel we want to retrieve */
-	Uint8 *p = (Uint8 *)surface->pixels + y * surface->pitch + x * bpp;
-
-	switch(bpp)
-	{
-	case 1:
-		if(colorByte)
-			return colorToUint32(surface->format->palette->colors+(*p));
-		else
-			return *p;
-
-	case 2:
-		return *(Uint16 *)p;
-
-	case 3:
-			return p[0] | p[1] << 8 | p[2] << 16;
-
-	case 4:
-		return *(Uint32 *)p;
-
-	default:
-		return 0;       // shouldn't happen, but avoids warnings
-	}
-}
-
-template<int bpp>
-int CSDL_Ext::blit8bppAlphaTo24bppT(const SDL_Surface * src, const Rect & srcRectInput, SDL_Surface * dst, const Point & dstPointInput)
-{
-	SDL_Rect srcRectInstance = CSDL_Ext::toSDL(srcRectInput);
-	SDL_Rect dstRectInstance = CSDL_Ext::toSDL(Rect(dstPointInput, srcRectInput.dimensions()));
-
-	SDL_Rect * srcRect =&srcRectInstance;
-	SDL_Rect * dstRect =&dstRectInstance;
-
-	/* Make sure the surfaces aren't locked */
-	if ( ! src || ! dst )
-	{
-		SDL_SetError("SDL_UpperBlit: passed a nullptr surface");
-		return -1;
-	}
-
-	if ( src->locked || dst->locked )
-	{
-		SDL_SetError("Surfaces must not be locked during blit");
-		return -1;
-	}
-
-	if (src->format->BytesPerPixel==1 && (bpp==3 || bpp==4 || bpp==2)) //everything's ok
-	{
-		SDL_Rect fulldst;
-		int srcx, srcy, w, h;
-
-		/* If the destination rectangle is nullptr, use the entire dest surface */
-		if ( dstRect == nullptr )
-		{
-			fulldst.x = fulldst.y = 0;
-			dstRect = &fulldst;
-		}
-
-		/* clip the source rectangle to the source surface */
-		if(srcRect)
-		{
-			int maxw, maxh;
-
-			srcx = srcRect->x;
-			w = srcRect->w;
-			if(srcx < 0)
-			{
-				w += srcx;
-				dstRect->x -= srcx;
-				srcx = 0;
-			}
-			maxw = src->w - srcx;
-			if(maxw < w)
-				w = maxw;
-
-			srcy = srcRect->y;
-			h = srcRect->h;
-			if(srcy < 0)
-			{
-					h += srcy;
-				dstRect->y -= srcy;
-				srcy = 0;
-			}
-			maxh = src->h - srcy;
-			if(maxh < h)
-				h = maxh;
-
-		}
-		else
-		{
-			srcx = srcy = 0;
-			w = src->w;
-			h = src->h;
-		}
-
-		/* clip the destination rectangle against the clip rectangle */
-		{
-			SDL_Rect *clip = &dst->clip_rect;
-			int dx, dy;
-
-			dx = clip->x - dstRect->x;
-			if(dx > 0)
-			{
-				w -= dx;
-				dstRect->x += dx;
-				srcx += dx;
-			}
-			dx = dstRect->x + w - clip->x - clip->w;
-			if(dx > 0)
-				w -= dx;
-
-			dy = clip->y - dstRect->y;
-			if(dy > 0)
-			{
-				h -= dy;
-				dstRect->y += dy;
-				srcy += dy;
-			}
-			dy = dstRect->y + h - clip->y - clip->h;
-			if(dy > 0)
-				h -= dy;
-		}
-
-		if(w > 0 && h > 0)
-		{
-			dstRect->w = w;
-			dstRect->h = h;
-
-			if(SDL_LockSurface(dst))
-				return -1; //if we cannot lock the surface
-
-			const SDL_Color *colors = src->format->palette->colors;
-			Uint8 *colory = (Uint8*)src->pixels + srcy*src->pitch + srcx;
-			Uint8 *py = (Uint8*)dst->pixels + dstRect->y*dst->pitch + dstRect->x*bpp;
-
-			for(int y=h; y; y--, colory+=src->pitch, py+=dst->pitch)
-			{
-				Uint8 *color = colory;
-				Uint8 *p = py;
-
-				for(int x = w; x; x--)
-				{
-					const SDL_Color &tbc = colors[*color++]; //color to blit
-					ColorPutter<bpp, +1>::PutColorAlphaSwitch(p, tbc.r, tbc.g, tbc.b, tbc.a);
-				}
-			}
-			SDL_UnlockSurface(dst);
-		}
-	}
-	return 0;
-}
-
-int CSDL_Ext::blit8bppAlphaTo24bpp(const SDL_Surface * src, const Rect & srcRect, SDL_Surface * dst, const Point & dstPoint)
-{
-	switch(dst->format->BytesPerPixel)
-	{
-	case 2: return blit8bppAlphaTo24bppT<2>(src, srcRect, dst, dstPoint);
-	case 3: return blit8bppAlphaTo24bppT<3>(src, srcRect, dst, dstPoint);
-	case 4: return blit8bppAlphaTo24bppT<4>(src, srcRect, dst, dstPoint);
-	default:
-		logGlobal->error("%d bpp is not supported!", (int)dst->format->BitsPerPixel);
-		return -1;
-	}
-}
-
-Uint32 CSDL_Ext::colorToUint32(const SDL_Color * color)
-{
-	Uint32 ret = 0;
-	ret+=color->a;
-	ret<<=8; //*=256
-	ret+=color->b;
-	ret<<=8; //*=256
-	ret+=color->g;
-	ret<<=8; //*=256
-	ret+=color->r;
-	return ret;
-}
-
-void CSDL_Ext::update(SDL_Surface * what)
-{
-	if(!what)
-		return;
-	if(0 !=SDL_UpdateTexture(screenTexture, nullptr, what->pixels, what->pitch))
-		logGlobal->error("%s SDL_UpdateTexture %s", __FUNCTION__, SDL_GetError());
-}
-
-static void drawLineX(SDL_Surface * sur, int x1, int y1, int x2, int y2, const SDL_Color & color1, const SDL_Color & color2)
-{
-	for(int x = x1; x <= x2; x++)
-	{
-		float f = float(x - x1) / float(x2 - x1);
-		int y = vstd::lerp(y1, y2, f);
-
-		uint8_t r = vstd::lerp(color1.r, color2.r, f);
-		uint8_t g = vstd::lerp(color1.g, color2.g, f);
-		uint8_t b = vstd::lerp(color1.b, color2.b, f);
-		uint8_t a = vstd::lerp(color1.a, color2.a, f);
-
-		Uint8 *p = CSDL_Ext::getPxPtr(sur, x, y);
-		ColorPutter<4, 0>::PutColor(p, r,g,b,a);
-	}
-}
-
-static void drawLineY(SDL_Surface * sur, int x1, int y1, int x2, int y2, const SDL_Color & color1, const SDL_Color & color2)
-{
-	for(int y = y1; y <= y2; y++)
-	{
-		float f = float(y - y1) / float(y2 - y1);
-		int x = vstd::lerp(x1, x2, f);
-
-		uint8_t r = vstd::lerp(color1.r, color2.r, f);
-		uint8_t g = vstd::lerp(color1.g, color2.g, f);
-		uint8_t b = vstd::lerp(color1.b, color2.b, f);
-		uint8_t a = vstd::lerp(color1.a, color2.a, f);
-
-		Uint8 *p = CSDL_Ext::getPxPtr(sur, x, y);
-		ColorPutter<4, 0>::PutColor(p, r,g,b,a);
-	}
-}
-
-void CSDL_Ext::drawLine(SDL_Surface * sur, int x1, int y1, int x2, int y2, const SDL_Color & color1, const SDL_Color & color2)
-{
-	int width  = std::abs(x1-x2);
-	int height = std::abs(y1-y2);
-
-	if ( width == 0 && height == 0)
-	{
-		Uint8 *p = CSDL_Ext::getPxPtr(sur, x1, y1);
-		ColorPutter<4, 0>::PutColorAlpha(p, color1);
-		return;
-	}
-
-	if (width > height)
-	{
-		if ( x1 < x2)
-			drawLineX(sur, x1,y1,x2,y2, color1, color2);
-		else
-			drawLineX(sur, x2,y2,x1,y1, color2, color1);
-	}
-	else
-	{
-		if ( y1 < y2)
-			drawLineY(sur, x1,y1,x2,y2, color1, color2);
-		else
-			drawLineY(sur, x2,y2,x1,y1, color2, color1);
-	}
-}
-
-void CSDL_Ext::drawBorder(SDL_Surface * sur, int x, int y, int w, int h, const SDL_Color &color)
-{
-	for(int i = 0; i < w; i++)
-	{
-		CSDL_Ext::putPixelWithoutRefreshIfInSurf(sur,x+i,y,color.r,color.g,color.b);
-		CSDL_Ext::putPixelWithoutRefreshIfInSurf(sur,x+i,y+h-1,color.r,color.g,color.b);
-	}
-	for(int i = 0; i < h; i++)
-	{
-		CSDL_Ext::putPixelWithoutRefreshIfInSurf(sur,x,y+i,color.r,color.g,color.b);
-		CSDL_Ext::putPixelWithoutRefreshIfInSurf(sur,x+w-1,y+i,color.r,color.g,color.b);
-	}
-}
-
-void CSDL_Ext::drawBorder( SDL_Surface * sur, const Rect &r, const SDL_Color &color )
-{
-	drawBorder(sur, r.x, r.y, r.w, r.h, color);
-}
-
-void CSDL_Ext::drawDashedBorder(SDL_Surface * sur, const Rect &r, const SDL_Color &color)
-{
-	const int y1 = r.y, y2 = r.y + r.h-1;
-	for (int i=0; i<r.w; i++)
-	{
-		const int x = r.x + i;
-		if (i%4 || (i==0))
-		{
-			CSDL_Ext::putPixelWithoutRefreshIfInSurf(sur, x, y1, color.r, color.g, color.b);
-			CSDL_Ext::putPixelWithoutRefreshIfInSurf(sur, x, y2, color.r, color.g, color.b);
-		}
-	}
-
-	const int x1 = r.x, x2 = r.x + r.w-1;
-	for (int i=0; i<r.h; i++)
-	{
-		const int y = r.y + i;
-		if ((i%4) || (i==0))
-		{
-			CSDL_Ext::putPixelWithoutRefreshIfInSurf(sur, x1, y, color.r, color.g, color.b);
-			CSDL_Ext::putPixelWithoutRefreshIfInSurf(sur, x2, y, color.r, color.g, color.b);
-		}
-	}
-}
-
-void CSDL_Ext::setPlayerColor(SDL_Surface * sur, PlayerColor player)
-{
-	if(player==PlayerColor::UNFLAGGABLE)
-		return;
-	if(sur->format->BitsPerPixel==8)
-	{
-		SDL_Color *color = (player == PlayerColor::NEUTRAL
-							? graphics->neutralColor
-							: &graphics->playerColors[player.getNum()]);
-		CSDL_Ext::setColors(sur, color, 5, 1);
-	}
-	else
-		logGlobal->warn("Warning, setPlayerColor called on not 8bpp surface!");
-}
-
-CSDL_Ext::TColorPutter CSDL_Ext::getPutterFor(SDL_Surface * const &dest, int incrementing)
-{
-#define CASE_BPP(BytesPerPixel)							\
-case BytesPerPixel:									\
-	if(incrementing > 0)								\
-		return ColorPutter<BytesPerPixel, 1>::PutColor;	\
-	else if(incrementing == 0)							\
-		return ColorPutter<BytesPerPixel, 0>::PutColor;	\
-	else												\
-		return ColorPutter<BytesPerPixel, -1>::PutColor;\
-	break;
-
-	switch(dest->format->BytesPerPixel)
-	{
-		CASE_BPP(2)
-		CASE_BPP(3)
-		CASE_BPP(4)
-	default:
-		logGlobal->error("%d bpp is not supported!", (int)dest->format->BitsPerPixel);
-		return nullptr;
-	}
-
-}
-
-CSDL_Ext::TColorPutterAlpha CSDL_Ext::getPutterAlphaFor(SDL_Surface * const &dest, int incrementing)
-{
-	switch(dest->format->BytesPerPixel)
-	{
-		CASE_BPP(2)
-		CASE_BPP(3)
-		CASE_BPP(4)
-	default:
-		logGlobal->error("%d bpp is not supported!", (int)dest->format->BitsPerPixel);
-		return nullptr;
-	}
-#undef CASE_BPP
-}
-
-Uint8 * CSDL_Ext::getPxPtr(const SDL_Surface * const &srf, const int x, const int y)
-{
-	return (Uint8 *)srf->pixels + y * srf->pitch + x * srf->format->BytesPerPixel;
-}
-
-std::string CSDL_Ext::processStr(std::string str, std::vector<std::string> & tor)
-{
-	for (size_t i=0; (i<tor.size())&&(boost::find_first(str,"%s")); ++i)
-	{
-		boost::replace_first(str,"%s",tor[i]);
-	}
-	return str;
-}
-
-bool CSDL_Ext::isTransparent( SDL_Surface * srf, const Point & position )
-{
-	return isTransparent(srf, position.x, position.y);
-}
-
-bool CSDL_Ext::isTransparent( SDL_Surface * srf, int x, int y )
-{
-	if (x < 0 || y < 0 || x >= srf->w || y >= srf->h)
-		return true;
-
-	SDL_Color color;
-
-	SDL_GetRGBA(CSDL_Ext::getPixel(srf, x, y), srf->format, &color.r, &color.g, &color.b, &color.a);
-
-	bool pixelTransparent = color.a < 128;
-	bool pixelCyan = (color.r == 0 && color.g == 255 && color.b == 255);
-
-	return pixelTransparent || pixelCyan;
-}
-
-void CSDL_Ext::VflipSurf(SDL_Surface * surf)
-{
-	char buf[4]; //buffer
-	int bpp = surf->format->BytesPerPixel;
-	for (int y=0; y<surf->h; ++y)
-	{
-		char * base = (char*)surf->pixels + y * surf->pitch;
-		for (int x=0; x<surf->w/2; ++x)
-		{
-			memcpy(buf, base  + x * bpp, bpp);
-			memcpy(base + x * bpp, base + (surf->w - x - 1) * bpp, bpp);
-			memcpy(base + (surf->w - x - 1) * bpp, buf, bpp);
-		}
-	}
-}
-
-void CSDL_Ext::putPixelWithoutRefresh(SDL_Surface *ekran, const int & x, const int & y, const Uint8 & R, const Uint8 & G, const Uint8 & B, Uint8 A)
-{
-	Uint8 *p = getPxPtr(ekran, x, y);
-	getPutterFor(ekran, false)(p, R, G, B);
-
-	switch(ekran->format->BytesPerPixel)
-	{
-	case 2: Channels::px<2>::a.set(p, A); break;
-	case 3: Channels::px<3>::a.set(p, A); break;
-	case 4: Channels::px<4>::a.set(p, A); break;
-	}
-}
-
-void CSDL_Ext::putPixelWithoutRefreshIfInSurf(SDL_Surface *ekran, const int & x, const int & y, const Uint8 & R, const Uint8 & G, const Uint8 & B, Uint8 A)
-{
-	const SDL_Rect & rect = ekran->clip_rect;
-
-	if(x >= rect.x  &&  x < rect.w + rect.x
-	&& y >= rect.y  &&  y < rect.h + rect.y)
-		CSDL_Ext::putPixelWithoutRefresh(ekran, x, y, R, G, B, A);
-}
-
-template<int bpp>
-void CSDL_Ext::applyEffectBpp(SDL_Surface * surf, const Rect & rect, int mode )
-{
-	switch(mode)
-	{
-	case 0: //sepia
-		{
-			const int sepiaDepth = 20;
-			const int sepiaIntensity = 30;
-
-			for(int xp = rect.x; xp < rect.x + rect.w; ++xp)
-			{
-				for(int yp = rect.y; yp < rect.y + rect.h; ++yp)
-				{
-					Uint8 * pixel = (ui8*)surf->pixels + yp * surf->pitch + xp * surf->format->BytesPerPixel;
-					int r = Channels::px<bpp>::r.get(pixel);
-					int g = Channels::px<bpp>::g.get(pixel);
-					int b = Channels::px<bpp>::b.get(pixel);
-					int gray = static_cast<int>(0.299 * r + 0.587 * g + 0.114 * b);
-
-					r = g = b = gray;
-					r = r + (sepiaDepth * 2);
-					g = g + sepiaDepth;
-
-					if (r>255) r=255;
-					if (g>255) g=255;
-					if (b>255) b=255;
-
-					// Darken blue color to increase sepia effect
-					b -= sepiaIntensity;
-
-					// normalize if out of bounds
-					if (b<0) b=0;
-
-					Channels::px<bpp>::r.set(pixel, r);
-					Channels::px<bpp>::g.set(pixel, g);
-					Channels::px<bpp>::b.set(pixel, b);
-				}
-			}
-		}
-		break;
-	case 1: //grayscale
-		{
-			for(int xp = rect.x; xp < rect.x + rect.w; ++xp)
-			{
-				for(int yp = rect.y; yp < rect.y + rect.h; ++yp)
-				{
-					Uint8 * pixel = (ui8*)surf->pixels + yp * surf->pitch + xp * surf->format->BytesPerPixel;
-
-					int r = Channels::px<bpp>::r.get(pixel);
-					int g = Channels::px<bpp>::g.get(pixel);
-					int b = Channels::px<bpp>::b.get(pixel);
-
-					int gray = static_cast<int>(0.299 * r + 0.587 * g + 0.114 *b);
-					vstd::amax(gray, 255);
-
-					Channels::px<bpp>::r.set(pixel, gray);
-					Channels::px<bpp>::g.set(pixel, gray);
-					Channels::px<bpp>::b.set(pixel, gray);
-				}
-			}
-		}
-		break;
-	default:
-		throw std::runtime_error("Unsupported effect!");
-	}
-}
-
-void CSDL_Ext::applyEffect( SDL_Surface * surf, const Rect & rect, int mode )
-{
-	switch(surf->format->BytesPerPixel)
-	{
-		case 2: applyEffectBpp<2>(surf, rect, mode); break;
-		case 3: applyEffectBpp<3>(surf, rect, mode); break;
-		case 4: applyEffectBpp<4>(surf, rect, mode); break;
-	}
-}
-
-template<int bpp>
-void scaleSurfaceFastInternal(SDL_Surface *surf, SDL_Surface *ret)
-{
-	const float factorX = float(surf->w) / float(ret->w),
-				factorY = float(surf->h) / float(ret->h);
-
-	for(int y = 0; y < ret->h; y++)
-	{
-		for(int x = 0; x < ret->w; x++)
-		{
-			//coordinates we want to calculate
-			int origX = static_cast<int>(floor(factorX * x)),
-				origY = static_cast<int>(floor(factorY * y));
-
-			// Get pointers to source pixels
-			Uint8 *srcPtr = (Uint8*)surf->pixels + origY * surf->pitch + origX * bpp;
-			Uint8 *destPtr = (Uint8*)ret->pixels + y * ret->pitch + x * bpp;
-
-			memcpy(destPtr, srcPtr, bpp);
-		}
-	}
-}
-
-SDL_Surface * CSDL_Ext::scaleSurfaceFast(SDL_Surface *surf, int width, int height)
-{
-	if (!surf || !width || !height)
-		return nullptr;
-
-	//Same size? return copy - this should more be faster
-	if (width == surf->w && height == surf->h)
-		return copySurface(surf);
-
-	SDL_Surface *ret = newSurface(width, height, surf);
-
-	switch(surf->format->BytesPerPixel)
-	{
-		case 1: scaleSurfaceFastInternal<1>(surf, ret); break;
-		case 2: scaleSurfaceFastInternal<2>(surf, ret); break;
-		case 3: scaleSurfaceFastInternal<3>(surf, ret); break;
-		case 4: scaleSurfaceFastInternal<4>(surf, ret); break;
-	}
-	return ret;
-}
-
-template<int bpp>
-void scaleSurfaceInternal(SDL_Surface *surf, SDL_Surface *ret)
-{
-	const float factorX = float(surf->w - 1) / float(ret->w),
-				factorY = float(surf->h - 1) / float(ret->h);
-
-	for(int y = 0; y < ret->h; y++)
-	{
-		for(int x = 0; x < ret->w; x++)
-		{
-			//coordinates we want to interpolate
-			float origX = factorX * x,
-				  origY = factorY * y;
-
-			float x1 = floor(origX), x2 = floor(origX+1),
-				  y1 = floor(origY), y2 = floor(origY+1);
-			//assert( x1 >= 0 && y1 >= 0 && x2 < surf->w && y2 < surf->h);//All pixels are in range
-
-			// Calculate weights of each source pixel
-			float w11 = ((origX - x1) * (origY - y1));
-			float w12 = ((origX - x1) * (y2 - origY));
-			float w21 = ((x2 - origX) * (origY - y1));
-			float w22 = ((x2 - origX) * (y2 - origY));
-			//assert( w11 + w12 + w21 + w22 > 0.99 && w11 + w12 + w21 + w22 < 1.01);//total weight is ~1.0
-
-			// Get pointers to source pixels
-			Uint8 *p11 = (Uint8*)surf->pixels + int(y1) * surf->pitch + int(x1) * bpp;
-			Uint8 *p12 = p11 + bpp;
-			Uint8 *p21 = p11 + surf->pitch;
-			Uint8 *p22 = p21 + bpp;
-			// Calculate resulting channels
-#define PX(X, PTR) Channels::px<bpp>::X.get(PTR)
-			int resR = static_cast<int>(PX(r, p11) * w11 + PX(r, p12) * w12 + PX(r, p21) * w21 + PX(r, p22) * w22);
-			int resG = static_cast<int>(PX(g, p11) * w11 + PX(g, p12) * w12 + PX(g, p21) * w21 + PX(g, p22) * w22);
-			int resB = static_cast<int>(PX(b, p11) * w11 + PX(b, p12) * w12 + PX(b, p21) * w21 + PX(b, p22) * w22);
-			int resA = static_cast<int>(PX(a, p11) * w11 + PX(a, p12) * w12 + PX(a, p21) * w21 + PX(a, p22) * w22);
-			//assert(resR < 256 && resG < 256 && resB < 256 && resA < 256);
-#undef PX
-			Uint8 *dest = (Uint8*)ret->pixels + y * ret->pitch + x * bpp;
-			Channels::px<bpp>::r.set(dest, resR);
-			Channels::px<bpp>::g.set(dest, resG);
-			Channels::px<bpp>::b.set(dest, resB);
-			Channels::px<bpp>::a.set(dest, resA);
-		}
-	}
-}
-
-// scaling via bilinear interpolation algorithm.
-// NOTE: best results are for scaling in range 50%...200%.
-// And upscaling looks awful right now - should be fixed somehow
-SDL_Surface * CSDL_Ext::scaleSurface(SDL_Surface *surf, int width, int height)
-{
-	if (!surf || !width || !height)
-		return nullptr;
-
-	if (surf->format->palette)
-		return scaleSurfaceFast(surf, width, height);
-
-	//Same size? return copy - this should more be faster
-	if (width == surf->w && height == surf->h)
-		return copySurface(surf);
-
-	SDL_Surface *ret = newSurface(width, height, surf);
-
-	switch(surf->format->BytesPerPixel)
-	{
-	case 2: scaleSurfaceInternal<2>(surf, ret); break;
-	case 3: scaleSurfaceInternal<3>(surf, ret); break;
-	case 4: scaleSurfaceInternal<4>(surf, ret); break;
-	}
-
-	return ret;
-}
-
-void CSDL_Ext::blitSurface(SDL_Surface * src, const Rect & srcRectInput, SDL_Surface * dst, const Point & dstPoint)
-{
-	SDL_Rect srcRect = CSDL_Ext::toSDL(srcRectInput);
-	SDL_Rect dstRect = CSDL_Ext::toSDL(Rect(dstPoint, srcRectInput.dimensions()));
-
-	SDL_UpperBlit(src, &srcRect, dst, &dstRect);
-}
-
-void CSDL_Ext::blitSurface(SDL_Surface * src, SDL_Surface * dst, const Point & dest)
-{
-	Rect allSurface( Point(0,0), Point(src->w, src->h));
-
-	blitSurface(src, allSurface, dst, dest);
-}
-
-void CSDL_Ext::fillSurface( SDL_Surface *dst, const SDL_Color & color )
-{
-	Rect allSurface( Point(0,0), Point(dst->w, dst->h));
-
-	fillRect(dst, allSurface, color);
-}
-
-void CSDL_Ext::fillRect( SDL_Surface *dst, const Rect & dstrect, const SDL_Color & color )
-{
-	SDL_Rect newRect = CSDL_Ext::toSDL(dstrect);
-
-	uint32_t sdlColor = SDL_MapRGBA(dst->format, color.r, color.g, color.b, color.a);
-	SDL_FillRect(dst, &newRect, sdlColor);
-}
-
-void CSDL_Ext::fillTexture(SDL_Surface *dst, SDL_Surface * src)
-{
-	SDL_Rect srcRect;
-	SDL_Rect dstRect;
-
-	SDL_GetClipRect(src, &srcRect);
-	SDL_GetClipRect(dst, &dstRect);
-
-	for (int y=dstRect.y; y < dstRect.y + dstRect.h; y+=srcRect.h)
-	{
-		for (int x=dstRect.x; x < dstRect.x + dstRect.w; x+=srcRect.w)
-		{
-			int xLeft = std::min<int>(srcRect.w, dstRect.x + dstRect.w - x);
-			int yLeft = std::min<int>(srcRect.h, dstRect.y + dstRect.h - y);
-			SDL_Rect currentDest{x, y, xLeft, yLeft};
-			SDL_BlitSurface(src, &srcRect, dst, &currentDest);
-		}
-	}
-}
-
-SDL_Color CSDL_Ext::makeColor(ui8 r, ui8 g, ui8 b, ui8 a)
-{
-	SDL_Color ret = {r, g, b, a};
-	return ret;
-}
-
-void CSDL_Ext::startTextInput(const Rect & whereInput)
-{
-<<<<<<< HEAD
-	const SDL_Rect where = CSDL_Ext::toSDL(whereInput);
-
-	auto impl = [](SDL_Rect where)
-	{
-		if (SDL_IsTextInputActive() == SDL_FALSE)
-		{
-			SDL_StartTextInput();
-		}
-		SDL_SetTextInputRect(&where);
-	};
-
-=======
->>>>>>> 7e78e0ab
-#ifdef VCMI_APPLE
-	dispatch_async(dispatch_get_main_queue(), ^{
-#endif
-
-	// TODO ios: looks like SDL bug actually, try fixing there
-	auto renderer = SDL_GetRenderer(mainWindow);
-	float scaleX, scaleY;
-	SDL_Rect viewport;
-	SDL_RenderGetScale(renderer, &scaleX, &scaleY);
-	SDL_RenderGetViewport(renderer, &viewport);
-
-#ifdef VCMI_IOS
-	const auto nativeScale = iOS_utils::screenScale();
-<<<<<<< HEAD
-	auto rectInScreenCoordinates = where;
-	rectInScreenCoordinates.x = (viewport.x + rectInScreenCoordinates.x) * scaleX / nativeScale;
-	rectInScreenCoordinates.y = (viewport.y + rectInScreenCoordinates.y) * scaleY / nativeScale;
-	rectInScreenCoordinates.w = rectInScreenCoordinates.w * scaleX / nativeScale;
-	rectInScreenCoordinates.h = rectInScreenCoordinates.h * scaleY / nativeScale;
-	impl(rectInScreenCoordinates);
-#else
-	impl(where);
-=======
-
-	scaleX /= nativeScale;
-	scaleY /= nativeScale;
->>>>>>> 7e78e0ab
-#endif
-
-	auto rectInScreenCoordinates = *where;
-	rectInScreenCoordinates.x = (viewport.x + rectInScreenCoordinates.x) * scaleX;
-	rectInScreenCoordinates.y = (viewport.y + rectInScreenCoordinates.y) * scaleY;
-	rectInScreenCoordinates.w = rectInScreenCoordinates.w * scaleX;
-	rectInScreenCoordinates.h = rectInScreenCoordinates.h * scaleY;
-
-	SDL_SetTextInputRect(&rectInScreenCoordinates);
-
-	if (SDL_IsTextInputActive() == SDL_FALSE)
-	{
-		SDL_StartTextInput();
-	}
-
-#ifdef VCMI_APPLE
-	});
-#endif
-}
-
-void CSDL_Ext::stopTextInput()
-{
-#ifdef VCMI_APPLE
-	dispatch_async(dispatch_get_main_queue(), ^{
-#endif
-
-	if (SDL_IsTextInputActive() == SDL_TRUE)
-	{
-		SDL_StopTextInput();
-	}
-
-#ifdef VCMI_APPLE
-	});
-#endif
-}
-
-STRONG_INLINE static uint32_t mapColor(SDL_Surface * surface, SDL_Color color)
-{
-	return SDL_MapRGBA(surface->format, color.r, color.g, color.b, color.a);
-}
-
-void CSDL_Ext::setColorKey(SDL_Surface * surface, SDL_Color color)
-{
-	uint32_t key = mapColor(surface,color);
-	SDL_SetColorKey(surface, SDL_TRUE, key);
-}
-
-void CSDL_Ext::setDefaultColorKey(SDL_Surface * surface)
-{
-	setColorKey(surface, Colors::DEFAULT_KEY_COLOR);
-}
-
-void CSDL_Ext::setDefaultColorKeyPresize(SDL_Surface * surface)
-{
-	uint32_t key = mapColor(surface, Colors::DEFAULT_KEY_COLOR);
-	auto & color = surface->format->palette->colors[key];
-
-	// set color key only if exactly such color was found
-	if (color.r == Colors::DEFAULT_KEY_COLOR.r && color.g == Colors::DEFAULT_KEY_COLOR.g && color.b == Colors::DEFAULT_KEY_COLOR.b)
-	{
-		SDL_SetColorKey(surface, SDL_TRUE, key);
-		color.a = SDL_ALPHA_TRANSPARENT;
-	}
-}
-
-void CSDL_Ext::setClipRect(SDL_Surface * src, const Rect & other)
-{
-	SDL_Rect rect = CSDL_Ext::toSDL(other);
-
-	SDL_SetClipRect(src, &rect);
-}
-
-void CSDL_Ext::getClipRect(SDL_Surface * src, Rect & other)
-{
-	SDL_Rect rect;
-
-	SDL_GetClipRect(src, &rect);
-
-	other = CSDL_Ext::fromSDL(rect);
-}
-
-
-
-template SDL_Surface * CSDL_Ext::createSurfaceWithBpp<2>(int, int);
-template SDL_Surface * CSDL_Ext::createSurfaceWithBpp<3>(int, int);
-template SDL_Surface * CSDL_Ext::createSurfaceWithBpp<4>(int, int);
-
+/*
+ * SDL_Extensions.cpp, part of VCMI engine
+ *
+ * Authors: listed in file AUTHORS in main folder
+ *
+ * License: GNU General Public License v2.0 or later
+ * Full text of license available in license.txt file, in main folder
+ *
+ */
+#include "StdInc.h"
+#include "SDL_Extensions.h"
+#include "SDL_Pixels.h"
+
+#include "../CGameInfo.h"
+#include "../CMessage.h"
+#include "../Graphics.h"
+#include "../CMT.h"
+
+#include <SDL_version.h>
+#include <SDL_render.h>
+#include <SDL_video.h>
+#include <SDL_events.h>
+
+#ifdef VCMI_APPLE
+#include <dispatch/dispatch.h>
+#endif
+
+#ifdef VCMI_IOS
+#include "ios/utils.h"
+#endif
+
+const SDL_Color Colors::YELLOW = { 229, 215, 123, SDL_ALPHA_OPAQUE };
+const SDL_Color Colors::WHITE = { 255, 243, 222, SDL_ALPHA_OPAQUE };
+const SDL_Color Colors::METALLIC_GOLD = { 173, 142, 66, SDL_ALPHA_OPAQUE };
+const SDL_Color Colors::GREEN = { 0, 255, 0, SDL_ALPHA_OPAQUE };
+const SDL_Color Colors::ORANGE = { 232, 184, 32, SDL_ALPHA_OPAQUE };
+const SDL_Color Colors::BRIGHT_YELLOW = { 242, 226, 110, SDL_ALPHA_OPAQUE };
+const SDL_Color Colors::DEFAULT_KEY_COLOR = {0, 255, 255, SDL_ALPHA_OPAQUE};
+const SDL_Color Colors::RED = {255, 0, 0, SDL_ALPHA_OPAQUE};
+const SDL_Color Colors::PURPLE = {255, 75, 125, SDL_ALPHA_OPAQUE};
+const SDL_Color Colors::BLACK = {0, 0, 0, SDL_ALPHA_OPAQUE};
+const SDL_Color Colors::TRANSPARENCY = {0, 0, 0, SDL_ALPHA_TRANSPARENT};
+
+Rect CSDL_Ext::genRect(const int & hh, const int & ww, const int & xx, const int & yy)
+{
+	Rect ret;
+	ret.h=hh;
+	ret.w=ww;
+	ret.x=xx;
+	ret.y=yy;
+	return ret;
+}
+
+Rect CSDL_Ext::fromSDL(const SDL_Rect & rect)
+{
+	return Rect(Point(rect.x, rect.y), Point(rect.w, rect.h));
+}
+
+SDL_Rect CSDL_Ext::toSDL(const Rect & rect)
+{
+	SDL_Rect result;
+	result.x = rect.x;
+	result.y = rect.y;
+	result.w = rect.w;
+	result.h = rect.h;
+	return result;
+}
+
+void CSDL_Ext::setColors(SDL_Surface *surface, SDL_Color *colors, int firstcolor, int ncolors)
+{
+	SDL_SetPaletteColors(surface->format->palette,colors,firstcolor,ncolors);
+}
+
+void CSDL_Ext::warpMouse(int x, int y)
+{
+	SDL_WarpMouseInWindow(mainWindow,x,y);
+}
+
+bool CSDL_Ext::isCtrlKeyDown()
+{
+	return SDL_GetKeyboardState(nullptr)[SDL_SCANCODE_LCTRL] || SDL_GetKeyboardState(nullptr)[SDL_SCANCODE_RCTRL];
+}
+
+bool CSDL_Ext::isAltKeyDown()
+{
+	return SDL_GetKeyboardState(nullptr)[SDL_SCANCODE_LALT] || SDL_GetKeyboardState(nullptr)[SDL_SCANCODE_RALT];
+}
+
+bool CSDL_Ext::isShiftKeyDown()
+{
+	return SDL_GetKeyboardState(nullptr)[SDL_SCANCODE_LSHIFT] || SDL_GetKeyboardState(nullptr)[SDL_SCANCODE_RSHIFT];
+}
+
+void CSDL_Ext::setAlpha(SDL_Surface * bg, int value)
+{
+	SDL_SetSurfaceAlphaMod(bg, value);
+}
+
+void CSDL_Ext::updateRect(SDL_Surface *surface, const Rect & rect )
+{
+	SDL_Rect rectSDL = CSDL_Ext::toSDL(rect);
+	if(0 !=SDL_UpdateTexture(screenTexture, &rectSDL, surface->pixels, surface->pitch))
+		logGlobal->error("%sSDL_UpdateTexture %s", __FUNCTION__, SDL_GetError());
+
+	SDL_RenderClear(mainRenderer);
+	if(0 != SDL_RenderCopy(mainRenderer, screenTexture, NULL, NULL))
+		logGlobal->error("%sSDL_RenderCopy %s", __FUNCTION__, SDL_GetError());
+	SDL_RenderPresent(mainRenderer);
+
+}
+
+SDL_Surface * CSDL_Ext::newSurface(int w, int h, SDL_Surface * mod) //creates new surface, with flags/format same as in surface given
+{
+	SDL_Surface * ret = SDL_CreateRGBSurface(0,w,h,mod->format->BitsPerPixel,mod->format->Rmask,mod->format->Gmask,mod->format->Bmask,mod->format->Amask);
+	if (mod->format->palette)
+	{
+		assert(ret->format->palette);
+		assert(ret->format->palette->ncolors == mod->format->palette->ncolors);
+		memcpy(ret->format->palette->colors, mod->format->palette->colors, mod->format->palette->ncolors * sizeof(SDL_Color));
+	}
+	return ret;
+}
+
+SDL_Surface * CSDL_Ext::copySurface(SDL_Surface * mod) //returns copy of given surface
+{
+	//return SDL_DisplayFormat(mod);
+	return SDL_ConvertSurface(mod, mod->format, mod->flags);
+}
+
+template<int bpp>
+SDL_Surface * CSDL_Ext::createSurfaceWithBpp(int width, int height)
+{
+	Uint32 rMask = 0, gMask = 0, bMask = 0, aMask = 0;
+
+	Channels::px<bpp>::r.set((Uint8*)&rMask, 255);
+	Channels::px<bpp>::g.set((Uint8*)&gMask, 255);
+	Channels::px<bpp>::b.set((Uint8*)&bMask, 255);
+	Channels::px<bpp>::a.set((Uint8*)&aMask, 255);
+
+	return SDL_CreateRGBSurface(0, width, height, bpp * 8, rMask, gMask, bMask, aMask);
+}
+
+void CSDL_Ext::blitAt(SDL_Surface * src, int x, int y, SDL_Surface * dst)
+{
+	if(!dst)
+		dst = screen;
+	CSDL_Ext::blitSurface(src, dst, Point(x, y));
+}
+
+void CSDL_Ext::blitAt(SDL_Surface * src, const Rect & pos, SDL_Surface * dst)
+{
+	if (src)
+		blitAt(src,pos.x,pos.y,dst);
+}
+
+// Vertical flip
+SDL_Surface * CSDL_Ext::verticalFlip(SDL_Surface * toRot)
+{
+	SDL_Surface * ret = SDL_ConvertSurface(toRot, toRot->format, toRot->flags);
+
+	SDL_LockSurface(ret);
+	SDL_LockSurface(toRot);
+
+	const int bpp = ret->format->BytesPerPixel;
+
+	char * src = reinterpret_cast<char *>(toRot->pixels);
+	char * dst = reinterpret_cast<char *>(ret->pixels);
+
+	for(int i=0; i<ret->h; i++)
+	{
+		//FIXME: optimization bugged
+//		if (bpp == 1)
+//		{
+//			// much faster for 8-bit surfaces (majority of our data)
+//			std::reverse_copy(src, src + toRot->pitch, dst);
+//		}
+//		else
+//		{
+			char * srcPxl = src;
+			char * dstPxl = dst + ret->w * bpp;
+
+			for(int j=0; j<ret->w; j++)
+			{
+				dstPxl -= bpp;
+				std::copy(srcPxl, srcPxl + bpp, dstPxl);
+				srcPxl += bpp;
+			}
+//		}
+		src += toRot->pitch;
+		dst += ret->pitch;
+	}
+	SDL_UnlockSurface(ret);
+	SDL_UnlockSurface(toRot);
+	return ret;
+}
+
+// Horizontal flip
+SDL_Surface * CSDL_Ext::horizontalFlip(SDL_Surface * toRot)
+{
+	SDL_Surface * ret = SDL_ConvertSurface(toRot, toRot->format, toRot->flags);
+	SDL_LockSurface(ret);
+	SDL_LockSurface(toRot);
+	char * src = reinterpret_cast<char *>(toRot->pixels);
+	char * dst = reinterpret_cast<char *>(ret->pixels) + ret->h * ret->pitch;
+
+	for(int i=0; i<ret->h; i++)
+	{
+		dst -= ret->pitch;
+		std::copy(src, src + toRot->pitch, dst);
+		src += toRot->pitch;
+	}
+	SDL_UnlockSurface(ret);
+	SDL_UnlockSurface(toRot);
+	return ret;
+}
+
+Uint32 CSDL_Ext::getPixel(SDL_Surface *surface, const int & x, const int & y, bool colorByte)
+{
+	int bpp = surface->format->BytesPerPixel;
+	/* Here p is the address to the pixel we want to retrieve */
+	Uint8 *p = (Uint8 *)surface->pixels + y * surface->pitch + x * bpp;
+
+	switch(bpp)
+	{
+	case 1:
+		if(colorByte)
+			return colorToUint32(surface->format->palette->colors+(*p));
+		else
+			return *p;
+
+	case 2:
+		return *(Uint16 *)p;
+
+	case 3:
+			return p[0] | p[1] << 8 | p[2] << 16;
+
+	case 4:
+		return *(Uint32 *)p;
+
+	default:
+		return 0;       // shouldn't happen, but avoids warnings
+	}
+}
+
+template<int bpp>
+int CSDL_Ext::blit8bppAlphaTo24bppT(const SDL_Surface * src, const Rect & srcRectInput, SDL_Surface * dst, const Point & dstPointInput)
+{
+	SDL_Rect srcRectInstance = CSDL_Ext::toSDL(srcRectInput);
+	SDL_Rect dstRectInstance = CSDL_Ext::toSDL(Rect(dstPointInput, srcRectInput.dimensions()));
+
+	SDL_Rect * srcRect =&srcRectInstance;
+	SDL_Rect * dstRect =&dstRectInstance;
+
+	/* Make sure the surfaces aren't locked */
+	if ( ! src || ! dst )
+	{
+		SDL_SetError("SDL_UpperBlit: passed a nullptr surface");
+		return -1;
+	}
+
+	if ( src->locked || dst->locked )
+	{
+		SDL_SetError("Surfaces must not be locked during blit");
+		return -1;
+	}
+
+	if (src->format->BytesPerPixel==1 && (bpp==3 || bpp==4 || bpp==2)) //everything's ok
+	{
+		SDL_Rect fulldst;
+		int srcx, srcy, w, h;
+
+		/* If the destination rectangle is nullptr, use the entire dest surface */
+		if ( dstRect == nullptr )
+		{
+			fulldst.x = fulldst.y = 0;
+			dstRect = &fulldst;
+		}
+
+		/* clip the source rectangle to the source surface */
+		if(srcRect)
+		{
+			int maxw, maxh;
+
+			srcx = srcRect->x;
+			w = srcRect->w;
+			if(srcx < 0)
+			{
+				w += srcx;
+				dstRect->x -= srcx;
+				srcx = 0;
+			}
+			maxw = src->w - srcx;
+			if(maxw < w)
+				w = maxw;
+
+			srcy = srcRect->y;
+			h = srcRect->h;
+			if(srcy < 0)
+			{
+					h += srcy;
+				dstRect->y -= srcy;
+				srcy = 0;
+			}
+			maxh = src->h - srcy;
+			if(maxh < h)
+				h = maxh;
+
+		}
+		else
+		{
+			srcx = srcy = 0;
+			w = src->w;
+			h = src->h;
+		}
+
+		/* clip the destination rectangle against the clip rectangle */
+		{
+			SDL_Rect *clip = &dst->clip_rect;
+			int dx, dy;
+
+			dx = clip->x - dstRect->x;
+			if(dx > 0)
+			{
+				w -= dx;
+				dstRect->x += dx;
+				srcx += dx;
+			}
+			dx = dstRect->x + w - clip->x - clip->w;
+			if(dx > 0)
+				w -= dx;
+
+			dy = clip->y - dstRect->y;
+			if(dy > 0)
+			{
+				h -= dy;
+				dstRect->y += dy;
+				srcy += dy;
+			}
+			dy = dstRect->y + h - clip->y - clip->h;
+			if(dy > 0)
+				h -= dy;
+		}
+
+		if(w > 0 && h > 0)
+		{
+			dstRect->w = w;
+			dstRect->h = h;
+
+			if(SDL_LockSurface(dst))
+				return -1; //if we cannot lock the surface
+
+			const SDL_Color *colors = src->format->palette->colors;
+			Uint8 *colory = (Uint8*)src->pixels + srcy*src->pitch + srcx;
+			Uint8 *py = (Uint8*)dst->pixels + dstRect->y*dst->pitch + dstRect->x*bpp;
+
+			for(int y=h; y; y--, colory+=src->pitch, py+=dst->pitch)
+			{
+				Uint8 *color = colory;
+				Uint8 *p = py;
+
+				for(int x = w; x; x--)
+				{
+					const SDL_Color &tbc = colors[*color++]; //color to blit
+					ColorPutter<bpp, +1>::PutColorAlphaSwitch(p, tbc.r, tbc.g, tbc.b, tbc.a);
+				}
+			}
+			SDL_UnlockSurface(dst);
+		}
+	}
+	return 0;
+}
+
+int CSDL_Ext::blit8bppAlphaTo24bpp(const SDL_Surface * src, const Rect & srcRect, SDL_Surface * dst, const Point & dstPoint)
+{
+	switch(dst->format->BytesPerPixel)
+	{
+	case 2: return blit8bppAlphaTo24bppT<2>(src, srcRect, dst, dstPoint);
+	case 3: return blit8bppAlphaTo24bppT<3>(src, srcRect, dst, dstPoint);
+	case 4: return blit8bppAlphaTo24bppT<4>(src, srcRect, dst, dstPoint);
+	default:
+		logGlobal->error("%d bpp is not supported!", (int)dst->format->BitsPerPixel);
+		return -1;
+	}
+}
+
+Uint32 CSDL_Ext::colorToUint32(const SDL_Color * color)
+{
+	Uint32 ret = 0;
+	ret+=color->a;
+	ret<<=8; //*=256
+	ret+=color->b;
+	ret<<=8; //*=256
+	ret+=color->g;
+	ret<<=8; //*=256
+	ret+=color->r;
+	return ret;
+}
+
+void CSDL_Ext::update(SDL_Surface * what)
+{
+	if(!what)
+		return;
+	if(0 !=SDL_UpdateTexture(screenTexture, nullptr, what->pixels, what->pitch))
+		logGlobal->error("%s SDL_UpdateTexture %s", __FUNCTION__, SDL_GetError());
+}
+
+static void drawLineX(SDL_Surface * sur, int x1, int y1, int x2, int y2, const SDL_Color & color1, const SDL_Color & color2)
+{
+	for(int x = x1; x <= x2; x++)
+	{
+		float f = float(x - x1) / float(x2 - x1);
+		int y = vstd::lerp(y1, y2, f);
+
+		uint8_t r = vstd::lerp(color1.r, color2.r, f);
+		uint8_t g = vstd::lerp(color1.g, color2.g, f);
+		uint8_t b = vstd::lerp(color1.b, color2.b, f);
+		uint8_t a = vstd::lerp(color1.a, color2.a, f);
+
+		Uint8 *p = CSDL_Ext::getPxPtr(sur, x, y);
+		ColorPutter<4, 0>::PutColor(p, r,g,b,a);
+	}
+}
+
+static void drawLineY(SDL_Surface * sur, int x1, int y1, int x2, int y2, const SDL_Color & color1, const SDL_Color & color2)
+{
+	for(int y = y1; y <= y2; y++)
+	{
+		float f = float(y - y1) / float(y2 - y1);
+		int x = vstd::lerp(x1, x2, f);
+
+		uint8_t r = vstd::lerp(color1.r, color2.r, f);
+		uint8_t g = vstd::lerp(color1.g, color2.g, f);
+		uint8_t b = vstd::lerp(color1.b, color2.b, f);
+		uint8_t a = vstd::lerp(color1.a, color2.a, f);
+
+		Uint8 *p = CSDL_Ext::getPxPtr(sur, x, y);
+		ColorPutter<4, 0>::PutColor(p, r,g,b,a);
+	}
+}
+
+void CSDL_Ext::drawLine(SDL_Surface * sur, int x1, int y1, int x2, int y2, const SDL_Color & color1, const SDL_Color & color2)
+{
+	int width  = std::abs(x1-x2);
+	int height = std::abs(y1-y2);
+
+	if ( width == 0 && height == 0)
+	{
+		Uint8 *p = CSDL_Ext::getPxPtr(sur, x1, y1);
+		ColorPutter<4, 0>::PutColorAlpha(p, color1);
+		return;
+	}
+
+	if (width > height)
+	{
+		if ( x1 < x2)
+			drawLineX(sur, x1,y1,x2,y2, color1, color2);
+		else
+			drawLineX(sur, x2,y2,x1,y1, color2, color1);
+	}
+	else
+	{
+		if ( y1 < y2)
+			drawLineY(sur, x1,y1,x2,y2, color1, color2);
+		else
+			drawLineY(sur, x2,y2,x1,y1, color2, color1);
+	}
+}
+
+void CSDL_Ext::drawBorder(SDL_Surface * sur, int x, int y, int w, int h, const SDL_Color &color)
+{
+	for(int i = 0; i < w; i++)
+	{
+		CSDL_Ext::putPixelWithoutRefreshIfInSurf(sur,x+i,y,color.r,color.g,color.b);
+		CSDL_Ext::putPixelWithoutRefreshIfInSurf(sur,x+i,y+h-1,color.r,color.g,color.b);
+	}
+	for(int i = 0; i < h; i++)
+	{
+		CSDL_Ext::putPixelWithoutRefreshIfInSurf(sur,x,y+i,color.r,color.g,color.b);
+		CSDL_Ext::putPixelWithoutRefreshIfInSurf(sur,x+w-1,y+i,color.r,color.g,color.b);
+	}
+}
+
+void CSDL_Ext::drawBorder( SDL_Surface * sur, const Rect &r, const SDL_Color &color )
+{
+	drawBorder(sur, r.x, r.y, r.w, r.h, color);
+}
+
+void CSDL_Ext::drawDashedBorder(SDL_Surface * sur, const Rect &r, const SDL_Color &color)
+{
+	const int y1 = r.y, y2 = r.y + r.h-1;
+	for (int i=0; i<r.w; i++)
+	{
+		const int x = r.x + i;
+		if (i%4 || (i==0))
+		{
+			CSDL_Ext::putPixelWithoutRefreshIfInSurf(sur, x, y1, color.r, color.g, color.b);
+			CSDL_Ext::putPixelWithoutRefreshIfInSurf(sur, x, y2, color.r, color.g, color.b);
+		}
+	}
+
+	const int x1 = r.x, x2 = r.x + r.w-1;
+	for (int i=0; i<r.h; i++)
+	{
+		const int y = r.y + i;
+		if ((i%4) || (i==0))
+		{
+			CSDL_Ext::putPixelWithoutRefreshIfInSurf(sur, x1, y, color.r, color.g, color.b);
+			CSDL_Ext::putPixelWithoutRefreshIfInSurf(sur, x2, y, color.r, color.g, color.b);
+		}
+	}
+}
+
+void CSDL_Ext::setPlayerColor(SDL_Surface * sur, PlayerColor player)
+{
+	if(player==PlayerColor::UNFLAGGABLE)
+		return;
+	if(sur->format->BitsPerPixel==8)
+	{
+		SDL_Color *color = (player == PlayerColor::NEUTRAL
+							? graphics->neutralColor
+							: &graphics->playerColors[player.getNum()]);
+		CSDL_Ext::setColors(sur, color, 5, 1);
+	}
+	else
+		logGlobal->warn("Warning, setPlayerColor called on not 8bpp surface!");
+}
+
+CSDL_Ext::TColorPutter CSDL_Ext::getPutterFor(SDL_Surface * const &dest, int incrementing)
+{
+#define CASE_BPP(BytesPerPixel)							\
+case BytesPerPixel:									\
+	if(incrementing > 0)								\
+		return ColorPutter<BytesPerPixel, 1>::PutColor;	\
+	else if(incrementing == 0)							\
+		return ColorPutter<BytesPerPixel, 0>::PutColor;	\
+	else												\
+		return ColorPutter<BytesPerPixel, -1>::PutColor;\
+	break;
+
+	switch(dest->format->BytesPerPixel)
+	{
+		CASE_BPP(2)
+		CASE_BPP(3)
+		CASE_BPP(4)
+	default:
+		logGlobal->error("%d bpp is not supported!", (int)dest->format->BitsPerPixel);
+		return nullptr;
+	}
+
+}
+
+CSDL_Ext::TColorPutterAlpha CSDL_Ext::getPutterAlphaFor(SDL_Surface * const &dest, int incrementing)
+{
+	switch(dest->format->BytesPerPixel)
+	{
+		CASE_BPP(2)
+		CASE_BPP(3)
+		CASE_BPP(4)
+	default:
+		logGlobal->error("%d bpp is not supported!", (int)dest->format->BitsPerPixel);
+		return nullptr;
+	}
+#undef CASE_BPP
+}
+
+Uint8 * CSDL_Ext::getPxPtr(const SDL_Surface * const &srf, const int x, const int y)
+{
+	return (Uint8 *)srf->pixels + y * srf->pitch + x * srf->format->BytesPerPixel;
+}
+
+std::string CSDL_Ext::processStr(std::string str, std::vector<std::string> & tor)
+{
+	for (size_t i=0; (i<tor.size())&&(boost::find_first(str,"%s")); ++i)
+	{
+		boost::replace_first(str,"%s",tor[i]);
+	}
+	return str;
+}
+
+bool CSDL_Ext::isTransparent( SDL_Surface * srf, const Point & position )
+{
+	return isTransparent(srf, position.x, position.y);
+}
+
+bool CSDL_Ext::isTransparent( SDL_Surface * srf, int x, int y )
+{
+	if (x < 0 || y < 0 || x >= srf->w || y >= srf->h)
+		return true;
+
+	SDL_Color color;
+
+	SDL_GetRGBA(CSDL_Ext::getPixel(srf, x, y), srf->format, &color.r, &color.g, &color.b, &color.a);
+
+	bool pixelTransparent = color.a < 128;
+	bool pixelCyan = (color.r == 0 && color.g == 255 && color.b == 255);
+
+	return pixelTransparent || pixelCyan;
+}
+
+void CSDL_Ext::VflipSurf(SDL_Surface * surf)
+{
+	char buf[4]; //buffer
+	int bpp = surf->format->BytesPerPixel;
+	for (int y=0; y<surf->h; ++y)
+	{
+		char * base = (char*)surf->pixels + y * surf->pitch;
+		for (int x=0; x<surf->w/2; ++x)
+		{
+			memcpy(buf, base  + x * bpp, bpp);
+			memcpy(base + x * bpp, base + (surf->w - x - 1) * bpp, bpp);
+			memcpy(base + (surf->w - x - 1) * bpp, buf, bpp);
+		}
+	}
+}
+
+void CSDL_Ext::putPixelWithoutRefresh(SDL_Surface *ekran, const int & x, const int & y, const Uint8 & R, const Uint8 & G, const Uint8 & B, Uint8 A)
+{
+	Uint8 *p = getPxPtr(ekran, x, y);
+	getPutterFor(ekran, false)(p, R, G, B);
+
+	switch(ekran->format->BytesPerPixel)
+	{
+	case 2: Channels::px<2>::a.set(p, A); break;
+	case 3: Channels::px<3>::a.set(p, A); break;
+	case 4: Channels::px<4>::a.set(p, A); break;
+	}
+}
+
+void CSDL_Ext::putPixelWithoutRefreshIfInSurf(SDL_Surface *ekran, const int & x, const int & y, const Uint8 & R, const Uint8 & G, const Uint8 & B, Uint8 A)
+{
+	const SDL_Rect & rect = ekran->clip_rect;
+
+	if(x >= rect.x  &&  x < rect.w + rect.x
+	&& y >= rect.y  &&  y < rect.h + rect.y)
+		CSDL_Ext::putPixelWithoutRefresh(ekran, x, y, R, G, B, A);
+}
+
+template<int bpp>
+void CSDL_Ext::applyEffectBpp(SDL_Surface * surf, const Rect & rect, int mode )
+{
+	switch(mode)
+	{
+	case 0: //sepia
+		{
+			const int sepiaDepth = 20;
+			const int sepiaIntensity = 30;
+
+			for(int xp = rect.x; xp < rect.x + rect.w; ++xp)
+			{
+				for(int yp = rect.y; yp < rect.y + rect.h; ++yp)
+				{
+					Uint8 * pixel = (ui8*)surf->pixels + yp * surf->pitch + xp * surf->format->BytesPerPixel;
+					int r = Channels::px<bpp>::r.get(pixel);
+					int g = Channels::px<bpp>::g.get(pixel);
+					int b = Channels::px<bpp>::b.get(pixel);
+					int gray = static_cast<int>(0.299 * r + 0.587 * g + 0.114 * b);
+
+					r = g = b = gray;
+					r = r + (sepiaDepth * 2);
+					g = g + sepiaDepth;
+
+					if (r>255) r=255;
+					if (g>255) g=255;
+					if (b>255) b=255;
+
+					// Darken blue color to increase sepia effect
+					b -= sepiaIntensity;
+
+					// normalize if out of bounds
+					if (b<0) b=0;
+
+					Channels::px<bpp>::r.set(pixel, r);
+					Channels::px<bpp>::g.set(pixel, g);
+					Channels::px<bpp>::b.set(pixel, b);
+				}
+			}
+		}
+		break;
+	case 1: //grayscale
+		{
+			for(int xp = rect.x; xp < rect.x + rect.w; ++xp)
+			{
+				for(int yp = rect.y; yp < rect.y + rect.h; ++yp)
+				{
+					Uint8 * pixel = (ui8*)surf->pixels + yp * surf->pitch + xp * surf->format->BytesPerPixel;
+
+					int r = Channels::px<bpp>::r.get(pixel);
+					int g = Channels::px<bpp>::g.get(pixel);
+					int b = Channels::px<bpp>::b.get(pixel);
+
+					int gray = static_cast<int>(0.299 * r + 0.587 * g + 0.114 *b);
+					vstd::amax(gray, 255);
+
+					Channels::px<bpp>::r.set(pixel, gray);
+					Channels::px<bpp>::g.set(pixel, gray);
+					Channels::px<bpp>::b.set(pixel, gray);
+				}
+			}
+		}
+		break;
+	default:
+		throw std::runtime_error("Unsupported effect!");
+	}
+}
+
+void CSDL_Ext::applyEffect( SDL_Surface * surf, const Rect & rect, int mode )
+{
+	switch(surf->format->BytesPerPixel)
+	{
+		case 2: applyEffectBpp<2>(surf, rect, mode); break;
+		case 3: applyEffectBpp<3>(surf, rect, mode); break;
+		case 4: applyEffectBpp<4>(surf, rect, mode); break;
+	}
+}
+
+template<int bpp>
+void scaleSurfaceFastInternal(SDL_Surface *surf, SDL_Surface *ret)
+{
+	const float factorX = float(surf->w) / float(ret->w),
+				factorY = float(surf->h) / float(ret->h);
+
+	for(int y = 0; y < ret->h; y++)
+	{
+		for(int x = 0; x < ret->w; x++)
+		{
+			//coordinates we want to calculate
+			int origX = static_cast<int>(floor(factorX * x)),
+				origY = static_cast<int>(floor(factorY * y));
+
+			// Get pointers to source pixels
+			Uint8 *srcPtr = (Uint8*)surf->pixels + origY * surf->pitch + origX * bpp;
+			Uint8 *destPtr = (Uint8*)ret->pixels + y * ret->pitch + x * bpp;
+
+			memcpy(destPtr, srcPtr, bpp);
+		}
+	}
+}
+
+SDL_Surface * CSDL_Ext::scaleSurfaceFast(SDL_Surface *surf, int width, int height)
+{
+	if (!surf || !width || !height)
+		return nullptr;
+
+	//Same size? return copy - this should more be faster
+	if (width == surf->w && height == surf->h)
+		return copySurface(surf);
+
+	SDL_Surface *ret = newSurface(width, height, surf);
+
+	switch(surf->format->BytesPerPixel)
+	{
+		case 1: scaleSurfaceFastInternal<1>(surf, ret); break;
+		case 2: scaleSurfaceFastInternal<2>(surf, ret); break;
+		case 3: scaleSurfaceFastInternal<3>(surf, ret); break;
+		case 4: scaleSurfaceFastInternal<4>(surf, ret); break;
+	}
+	return ret;
+}
+
+template<int bpp>
+void scaleSurfaceInternal(SDL_Surface *surf, SDL_Surface *ret)
+{
+	const float factorX = float(surf->w - 1) / float(ret->w),
+				factorY = float(surf->h - 1) / float(ret->h);
+
+	for(int y = 0; y < ret->h; y++)
+	{
+		for(int x = 0; x < ret->w; x++)
+		{
+			//coordinates we want to interpolate
+			float origX = factorX * x,
+				  origY = factorY * y;
+
+			float x1 = floor(origX), x2 = floor(origX+1),
+				  y1 = floor(origY), y2 = floor(origY+1);
+			//assert( x1 >= 0 && y1 >= 0 && x2 < surf->w && y2 < surf->h);//All pixels are in range
+
+			// Calculate weights of each source pixel
+			float w11 = ((origX - x1) * (origY - y1));
+			float w12 = ((origX - x1) * (y2 - origY));
+			float w21 = ((x2 - origX) * (origY - y1));
+			float w22 = ((x2 - origX) * (y2 - origY));
+			//assert( w11 + w12 + w21 + w22 > 0.99 && w11 + w12 + w21 + w22 < 1.01);//total weight is ~1.0
+
+			// Get pointers to source pixels
+			Uint8 *p11 = (Uint8*)surf->pixels + int(y1) * surf->pitch + int(x1) * bpp;
+			Uint8 *p12 = p11 + bpp;
+			Uint8 *p21 = p11 + surf->pitch;
+			Uint8 *p22 = p21 + bpp;
+			// Calculate resulting channels
+#define PX(X, PTR) Channels::px<bpp>::X.get(PTR)
+			int resR = static_cast<int>(PX(r, p11) * w11 + PX(r, p12) * w12 + PX(r, p21) * w21 + PX(r, p22) * w22);
+			int resG = static_cast<int>(PX(g, p11) * w11 + PX(g, p12) * w12 + PX(g, p21) * w21 + PX(g, p22) * w22);
+			int resB = static_cast<int>(PX(b, p11) * w11 + PX(b, p12) * w12 + PX(b, p21) * w21 + PX(b, p22) * w22);
+			int resA = static_cast<int>(PX(a, p11) * w11 + PX(a, p12) * w12 + PX(a, p21) * w21 + PX(a, p22) * w22);
+			//assert(resR < 256 && resG < 256 && resB < 256 && resA < 256);
+#undef PX
+			Uint8 *dest = (Uint8*)ret->pixels + y * ret->pitch + x * bpp;
+			Channels::px<bpp>::r.set(dest, resR);
+			Channels::px<bpp>::g.set(dest, resG);
+			Channels::px<bpp>::b.set(dest, resB);
+			Channels::px<bpp>::a.set(dest, resA);
+		}
+	}
+}
+
+// scaling via bilinear interpolation algorithm.
+// NOTE: best results are for scaling in range 50%...200%.
+// And upscaling looks awful right now - should be fixed somehow
+SDL_Surface * CSDL_Ext::scaleSurface(SDL_Surface *surf, int width, int height)
+{
+	if (!surf || !width || !height)
+		return nullptr;
+
+	if (surf->format->palette)
+		return scaleSurfaceFast(surf, width, height);
+
+	//Same size? return copy - this should more be faster
+	if (width == surf->w && height == surf->h)
+		return copySurface(surf);
+
+	SDL_Surface *ret = newSurface(width, height, surf);
+
+	switch(surf->format->BytesPerPixel)
+	{
+	case 2: scaleSurfaceInternal<2>(surf, ret); break;
+	case 3: scaleSurfaceInternal<3>(surf, ret); break;
+	case 4: scaleSurfaceInternal<4>(surf, ret); break;
+	}
+
+	return ret;
+}
+
+void CSDL_Ext::blitSurface(SDL_Surface * src, const Rect & srcRectInput, SDL_Surface * dst, const Point & dstPoint)
+{
+	SDL_Rect srcRect = CSDL_Ext::toSDL(srcRectInput);
+	SDL_Rect dstRect = CSDL_Ext::toSDL(Rect(dstPoint, srcRectInput.dimensions()));
+
+	SDL_UpperBlit(src, &srcRect, dst, &dstRect);
+}
+
+void CSDL_Ext::blitSurface(SDL_Surface * src, SDL_Surface * dst, const Point & dest)
+{
+	Rect allSurface( Point(0,0), Point(src->w, src->h));
+
+	blitSurface(src, allSurface, dst, dest);
+}
+
+void CSDL_Ext::fillSurface( SDL_Surface *dst, const SDL_Color & color )
+{
+	Rect allSurface( Point(0,0), Point(dst->w, dst->h));
+
+	fillRect(dst, allSurface, color);
+}
+
+void CSDL_Ext::fillRect( SDL_Surface *dst, const Rect & dstrect, const SDL_Color & color )
+{
+	SDL_Rect newRect = CSDL_Ext::toSDL(dstrect);
+
+	uint32_t sdlColor = SDL_MapRGBA(dst->format, color.r, color.g, color.b, color.a);
+	SDL_FillRect(dst, &newRect, sdlColor);
+}
+
+void CSDL_Ext::fillTexture(SDL_Surface *dst, SDL_Surface * src)
+{
+	SDL_Rect srcRect;
+	SDL_Rect dstRect;
+
+	SDL_GetClipRect(src, &srcRect);
+	SDL_GetClipRect(dst, &dstRect);
+
+	for (int y=dstRect.y; y < dstRect.y + dstRect.h; y+=srcRect.h)
+	{
+		for (int x=dstRect.x; x < dstRect.x + dstRect.w; x+=srcRect.w)
+		{
+			int xLeft = std::min<int>(srcRect.w, dstRect.x + dstRect.w - x);
+			int yLeft = std::min<int>(srcRect.h, dstRect.y + dstRect.h - y);
+			SDL_Rect currentDest{x, y, xLeft, yLeft};
+			SDL_BlitSurface(src, &srcRect, dst, &currentDest);
+		}
+	}
+}
+
+SDL_Color CSDL_Ext::makeColor(ui8 r, ui8 g, ui8 b, ui8 a)
+{
+	SDL_Color ret = {r, g, b, a};
+	return ret;
+}
+
+void CSDL_Ext::startTextInput(const Rect & whereInput)
+{
+#ifdef VCMI_APPLE
+	dispatch_async(dispatch_get_main_queue(), ^{
+#endif
+
+	// TODO ios: looks like SDL bug actually, try fixing there
+	auto renderer = SDL_GetRenderer(mainWindow);
+	float scaleX, scaleY;
+	SDL_Rect viewport;
+	SDL_RenderGetScale(renderer, &scaleX, &scaleY);
+	SDL_RenderGetViewport(renderer, &viewport);
+
+#ifdef VCMI_IOS
+	const auto nativeScale = iOS_utils::screenScale();
+	scaleX /= nativeScale;
+	scaleY /= nativeScale;
+#endif
+
+	SDL_Rect rectInScreenCoordinates;
+	rectInScreenCoordinates.x = (viewport.x + whereInput.x) * scaleX;
+	rectInScreenCoordinates.y = (viewport.y + whereInput.y) * scaleY;
+	rectInScreenCoordinates.w = whereInput.w * scaleX;
+	rectInScreenCoordinates.h = whereInput.h * scaleY;
+
+	SDL_SetTextInputRect(&rectInScreenCoordinates);
+
+	if (SDL_IsTextInputActive() == SDL_FALSE)
+	{
+		SDL_StartTextInput();
+	}
+
+#ifdef VCMI_APPLE
+	});
+#endif
+}
+
+void CSDL_Ext::stopTextInput()
+{
+#ifdef VCMI_APPLE
+	dispatch_async(dispatch_get_main_queue(), ^{
+#endif
+
+	if (SDL_IsTextInputActive() == SDL_TRUE)
+	{
+		SDL_StopTextInput();
+	}
+
+#ifdef VCMI_APPLE
+	});
+#endif
+}
+
+STRONG_INLINE static uint32_t mapColor(SDL_Surface * surface, SDL_Color color)
+{
+	return SDL_MapRGBA(surface->format, color.r, color.g, color.b, color.a);
+}
+
+void CSDL_Ext::setColorKey(SDL_Surface * surface, SDL_Color color)
+{
+	uint32_t key = mapColor(surface,color);
+	SDL_SetColorKey(surface, SDL_TRUE, key);
+}
+
+void CSDL_Ext::setDefaultColorKey(SDL_Surface * surface)
+{
+	setColorKey(surface, Colors::DEFAULT_KEY_COLOR);
+}
+
+void CSDL_Ext::setDefaultColorKeyPresize(SDL_Surface * surface)
+{
+	uint32_t key = mapColor(surface, Colors::DEFAULT_KEY_COLOR);
+	auto & color = surface->format->palette->colors[key];
+
+	// set color key only if exactly such color was found
+	if (color.r == Colors::DEFAULT_KEY_COLOR.r && color.g == Colors::DEFAULT_KEY_COLOR.g && color.b == Colors::DEFAULT_KEY_COLOR.b)
+	{
+		SDL_SetColorKey(surface, SDL_TRUE, key);
+		color.a = SDL_ALPHA_TRANSPARENT;
+	}
+}
+
+void CSDL_Ext::setClipRect(SDL_Surface * src, const Rect & other)
+{
+	SDL_Rect rect = CSDL_Ext::toSDL(other);
+
+	SDL_SetClipRect(src, &rect);
+}
+
+void CSDL_Ext::getClipRect(SDL_Surface * src, Rect & other)
+{
+	SDL_Rect rect;
+
+	SDL_GetClipRect(src, &rect);
+
+	other = CSDL_Ext::fromSDL(rect);
+}
+
+
+
+template SDL_Surface * CSDL_Ext::createSurfaceWithBpp<2>(int, int);
+template SDL_Surface * CSDL_Ext::createSurfaceWithBpp<3>(int, int);
+template SDL_Surface * CSDL_Ext::createSurfaceWithBpp<4>(int, int);
+