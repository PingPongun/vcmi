--- conflicted
+++ resolved
@@ -1,188 +1,185 @@
-/*
- * CGuiHandler.h, part of VCMI engine
- *
- * Authors: listed in file AUTHORS in main folder
- *
- * License: GNU General Public License v2.0 or later
- * Full text of license available in license.txt file, in main folder
- *
- */
-#pragma once
-
-#include "../../lib/Point.h"
-
-#include <SDL_events.h>
-
-VCMI_LIB_NAMESPACE_BEGIN
-
-template <typename T> struct CondSh;
-
-VCMI_LIB_NAMESPACE_END
-
-union SDL_Event;
-
-class CFramerateManager;
-class IStatusBar;
-class CIntObject;
-class IUpdateable;
-class IShowActivatable;
-class IShowable;
-enum class EIntObjMouseBtnType;
-
-// TODO: event handling need refactoring
-enum EUserEvent
-{
-	/*CHANGE_SCREEN_RESOLUTION = 1,*/
-	RETURN_TO_MAIN_MENU = 2,
-	//STOP_CLIENT = 3,
-	RESTART_GAME = 4,
-	RETURN_TO_MENU_LOAD,
-	FULLSCREEN_TOGGLED,
-	CAMPAIGN_START_SCENARIO,
-	FORCE_QUIT, //quit client without question
-	INTERFACE_CHANGED
-};
-
-// A fps manager which holds game updates at a constant rate
-class CFramerateManager
-{
-private:
-	double rateticks;
-	ui32 lastticks, timeElapsed;
-	int rate;
-	ui32 accumulatedTime,accumulatedFrames;
-public:
-	int fps; // the actual fps value
-
-	CFramerateManager(int rate); // initializes the manager with a given fps rate
-	void init(); // needs to be called directly before the main game loop to reset the internal timer
-	void framerateDelay(); // needs to be called every game update cycle
-	ui32 getElapsedMilliseconds() const {return this->timeElapsed;}
-	ui32 getFrameNumber() const { return accumulatedFrames; }
-};
-
-// Handles GUI logic and drawing
-class CGuiHandler
-{
-public:
-	CFramerateManager * mainFPSmng; //to keep const framerate
-	std::list<std::shared_ptr<IShowActivatable>> listInt; //list of interfaces - front=foreground; back = background (includes adventure map, window interfaces, all kind of active dialogs, and so on)
-	std::shared_ptr<IStatusBar> statusbar;
-
-private:
-	Point cursorPosition;
-
-	std::vector<std::shared_ptr<IShowActivatable>> disposed;
-
-	std::atomic<bool> continueEventHandling;
-	typedef std::list<CIntObject*> CIntObjectList;
-
-	//active GUI elements (listening for events
-	CIntObjectList lclickable;
-	CIntObjectList rclickable;
-	CIntObjectList mclickable;
-	CIntObjectList hoverable;
-	CIntObjectList keyinterested;
-	CIntObjectList motioninterested;
-	CIntObjectList timeinterested;
-	CIntObjectList wheelInterested;
-	CIntObjectList doubleClickInterested;
-	CIntObjectList textInterested;
-
-
-	void handleMouseButtonClick(CIntObjectList & interestedObjs, EIntObjMouseBtnType btn, bool isPressed);
-	void processLists(const ui16 activityFlag, std::function<void (std::list<CIntObject*> *)> cb);
-<<<<<<< HEAD
-	void handleCurrentEvent(const SDL_Event & current);
-	void handleMouseMotion(const SDL_Event & current);
-	void handleMoveInterested( const SDL_MouseMotionEvent & motion );
-=======
-	void convertTouchToMouse(SDL_Event * current);
-	void fakeMoveCursor(float dx, float dy);
-	void fakeMouseButtonEventRelativeMode(bool down, bool right);
->>>>>>> 7e78e0ab
-
-public:
-	void handleElementActivate(CIntObject * elem, ui16 activityFlag);
-	void handleElementDeActivate(CIntObject * elem, ui16 activityFlag);
-
-public:
-	//objs to blit
-	std::vector<std::shared_ptr<IShowActivatable>> objsToBlit;
-
-	const Point & getCursorPosition() const;
-
-	IUpdateable *curInt;
-
-	Point lastClick;
-	unsigned lastClickTime;
-	bool multifinger;
-	bool isPointerRelativeMode;
-	float pointerSpeedMultiplier;
-
-	ui8 defActionsDef; //default auto actions
-	bool captureChildren; //all newly created objects will get their parents from stack and will be added to parents children list
-	std::list<CIntObject *> createdObj; //stack of objs being created
-
-	CGuiHandler();
-	~CGuiHandler();
-
-	void init();
-	void renderFrame();
-
-	void totalRedraw(); //forces total redraw (using showAll), sets a flag, method gets called at the end of the rendering
-	void simpleRedraw(); //update only top interface and draw background from buffer, sets a flag, method gets called at the end of the rendering
-
-	void pushInt(std::shared_ptr<IShowActivatable> newInt); //deactivate old top interface, activates this one and pushes to the top
-	template <typename T, typename ... Args>
-	void pushIntT(Args && ... args)
-	{
-		auto newInt = std::make_shared<T>(std::forward<Args>(args)...);
-		pushInt(newInt);
-	}
-
-	void popInts(int howMany); //pops one or more interfaces - deactivates top, deletes and removes given number of interfaces, activates new front
-
-	void popInt(std::shared_ptr<IShowActivatable> top); //removes given interface from the top and activates next
-
-	std::shared_ptr<IShowActivatable> topInt(); //returns top interface
-
-	void updateTime(); //handles timeInterested
-	void handleEvents(); //takes events from queue and calls interested objects
-	void fakeMouseMove();
-	void breakEventHandling(); //current event won't be propagated anymore
-	void drawFPSCounter(); // draws the FPS to the upper left corner of the screen
-
-	static SDL_Keycode arrowToNum(SDL_Keycode key); //converts arrow key to according numpad key
-	static SDL_Keycode numToDigit(SDL_Keycode key);//converts numpad digit key to normal digit key
-	static bool isNumKey(SDL_Keycode key, bool number = true); //checks if key is on numpad (numbers - check only for numpad digits)
-	static bool isArrowKey(SDL_Keycode key);
-	static bool amIGuiThread();
-	static void pushSDLEvent(int type, int usercode = 0);
-
-	CondSh<bool> * terminate_cond; // confirm termination
-};
-
-extern CGuiHandler GH; //global gui handler
-
-struct SObjectConstruction
-{
-	CIntObject *myObj;
-	SObjectConstruction(CIntObject *obj);
-	~SObjectConstruction();
-};
-
-struct SSetCaptureState
-{
-	bool previousCapture;
-	ui8 prevActions;
-	SSetCaptureState(bool allow, ui8 actions);
-	~SSetCaptureState();
-};
-
-#define OBJ_CONSTRUCTION SObjectConstruction obj__i(this)
-#define OBJ_CONSTRUCTION_TARGETED(obj) SObjectConstruction obj__i(obj)
-#define OBJECT_CONSTRUCTION_CAPTURING(actions) defActions = actions; SSetCaptureState obj__i1(true, actions); SObjectConstruction obj__i(this)
-#define OBJECT_CONSTRUCTION_CUSTOM_CAPTURING(actions) SSetCaptureState obj__i1(true, actions); SObjectConstruction obj__i(this)
-
-#define OBJ_CONSTRUCTION_CAPTURING_ALL_NO_DISPOSE defActions = 255 - DISPOSE; SSetCaptureState obj__i1(true, 255 - DISPOSE); SObjectConstruction obj__i(this)
+/*
+ * CGuiHandler.h, part of VCMI engine
+ *
+ * Authors: listed in file AUTHORS in main folder
+ *
+ * License: GNU General Public License v2.0 or later
+ * Full text of license available in license.txt file, in main folder
+ *
+ */
+#pragma once
+
+#include "../../lib/Point.h"
+
+#include <SDL_events.h>
+
+VCMI_LIB_NAMESPACE_BEGIN
+
+template <typename T> struct CondSh;
+
+VCMI_LIB_NAMESPACE_END
+
+union SDL_Event;
+
+class CFramerateManager;
+class IStatusBar;
+class CIntObject;
+class IUpdateable;
+class IShowActivatable;
+class IShowable;
+enum class EIntObjMouseBtnType;
+
+// TODO: event handling need refactoring
+enum EUserEvent
+{
+	/*CHANGE_SCREEN_RESOLUTION = 1,*/
+	RETURN_TO_MAIN_MENU = 2,
+	//STOP_CLIENT = 3,
+	RESTART_GAME = 4,
+	RETURN_TO_MENU_LOAD,
+	FULLSCREEN_TOGGLED,
+	CAMPAIGN_START_SCENARIO,
+	FORCE_QUIT, //quit client without question
+	INTERFACE_CHANGED
+};
+
+// A fps manager which holds game updates at a constant rate
+class CFramerateManager
+{
+private:
+	double rateticks;
+	ui32 lastticks, timeElapsed;
+	int rate;
+	ui32 accumulatedTime,accumulatedFrames;
+public:
+	int fps; // the actual fps value
+
+	CFramerateManager(int rate); // initializes the manager with a given fps rate
+	void init(); // needs to be called directly before the main game loop to reset the internal timer
+	void framerateDelay(); // needs to be called every game update cycle
+	ui32 getElapsedMilliseconds() const {return this->timeElapsed;}
+	ui32 getFrameNumber() const { return accumulatedFrames; }
+};
+
+// Handles GUI logic and drawing
+class CGuiHandler
+{
+public:
+	CFramerateManager * mainFPSmng; //to keep const framerate
+	std::list<std::shared_ptr<IShowActivatable>> listInt; //list of interfaces - front=foreground; back = background (includes adventure map, window interfaces, all kind of active dialogs, and so on)
+	std::shared_ptr<IStatusBar> statusbar;
+
+private:
+	Point cursorPosition;
+
+	std::vector<std::shared_ptr<IShowActivatable>> disposed;
+
+	std::atomic<bool> continueEventHandling;
+	typedef std::list<CIntObject*> CIntObjectList;
+
+	//active GUI elements (listening for events
+	CIntObjectList lclickable;
+	CIntObjectList rclickable;
+	CIntObjectList mclickable;
+	CIntObjectList hoverable;
+	CIntObjectList keyinterested;
+	CIntObjectList motioninterested;
+	CIntObjectList timeinterested;
+	CIntObjectList wheelInterested;
+	CIntObjectList doubleClickInterested;
+	CIntObjectList textInterested;
+
+
+	void handleMouseButtonClick(CIntObjectList & interestedObjs, EIntObjMouseBtnType btn, bool isPressed);
+	void processLists(const ui16 activityFlag, std::function<void (std::list<CIntObject*> *)> cb);
+	void handleCurrentEvent(SDL_Event &current);
+	void handleMouseMotion(const SDL_Event & current);
+	void handleMoveInterested( const SDL_MouseMotionEvent & motion );
+	void convertTouchToMouse(SDL_Event * current);
+	void fakeMoveCursor(float dx, float dy);
+	void fakeMouseButtonEventRelativeMode(bool down, bool right);
+
+public:
+	void handleElementActivate(CIntObject * elem, ui16 activityFlag);
+	void handleElementDeActivate(CIntObject * elem, ui16 activityFlag);
+
+public:
+	//objs to blit
+	std::vector<std::shared_ptr<IShowActivatable>> objsToBlit;
+
+	const Point & getCursorPosition() const;
+
+	IUpdateable *curInt;
+
+	Point lastClick;
+	unsigned lastClickTime;
+	bool multifinger;
+	bool isPointerRelativeMode;
+	float pointerSpeedMultiplier;
+
+	ui8 defActionsDef; //default auto actions
+	bool captureChildren; //all newly created objects will get their parents from stack and will be added to parents children list
+	std::list<CIntObject *> createdObj; //stack of objs being created
+
+	CGuiHandler();
+	~CGuiHandler();
+
+	void init();
+	void renderFrame();
+
+	void totalRedraw(); //forces total redraw (using showAll), sets a flag, method gets called at the end of the rendering
+	void simpleRedraw(); //update only top interface and draw background from buffer, sets a flag, method gets called at the end of the rendering
+
+	void pushInt(std::shared_ptr<IShowActivatable> newInt); //deactivate old top interface, activates this one and pushes to the top
+	template <typename T, typename ... Args>
+	void pushIntT(Args && ... args)
+	{
+		auto newInt = std::make_shared<T>(std::forward<Args>(args)...);
+		pushInt(newInt);
+	}
+
+	void popInts(int howMany); //pops one or more interfaces - deactivates top, deletes and removes given number of interfaces, activates new front
+
+	void popInt(std::shared_ptr<IShowActivatable> top); //removes given interface from the top and activates next
+
+	std::shared_ptr<IShowActivatable> topInt(); //returns top interface
+
+	void updateTime(); //handles timeInterested
+	void handleEvents(); //takes events from queue and calls interested objects
+	void fakeMouseMove();
+	void breakEventHandling(); //current event won't be propagated anymore
+	void drawFPSCounter(); // draws the FPS to the upper left corner of the screen
+
+	static SDL_Keycode arrowToNum(SDL_Keycode key); //converts arrow key to according numpad key
+	static SDL_Keycode numToDigit(SDL_Keycode key);//converts numpad digit key to normal digit key
+	static bool isNumKey(SDL_Keycode key, bool number = true); //checks if key is on numpad (numbers - check only for numpad digits)
+	static bool isArrowKey(SDL_Keycode key);
+	static bool amIGuiThread();
+	static void pushSDLEvent(int type, int usercode = 0);
+
+	CondSh<bool> * terminate_cond; // confirm termination
+};
+
+extern CGuiHandler GH; //global gui handler
+
+struct SObjectConstruction
+{
+	CIntObject *myObj;
+	SObjectConstruction(CIntObject *obj);
+	~SObjectConstruction();
+};
+
+struct SSetCaptureState
+{
+	bool previousCapture;
+	ui8 prevActions;
+	SSetCaptureState(bool allow, ui8 actions);
+	~SSetCaptureState();
+};
+
+#define OBJ_CONSTRUCTION SObjectConstruction obj__i(this)
+#define OBJ_CONSTRUCTION_TARGETED(obj) SObjectConstruction obj__i(obj)
+#define OBJECT_CONSTRUCTION_CAPTURING(actions) defActions = actions; SSetCaptureState obj__i1(true, actions); SObjectConstruction obj__i(this)
+#define OBJECT_CONSTRUCTION_CUSTOM_CAPTURING(actions) SSetCaptureState obj__i1(true, actions); SObjectConstruction obj__i(this)
+
+#define OBJ_CONSTRUCTION_CAPTURING_ALL_NO_DISPOSE defActions = 255 - DISPOSE; SSetCaptureState obj__i1(true, 255 - DISPOSE); SObjectConstruction obj__i(this)