/*
 * CBattleInterface.cpp, part of VCMI engine
 *
 * Authors: listed in file AUTHORS in main folder
 *
 * License: GNU General Public License v2.0 or later
 * Full text of license available in license.txt file, in main folder
 *
 */
#include "StdInc.h"
#include "CBattleInterface.h"

#include "CBattleAnimations.h"
#include "CBattleActionsController.h"
#include "CBattleInterfaceClasses.h"
#include "CCreatureAnimation.h"
#include "CBattleProjectileController.h"
#include "CBattleEffectsController.h"
#include "CBattleObstacleController.h"
#include "CBattleSiegeController.h"
#include "CBattleFieldController.h"
#include "CBattleControlPanel.h"
#include "CBattleStacksController.h"

#include "../CGameInfo.h"
#include "../CMessage.h"
#include "../CMusicHandler.h"
#include "../CPlayerInterface.h"
#include "../gui/CCanvas.h"
#include "../gui/CCursorHandler.h"
#include "../gui/CGuiHandler.h"
#include "../windows/CAdvmapInterface.h"

#include "../../CCallback.h"
#include "../../lib/CStack.h"
#include "../../lib/CConfigHandler.h"
#include "../../lib/CGeneralTextHandler.h"
#include "../../lib/CHeroHandler.h"
#include "../../lib/CondSh.h"
#include "../../lib/mapObjects/CGTownInstance.h"
#include "../../lib/NetPacks.h"
#include "../../lib/UnlockGuard.h"

CondSh<bool> CBattleInterface::animsAreDisplayed(false);
CondSh<BattleAction *> CBattleInterface::givenCommand(nullptr);

CBattleInterface::CBattleInterface(const CCreatureSet *army1, const CCreatureSet *army2,
		const CGHeroInstance *hero1, const CGHeroInstance *hero2,
		const SDL_Rect & myRect,
		std::shared_ptr<CPlayerInterface> att, std::shared_ptr<CPlayerInterface> defen, std::shared_ptr<CPlayerInterface> spectatorInt)
	: attackingHeroInstance(hero1), defendingHeroInstance(hero2), animCount(0),
	attackerInt(att), defenderInt(defen), curInt(att),
	myTurn(false), moveStarted(false), moveSoundHander(-1), bresult(nullptr), battleActionsStarted(false)
{
	OBJ_CONSTRUCTION;

	projectilesController.reset(new CBattleProjectileController(this));

	if(spectatorInt)
	{
		curInt = spectatorInt;
	}
	else if(!curInt)
	{
		//May happen when we are defending during network MP game -> attacker interface is just not present
		curInt = defenderInt;
	}

	animsAreDisplayed.setn(false);
	pos = myRect;
	strongInterest = true;
	givenCommand.setn(nullptr);

	//hot-seat -> check tactics for both players (defender may be local human)
	if(attackerInt && attackerInt->cb->battleGetTacticDist())
		tacticianInterface = attackerInt;
	else if(defenderInt && defenderInt->cb->battleGetTacticDist())
		tacticianInterface = defenderInt;

	//if we found interface of player with tactics, then enter tactics mode
	tacticsMode = static_cast<bool>(tacticianInterface);

	//create stack queue
	bool embedQueue;
	std::string queueSize = settings["battle"]["queueSize"].String();

	if(queueSize == "auto")
		embedQueue = screen->h < 700;
	else
		embedQueue = screen->h < 700 || queueSize == "small";

	queue = std::make_shared<CStackQueue>(embedQueue, this);
	if(!embedQueue)
	{
		if (settings["battle"]["showQueue"].Bool())
			pos.y += queue->pos.h / 2; //center whole window

		queue->moveTo(Point(pos.x, pos.y - queue->pos.h));
	}

	//preparing siege info
	const CGTownInstance *town = curInt->cb->battleGetDefendedTown();
	if(town && town->hasFort())
		siegeController.reset(new CBattleSiegeController(this, town));

	CPlayerInterface::battleInt = this;

	//initializing armies
	this->army1 = army1;
	this->army2 = army2;

	controlPanel = std::make_shared<CBattleControlPanel>(this, Point(0, 556));

	//preparing menu background and terrain
	fieldController.reset( new CBattleFieldController(this));
	stacksController.reset( new CBattleStacksController(this));
	actionsController.reset( new CBattleActionsController(this));
	effectsController.reset(new CBattleEffectsController(this));

	//loading hero animations
	if(hero1) // attacking hero
	{
		std::string battleImage;
		if(!hero1->type->battleImage.empty())
		{
			battleImage = hero1->type->battleImage;
		}
		else
		{
			if(hero1->sex)
				battleImage = hero1->type->heroClass->imageBattleFemale;
			else
				battleImage = hero1->type->heroClass->imageBattleMale;
		}

		attackingHero = std::make_shared<CBattleHero>(battleImage, false, hero1->tempOwner, hero1->tempOwner == curInt->playerID ? hero1 : nullptr, this);

		auto img = attackingHero->animation->getImage(0, 0, true);
		if(img)
			attackingHero->pos = genRect(img->height(), img->width(), pos.x - 43, pos.y - 19);
	}


	if(hero2) // defending hero
	{
		std::string battleImage;

		if(!hero2->type->battleImage.empty())
		{
			battleImage = hero2->type->battleImage;
		}
		else
		{
			if(hero2->sex)
				battleImage = hero2->type->heroClass->imageBattleFemale;
			else
				battleImage = hero2->type->heroClass->imageBattleMale;
		}

		defendingHero = std::make_shared<CBattleHero>(battleImage, true, hero2->tempOwner, hero2->tempOwner == curInt->playerID ? hero2 : nullptr, this);

		auto img = defendingHero->animation->getImage(0, 0, true);
		if(img)
			defendingHero->pos = genRect(img->height(), img->width(), pos.x + 693, pos.y - 19);
	}

	obstacleController.reset(new CBattleObstacleController(this));

	if(tacticsMode)
		tacticNextStack(nullptr);

	CCS->musich->stopMusic();
	battleIntroSoundChannel = CCS->soundh->playSoundFromSet(CCS->soundh->battleIntroSounds);
	auto onIntroPlayed = [&]()
	{
		if(LOCPLINT->battleInt)
		{
			CCS->musich->playMusicFromSet("battle", true, true);
			battleActionsStarted = true;
			activateStack();
			controlPanel->blockUI(settings["session"]["spectate"].Bool() || stacksController->getActiveStack() == nullptr);
			battleIntroSoundChannel = -1;
		}
	};

	CCS->soundh->setCallback(battleIntroSoundChannel, onIntroPlayed);

	addUsedEvents(RCLICK | MOVE | KEYBOARD);
<<<<<<< HEAD
	controlPanel->blockUI(true);
=======
	queue->update();
	blockUI(true);
>>>>>>> 2a857cf0
}

CBattleInterface::~CBattleInterface()
{
	CPlayerInterface::battleInt = nullptr;
	givenCommand.cond.notify_all(); //that two lines should make any stacksController->getActiveStack() waiting thread to finish

	if (active) //dirty fix for #485
	{
		deactivate();
	}

	if (adventureInt && adventureInt->selection)
	{
		//FIXME: this should be moved to adventureInt which should restore correct track based on selection/active player
		const auto & terrain = *(LOCPLINT->cb->getTile(adventureInt->selection->visitablePos())->terType);
		CCS->musich->playMusicFromSet("terrain", terrain.name, true, false);
	}
	animsAreDisplayed.setn(false);
}

void CBattleInterface::setPrintCellBorders(bool set)
{
	Settings cellBorders = settings.write["battle"]["cellBorders"];
	cellBorders->Bool() = set;

	fieldController->redrawBackgroundWithHexes();
	GH.totalRedraw();
}

void CBattleInterface::setPrintStackRange(bool set)
{
	Settings stackRange = settings.write["battle"]["stackRange"];
	stackRange->Bool() = set;

	fieldController->redrawBackgroundWithHexes();
	GH.totalRedraw();
}

void CBattleInterface::setPrintMouseShadow(bool set)
{
	Settings shadow = settings.write["battle"]["mouseShadow"];
	shadow->Bool() = set;
}

void CBattleInterface::activate()
{
	controlPanel->activate();

	if (curInt->isAutoFightOn)
		return;

	CIntObject::activate();

	if (attackingHero)
		attackingHero->activate();
	if (defendingHero)
		defendingHero->activate();

	fieldController->activate();

	if (settings["battle"]["showQueue"].Bool())
		queue->activate();

	LOCPLINT->cingconsole->activate();
}

void CBattleInterface::deactivate()
{
	controlPanel->deactivate();
	CIntObject::deactivate();

	fieldController->deactivate();

	if (attackingHero)
		attackingHero->deactivate();
	if (defendingHero)
		defendingHero->deactivate();
	if (settings["battle"]["showQueue"].Bool())
		queue->deactivate();

	LOCPLINT->cingconsole->deactivate();
}

void CBattleInterface::keyPressed(const SDL_KeyboardEvent & key)
{
	if(key.keysym.sym == SDLK_q && key.state == SDL_PRESSED)
	{
		if(settings["battle"]["showQueue"].Bool()) //hide queue
			hideQueue();
		else
			showQueue();

	}
	else if(key.keysym.sym == SDLK_f && key.state == SDL_PRESSED)
	{
		actionsController->enterCreatureCastingMode();
	}
	else if(key.keysym.sym == SDLK_ESCAPE)
	{
		if(!battleActionsStarted)
			CCS->soundh->stopSound(battleIntroSoundChannel);
		else
			actionsController->endCastingSpell();
	}
}
void CBattleInterface::mouseMoved(const SDL_MouseMotionEvent &event)
{
	BattleHex selectedHex = fieldController->getHoveredHex();

	actionsController->handleHex(selectedHex, MOVE);

	controlPanel->mouseMoved(event);
}

void CBattleInterface::clickRight(tribool down, bool previousState)
{
	if (!down)
	{
		actionsController->endCastingSpell();
	}
}

void CBattleInterface::stackReset(const CStack * stack)
{
	stacksController->stackReset(stack);
}

void CBattleInterface::stackAdded(const CStack * stack)
{
	stacksController->stackAdded(stack);
}

void CBattleInterface::stackRemoved(uint32_t stackID)
{
	stacksController->stackRemoved(stackID);
	fieldController->redrawBackgroundWithHexes();
	queue->update();
}

void CBattleInterface::stackActivated(const CStack *stack) //TODO: check it all before game state is changed due to abilities
{
	stacksController->stackActivated(stack);
}

void CBattleInterface::stackMoved(const CStack *stack, std::vector<BattleHex> destHex, int distance)
{
	stacksController->stackMoved(stack, destHex, distance);
}

void CBattleInterface::stacksAreAttacked(std::vector<StackAttackedInfo> attackedInfos)
{
	stacksController->stacksAreAttacked(attackedInfos);

	std::array<int, 2> killedBySide = {0, 0};

	int targets = 0;
	for(const StackAttackedInfo & attackedInfo : attackedInfos)
	{
		++targets;

		ui8 side = attackedInfo.defender->side;
		killedBySide.at(side) += attackedInfo.amountKilled;
	}

	for(ui8 side = 0; side < 2; side++)
	{
		if(killedBySide.at(side) > killedBySide.at(1-side))
			setHeroAnimation(side, CCreatureAnim::HERO_DEFEAT);
		else if(killedBySide.at(side) < killedBySide.at(1-side))
			setHeroAnimation(side, CCreatureAnim::HERO_VICTORY);
	}
}

void CBattleInterface::stackAttacking( const CStack *attacker, BattleHex dest, const CStack *attacked, bool shooting )
{
	stacksController->stackAttacking(attacker, dest, attacked, shooting);
}

void CBattleInterface::newRoundFirst( int round )
{
	waitForAnims();
}

void CBattleInterface::newRound(int number)
{
	controlPanel->console->addText(CGI->generaltexth->allTexts[412]);
}

void CBattleInterface::giveCommand(EActionType action, BattleHex tile, si32 additional)
{
	const CStack * actor = nullptr;
	if(action != EActionType::HERO_SPELL && action != EActionType::RETREAT && action != EActionType::SURRENDER)
	{
		actor = stacksController->getActiveStack();
	}

	auto side = curInt->cb->playerToSide(curInt->playerID);
	if(!side)
	{
		logGlobal->error("Player %s is not in battle", curInt->playerID.getStr());
		return;
	}

	auto ba = new BattleAction(); //is deleted in CPlayerInterface::stacksController->getActiveStack()()
	ba->side = side.get();
	ba->actionType = action;
	ba->aimToHex(tile);
	ba->actionSubtype = additional;

	sendCommand(ba, actor);
}

void CBattleInterface::sendCommand(BattleAction *& command, const CStack * actor)
{
	command->stackNumber = actor ? actor->unitId() : ((command->side == BattleSide::ATTACKER) ? -1 : -2);

	if(!tacticsMode)
	{
		logGlobal->trace("Setting command for %s", (actor ? actor->nodeName() : "hero"));
		myTurn = false;
		stacksController->setActiveStack(nullptr);
		givenCommand.setn(command);
	}
	else
	{
<<<<<<< HEAD
		curInt->cb->battleMakeTacticAction(command);
		vstd::clear_pointer(command);
		stacksController->setActiveStack(nullptr);
		//next stack will be activated when action ends
=======
		//TODO: move to spell mechanics, add more information to spell cast problem
		//Handle Orb of Inhibition-like effects -> we want to display dialog with info, why casting is impossible
		auto blockingBonus = currentHero()->getBonusLocalFirst(Selector::type()(Bonus::BLOCK_ALL_MAGIC));
		if (!blockingBonus)
			return;

		if (blockingBonus->source == Bonus::ARTIFACT)
		{
			const auto artID = ArtifactID(blockingBonus->sid);
			//If we have artifact, put name of our hero. Otherwise assume it's the enemy.
			//TODO check who *really* is source of bonus
			std::string heroName = myHero->hasArt(artID) ? myHero->name : enemyHero().name;

			//%s wields the %s, an ancient artifact which creates a p dead to all magic.
			LOCPLINT->showInfoDialog(boost::str(boost::format(CGI->generaltexth->allTexts[683])
										% heroName % CGI->artifacts()->getByIndex(artID)->getName()));
		}
>>>>>>> 2a857cf0
	}
}

const CGHeroInstance * CBattleInterface::getActiveHero()
{
	const CStack *attacker = stacksController->getActiveStack();
	if(!attacker)
	{
		return nullptr;
	}

	if(attacker->side == BattleSide::ATTACKER)
	{
		return attackingHeroInstance;
	}

	return defendingHeroInstance;
}

void CBattleInterface::hexLclicked(int whichOne)
{
	actionsController->handleHex(whichOne, LCLICK);
}

void CBattleInterface::stackIsCatapulting(const CatapultAttack & ca)
{
	if (siegeController)
		siegeController->stackIsCatapulting(ca);
}

void CBattleInterface::gateStateChanged(const EGateState state)
{
	if (siegeController)
		siegeController->gateStateChanged(state);
}

void CBattleInterface::battleFinished(const BattleResult& br)
{
	bresult = &br;
	{
		auto unlockPim = vstd::makeUnlockGuard(*CPlayerInterface::pim);
		animsAreDisplayed.waitUntil(false);
	}
	stacksController->setActiveStack(nullptr);
	displayBattleFinished();
}

void CBattleInterface::displayBattleFinished()
{
	CCS->curh->changeGraphic(ECursor::ADVENTURE,0);
	if(settings["session"]["spectate"].Bool() && settings["session"]["spectate-skip-battle-result"].Bool())
	{
		close();
		return;
	}

	GH.pushInt(std::make_shared<CBattleResultWindow>(*bresult, *(this->curInt)));
	curInt->waitWhileDialog(); // Avoid freeze when AI end turn after battle. Check bug #1897
	CPlayerInterface::battleInt = nullptr;
}

void CBattleInterface::spellCast(const BattleSpellCast * sc)
{
	const SpellID spellID = sc->spellID;
	const CSpell * spell = spellID.toSpell();

	assert(spell);
	if(!spell)
		return;

	const std::string & castSoundPath = spell->getCastSound();

	if (!castSoundPath.empty())
		CCS->soundh->playSound(castSoundPath);

	if ( sc->activeCast )
	{
		const CStack * casterStack = curInt->cb->battleGetStackByID(sc->casterStack);

		if(casterStack != nullptr )
		{
			displaySpellCast(spellID, casterStack->getPosition());

			stacksController->addNewAnim(new CCastAnimation(this, casterStack, sc->tile, curInt->cb->battleGetStackByPos(sc->tile), spell));
		}
		else
		if (sc->tile.isValid() && !spell->animationInfo.projectile.empty())
		{
			// this is spell cast by hero with valid destination & valid projectile -> play animation

			const CStack * target = curInt->cb->battleGetStackByPos(sc->tile);
			Point srccoord = (sc->side ? Point(770, 60) : Point(30, 60)) + pos;	//hero position
			Point destcoord = stacksController->getStackPositionAtHex(sc->tile, target); //position attacked by projectile
			destcoord += Point(250, 240); // FIXME: what are these constants?

			projectilesController->createSpellProjectile( nullptr, target, srccoord, destcoord, spell);
			projectilesController->emitStackProjectile( nullptr );

			// wait fo projectile to end
			stacksController->addNewAnim(new CWaitingProjectileAnimation(this, nullptr));
		}
	}

	waitForAnims(); //wait for projectile animation

	displaySpellHit(spellID, sc->tile);

	//queuing affect animation
	for(auto & elem : sc->affectedCres)
	{
		auto stack = curInt->cb->battleGetStackByID(elem, false);
		if(stack)
			displaySpellEffect(spellID, stack->getPosition());
	}

	//queuing additional animation
	for(auto & elem : sc->customEffects)
	{
		auto stack = curInt->cb->battleGetStackByID(elem.stack, false);
		if(stack)
			effectsController->displayEffect(EBattleEffect::EBattleEffect(elem.effect), stack->getPosition());
	}

	waitForAnims();
	//mana absorption
	if (sc->manaGained > 0)
	{
		Point leftHero = Point(15, 30) + pos;
		Point rightHero = Point(755, 30) + pos;
		stacksController->addNewAnim(new CPointEffectAnimation(this, soundBase::invalid, sc->side ? "SP07_A.DEF" : "SP07_B.DEF", leftHero));
		stacksController->addNewAnim(new CPointEffectAnimation(this, soundBase::invalid, sc->side ? "SP07_B.DEF" : "SP07_A.DEF", rightHero));
	}
}

void CBattleInterface::battleStacksEffectsSet(const SetStackEffect & sse)
{
	if(stacksController->getActiveStack() != nullptr)
		fieldController->redrawBackgroundWithHexes();
}

void CBattleInterface::setHeroAnimation(ui8 side, int phase)
{
	if(side == BattleSide::ATTACKER)
	{
		if(attackingHero)
			attackingHero->setPhase(phase);
	}
	else
	{
		if(defendingHero)
			defendingHero->setPhase(phase);
	}
}

void CBattleInterface::displayBattleLog(const std::vector<MetaString> & battleLog)
{
	for(const auto & line : battleLog)
	{
		std::string formatted = line.toString();
		boost::algorithm::trim(formatted);
		if(!controlPanel->console->addText(formatted))
			logGlobal->warn("Too long battle log line");
	}
}

void CBattleInterface::displaySpellAnimationQueue(const CSpell::TAnimationQueue & q, BattleHex destinationTile)
{
	for(const CSpell::TAnimation & animation : q)
	{
		if(animation.pause > 0)
			stacksController->addNewAnim(new CDummyAnimation(this, animation.pause));
		else
		{
			if (!destinationTile.isValid())
				stacksController->addNewAnim(new CPointEffectAnimation(this, soundBase::invalid, animation.resourceName));
			else if (animation.verticalPosition == VerticalPosition::BOTTOM)
				stacksController->addNewAnim(new CPointEffectAnimation(this, soundBase::invalid, animation.resourceName, destinationTile, CPointEffectAnimation::ALIGN_TO_BOTTOM));
			else
				stacksController->addNewAnim(new CPointEffectAnimation(this, soundBase::invalid, animation.resourceName, destinationTile));
		}
	}
}

void CBattleInterface::displaySpellCast(SpellID spellID, BattleHex destinationTile)
{
	const CSpell * spell = spellID.toSpell();

	if(spell)
		displaySpellAnimationQueue(spell->animationInfo.cast, destinationTile);
}

void CBattleInterface::displaySpellEffect(SpellID spellID, BattleHex destinationTile)
{
	const CSpell *spell = spellID.toSpell();

	if(spell)
		displaySpellAnimationQueue(spell->animationInfo.affect, destinationTile);
}

void CBattleInterface::displaySpellHit(SpellID spellID, BattleHex destinationTile)
{
	const CSpell * spell = spellID.toSpell();

	if(spell)
		displaySpellAnimationQueue(spell->animationInfo.hit, destinationTile);
}

void CBattleInterface::setAnimSpeed(int set)
{
	Settings speed = settings.write["battle"]["animationSpeed"];
	speed->Float() = float(set) / 100;
}

int CBattleInterface::getAnimSpeed() const
{
	if(settings["session"]["spectate"].Bool() && !settings["session"]["spectate-battle-speed"].isNull())
		return static_cast<int>(vstd::round(settings["session"]["spectate-battle-speed"].Float() *100));

	return static_cast<int>(vstd::round(settings["battle"]["animationSpeed"].Float() *100));
}

CPlayerInterface *CBattleInterface::getCurrentPlayerInterface() const
{
	return curInt.get();
}

void CBattleInterface::trySetActivePlayer( PlayerColor player )
{
	if ( attackerInt && attackerInt->playerID == player )
		curInt = attackerInt;

	if ( defenderInt && defenderInt->playerID == player )
		curInt = defenderInt;
}

void CBattleInterface::activateStack()
{
	if(!battleActionsStarted)
		return; //"show" function should re-call this function

	stacksController->activateStack();

	const CStack * s = stacksController->getActiveStack();
	if(!s)
		return;

	myTurn = true;
	queue->update();
	fieldController->redrawBackgroundWithHexes();
	actionsController->activateStack();
	GH.fakeMouseMove();
}

void CBattleInterface::endAction(const BattleAction* action)
{
	const CStack *stack = curInt->cb->battleGetStackByID(action->stackNumber);

	if(action->actionType == EActionType::HERO_SPELL)
		setHeroAnimation(action->side, CCreatureAnim::HERO_HOLDING);

	stacksController->endAction(action);

	queue->update();

	if (tacticsMode) //stack ended movement in tactics phase -> select the next one
		tacticNextStack(stack);

	if(action->actionType == EActionType::HERO_SPELL) //we have activated next stack after sending request that has been just realized -> blockmap due to movement has changed
		fieldController->redrawBackgroundWithHexes();

//	if (stacksController->getActiveStack() && !animsAreDisplayed.get() && pendingAnims.empty() && !active)
//	{
//		logGlobal->warn("Something wrong... interface was deactivated but there is no animation. Reactivating...");
//		controlPanel->blockUI(false);
//	}
//	else
//	{
		// block UI if no active stack (e.g. enemy turn);
	controlPanel->blockUI(stacksController->getActiveStack() == nullptr);
//	}
}

void CBattleInterface::hideQueue()
{
	Settings showQueue = settings.write["battle"]["showQueue"];
	showQueue->Bool() = false;

	queue->deactivate();

	if (!queue->embedded)
	{
		moveBy(Point(0, -queue->pos.h / 2));
		GH.totalRedraw();
	}
}

void CBattleInterface::showQueue()
{
	Settings showQueue = settings.write["battle"]["showQueue"];
	showQueue->Bool() = true;

	queue->activate();

	if (!queue->embedded)
	{
		moveBy(Point(0, +queue->pos.h / 2));
		GH.totalRedraw();
	}
}

void CBattleInterface::startAction(const BattleAction* action)
{
	controlPanel->blockUI(true);

	if(action->actionType == EActionType::END_TACTIC_PHASE)
	{
		controlPanel->tacticPhaseEnded();
		return;
	}

	const CStack *stack = curInt->cb->battleGetStackByID(action->stackNumber);

	if (stack)
	{
		queue->update();
	}
	else
	{
		assert(action->actionType == EActionType::HERO_SPELL); //only cast spell is valid action without acting stack number
	}

	stacksController->startAction(action);

	redraw(); // redraw after deactivation, including proper handling of hovered hexes

	if(action->actionType == EActionType::HERO_SPELL) //when hero casts spell
	{
		setHeroAnimation(action->side, CCreatureAnim::HERO_CAST_SPELL);
		return;
	}

	if (!stack)
	{
		logGlobal->error("Something wrong with stackNumber in actionStarted. Stack number: %d", action->stackNumber);
		return;
	}

	effectsController->startAction(action);
}

void CBattleInterface::waitForAnims()
{
	auto unlockPim = vstd::makeUnlockGuard(*CPlayerInterface::pim);
	animsAreDisplayed.waitWhileTrue();
}

void CBattleInterface::tacticPhaseEnd()
{
	stacksController->setActiveStack(nullptr);
	controlPanel->blockUI(true);
	tacticsMode = false;
}

static bool immobile(const CStack *s)
{
	return !s->Speed(0, true); //should bound stacks be immobile?
}

void CBattleInterface::tacticNextStack(const CStack * current)
{
	if (!current)
		current = stacksController->getActiveStack();

	//no switching stacks when the current one is moving
	waitForAnims();

	TStacks stacksOfMine = tacticianInterface->cb->battleGetStacks(CBattleCallback::ONLY_MINE);
	vstd::erase_if (stacksOfMine, &immobile);
	if (stacksOfMine.empty())
	{
		tacticPhaseEnd();
		return;
	}

	auto it = vstd::find(stacksOfMine, current);
	if (it != stacksOfMine.end() && ++it != stacksOfMine.end())
		stackActivated(*it);
	else
		stackActivated(stacksOfMine.front());

}

void CBattleInterface::obstaclePlaced(const std::vector<std::shared_ptr<const CObstacleInstance>> oi)
{
	obstacleController->obstaclePlaced(oi);
}

const CGHeroInstance *CBattleInterface::currentHero() const
{
	if (attackingHeroInstance->tempOwner == curInt->playerID)
		return attackingHeroInstance;
	else
		return defendingHeroInstance;
}

InfoAboutHero CBattleInterface::enemyHero() const
{
	InfoAboutHero ret;
	if (attackingHeroInstance->tempOwner == curInt->playerID)
		curInt->cb->getHeroInfo(defendingHeroInstance, ret);
	else
		curInt->cb->getHeroInfo(attackingHeroInstance, ret);

	return ret;
}

void CBattleInterface::requestAutofightingAIToTakeAction()
{
	assert(curInt->isAutoFightOn);

	boost::thread aiThread([&]()
	{
		auto ba = make_unique<BattleAction>(curInt->autofightingAI->activeStack(stacksController->getActiveStack()));

		if(curInt->cb->battleIsFinished())
		{
			return; // battle finished with spellcast
		}

		if (curInt->isAutoFightOn)
		{
			if (tacticsMode)
			{
				// Always end tactics mode. Player interface is blocked currently, so it's not possible that
				// the AI can take any action except end tactics phase (AI actions won't be triggered)
				//TODO implement the possibility that the AI will be triggered for further actions
				//TODO any solution to merge tactics phase & normal phase in the way it is handled by the player and battle interface?
				stacksController->setActiveStack(nullptr);
				controlPanel->blockUI(true);
				tacticsMode = false;
			}
			else
			{
				givenCommand.setn(ba.release());
			}
		}
		else
		{
			boost::unique_lock<boost::recursive_mutex> un(*CPlayerInterface::pim);
			activateStack();
		}
	});

	aiThread.detach();
}

void CBattleInterface::showAll(SDL_Surface *to)
{
	show(to);
}

void CBattleInterface::show(SDL_Surface *to)
{
	auto canvas = std::make_shared<CCanvas>(to);
	assert(to);

	SDL_Rect buf;
	SDL_GetClipRect(to, &buf);
	SDL_SetClipRect(to, &pos);

	++animCount;

	fieldController->showBackground(canvas);
	showBattlefieldObjects(canvas);
	projectilesController->showProjectiles(canvas);

	if(battleActionsStarted)
		stacksController->updateBattleAnimations();

	SDL_SetClipRect(to, &buf); //restoring previous clip_rect

	showInterface(canvas);

	//activation of next stack, if any
	//TODO: should be moved to the very start of this method?
	//activateStack();
}

void CBattleInterface::showBattlefieldObjects(std::shared_ptr<CCanvas> canvas, const BattleHex & location )
{
	if (siegeController)
		siegeController->showBattlefieldObjects(canvas, location);
	obstacleController->showBattlefieldObjects(canvas, location);
	stacksController->showBattlefieldObjects(canvas, location);
	effectsController->showBattlefieldObjects(canvas, location);
}

void CBattleInterface::showBattlefieldObjects(std::shared_ptr<CCanvas> canvas)
{
	showBattlefieldObjects(canvas, BattleHex::HEX_BEFORE_ALL);

	// show heroes after "beforeAll" - e.g. topmost wall in siege
	if (attackingHero)
		attackingHero->show(canvas->getSurface());
	if (defendingHero)
		defendingHero->show(canvas->getSurface());

	for (int i = 0; i < GameConstants::BFIELD_SIZE; ++i)
		showBattlefieldObjects(canvas, BattleHex(i));

	showBattlefieldObjects(canvas, BattleHex::HEX_AFTER_ALL);
}

void CBattleInterface::showInterface(std::shared_ptr<CCanvas> canvas)
{
	//showing in-game console
	LOCPLINT->cingconsole->show(canvas->getSurface());
	controlPanel->showAll(canvas->getSurface());

	Rect posWithQueue = Rect(pos.x, pos.y, 800, 600);

	if (settings["battle"]["showQueue"].Bool())
	{
		if (!queue->embedded)
		{
			posWithQueue.y -= queue->pos.h;
			posWithQueue.h += queue->pos.h;
		}

		queue->showAll(canvas->getSurface());
	}

	//printing border around interface
	if (screen->w != 800 || screen->h !=600)
	{
		CMessage::drawBorder(curInt->playerID,canvas->getSurface(),posWithQueue.w + 28, posWithQueue.h + 28, posWithQueue.x-14, posWithQueue.y-15);
	}
}

void CBattleInterface::castThisSpell(SpellID spellID)
{
	actionsController->castThisSpell(spellID);
}
<|MERGE_RESOLUTION|>--- conflicted
+++ resolved
@@ -1,987 +1,964 @@
-/*
- * CBattleInterface.cpp, part of VCMI engine
- *
- * Authors: listed in file AUTHORS in main folder
- *
- * License: GNU General Public License v2.0 or later
- * Full text of license available in license.txt file, in main folder
- *
- */
-#include "StdInc.h"
-#include "CBattleInterface.h"
-
-#include "CBattleAnimations.h"
-#include "CBattleActionsController.h"
-#include "CBattleInterfaceClasses.h"
-#include "CCreatureAnimation.h"
-#include "CBattleProjectileController.h"
-#include "CBattleEffectsController.h"
-#include "CBattleObstacleController.h"
-#include "CBattleSiegeController.h"
-#include "CBattleFieldController.h"
-#include "CBattleControlPanel.h"
-#include "CBattleStacksController.h"
-
-#include "../CGameInfo.h"
-#include "../CMessage.h"
-#include "../CMusicHandler.h"
-#include "../CPlayerInterface.h"
-#include "../gui/CCanvas.h"
-#include "../gui/CCursorHandler.h"
-#include "../gui/CGuiHandler.h"
-#include "../windows/CAdvmapInterface.h"
-
-#include "../../CCallback.h"
-#include "../../lib/CStack.h"
-#include "../../lib/CConfigHandler.h"
-#include "../../lib/CGeneralTextHandler.h"
-#include "../../lib/CHeroHandler.h"
-#include "../../lib/CondSh.h"
-#include "../../lib/mapObjects/CGTownInstance.h"
-#include "../../lib/NetPacks.h"
-#include "../../lib/UnlockGuard.h"
-
-CondSh<bool> CBattleInterface::animsAreDisplayed(false);
-CondSh<BattleAction *> CBattleInterface::givenCommand(nullptr);
-
-CBattleInterface::CBattleInterface(const CCreatureSet *army1, const CCreatureSet *army2,
-		const CGHeroInstance *hero1, const CGHeroInstance *hero2,
-		const SDL_Rect & myRect,
-		std::shared_ptr<CPlayerInterface> att, std::shared_ptr<CPlayerInterface> defen, std::shared_ptr<CPlayerInterface> spectatorInt)
-	: attackingHeroInstance(hero1), defendingHeroInstance(hero2), animCount(0),
-	attackerInt(att), defenderInt(defen), curInt(att),
-	myTurn(false), moveStarted(false), moveSoundHander(-1), bresult(nullptr), battleActionsStarted(false)
-{
-	OBJ_CONSTRUCTION;
-
-	projectilesController.reset(new CBattleProjectileController(this));
-
-	if(spectatorInt)
-	{
-		curInt = spectatorInt;
-	}
-	else if(!curInt)
-	{
-		//May happen when we are defending during network MP game -> attacker interface is just not present
-		curInt = defenderInt;
-	}
-
-	animsAreDisplayed.setn(false);
-	pos = myRect;
-	strongInterest = true;
-	givenCommand.setn(nullptr);
-
-	//hot-seat -> check tactics for both players (defender may be local human)
-	if(attackerInt && attackerInt->cb->battleGetTacticDist())
-		tacticianInterface = attackerInt;
-	else if(defenderInt && defenderInt->cb->battleGetTacticDist())
-		tacticianInterface = defenderInt;
-
-	//if we found interface of player with tactics, then enter tactics mode
-	tacticsMode = static_cast<bool>(tacticianInterface);
-
-	//create stack queue
-	bool embedQueue;
-	std::string queueSize = settings["battle"]["queueSize"].String();
-
-	if(queueSize == "auto")
-		embedQueue = screen->h < 700;
-	else
-		embedQueue = screen->h < 700 || queueSize == "small";
-
-	queue = std::make_shared<CStackQueue>(embedQueue, this);
-	if(!embedQueue)
-	{
-		if (settings["battle"]["showQueue"].Bool())
-			pos.y += queue->pos.h / 2; //center whole window
-
-		queue->moveTo(Point(pos.x, pos.y - queue->pos.h));
-	}
-
-	//preparing siege info
-	const CGTownInstance *town = curInt->cb->battleGetDefendedTown();
-	if(town && town->hasFort())
-		siegeController.reset(new CBattleSiegeController(this, town));
-
-	CPlayerInterface::battleInt = this;
-
-	//initializing armies
-	this->army1 = army1;
-	this->army2 = army2;
-
-	controlPanel = std::make_shared<CBattleControlPanel>(this, Point(0, 556));
-
-	//preparing menu background and terrain
-	fieldController.reset( new CBattleFieldController(this));
-	stacksController.reset( new CBattleStacksController(this));
-	actionsController.reset( new CBattleActionsController(this));
-	effectsController.reset(new CBattleEffectsController(this));
-
-	//loading hero animations
-	if(hero1) // attacking hero
-	{
-		std::string battleImage;
-		if(!hero1->type->battleImage.empty())
-		{
-			battleImage = hero1->type->battleImage;
-		}
-		else
-		{
-			if(hero1->sex)
-				battleImage = hero1->type->heroClass->imageBattleFemale;
-			else
-				battleImage = hero1->type->heroClass->imageBattleMale;
-		}
-
-		attackingHero = std::make_shared<CBattleHero>(battleImage, false, hero1->tempOwner, hero1->tempOwner == curInt->playerID ? hero1 : nullptr, this);
-
-		auto img = attackingHero->animation->getImage(0, 0, true);
-		if(img)
-			attackingHero->pos = genRect(img->height(), img->width(), pos.x - 43, pos.y - 19);
-	}
-
-
-	if(hero2) // defending hero
-	{
-		std::string battleImage;
-
-		if(!hero2->type->battleImage.empty())
-		{
-			battleImage = hero2->type->battleImage;
-		}
-		else
-		{
-			if(hero2->sex)
-				battleImage = hero2->type->heroClass->imageBattleFemale;
-			else
-				battleImage = hero2->type->heroClass->imageBattleMale;
-		}
-
-		defendingHero = std::make_shared<CBattleHero>(battleImage, true, hero2->tempOwner, hero2->tempOwner == curInt->playerID ? hero2 : nullptr, this);
-
-		auto img = defendingHero->animation->getImage(0, 0, true);
-		if(img)
-			defendingHero->pos = genRect(img->height(), img->width(), pos.x + 693, pos.y - 19);
-	}
-
-	obstacleController.reset(new CBattleObstacleController(this));
-
-	if(tacticsMode)
-		tacticNextStack(nullptr);
-
-	CCS->musich->stopMusic();
-	battleIntroSoundChannel = CCS->soundh->playSoundFromSet(CCS->soundh->battleIntroSounds);
-	auto onIntroPlayed = [&]()
-	{
-		if(LOCPLINT->battleInt)
-		{
-			CCS->musich->playMusicFromSet("battle", true, true);
-			battleActionsStarted = true;
-			activateStack();
-			controlPanel->blockUI(settings["session"]["spectate"].Bool() || stacksController->getActiveStack() == nullptr);
-			battleIntroSoundChannel = -1;
-		}
-	};
-
-	CCS->soundh->setCallback(battleIntroSoundChannel, onIntroPlayed);
-
-	addUsedEvents(RCLICK | MOVE | KEYBOARD);
-<<<<<<< HEAD
-	controlPanel->blockUI(true);
-=======
-	queue->update();
-	blockUI(true);
->>>>>>> 2a857cf0
-}
-
-CBattleInterface::~CBattleInterface()
-{
-	CPlayerInterface::battleInt = nullptr;
-	givenCommand.cond.notify_all(); //that two lines should make any stacksController->getActiveStack() waiting thread to finish
-
-	if (active) //dirty fix for #485
-	{
-		deactivate();
-	}
-
-	if (adventureInt && adventureInt->selection)
-	{
-		//FIXME: this should be moved to adventureInt which should restore correct track based on selection/active player
-		const auto & terrain = *(LOCPLINT->cb->getTile(adventureInt->selection->visitablePos())->terType);
-		CCS->musich->playMusicFromSet("terrain", terrain.name, true, false);
-	}
-	animsAreDisplayed.setn(false);
-}
-
-void CBattleInterface::setPrintCellBorders(bool set)
-{
-	Settings cellBorders = settings.write["battle"]["cellBorders"];
-	cellBorders->Bool() = set;
-
-	fieldController->redrawBackgroundWithHexes();
-	GH.totalRedraw();
-}
-
-void CBattleInterface::setPrintStackRange(bool set)
-{
-	Settings stackRange = settings.write["battle"]["stackRange"];
-	stackRange->Bool() = set;
-
-	fieldController->redrawBackgroundWithHexes();
-	GH.totalRedraw();
-}
-
-void CBattleInterface::setPrintMouseShadow(bool set)
-{
-	Settings shadow = settings.write["battle"]["mouseShadow"];
-	shadow->Bool() = set;
-}
-
-void CBattleInterface::activate()
-{
-	controlPanel->activate();
-
-	if (curInt->isAutoFightOn)
-		return;
-
-	CIntObject::activate();
-
-	if (attackingHero)
-		attackingHero->activate();
-	if (defendingHero)
-		defendingHero->activate();
-
-	fieldController->activate();
-
-	if (settings["battle"]["showQueue"].Bool())
-		queue->activate();
-
-	LOCPLINT->cingconsole->activate();
-}
-
-void CBattleInterface::deactivate()
-{
-	controlPanel->deactivate();
-	CIntObject::deactivate();
-
-	fieldController->deactivate();
-
-	if (attackingHero)
-		attackingHero->deactivate();
-	if (defendingHero)
-		defendingHero->deactivate();
-	if (settings["battle"]["showQueue"].Bool())
-		queue->deactivate();
-
-	LOCPLINT->cingconsole->deactivate();
-}
-
-void CBattleInterface::keyPressed(const SDL_KeyboardEvent & key)
-{
-	if(key.keysym.sym == SDLK_q && key.state == SDL_PRESSED)
-	{
-		if(settings["battle"]["showQueue"].Bool()) //hide queue
-			hideQueue();
-		else
-			showQueue();
-
-	}
-	else if(key.keysym.sym == SDLK_f && key.state == SDL_PRESSED)
-	{
-		actionsController->enterCreatureCastingMode();
-	}
-	else if(key.keysym.sym == SDLK_ESCAPE)
-	{
-		if(!battleActionsStarted)
-			CCS->soundh->stopSound(battleIntroSoundChannel);
-		else
-			actionsController->endCastingSpell();
-	}
-}
-void CBattleInterface::mouseMoved(const SDL_MouseMotionEvent &event)
-{
-	BattleHex selectedHex = fieldController->getHoveredHex();
-
-	actionsController->handleHex(selectedHex, MOVE);
-
-	controlPanel->mouseMoved(event);
-}
-
-void CBattleInterface::clickRight(tribool down, bool previousState)
-{
-	if (!down)
-	{
-		actionsController->endCastingSpell();
-	}
-}
-
-void CBattleInterface::stackReset(const CStack * stack)
-{
-	stacksController->stackReset(stack);
-}
-
-void CBattleInterface::stackAdded(const CStack * stack)
-{
-	stacksController->stackAdded(stack);
-}
-
-void CBattleInterface::stackRemoved(uint32_t stackID)
-{
-	stacksController->stackRemoved(stackID);
-	fieldController->redrawBackgroundWithHexes();
-	queue->update();
-}
-
-void CBattleInterface::stackActivated(const CStack *stack) //TODO: check it all before game state is changed due to abilities
-{
-	stacksController->stackActivated(stack);
-}
-
-void CBattleInterface::stackMoved(const CStack *stack, std::vector<BattleHex> destHex, int distance)
-{
-	stacksController->stackMoved(stack, destHex, distance);
-}
-
-void CBattleInterface::stacksAreAttacked(std::vector<StackAttackedInfo> attackedInfos)
-{
-	stacksController->stacksAreAttacked(attackedInfos);
-
-	std::array<int, 2> killedBySide = {0, 0};
-
-	int targets = 0;
-	for(const StackAttackedInfo & attackedInfo : attackedInfos)
-	{
-		++targets;
-
-		ui8 side = attackedInfo.defender->side;
-		killedBySide.at(side) += attackedInfo.amountKilled;
-	}
-
-	for(ui8 side = 0; side < 2; side++)
-	{
-		if(killedBySide.at(side) > killedBySide.at(1-side))
-			setHeroAnimation(side, CCreatureAnim::HERO_DEFEAT);
-		else if(killedBySide.at(side) < killedBySide.at(1-side))
-			setHeroAnimation(side, CCreatureAnim::HERO_VICTORY);
-	}
-}
-
-void CBattleInterface::stackAttacking( const CStack *attacker, BattleHex dest, const CStack *attacked, bool shooting )
-{
-	stacksController->stackAttacking(attacker, dest, attacked, shooting);
-}
-
-void CBattleInterface::newRoundFirst( int round )
-{
-	waitForAnims();
-}
-
-void CBattleInterface::newRound(int number)
-{
-	controlPanel->console->addText(CGI->generaltexth->allTexts[412]);
-}
-
-void CBattleInterface::giveCommand(EActionType action, BattleHex tile, si32 additional)
-{
-	const CStack * actor = nullptr;
-	if(action != EActionType::HERO_SPELL && action != EActionType::RETREAT && action != EActionType::SURRENDER)
-	{
-		actor = stacksController->getActiveStack();
-	}
-
-	auto side = curInt->cb->playerToSide(curInt->playerID);
-	if(!side)
-	{
-		logGlobal->error("Player %s is not in battle", curInt->playerID.getStr());
-		return;
-	}
-
-	auto ba = new BattleAction(); //is deleted in CPlayerInterface::stacksController->getActiveStack()()
-	ba->side = side.get();
-	ba->actionType = action;
-	ba->aimToHex(tile);
-	ba->actionSubtype = additional;
-
-	sendCommand(ba, actor);
-}
-
-void CBattleInterface::sendCommand(BattleAction *& command, const CStack * actor)
-{
-	command->stackNumber = actor ? actor->unitId() : ((command->side == BattleSide::ATTACKER) ? -1 : -2);
-
-	if(!tacticsMode)
-	{
-		logGlobal->trace("Setting command for %s", (actor ? actor->nodeName() : "hero"));
-		myTurn = false;
-		stacksController->setActiveStack(nullptr);
-		givenCommand.setn(command);
-	}
-	else
-	{
-<<<<<<< HEAD
-		curInt->cb->battleMakeTacticAction(command);
-		vstd::clear_pointer(command);
-		stacksController->setActiveStack(nullptr);
-		//next stack will be activated when action ends
-=======
-		//TODO: move to spell mechanics, add more information to spell cast problem
-		//Handle Orb of Inhibition-like effects -> we want to display dialog with info, why casting is impossible
-		auto blockingBonus = currentHero()->getBonusLocalFirst(Selector::type()(Bonus::BLOCK_ALL_MAGIC));
-		if (!blockingBonus)
-			return;
-
-		if (blockingBonus->source == Bonus::ARTIFACT)
-		{
-			const auto artID = ArtifactID(blockingBonus->sid);
-			//If we have artifact, put name of our hero. Otherwise assume it's the enemy.
-			//TODO check who *really* is source of bonus
-			std::string heroName = myHero->hasArt(artID) ? myHero->name : enemyHero().name;
-
-			//%s wields the %s, an ancient artifact which creates a p dead to all magic.
-			LOCPLINT->showInfoDialog(boost::str(boost::format(CGI->generaltexth->allTexts[683])
-										% heroName % CGI->artifacts()->getByIndex(artID)->getName()));
-		}
->>>>>>> 2a857cf0
-	}
-}
-
-const CGHeroInstance * CBattleInterface::getActiveHero()
-{
-	const CStack *attacker = stacksController->getActiveStack();
-	if(!attacker)
-	{
-		return nullptr;
-	}
-
-	if(attacker->side == BattleSide::ATTACKER)
-	{
-		return attackingHeroInstance;
-	}
-
-	return defendingHeroInstance;
-}
-
-void CBattleInterface::hexLclicked(int whichOne)
-{
-	actionsController->handleHex(whichOne, LCLICK);
-}
-
-void CBattleInterface::stackIsCatapulting(const CatapultAttack & ca)
-{
-	if (siegeController)
-		siegeController->stackIsCatapulting(ca);
-}
-
-void CBattleInterface::gateStateChanged(const EGateState state)
-{
-	if (siegeController)
-		siegeController->gateStateChanged(state);
-}
-
-void CBattleInterface::battleFinished(const BattleResult& br)
-{
-	bresult = &br;
-	{
-		auto unlockPim = vstd::makeUnlockGuard(*CPlayerInterface::pim);
-		animsAreDisplayed.waitUntil(false);
-	}
-	stacksController->setActiveStack(nullptr);
-	displayBattleFinished();
-}
-
-void CBattleInterface::displayBattleFinished()
-{
-	CCS->curh->changeGraphic(ECursor::ADVENTURE,0);
-	if(settings["session"]["spectate"].Bool() && settings["session"]["spectate-skip-battle-result"].Bool())
-	{
-		close();
-		return;
-	}
-
-	GH.pushInt(std::make_shared<CBattleResultWindow>(*bresult, *(this->curInt)));
-	curInt->waitWhileDialog(); // Avoid freeze when AI end turn after battle. Check bug #1897
-	CPlayerInterface::battleInt = nullptr;
-}
-
-void CBattleInterface::spellCast(const BattleSpellCast * sc)
-{
-	const SpellID spellID = sc->spellID;
-	const CSpell * spell = spellID.toSpell();
-
-	assert(spell);
-	if(!spell)
-		return;
-
-	const std::string & castSoundPath = spell->getCastSound();
-
-	if (!castSoundPath.empty())
-		CCS->soundh->playSound(castSoundPath);
-
-	if ( sc->activeCast )
-	{
-		const CStack * casterStack = curInt->cb->battleGetStackByID(sc->casterStack);
-
-		if(casterStack != nullptr )
-		{
-			displaySpellCast(spellID, casterStack->getPosition());
-
-			stacksController->addNewAnim(new CCastAnimation(this, casterStack, sc->tile, curInt->cb->battleGetStackByPos(sc->tile), spell));
-		}
-		else
-		if (sc->tile.isValid() && !spell->animationInfo.projectile.empty())
-		{
-			// this is spell cast by hero with valid destination & valid projectile -> play animation
-
-			const CStack * target = curInt->cb->battleGetStackByPos(sc->tile);
-			Point srccoord = (sc->side ? Point(770, 60) : Point(30, 60)) + pos;	//hero position
-			Point destcoord = stacksController->getStackPositionAtHex(sc->tile, target); //position attacked by projectile
-			destcoord += Point(250, 240); // FIXME: what are these constants?
-
-			projectilesController->createSpellProjectile( nullptr, target, srccoord, destcoord, spell);
-			projectilesController->emitStackProjectile( nullptr );
-
-			// wait fo projectile to end
-			stacksController->addNewAnim(new CWaitingProjectileAnimation(this, nullptr));
-		}
-	}
-
-	waitForAnims(); //wait for projectile animation
-
-	displaySpellHit(spellID, sc->tile);
-
-	//queuing affect animation
-	for(auto & elem : sc->affectedCres)
-	{
-		auto stack = curInt->cb->battleGetStackByID(elem, false);
-		if(stack)
-			displaySpellEffect(spellID, stack->getPosition());
-	}
-
-	//queuing additional animation
-	for(auto & elem : sc->customEffects)
-	{
-		auto stack = curInt->cb->battleGetStackByID(elem.stack, false);
-		if(stack)
-			effectsController->displayEffect(EBattleEffect::EBattleEffect(elem.effect), stack->getPosition());
-	}
-
-	waitForAnims();
-	//mana absorption
-	if (sc->manaGained > 0)
-	{
-		Point leftHero = Point(15, 30) + pos;
-		Point rightHero = Point(755, 30) + pos;
-		stacksController->addNewAnim(new CPointEffectAnimation(this, soundBase::invalid, sc->side ? "SP07_A.DEF" : "SP07_B.DEF", leftHero));
-		stacksController->addNewAnim(new CPointEffectAnimation(this, soundBase::invalid, sc->side ? "SP07_B.DEF" : "SP07_A.DEF", rightHero));
-	}
-}
-
-void CBattleInterface::battleStacksEffectsSet(const SetStackEffect & sse)
-{
-	if(stacksController->getActiveStack() != nullptr)
-		fieldController->redrawBackgroundWithHexes();
-}
-
-void CBattleInterface::setHeroAnimation(ui8 side, int phase)
-{
-	if(side == BattleSide::ATTACKER)
-	{
-		if(attackingHero)
-			attackingHero->setPhase(phase);
-	}
-	else
-	{
-		if(defendingHero)
-			defendingHero->setPhase(phase);
-	}
-}
-
-void CBattleInterface::displayBattleLog(const std::vector<MetaString> & battleLog)
-{
-	for(const auto & line : battleLog)
-	{
-		std::string formatted = line.toString();
-		boost::algorithm::trim(formatted);
-		if(!controlPanel->console->addText(formatted))
-			logGlobal->warn("Too long battle log line");
-	}
-}
-
-void CBattleInterface::displaySpellAnimationQueue(const CSpell::TAnimationQueue & q, BattleHex destinationTile)
-{
-	for(const CSpell::TAnimation & animation : q)
-	{
-		if(animation.pause > 0)
-			stacksController->addNewAnim(new CDummyAnimation(this, animation.pause));
-		else
-		{
-			if (!destinationTile.isValid())
-				stacksController->addNewAnim(new CPointEffectAnimation(this, soundBase::invalid, animation.resourceName));
-			else if (animation.verticalPosition == VerticalPosition::BOTTOM)
-				stacksController->addNewAnim(new CPointEffectAnimation(this, soundBase::invalid, animation.resourceName, destinationTile, CPointEffectAnimation::ALIGN_TO_BOTTOM));
-			else
-				stacksController->addNewAnim(new CPointEffectAnimation(this, soundBase::invalid, animation.resourceName, destinationTile));
-		}
-	}
-}
-
-void CBattleInterface::displaySpellCast(SpellID spellID, BattleHex destinationTile)
-{
-	const CSpell * spell = spellID.toSpell();
-
-	if(spell)
-		displaySpellAnimationQueue(spell->animationInfo.cast, destinationTile);
-}
-
-void CBattleInterface::displaySpellEffect(SpellID spellID, BattleHex destinationTile)
-{
-	const CSpell *spell = spellID.toSpell();
-
-	if(spell)
-		displaySpellAnimationQueue(spell->animationInfo.affect, destinationTile);
-}
-
-void CBattleInterface::displaySpellHit(SpellID spellID, BattleHex destinationTile)
-{
-	const CSpell * spell = spellID.toSpell();
-
-	if(spell)
-		displaySpellAnimationQueue(spell->animationInfo.hit, destinationTile);
-}
-
-void CBattleInterface::setAnimSpeed(int set)
-{
-	Settings speed = settings.write["battle"]["animationSpeed"];
-	speed->Float() = float(set) / 100;
-}
-
-int CBattleInterface::getAnimSpeed() const
-{
-	if(settings["session"]["spectate"].Bool() && !settings["session"]["spectate-battle-speed"].isNull())
-		return static_cast<int>(vstd::round(settings["session"]["spectate-battle-speed"].Float() *100));
-
-	return static_cast<int>(vstd::round(settings["battle"]["animationSpeed"].Float() *100));
-}
-
-CPlayerInterface *CBattleInterface::getCurrentPlayerInterface() const
-{
-	return curInt.get();
-}
-
-void CBattleInterface::trySetActivePlayer( PlayerColor player )
-{
-	if ( attackerInt && attackerInt->playerID == player )
-		curInt = attackerInt;
-
-	if ( defenderInt && defenderInt->playerID == player )
-		curInt = defenderInt;
-}
-
-void CBattleInterface::activateStack()
-{
-	if(!battleActionsStarted)
-		return; //"show" function should re-call this function
-
-	stacksController->activateStack();
-
-	const CStack * s = stacksController->getActiveStack();
-	if(!s)
-		return;
-
-	myTurn = true;
-	queue->update();
-	fieldController->redrawBackgroundWithHexes();
-	actionsController->activateStack();
-	GH.fakeMouseMove();
-}
-
-void CBattleInterface::endAction(const BattleAction* action)
-{
-	const CStack *stack = curInt->cb->battleGetStackByID(action->stackNumber);
-
-	if(action->actionType == EActionType::HERO_SPELL)
-		setHeroAnimation(action->side, CCreatureAnim::HERO_HOLDING);
-
-	stacksController->endAction(action);
-
-	queue->update();
-
-	if (tacticsMode) //stack ended movement in tactics phase -> select the next one
-		tacticNextStack(stack);
-
-	if(action->actionType == EActionType::HERO_SPELL) //we have activated next stack after sending request that has been just realized -> blockmap due to movement has changed
-		fieldController->redrawBackgroundWithHexes();
-
-//	if (stacksController->getActiveStack() && !animsAreDisplayed.get() && pendingAnims.empty() && !active)
-//	{
-//		logGlobal->warn("Something wrong... interface was deactivated but there is no animation. Reactivating...");
-//		controlPanel->blockUI(false);
-//	}
-//	else
-//	{
-		// block UI if no active stack (e.g. enemy turn);
-	controlPanel->blockUI(stacksController->getActiveStack() == nullptr);
-//	}
-}
-
-void CBattleInterface::hideQueue()
-{
-	Settings showQueue = settings.write["battle"]["showQueue"];
-	showQueue->Bool() = false;
-
-	queue->deactivate();
-
-	if (!queue->embedded)
-	{
-		moveBy(Point(0, -queue->pos.h / 2));
-		GH.totalRedraw();
-	}
-}
-
-void CBattleInterface::showQueue()
-{
-	Settings showQueue = settings.write["battle"]["showQueue"];
-	showQueue->Bool() = true;
-
-	queue->activate();
-
-	if (!queue->embedded)
-	{
-		moveBy(Point(0, +queue->pos.h / 2));
-		GH.totalRedraw();
-	}
-}
-
-void CBattleInterface::startAction(const BattleAction* action)
-{
-	controlPanel->blockUI(true);
-
-	if(action->actionType == EActionType::END_TACTIC_PHASE)
-	{
-		controlPanel->tacticPhaseEnded();
-		return;
-	}
-
-	const CStack *stack = curInt->cb->battleGetStackByID(action->stackNumber);
-
-	if (stack)
-	{
-		queue->update();
-	}
-	else
-	{
-		assert(action->actionType == EActionType::HERO_SPELL); //only cast spell is valid action without acting stack number
-	}
-
-	stacksController->startAction(action);
-
-	redraw(); // redraw after deactivation, including proper handling of hovered hexes
-
-	if(action->actionType == EActionType::HERO_SPELL) //when hero casts spell
-	{
-		setHeroAnimation(action->side, CCreatureAnim::HERO_CAST_SPELL);
-		return;
-	}
-
-	if (!stack)
-	{
-		logGlobal->error("Something wrong with stackNumber in actionStarted. Stack number: %d", action->stackNumber);
-		return;
-	}
-
-	effectsController->startAction(action);
-}
-
-void CBattleInterface::waitForAnims()
-{
-	auto unlockPim = vstd::makeUnlockGuard(*CPlayerInterface::pim);
-	animsAreDisplayed.waitWhileTrue();
-}
-
-void CBattleInterface::tacticPhaseEnd()
-{
-	stacksController->setActiveStack(nullptr);
-	controlPanel->blockUI(true);
-	tacticsMode = false;
-}
-
-static bool immobile(const CStack *s)
-{
-	return !s->Speed(0, true); //should bound stacks be immobile?
-}
-
-void CBattleInterface::tacticNextStack(const CStack * current)
-{
-	if (!current)
-		current = stacksController->getActiveStack();
-
-	//no switching stacks when the current one is moving
-	waitForAnims();
-
-	TStacks stacksOfMine = tacticianInterface->cb->battleGetStacks(CBattleCallback::ONLY_MINE);
-	vstd::erase_if (stacksOfMine, &immobile);
-	if (stacksOfMine.empty())
-	{
-		tacticPhaseEnd();
-		return;
-	}
-
-	auto it = vstd::find(stacksOfMine, current);
-	if (it != stacksOfMine.end() && ++it != stacksOfMine.end())
-		stackActivated(*it);
-	else
-		stackActivated(stacksOfMine.front());
-
-}
-
-void CBattleInterface::obstaclePlaced(const std::vector<std::shared_ptr<const CObstacleInstance>> oi)
-{
-	obstacleController->obstaclePlaced(oi);
-}
-
-const CGHeroInstance *CBattleInterface::currentHero() const
-{
-	if (attackingHeroInstance->tempOwner == curInt->playerID)
-		return attackingHeroInstance;
-	else
-		return defendingHeroInstance;
-}
-
-InfoAboutHero CBattleInterface::enemyHero() const
-{
-	InfoAboutHero ret;
-	if (attackingHeroInstance->tempOwner == curInt->playerID)
-		curInt->cb->getHeroInfo(defendingHeroInstance, ret);
-	else
-		curInt->cb->getHeroInfo(attackingHeroInstance, ret);
-
-	return ret;
-}
-
-void CBattleInterface::requestAutofightingAIToTakeAction()
-{
-	assert(curInt->isAutoFightOn);
-
-	boost::thread aiThread([&]()
-	{
-		auto ba = make_unique<BattleAction>(curInt->autofightingAI->activeStack(stacksController->getActiveStack()));
-
-		if(curInt->cb->battleIsFinished())
-		{
-			return; // battle finished with spellcast
-		}
-
-		if (curInt->isAutoFightOn)
-		{
-			if (tacticsMode)
-			{
-				// Always end tactics mode. Player interface is blocked currently, so it's not possible that
-				// the AI can take any action except end tactics phase (AI actions won't be triggered)
-				//TODO implement the possibility that the AI will be triggered for further actions
-				//TODO any solution to merge tactics phase & normal phase in the way it is handled by the player and battle interface?
-				stacksController->setActiveStack(nullptr);
-				controlPanel->blockUI(true);
-				tacticsMode = false;
-			}
-			else
-			{
-				givenCommand.setn(ba.release());
-			}
-		}
-		else
-		{
-			boost::unique_lock<boost::recursive_mutex> un(*CPlayerInterface::pim);
-			activateStack();
-		}
-	});
-
-	aiThread.detach();
-}
-
-void CBattleInterface::showAll(SDL_Surface *to)
-{
-	show(to);
-}
-
-void CBattleInterface::show(SDL_Surface *to)
-{
-	auto canvas = std::make_shared<CCanvas>(to);
-	assert(to);
-
-	SDL_Rect buf;
-	SDL_GetClipRect(to, &buf);
-	SDL_SetClipRect(to, &pos);
-
-	++animCount;
-
-	fieldController->showBackground(canvas);
-	showBattlefieldObjects(canvas);
-	projectilesController->showProjectiles(canvas);
-
-	if(battleActionsStarted)
-		stacksController->updateBattleAnimations();
-
-	SDL_SetClipRect(to, &buf); //restoring previous clip_rect
-
-	showInterface(canvas);
-
-	//activation of next stack, if any
-	//TODO: should be moved to the very start of this method?
-	//activateStack();
-}
-
-void CBattleInterface::showBattlefieldObjects(std::shared_ptr<CCanvas> canvas, const BattleHex & location )
-{
-	if (siegeController)
-		siegeController->showBattlefieldObjects(canvas, location);
-	obstacleController->showBattlefieldObjects(canvas, location);
-	stacksController->showBattlefieldObjects(canvas, location);
-	effectsController->showBattlefieldObjects(canvas, location);
-}
-
-void CBattleInterface::showBattlefieldObjects(std::shared_ptr<CCanvas> canvas)
-{
-	showBattlefieldObjects(canvas, BattleHex::HEX_BEFORE_ALL);
-
-	// show heroes after "beforeAll" - e.g. topmost wall in siege
-	if (attackingHero)
-		attackingHero->show(canvas->getSurface());
-	if (defendingHero)
-		defendingHero->show(canvas->getSurface());
-
-	for (int i = 0; i < GameConstants::BFIELD_SIZE; ++i)
-		showBattlefieldObjects(canvas, BattleHex(i));
-
-	showBattlefieldObjects(canvas, BattleHex::HEX_AFTER_ALL);
-}
-
-void CBattleInterface::showInterface(std::shared_ptr<CCanvas> canvas)
-{
-	//showing in-game console
-	LOCPLINT->cingconsole->show(canvas->getSurface());
-	controlPanel->showAll(canvas->getSurface());
-
-	Rect posWithQueue = Rect(pos.x, pos.y, 800, 600);
-
-	if (settings["battle"]["showQueue"].Bool())
-	{
-		if (!queue->embedded)
-		{
-			posWithQueue.y -= queue->pos.h;
-			posWithQueue.h += queue->pos.h;
-		}
-
-		queue->showAll(canvas->getSurface());
-	}
-
-	//printing border around interface
-	if (screen->w != 800 || screen->h !=600)
-	{
-		CMessage::drawBorder(curInt->playerID,canvas->getSurface(),posWithQueue.w + 28, posWithQueue.h + 28, posWithQueue.x-14, posWithQueue.y-15);
-	}
-}
-
-void CBattleInterface::castThisSpell(SpellID spellID)
-{
-	actionsController->castThisSpell(spellID);
-}
+/*
+ * CBattleInterface.cpp, part of VCMI engine
+ *
+ * Authors: listed in file AUTHORS in main folder
+ *
+ * License: GNU General Public License v2.0 or later
+ * Full text of license available in license.txt file, in main folder
+ *
+ */
+#include "StdInc.h"
+#include "CBattleInterface.h"
+
+#include "CBattleAnimations.h"
+#include "CBattleActionsController.h"
+#include "CBattleInterfaceClasses.h"
+#include "CCreatureAnimation.h"
+#include "CBattleProjectileController.h"
+#include "CBattleEffectsController.h"
+#include "CBattleObstacleController.h"
+#include "CBattleSiegeController.h"
+#include "CBattleFieldController.h"
+#include "CBattleControlPanel.h"
+#include "CBattleStacksController.h"
+
+#include "../CGameInfo.h"
+#include "../CMessage.h"
+#include "../CMusicHandler.h"
+#include "../CPlayerInterface.h"
+#include "../gui/CCanvas.h"
+#include "../gui/CCursorHandler.h"
+#include "../gui/CGuiHandler.h"
+#include "../windows/CAdvmapInterface.h"
+
+#include "../../CCallback.h"
+#include "../../lib/CStack.h"
+#include "../../lib/CConfigHandler.h"
+#include "../../lib/CGeneralTextHandler.h"
+#include "../../lib/CHeroHandler.h"
+#include "../../lib/CondSh.h"
+#include "../../lib/mapObjects/CGTownInstance.h"
+#include "../../lib/NetPacks.h"
+#include "../../lib/UnlockGuard.h"
+
+CondSh<bool> CBattleInterface::animsAreDisplayed(false);
+CondSh<BattleAction *> CBattleInterface::givenCommand(nullptr);
+
+CBattleInterface::CBattleInterface(const CCreatureSet *army1, const CCreatureSet *army2,
+		const CGHeroInstance *hero1, const CGHeroInstance *hero2,
+		const SDL_Rect & myRect,
+		std::shared_ptr<CPlayerInterface> att, std::shared_ptr<CPlayerInterface> defen, std::shared_ptr<CPlayerInterface> spectatorInt)
+	: attackingHeroInstance(hero1), defendingHeroInstance(hero2), animCount(0),
+	attackerInt(att), defenderInt(defen), curInt(att),
+	myTurn(false), moveStarted(false), moveSoundHander(-1), bresult(nullptr), battleActionsStarted(false)
+{
+	OBJ_CONSTRUCTION;
+
+	projectilesController.reset(new CBattleProjectileController(this));
+
+	if(spectatorInt)
+	{
+		curInt = spectatorInt;
+	}
+	else if(!curInt)
+	{
+		//May happen when we are defending during network MP game -> attacker interface is just not present
+		curInt = defenderInt;
+	}
+
+	animsAreDisplayed.setn(false);
+	pos = myRect;
+	strongInterest = true;
+	givenCommand.setn(nullptr);
+
+	//hot-seat -> check tactics for both players (defender may be local human)
+	if(attackerInt && attackerInt->cb->battleGetTacticDist())
+		tacticianInterface = attackerInt;
+	else if(defenderInt && defenderInt->cb->battleGetTacticDist())
+		tacticianInterface = defenderInt;
+
+	//if we found interface of player with tactics, then enter tactics mode
+	tacticsMode = static_cast<bool>(tacticianInterface);
+
+	//create stack queue
+	bool embedQueue;
+	std::string queueSize = settings["battle"]["queueSize"].String();
+
+	if(queueSize == "auto")
+		embedQueue = screen->h < 700;
+	else
+		embedQueue = screen->h < 700 || queueSize == "small";
+
+	queue = std::make_shared<CStackQueue>(embedQueue, this);
+	if(!embedQueue)
+	{
+		if (settings["battle"]["showQueue"].Bool())
+			pos.y += queue->pos.h / 2; //center whole window
+
+		queue->moveTo(Point(pos.x, pos.y - queue->pos.h));
+	}
+
+	//preparing siege info
+	const CGTownInstance *town = curInt->cb->battleGetDefendedTown();
+	if(town && town->hasFort())
+		siegeController.reset(new CBattleSiegeController(this, town));
+
+	CPlayerInterface::battleInt = this;
+
+	//initializing armies
+	this->army1 = army1;
+	this->army2 = army2;
+
+	controlPanel = std::make_shared<CBattleControlPanel>(this, Point(0, 556));
+
+	//preparing menu background and terrain
+	fieldController.reset( new CBattleFieldController(this));
+	stacksController.reset( new CBattleStacksController(this));
+	actionsController.reset( new CBattleActionsController(this));
+	effectsController.reset(new CBattleEffectsController(this));
+
+	//loading hero animations
+	if(hero1) // attacking hero
+	{
+		std::string battleImage;
+		if(!hero1->type->battleImage.empty())
+		{
+			battleImage = hero1->type->battleImage;
+		}
+		else
+		{
+			if(hero1->sex)
+				battleImage = hero1->type->heroClass->imageBattleFemale;
+			else
+				battleImage = hero1->type->heroClass->imageBattleMale;
+		}
+
+		attackingHero = std::make_shared<CBattleHero>(battleImage, false, hero1->tempOwner, hero1->tempOwner == curInt->playerID ? hero1 : nullptr, this);
+
+		auto img = attackingHero->animation->getImage(0, 0, true);
+		if(img)
+			attackingHero->pos = genRect(img->height(), img->width(), pos.x - 43, pos.y - 19);
+	}
+
+
+	if(hero2) // defending hero
+	{
+		std::string battleImage;
+
+		if(!hero2->type->battleImage.empty())
+		{
+			battleImage = hero2->type->battleImage;
+		}
+		else
+		{
+			if(hero2->sex)
+				battleImage = hero2->type->heroClass->imageBattleFemale;
+			else
+				battleImage = hero2->type->heroClass->imageBattleMale;
+		}
+
+		defendingHero = std::make_shared<CBattleHero>(battleImage, true, hero2->tempOwner, hero2->tempOwner == curInt->playerID ? hero2 : nullptr, this);
+
+		auto img = defendingHero->animation->getImage(0, 0, true);
+		if(img)
+			defendingHero->pos = genRect(img->height(), img->width(), pos.x + 693, pos.y - 19);
+	}
+
+	obstacleController.reset(new CBattleObstacleController(this));
+
+	if(tacticsMode)
+		tacticNextStack(nullptr);
+
+	CCS->musich->stopMusic();
+	battleIntroSoundChannel = CCS->soundh->playSoundFromSet(CCS->soundh->battleIntroSounds);
+	auto onIntroPlayed = [&]()
+	{
+		if(LOCPLINT->battleInt)
+		{
+			CCS->musich->playMusicFromSet("battle", true, true);
+			battleActionsStarted = true;
+			activateStack();
+			controlPanel->blockUI(settings["session"]["spectate"].Bool() || stacksController->getActiveStack() == nullptr);
+			battleIntroSoundChannel = -1;
+		}
+	};
+
+	CCS->soundh->setCallback(battleIntroSoundChannel, onIntroPlayed);
+
+	addUsedEvents(RCLICK | MOVE | KEYBOARD);
+	controlPanel->blockUI(true);
+	queue->update();
+	blockUI(true);
+}
+
+CBattleInterface::~CBattleInterface()
+{
+	CPlayerInterface::battleInt = nullptr;
+	givenCommand.cond.notify_all(); //that two lines should make any stacksController->getActiveStack() waiting thread to finish
+
+	if (active) //dirty fix for #485
+	{
+		deactivate();
+	}
+
+	if (adventureInt && adventureInt->selection)
+	{
+		//FIXME: this should be moved to adventureInt which should restore correct track based on selection/active player
+		const auto & terrain = *(LOCPLINT->cb->getTile(adventureInt->selection->visitablePos())->terType);
+		CCS->musich->playMusicFromSet("terrain", terrain.name, true, false);
+	}
+	animsAreDisplayed.setn(false);
+}
+
+void CBattleInterface::setPrintCellBorders(bool set)
+{
+	Settings cellBorders = settings.write["battle"]["cellBorders"];
+	cellBorders->Bool() = set;
+
+	fieldController->redrawBackgroundWithHexes();
+	GH.totalRedraw();
+}
+
+void CBattleInterface::setPrintStackRange(bool set)
+{
+	Settings stackRange = settings.write["battle"]["stackRange"];
+	stackRange->Bool() = set;
+
+	fieldController->redrawBackgroundWithHexes();
+	GH.totalRedraw();
+}
+
+void CBattleInterface::setPrintMouseShadow(bool set)
+{
+	Settings shadow = settings.write["battle"]["mouseShadow"];
+	shadow->Bool() = set;
+}
+
+void CBattleInterface::activate()
+{
+	controlPanel->activate();
+
+	if (curInt->isAutoFightOn)
+		return;
+
+	CIntObject::activate();
+
+	if (attackingHero)
+		attackingHero->activate();
+	if (defendingHero)
+		defendingHero->activate();
+
+	fieldController->activate();
+
+	if (settings["battle"]["showQueue"].Bool())
+		queue->activate();
+
+	LOCPLINT->cingconsole->activate();
+}
+
+void CBattleInterface::deactivate()
+{
+	controlPanel->deactivate();
+	CIntObject::deactivate();
+
+	fieldController->deactivate();
+
+	if (attackingHero)
+		attackingHero->deactivate();
+	if (defendingHero)
+		defendingHero->deactivate();
+	if (settings["battle"]["showQueue"].Bool())
+		queue->deactivate();
+
+	LOCPLINT->cingconsole->deactivate();
+}
+
+void CBattleInterface::keyPressed(const SDL_KeyboardEvent & key)
+{
+	if(key.keysym.sym == SDLK_q && key.state == SDL_PRESSED)
+	{
+		if(settings["battle"]["showQueue"].Bool()) //hide queue
+			hideQueue();
+		else
+			showQueue();
+
+	}
+	else if(key.keysym.sym == SDLK_f && key.state == SDL_PRESSED)
+	{
+		actionsController->enterCreatureCastingMode();
+	}
+	else if(key.keysym.sym == SDLK_ESCAPE)
+	{
+		if(!battleActionsStarted)
+			CCS->soundh->stopSound(battleIntroSoundChannel);
+		else
+			actionsController->endCastingSpell();
+	}
+}
+void CBattleInterface::mouseMoved(const SDL_MouseMotionEvent &event)
+{
+	BattleHex selectedHex = fieldController->getHoveredHex();
+
+	actionsController->handleHex(selectedHex, MOVE);
+
+	controlPanel->mouseMoved(event);
+}
+
+void CBattleInterface::clickRight(tribool down, bool previousState)
+{
+	if (!down)
+	{
+		actionsController->endCastingSpell();
+	}
+}
+
+void CBattleInterface::stackReset(const CStack * stack)
+{
+	stacksController->stackReset(stack);
+}
+
+void CBattleInterface::stackAdded(const CStack * stack)
+{
+	stacksController->stackAdded(stack);
+}
+
+void CBattleInterface::stackRemoved(uint32_t stackID)
+{
+	stacksController->stackRemoved(stackID);
+	fieldController->redrawBackgroundWithHexes();
+	queue->update();
+}
+
+void CBattleInterface::stackActivated(const CStack *stack) //TODO: check it all before game state is changed due to abilities
+{
+	stacksController->stackActivated(stack);
+}
+
+void CBattleInterface::stackMoved(const CStack *stack, std::vector<BattleHex> destHex, int distance)
+{
+	stacksController->stackMoved(stack, destHex, distance);
+}
+
+void CBattleInterface::stacksAreAttacked(std::vector<StackAttackedInfo> attackedInfos)
+{
+	stacksController->stacksAreAttacked(attackedInfos);
+
+	std::array<int, 2> killedBySide = {0, 0};
+
+	int targets = 0;
+	for(const StackAttackedInfo & attackedInfo : attackedInfos)
+	{
+		++targets;
+
+		ui8 side = attackedInfo.defender->side;
+		killedBySide.at(side) += attackedInfo.amountKilled;
+	}
+
+	for(ui8 side = 0; side < 2; side++)
+	{
+		if(killedBySide.at(side) > killedBySide.at(1-side))
+			setHeroAnimation(side, CCreatureAnim::HERO_DEFEAT);
+		else if(killedBySide.at(side) < killedBySide.at(1-side))
+			setHeroAnimation(side, CCreatureAnim::HERO_VICTORY);
+	}
+}
+
+void CBattleInterface::stackAttacking( const CStack *attacker, BattleHex dest, const CStack *attacked, bool shooting )
+{
+	stacksController->stackAttacking(attacker, dest, attacked, shooting);
+}
+
+void CBattleInterface::newRoundFirst( int round )
+{
+	waitForAnims();
+}
+
+void CBattleInterface::newRound(int number)
+{
+	controlPanel->console->addText(CGI->generaltexth->allTexts[412]);
+}
+
+void CBattleInterface::giveCommand(EActionType action, BattleHex tile, si32 additional)
+{
+	const CStack * actor = nullptr;
+	if(action != EActionType::HERO_SPELL && action != EActionType::RETREAT && action != EActionType::SURRENDER)
+	{
+		actor = stacksController->getActiveStack();
+	}
+
+	auto side = curInt->cb->playerToSide(curInt->playerID);
+	if(!side)
+	{
+		logGlobal->error("Player %s is not in battle", curInt->playerID.getStr());
+		return;
+	}
+
+	auto ba = new BattleAction(); //is deleted in CPlayerInterface::stacksController->getActiveStack()()
+	ba->side = side.get();
+	ba->actionType = action;
+	ba->aimToHex(tile);
+	ba->actionSubtype = additional;
+
+	sendCommand(ba, actor);
+}
+
+void CBattleInterface::sendCommand(BattleAction *& command, const CStack * actor)
+{
+	command->stackNumber = actor ? actor->unitId() : ((command->side == BattleSide::ATTACKER) ? -1 : -2);
+
+	if(!tacticsMode)
+	{
+		logGlobal->trace("Setting command for %s", (actor ? actor->nodeName() : "hero"));
+		myTurn = false;
+		stacksController->setActiveStack(nullptr);
+		givenCommand.setn(command);
+	}
+	else
+	{
+		curInt->cb->battleMakeTacticAction(command);
+		vstd::clear_pointer(command);
+		stacksController->setActiveStack(nullptr);
+		//next stack will be activated when action ends
+	}
+}
+
+const CGHeroInstance * CBattleInterface::getActiveHero()
+{
+	const CStack *attacker = stacksController->getActiveStack();
+	if(!attacker)
+	{
+		return nullptr;
+	}
+
+	if(attacker->side == BattleSide::ATTACKER)
+	{
+		return attackingHeroInstance;
+	}
+
+	return defendingHeroInstance;
+}
+
+void CBattleInterface::hexLclicked(int whichOne)
+{
+	actionsController->handleHex(whichOne, LCLICK);
+}
+
+void CBattleInterface::stackIsCatapulting(const CatapultAttack & ca)
+{
+	if (siegeController)
+		siegeController->stackIsCatapulting(ca);
+}
+
+void CBattleInterface::gateStateChanged(const EGateState state)
+{
+	if (siegeController)
+		siegeController->gateStateChanged(state);
+}
+
+void CBattleInterface::battleFinished(const BattleResult& br)
+{
+	bresult = &br;
+	{
+		auto unlockPim = vstd::makeUnlockGuard(*CPlayerInterface::pim);
+		animsAreDisplayed.waitUntil(false);
+	}
+	stacksController->setActiveStack(nullptr);
+	displayBattleFinished();
+}
+
+void CBattleInterface::displayBattleFinished()
+{
+	CCS->curh->changeGraphic(ECursor::ADVENTURE,0);
+	if(settings["session"]["spectate"].Bool() && settings["session"]["spectate-skip-battle-result"].Bool())
+	{
+		close();
+		return;
+	}
+
+	GH.pushInt(std::make_shared<CBattleResultWindow>(*bresult, *(this->curInt)));
+	curInt->waitWhileDialog(); // Avoid freeze when AI end turn after battle. Check bug #1897
+	CPlayerInterface::battleInt = nullptr;
+}
+
+void CBattleInterface::spellCast(const BattleSpellCast * sc)
+{
+	const SpellID spellID = sc->spellID;
+	const CSpell * spell = spellID.toSpell();
+
+	assert(spell);
+	if(!spell)
+		return;
+
+	const std::string & castSoundPath = spell->getCastSound();
+
+	if (!castSoundPath.empty())
+		CCS->soundh->playSound(castSoundPath);
+
+	if ( sc->activeCast )
+	{
+		const CStack * casterStack = curInt->cb->battleGetStackByID(sc->casterStack);
+
+		if(casterStack != nullptr )
+		{
+			displaySpellCast(spellID, casterStack->getPosition());
+
+			stacksController->addNewAnim(new CCastAnimation(this, casterStack, sc->tile, curInt->cb->battleGetStackByPos(sc->tile), spell));
+		}
+		else
+		if (sc->tile.isValid() && !spell->animationInfo.projectile.empty())
+		{
+			// this is spell cast by hero with valid destination & valid projectile -> play animation
+
+			const CStack * target = curInt->cb->battleGetStackByPos(sc->tile);
+			Point srccoord = (sc->side ? Point(770, 60) : Point(30, 60)) + pos;	//hero position
+			Point destcoord = stacksController->getStackPositionAtHex(sc->tile, target); //position attacked by projectile
+			destcoord += Point(250, 240); // FIXME: what are these constants?
+
+			projectilesController->createSpellProjectile( nullptr, target, srccoord, destcoord, spell);
+			projectilesController->emitStackProjectile( nullptr );
+
+			// wait fo projectile to end
+			stacksController->addNewAnim(new CWaitingProjectileAnimation(this, nullptr));
+		}
+	}
+
+	waitForAnims(); //wait for projectile animation
+
+	displaySpellHit(spellID, sc->tile);
+
+	//queuing affect animation
+	for(auto & elem : sc->affectedCres)
+	{
+		auto stack = curInt->cb->battleGetStackByID(elem, false);
+		if(stack)
+			displaySpellEffect(spellID, stack->getPosition());
+	}
+
+	//queuing additional animation
+	for(auto & elem : sc->customEffects)
+	{
+		auto stack = curInt->cb->battleGetStackByID(elem.stack, false);
+		if(stack)
+			effectsController->displayEffect(EBattleEffect::EBattleEffect(elem.effect), stack->getPosition());
+	}
+
+	waitForAnims();
+	//mana absorption
+	if (sc->manaGained > 0)
+	{
+		Point leftHero = Point(15, 30) + pos;
+		Point rightHero = Point(755, 30) + pos;
+		stacksController->addNewAnim(new CPointEffectAnimation(this, soundBase::invalid, sc->side ? "SP07_A.DEF" : "SP07_B.DEF", leftHero));
+		stacksController->addNewAnim(new CPointEffectAnimation(this, soundBase::invalid, sc->side ? "SP07_B.DEF" : "SP07_A.DEF", rightHero));
+	}
+}
+
+void CBattleInterface::battleStacksEffectsSet(const SetStackEffect & sse)
+{
+	if(stacksController->getActiveStack() != nullptr)
+		fieldController->redrawBackgroundWithHexes();
+}
+
+void CBattleInterface::setHeroAnimation(ui8 side, int phase)
+{
+	if(side == BattleSide::ATTACKER)
+	{
+		if(attackingHero)
+			attackingHero->setPhase(phase);
+	}
+	else
+	{
+		if(defendingHero)
+			defendingHero->setPhase(phase);
+	}
+}
+
+void CBattleInterface::displayBattleLog(const std::vector<MetaString> & battleLog)
+{
+	for(const auto & line : battleLog)
+	{
+		std::string formatted = line.toString();
+		boost::algorithm::trim(formatted);
+		if(!controlPanel->console->addText(formatted))
+			logGlobal->warn("Too long battle log line");
+	}
+}
+
+void CBattleInterface::displaySpellAnimationQueue(const CSpell::TAnimationQueue & q, BattleHex destinationTile)
+{
+	for(const CSpell::TAnimation & animation : q)
+	{
+		if(animation.pause > 0)
+			stacksController->addNewAnim(new CDummyAnimation(this, animation.pause));
+		else
+		{
+			if (!destinationTile.isValid())
+				stacksController->addNewAnim(new CPointEffectAnimation(this, soundBase::invalid, animation.resourceName));
+			else if (animation.verticalPosition == VerticalPosition::BOTTOM)
+				stacksController->addNewAnim(new CPointEffectAnimation(this, soundBase::invalid, animation.resourceName, destinationTile, CPointEffectAnimation::ALIGN_TO_BOTTOM));
+			else
+				stacksController->addNewAnim(new CPointEffectAnimation(this, soundBase::invalid, animation.resourceName, destinationTile));
+		}
+	}
+}
+
+void CBattleInterface::displaySpellCast(SpellID spellID, BattleHex destinationTile)
+{
+	const CSpell * spell = spellID.toSpell();
+
+	if(spell)
+		displaySpellAnimationQueue(spell->animationInfo.cast, destinationTile);
+}
+
+void CBattleInterface::displaySpellEffect(SpellID spellID, BattleHex destinationTile)
+{
+	const CSpell *spell = spellID.toSpell();
+
+	if(spell)
+		displaySpellAnimationQueue(spell->animationInfo.affect, destinationTile);
+}
+
+void CBattleInterface::displaySpellHit(SpellID spellID, BattleHex destinationTile)
+{
+	const CSpell * spell = spellID.toSpell();
+
+	if(spell)
+		displaySpellAnimationQueue(spell->animationInfo.hit, destinationTile);
+}
+
+void CBattleInterface::setAnimSpeed(int set)
+{
+	Settings speed = settings.write["battle"]["animationSpeed"];
+	speed->Float() = float(set) / 100;
+}
+
+int CBattleInterface::getAnimSpeed() const
+{
+	if(settings["session"]["spectate"].Bool() && !settings["session"]["spectate-battle-speed"].isNull())
+		return static_cast<int>(vstd::round(settings["session"]["spectate-battle-speed"].Float() *100));
+
+	return static_cast<int>(vstd::round(settings["battle"]["animationSpeed"].Float() *100));
+}
+
+CPlayerInterface *CBattleInterface::getCurrentPlayerInterface() const
+{
+	return curInt.get();
+}
+
+void CBattleInterface::trySetActivePlayer( PlayerColor player )
+{
+	if ( attackerInt && attackerInt->playerID == player )
+		curInt = attackerInt;
+
+	if ( defenderInt && defenderInt->playerID == player )
+		curInt = defenderInt;
+}
+
+void CBattleInterface::activateStack()
+{
+	if(!battleActionsStarted)
+		return; //"show" function should re-call this function
+
+	stacksController->activateStack();
+
+	const CStack * s = stacksController->getActiveStack();
+	if(!s)
+		return;
+
+	myTurn = true;
+	queue->update();
+	fieldController->redrawBackgroundWithHexes();
+	actionsController->activateStack();
+	GH.fakeMouseMove();
+}
+
+void CBattleInterface::endAction(const BattleAction* action)
+{
+	const CStack *stack = curInt->cb->battleGetStackByID(action->stackNumber);
+
+	if(action->actionType == EActionType::HERO_SPELL)
+		setHeroAnimation(action->side, CCreatureAnim::HERO_HOLDING);
+
+	stacksController->endAction(action);
+
+	queue->update();
+
+	if (tacticsMode) //stack ended movement in tactics phase -> select the next one
+		tacticNextStack(stack);
+
+	if(action->actionType == EActionType::HERO_SPELL) //we have activated next stack after sending request that has been just realized -> blockmap due to movement has changed
+		fieldController->redrawBackgroundWithHexes();
+
+//	if (stacksController->getActiveStack() && !animsAreDisplayed.get() && pendingAnims.empty() && !active)
+//	{
+//		logGlobal->warn("Something wrong... interface was deactivated but there is no animation. Reactivating...");
+//		controlPanel->blockUI(false);
+//	}
+//	else
+//	{
+		// block UI if no active stack (e.g. enemy turn);
+	controlPanel->blockUI(stacksController->getActiveStack() == nullptr);
+//	}
+}
+
+void CBattleInterface::hideQueue()
+{
+	Settings showQueue = settings.write["battle"]["showQueue"];
+	showQueue->Bool() = false;
+
+	queue->deactivate();
+
+	if (!queue->embedded)
+	{
+		moveBy(Point(0, -queue->pos.h / 2));
+		GH.totalRedraw();
+	}
+}
+
+void CBattleInterface::showQueue()
+{
+	Settings showQueue = settings.write["battle"]["showQueue"];
+	showQueue->Bool() = true;
+
+	queue->activate();
+
+	if (!queue->embedded)
+	{
+		moveBy(Point(0, +queue->pos.h / 2));
+		GH.totalRedraw();
+	}
+}
+
+void CBattleInterface::startAction(const BattleAction* action)
+{
+	controlPanel->blockUI(true);
+
+	if(action->actionType == EActionType::END_TACTIC_PHASE)
+	{
+		controlPanel->tacticPhaseEnded();
+		return;
+	}
+
+	const CStack *stack = curInt->cb->battleGetStackByID(action->stackNumber);
+
+	if (stack)
+	{
+		queue->update();
+	}
+	else
+	{
+		assert(action->actionType == EActionType::HERO_SPELL); //only cast spell is valid action without acting stack number
+	}
+
+	stacksController->startAction(action);
+
+	redraw(); // redraw after deactivation, including proper handling of hovered hexes
+
+	if(action->actionType == EActionType::HERO_SPELL) //when hero casts spell
+	{
+		setHeroAnimation(action->side, CCreatureAnim::HERO_CAST_SPELL);
+		return;
+	}
+
+	if (!stack)
+	{
+		logGlobal->error("Something wrong with stackNumber in actionStarted. Stack number: %d", action->stackNumber);
+		return;
+	}
+
+	effectsController->startAction(action);
+}
+
+void CBattleInterface::waitForAnims()
+{
+	auto unlockPim = vstd::makeUnlockGuard(*CPlayerInterface::pim);
+	animsAreDisplayed.waitWhileTrue();
+}
+
+void CBattleInterface::tacticPhaseEnd()
+{
+	stacksController->setActiveStack(nullptr);
+	controlPanel->blockUI(true);
+	tacticsMode = false;
+}
+
+static bool immobile(const CStack *s)
+{
+	return !s->Speed(0, true); //should bound stacks be immobile?
+}
+
+void CBattleInterface::tacticNextStack(const CStack * current)
+{
+	if (!current)
+		current = stacksController->getActiveStack();
+
+	//no switching stacks when the current one is moving
+	waitForAnims();
+
+	TStacks stacksOfMine = tacticianInterface->cb->battleGetStacks(CBattleCallback::ONLY_MINE);
+	vstd::erase_if (stacksOfMine, &immobile);
+	if (stacksOfMine.empty())
+	{
+		tacticPhaseEnd();
+		return;
+	}
+
+	auto it = vstd::find(stacksOfMine, current);
+	if (it != stacksOfMine.end() && ++it != stacksOfMine.end())
+		stackActivated(*it);
+	else
+		stackActivated(stacksOfMine.front());
+
+}
+
+void CBattleInterface::obstaclePlaced(const std::vector<std::shared_ptr<const CObstacleInstance>> oi)
+{
+	obstacleController->obstaclePlaced(oi);
+}
+
+const CGHeroInstance *CBattleInterface::currentHero() const
+{
+	if (attackingHeroInstance->tempOwner == curInt->playerID)
+		return attackingHeroInstance;
+	else
+		return defendingHeroInstance;
+}
+
+InfoAboutHero CBattleInterface::enemyHero() const
+{
+	InfoAboutHero ret;
+	if (attackingHeroInstance->tempOwner == curInt->playerID)
+		curInt->cb->getHeroInfo(defendingHeroInstance, ret);
+	else
+		curInt->cb->getHeroInfo(attackingHeroInstance, ret);
+
+	return ret;
+}
+
+void CBattleInterface::requestAutofightingAIToTakeAction()
+{
+	assert(curInt->isAutoFightOn);
+
+	boost::thread aiThread([&]()
+	{
+		auto ba = make_unique<BattleAction>(curInt->autofightingAI->activeStack(stacksController->getActiveStack()));
+
+		if(curInt->cb->battleIsFinished())
+		{
+			return; // battle finished with spellcast
+		}
+
+		if (curInt->isAutoFightOn)
+		{
+			if (tacticsMode)
+			{
+				// Always end tactics mode. Player interface is blocked currently, so it's not possible that
+				// the AI can take any action except end tactics phase (AI actions won't be triggered)
+				//TODO implement the possibility that the AI will be triggered for further actions
+				//TODO any solution to merge tactics phase & normal phase in the way it is handled by the player and battle interface?
+				stacksController->setActiveStack(nullptr);
+				controlPanel->blockUI(true);
+				tacticsMode = false;
+			}
+			else
+			{
+				givenCommand.setn(ba.release());
+			}
+		}
+		else
+		{
+			boost::unique_lock<boost::recursive_mutex> un(*CPlayerInterface::pim);
+			activateStack();
+		}
+	});
+
+	aiThread.detach();
+}
+
+void CBattleInterface::showAll(SDL_Surface *to)
+{
+	show(to);
+}
+
+void CBattleInterface::show(SDL_Surface *to)
+{
+	auto canvas = std::make_shared<CCanvas>(to);
+	assert(to);
+
+	SDL_Rect buf;
+	SDL_GetClipRect(to, &buf);
+	SDL_SetClipRect(to, &pos);
+
+	++animCount;
+
+	fieldController->showBackground(canvas);
+	showBattlefieldObjects(canvas);
+	projectilesController->showProjectiles(canvas);
+
+	if(battleActionsStarted)
+		stacksController->updateBattleAnimations();
+
+	SDL_SetClipRect(to, &buf); //restoring previous clip_rect
+
+	showInterface(canvas);
+
+	//activation of next stack, if any
+	//TODO: should be moved to the very start of this method?
+	//activateStack();
+}
+
+void CBattleInterface::showBattlefieldObjects(std::shared_ptr<CCanvas> canvas, const BattleHex & location )
+{
+	if (siegeController)
+		siegeController->showBattlefieldObjects(canvas, location);
+	obstacleController->showBattlefieldObjects(canvas, location);
+	stacksController->showBattlefieldObjects(canvas, location);
+	effectsController->showBattlefieldObjects(canvas, location);
+}
+
+void CBattleInterface::showBattlefieldObjects(std::shared_ptr<CCanvas> canvas)
+{
+	showBattlefieldObjects(canvas, BattleHex::HEX_BEFORE_ALL);
+
+	// show heroes after "beforeAll" - e.g. topmost wall in siege
+	if (attackingHero)
+		attackingHero->show(canvas->getSurface());
+	if (defendingHero)
+		defendingHero->show(canvas->getSurface());
+
+	for (int i = 0; i < GameConstants::BFIELD_SIZE; ++i)
+		showBattlefieldObjects(canvas, BattleHex(i));
+
+	showBattlefieldObjects(canvas, BattleHex::HEX_AFTER_ALL);
+}
+
+void CBattleInterface::showInterface(std::shared_ptr<CCanvas> canvas)
+{
+	//showing in-game console
+	LOCPLINT->cingconsole->show(canvas->getSurface());
+	controlPanel->showAll(canvas->getSurface());
+
+	Rect posWithQueue = Rect(pos.x, pos.y, 800, 600);
+
+	if (settings["battle"]["showQueue"].Bool())
+	{
+		if (!queue->embedded)
+		{
+			posWithQueue.y -= queue->pos.h;
+			posWithQueue.h += queue->pos.h;
+		}
+
+		queue->showAll(canvas->getSurface());
+	}
+
+	//printing border around interface
+	if (screen->w != 800 || screen->h !=600)
+	{
+		CMessage::drawBorder(curInt->playerID,canvas->getSurface(),posWithQueue.w + 28, posWithQueue.h + 28, posWithQueue.x-14, posWithQueue.y-15);
+	}
+}
+
+void CBattleInterface::castThisSpell(SpellID spellID)
+{
+	actionsController->castThisSpell(spellID);
+}