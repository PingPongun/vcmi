--- conflicted
+++ resolved
@@ -1,4 +1,3 @@
-<<<<<<< HEAD
 /*
  * BattleStacksController.cpp, part of VCMI engine
  *
@@ -892,900 +891,4 @@
 	}
 
 	return result;
-}
-=======
-/*
- * BattleStacksController.cpp, part of VCMI engine
- *
- * Authors: listed in file AUTHORS in main folder
- *
- * License: GNU General Public License v2.0 or later
- * Full text of license available in license.txt file, in main folder
- *
- */
-#include "StdInc.h"
-#include "BattleStacksController.h"
-
-#include "BattleSiegeController.h"
-#include "BattleInterfaceClasses.h"
-#include "BattleInterface.h"
-#include "BattleActionsController.h"
-#include "BattleAnimationClasses.h"
-#include "BattleFieldController.h"
-#include "BattleEffectsController.h"
-#include "BattleProjectileController.h"
-#include "BattleWindow.h"
-#include "BattleRenderer.h"
-#include "CreatureAnimation.h"
-
-#include "../CPlayerInterface.h"
-#include "../CMusicHandler.h"
-#include "../CGameInfo.h"
-#include "../gui/CGuiHandler.h"
-#include "../render/Colors.h"
-#include "../render/Canvas.h"
-#include "../render/IRenderHandler.h"
-
-#include "../../CCallback.h"
-#include "../../lib/spells/ISpellMechanics.h"
-#include "../../lib/battle/BattleAction.h"
-#include "../../lib/battle/BattleHex.h"
-#include "../../lib/CStack.h"
-#include "../../lib/CondSh.h"
-#include "../../lib/TextOperations.h"
-
-static void onAnimationFinished(const CStack *stack, std::weak_ptr<CreatureAnimation> anim)
-{
-	std::shared_ptr<CreatureAnimation> animation = anim.lock();
-	if(!animation)
-		return;
-
-	if (!stack->isFrozen() && animation->getType() == ECreatureAnimType::FROZEN)
-		animation->setType(ECreatureAnimType::HOLDING);
-
-	if (animation->isIdle())
-	{
-		const CCreature *creature = stack->unitType();
-
-		if (stack->isFrozen())
-			animation->setType(ECreatureAnimType::FROZEN);
-		else
-		if (animation->framesInGroup(ECreatureAnimType::MOUSEON) > 0)
-		{
-			if (CRandomGenerator::getDefault().nextDouble(99.0) < creature->animation.timeBetweenFidgets *10)
-				animation->playOnce(ECreatureAnimType::MOUSEON);
-			else
-				animation->setType(ECreatureAnimType::HOLDING);
-		}
-		else
-		{
-			animation->setType(ECreatureAnimType::HOLDING);
-		}
-	}
-	// always reset callback
-	animation->onAnimationReset += std::bind(&onAnimationFinished, stack, anim);
-}
-
-BattleStacksController::BattleStacksController(BattleInterface & owner):
-	owner(owner),
-	activeStack(nullptr),
-	stackToActivate(nullptr),
-	animIDhelper(0)
-{
-	//preparing graphics for displaying amounts of creatures
-	amountNormal     = GH.renderHandler().loadImage(ImagePath::builtin("CMNUMWIN.BMP"), EImageBlitMode::COLORKEY);
-	amountPositive   = GH.renderHandler().loadImage(ImagePath::builtin("CMNUMWIN.BMP"), EImageBlitMode::COLORKEY);
-	amountNegative   = GH.renderHandler().loadImage(ImagePath::builtin("CMNUMWIN.BMP"), EImageBlitMode::COLORKEY);
-	amountEffNeutral = GH.renderHandler().loadImage(ImagePath::builtin("CMNUMWIN.BMP"), EImageBlitMode::COLORKEY);
-
-	static const auto shifterNormal   = ColorFilter::genRangeShifter( 0.f, 0.f, 0.f, 0.6f, 0.2f, 1.0f );
-	static const auto shifterPositive = ColorFilter::genRangeShifter( 0.f, 0.f, 0.f, 0.2f, 1.0f, 0.2f );
-	static const auto shifterNegative = ColorFilter::genRangeShifter( 0.f, 0.f, 0.f, 1.0f, 0.2f, 0.2f );
-	static const auto shifterNeutral  = ColorFilter::genRangeShifter( 0.f, 0.f, 0.f, 1.0f, 1.0f, 0.2f );
-
-	// do not change border color
-	static const int32_t ignoredMask = 1 << 26;
-
-	amountNormal->adjustPalette(shifterNormal, ignoredMask);
-	amountPositive->adjustPalette(shifterPositive, ignoredMask);
-	amountNegative->adjustPalette(shifterNegative, ignoredMask);
-	amountEffNeutral->adjustPalette(shifterNeutral, ignoredMask);
-
-	std::vector<const CStack*> stacks = owner.getBattle()->battleGetAllStacks(true);
-	for(const CStack * s : stacks)
-	{
-		stackAdded(s, true);
-	}
-}
-
-BattleHex BattleStacksController::getStackCurrentPosition(const CStack * stack) const
-{
-	if ( !stackAnimation.at(stack->unitId())->isMoving())
-		return stack->getPosition();
-
-	if (stack->hasBonusOfType(BonusType::FLYING) && stackAnimation.at(stack->unitId())->getType() == ECreatureAnimType::MOVING )
-		return BattleHex::HEX_AFTER_ALL;
-
-	for (auto & anim : currentAnimations)
-	{
-		// certainly ugly workaround but fixes quite annoying bug
-		// stack position will be updated only *after* movement is finished
-		// before this - stack is always at its initial position. Thus we need to find
-		// its current position. Which can be found only in this class
-		if (StackMoveAnimation *move = dynamic_cast<StackMoveAnimation*>(anim))
-		{
-			if (move->stack == stack)
-				return std::max(move->prevHex, move->nextHex);
-		}
-	}
-	return stack->getPosition();
-}
-
-void BattleStacksController::collectRenderableObjects(BattleRenderer & renderer)
-{
-	auto stacks = owner.getBattle()->battleGetAllStacks(false);
-
-	for (auto stack : stacks)
-	{
-		if (stackAnimation.find(stack->unitId()) == stackAnimation.end()) //e.g. for summoned but not yet handled stacks
-			continue;
-
-		//FIXME: hack to ignore ghost stacks
-		if ((stackAnimation[stack->unitId()]->getType() == ECreatureAnimType::DEAD || stackAnimation[stack->unitId()]->getType() == ECreatureAnimType::HOLDING) && stack->isGhost())
-			continue;
-
-		auto layer = stackAnimation[stack->unitId()]->isDead() ? EBattleFieldLayer::CORPSES : EBattleFieldLayer::STACKS;
-		auto location = getStackCurrentPosition(stack);
-
-		renderer.insert(layer, location, [this, stack]( BattleRenderer::RendererRef renderer ){
-			showStack(renderer, stack);
-		});
-
-		if (stackNeedsAmountBox(stack))
-		{
-			renderer.insert(EBattleFieldLayer::STACK_AMOUNTS, location, [this, stack]( BattleRenderer::RendererRef renderer ){
-				showStackAmountBox(renderer, stack);
-			});
-		}
-	}
-}
-
-void BattleStacksController::stackReset(const CStack * stack)
-{
-	auto iter = stackAnimation.find(stack->unitId());
-
-	if(iter == stackAnimation.end())
-	{
-		logGlobal->error("Unit %d have no animation", stack->unitId());
-		return;
-	}
-
-	auto animation = iter->second;
-
-	if(stack->alive() && animation->isDeadOrDying())
-	{
-		owner.addToAnimationStage(EAnimationEvents::HIT, [=]()
-		{
-			addNewAnim(new ResurrectionAnimation(owner, stack));
-		});
-	}
-}
-
-void BattleStacksController::stackAdded(const CStack * stack, bool instant)
-{
-	// Tower shooters have only their upper half visible
-	static const int turretCreatureAnimationHeight = 232;
-
-	stackFacingRight[stack->unitId()] = stack->unitSide() == BattleSide::ATTACKER; // must be set before getting stack position
-
-	Point coords = getStackPositionAtHex(stack->getPosition(), stack);
-
-	if(stack->initialPosition < 0) //turret
-	{
-		assert(owner.siegeController);
-
-		const CCreature *turretCreature = owner.siegeController->getTurretCreature();
-
-		stackAnimation[stack->unitId()] = AnimationControls::getAnimation(turretCreature);
-		stackAnimation[stack->unitId()]->pos.h = turretCreatureAnimationHeight;
-		stackAnimation[stack->unitId()]->pos.w = stackAnimation[stack->unitId()]->getWidth();
-
-		// FIXME: workaround for visible animation of Medusa tails (animation disabled in H3)
-		if (turretCreature->getId() == CreatureID::MEDUSA )
-			stackAnimation[stack->unitId()]->pos.w = 250;
-
-		coords = owner.siegeController->getTurretCreaturePosition(stack->initialPosition);
-	}
-	else
-	{
-		stackAnimation[stack->unitId()] = AnimationControls::getAnimation(stack->unitType());
-		stackAnimation[stack->unitId()]->onAnimationReset += std::bind(&onAnimationFinished, stack, stackAnimation[stack->unitId()]);
-		stackAnimation[stack->unitId()]->pos.h = stackAnimation[stack->unitId()]->getHeight();
-		stackAnimation[stack->unitId()]->pos.w = stackAnimation[stack->unitId()]->getWidth();
-	}
-	stackAnimation[stack->unitId()]->pos.x = coords.x;
-	stackAnimation[stack->unitId()]->pos.y = coords.y;
-	stackAnimation[stack->unitId()]->setType(ECreatureAnimType::HOLDING);
-
-	if (!instant)
-	{
-		// immediately make stack transparent, giving correct shifter time to start
-		auto shifterFade = ColorFilter::genAlphaShifter(0);
-		setStackColorFilter(shifterFade, stack, nullptr, true);
-
-		owner.addToAnimationStage(EAnimationEvents::HIT, [=]()
-		{
-			addNewAnim(new ColorTransformAnimation(owner, stack, "summonFadeIn", nullptr));
-			if (stack->isClone())
-				addNewAnim(new ColorTransformAnimation(owner, stack, "cloning", SpellID(SpellID::CLONE).toSpell() ));
-		});
-	}
-}
-
-void BattleStacksController::setActiveStack(const CStack *stack)
-{
-	if (activeStack) // update UI
-		stackAnimation[activeStack->unitId()]->setBorderColor(AnimationControls::getNoBorder());
-
-	activeStack = stack;
-
-	if (activeStack) // update UI
-		stackAnimation[activeStack->unitId()]->setBorderColor(AnimationControls::getGoldBorder());
-
-	owner.windowObject->blockUI(activeStack == nullptr);
-
-	if (activeStack)
-		stackAmountBoxHidden.clear();
-}
-
-bool BattleStacksController::stackNeedsAmountBox(const CStack * stack) const
-{
-	//do not show box for singular war machines, stacked war machines with box shown are supported as extension feature
-	if(stack->hasBonusOfType(BonusType::SIEGE_WEAPON) && stack->getCount() == 1)
-		return false;
-
-	if(!stack->alive())
-		return false;
-
-	//hide box when target is going to die anyway - do not display "0 creatures"
-	if(stack->getCount() == 0)
-		return false;
-
-	// if stack has any ongoing animation - hide the box
-	if (stackAmountBoxHidden.count(stack->unitId()))
-		return false;
-
-	return true;
-}
-
-std::shared_ptr<IImage> BattleStacksController::getStackAmountBox(const CStack * stack)
-{
-	std::vector<si32> activeSpells = stack->activeSpells();
-
-	if ( activeSpells.empty())
-		return amountNormal;
-
-	int effectsPositivness = 0;
-
-	for(const auto & spellID : activeSpells)
-	{
-		auto positiveness = CGI->spells()->getByIndex(spellID)->getPositiveness();
-		if(!boost::logic::indeterminate(positiveness))
-		{
-			if(positiveness)
-				effectsPositivness++;
-			else
-				effectsPositivness--;
-		}
-	}
-
-	if (effectsPositivness > 0)
-		return amountPositive;
-
-	if (effectsPositivness < 0)
-		return amountNegative;
-
-	return amountEffNeutral;
-}
-
-void BattleStacksController::showStackAmountBox(Canvas & canvas, const CStack * stack)
-{
-	auto amountBG = getStackAmountBox(stack);
-
-	bool doubleWide = stack->doubleWide();
-	bool turnedRight = facingRight(stack);
-	bool attacker = stack->unitSide() == BattleSide::ATTACKER;
-
-	BattleHex stackPos = stack->getPosition();
-
-	// double-wide unit turned around - use opposite hex for stack label
-	if (doubleWide && turnedRight != attacker)
-		stackPos = stack->occupiedHex();
-
-	BattleHex frontPos = turnedRight ?
-		stackPos.cloneInDirection(BattleHex::RIGHT) :
-		stackPos.cloneInDirection(BattleHex::LEFT);
-
-	bool moveInside = !owner.fieldController->stackCountOutsideHex(frontPos);
-
-	Point boxPosition;
-
-	if (moveInside)
-	{
-		boxPosition = owner.fieldController->hexPositionLocal(stackPos).center() + Point(-15, 1);
-	}
-	else
-	{
-		if (turnedRight)
-			boxPosition = owner.fieldController->hexPositionLocal(frontPos).center() + Point (-22, 1);
-		else
-			boxPosition = owner.fieldController->hexPositionLocal(frontPos).center() + Point(-8, -14);
-	}
-
-	Point textPosition = amountBG->dimensions()/2 + boxPosition;
-
-	canvas.draw(amountBG, boxPosition);
-	canvas.drawText(textPosition, EFonts::FONT_TINY, Colors::WHITE, ETextAlignment::CENTER, TextOperations::formatMetric(stack->getCount(), 4));
-}
-
-void BattleStacksController::showStack(Canvas & canvas, const CStack * stack)
-{
-	ColorFilter fullFilter = ColorFilter::genEmptyShifter();
-	for(const auto & filter : stackFilterEffects)
-	{
-		if (filter.target == stack)
-			fullFilter = ColorFilter::genCombined(fullFilter, filter.effect);
-	}
-
-	stackAnimation[stack->unitId()]->nextFrame(canvas, fullFilter, facingRight(stack)); // do actual blit
-}
-
-void BattleStacksController::tick(uint32_t msPassed)
-{
-	updateHoveredStacks();
-	updateBattleAnimations(msPassed);
-}
-
-void BattleStacksController::initializeBattleAnimations()
-{
-	auto copiedVector = currentAnimations;
-	for (auto & elem : copiedVector)
-		if (elem && !elem->isInitialized())
-			elem->tryInitialize();
-}
-
-void BattleStacksController::tickFrameBattleAnimations(uint32_t msPassed)
-{
-	for (auto stack : owner.getBattle()->battleGetAllStacks(true))
-	{
-		if (stackAnimation.find(stack->unitId()) == stackAnimation.end()) //e.g. for summoned but not yet handled stacks
-			continue;
-
-		stackAnimation[stack->unitId()]->incrementFrame(msPassed / 1000.f);
-	}
-
-	// operate on copy - to prevent potential iterator invalidation due to push_back's
-	// FIXME? : remove remaining calls to addNewAnim from BattleAnimation::nextFrame (only Catapult explosion at the time of writing)
-
-	auto copiedVector = currentAnimations;
-	for (auto & elem : copiedVector)
-		if (elem && elem->isInitialized())
-			elem->tick(msPassed);
-}
-
-void BattleStacksController::updateBattleAnimations(uint32_t msPassed)
-{
-	bool hadAnimations = !currentAnimations.empty();
-	initializeBattleAnimations();
-	tickFrameBattleAnimations(msPassed);
-	vstd::erase(currentAnimations, nullptr);
-
-	if (currentAnimations.empty())
-		owner.executeStagedAnimations();
-
-	if (hadAnimations && currentAnimations.empty())
-		owner.onAnimationsFinished();
-
-	initializeBattleAnimations();
-}
-
-void BattleStacksController::addNewAnim(BattleAnimation *anim)
-{
-	if (currentAnimations.empty())
-		stackAmountBoxHidden.clear();
-
-	owner.onAnimationsStarted();
-	currentAnimations.push_back(anim);
-
-	auto stackAnimation = dynamic_cast<BattleStackAnimation*>(anim);
-	if(stackAnimation)
-		stackAmountBoxHidden.insert(stackAnimation->stack->unitId());
-}
-
-void BattleStacksController::stackRemoved(uint32_t stackID)
-{
-	if (getActiveStack() && getActiveStack()->unitId() == stackID)
-		setActiveStack(nullptr);
-}
-
-void BattleStacksController::stacksAreAttacked(std::vector<StackAttackedInfo> attackedInfos)
-{
-	owner.addToAnimationStage(EAnimationEvents::HIT, [=](){
-		// remove any potentially erased petrification effect
-		removeExpiredColorFilters();
-	});
-
-	for(auto & attackedInfo : attackedInfos)
-	{
-		if (!attackedInfo.attacker)
-			continue;
-
-		// In H3, attacked stack will not reverse on ranged attack
-		if (attackedInfo.indirectAttack)
-			continue;
-
-		// Another type of indirect attack - dragon breath
-		if (!CStack::isMeleeAttackPossible(attackedInfo.attacker, attackedInfo.defender))
-			continue;
-
-		// defender need to face in direction opposited to out attacker
-		bool needsReverse = shouldAttackFacingRight(attackedInfo.attacker, attackedInfo.defender) == facingRight(attackedInfo.defender);
-
-		// FIXME: this check is better, however not usable since stacksAreAttacked is called after net pack is applyed - petrification is already removed
-		// if (needsReverse && !attackedInfo.defender->isFrozen())
-		if (needsReverse && stackAnimation[attackedInfo.defender->unitId()]->getType() != ECreatureAnimType::FROZEN)
-		{
-			owner.addToAnimationStage(EAnimationEvents::MOVEMENT, [=]()
-			{
-				addNewAnim(new ReverseAnimation(owner, attackedInfo.defender, attackedInfo.defender->getPosition()));
-			});
-		}
-	}
-
-	for(auto & attackedInfo : attackedInfos)
-	{
-		bool useDeathAnim   = attackedInfo.killed;
-		bool useDefenceAnim = attackedInfo.defender->defendingAnim && !attackedInfo.indirectAttack && !attackedInfo.killed;
-
-		EAnimationEvents usedEvent = useDefenceAnim ? EAnimationEvents::ATTACK : EAnimationEvents::HIT;
-
-		owner.addToAnimationStage(usedEvent, [=]()
-		{
-			if (useDeathAnim)
-				addNewAnim(new DeathAnimation(owner, attackedInfo.defender, attackedInfo.indirectAttack));
-			else if(useDefenceAnim)
-				addNewAnim(new DefenceAnimation(owner, attackedInfo.defender));
-			else
-				addNewAnim(new HittedAnimation(owner, attackedInfo.defender));
-
-			if (attackedInfo.fireShield)
-				owner.effectsController->displayEffect(EBattleEffect::FIRE_SHIELD, AudioPath::builtin("FIRESHIE"), attackedInfo.attacker->getPosition());
-
-			if (attackedInfo.spellEffect != SpellID::NONE)
-			{
-				auto spell = attackedInfo.spellEffect.toSpell();
-				if (!spell->getCastSound().empty())
-					CCS->soundh->playSound(spell->getCastSound());
-
-
-				owner.displaySpellEffect(spell, attackedInfo.defender->getPosition());
-			}
-		});
-	}
-
-	for (auto & attackedInfo : attackedInfos)
-	{
-		if (attackedInfo.rebirth)
-		{
-			owner.addToAnimationStage(EAnimationEvents::AFTER_HIT, [=](){
-				owner.effectsController->displayEffect(EBattleEffect::RESURRECT, AudioPath::builtin("RESURECT"), attackedInfo.defender->getPosition());
-				addNewAnim(new ResurrectionAnimation(owner, attackedInfo.defender));
-			});
-		}
-
-		if (attackedInfo.killed && attackedInfo.defender->summoned)
-		{
-			owner.addToAnimationStage(EAnimationEvents::AFTER_HIT, [=](){
-				addNewAnim(new ColorTransformAnimation(owner, attackedInfo.defender, "summonFadeOut", nullptr));
-				stackRemoved(attackedInfo.defender->unitId());
-			});
-		}
-	}
-	owner.executeStagedAnimations();
-	owner.waitForAnimations();
-}
-
-void BattleStacksController::stackTeleported(const CStack *stack, std::vector<BattleHex> destHex, int distance)
-{
-	assert(destHex.size() > 0);
-	//owner.checkForAnimations(); // NOTE: at this point spellcast animations were added, but not executed
-
-	owner.addToAnimationStage(EAnimationEvents::HIT, [=](){
-		addNewAnim( new ColorTransformAnimation(owner, stack, "teleportFadeOut", nullptr) );
-	});
-
-	owner.addToAnimationStage(EAnimationEvents::AFTER_HIT, [=](){
-		stackAnimation[stack->unitId()]->pos.moveTo(getStackPositionAtHex(destHex.back(), stack));
-		addNewAnim( new ColorTransformAnimation(owner, stack, "teleportFadeIn", nullptr) );
-	});
-
-	// animations will be executed by spell
-}
-
-void BattleStacksController::stackMoved(const CStack *stack, std::vector<BattleHex> destHex, int distance)
-{
-	assert(destHex.size() > 0);
-	owner.checkForAnimations();
-
-	if(shouldRotate(stack, stack->getPosition(), destHex[0]))
-	{
-		owner.addToAnimationStage(EAnimationEvents::ROTATE, [&]()
-		{
-			addNewAnim(new ReverseAnimation(owner, stack, stack->getPosition()));
-		});
-	}
-
-	owner.addToAnimationStage(EAnimationEvents::MOVE_START, [&]()
-	{
-		addNewAnim(new MovementStartAnimation(owner, stack));
-	});
-
-	if (!stack->hasBonus(Selector::typeSubtype(BonusType::FLYING, 1)))
-	{
-		owner.addToAnimationStage(EAnimationEvents::MOVEMENT, [&]()
-		{
-			addNewAnim(new MovementAnimation(owner, stack, destHex, distance));
-		});
-	}
-
-	owner.addToAnimationStage(EAnimationEvents::MOVE_END, [&]()
-	{
-		addNewAnim(new MovementEndAnimation(owner, stack, destHex.back()));
-	});
-
-	owner.executeStagedAnimations();
-	owner.waitForAnimations();
-}
-
-bool BattleStacksController::shouldAttackFacingRight(const CStack * attacker, const CStack * defender)
-{
-	bool mustReverse = owner.getBattle()->isToReverse(attacker, defender);
-
-	if (attacker->unitSide() == BattleSide::ATTACKER)
-		return !mustReverse;
-	else
-		return mustReverse;
-}
-
-void BattleStacksController::stackAttacking( const StackAttackInfo & info )
-{
-	owner.checkForAnimations();
-
-	auto attacker    = info.attacker;
-	auto defender    = info.defender;
-	auto tile        = info.tile;
-	auto spellEffect = info.spellEffect;
-	auto multiAttack = !info.secondaryDefender.empty();
-	bool needsReverse = false;
-
-	if (info.indirectAttack)
-	{
-		needsReverse = shouldRotate(attacker, attacker->position, info.tile);
-	}
-	else
-	{
-		needsReverse = shouldAttackFacingRight(attacker, defender) != facingRight(attacker);
-	}
-
-	if (needsReverse)
-	{
-		owner.addToAnimationStage(EAnimationEvents::MOVEMENT, [=]()
-		{
-			addNewAnim(new ReverseAnimation(owner, attacker, attacker->getPosition()));
-		});
-	}
-
-	if(info.lucky)
-	{
-		owner.addToAnimationStage(EAnimationEvents::BEFORE_HIT, [=]() {
-			owner.appendBattleLog(info.attacker->formatGeneralMessage(-45));
-			owner.effectsController->displayEffect(EBattleEffect::GOOD_LUCK, AudioPath::builtin("GOODLUCK"), attacker->getPosition());
-		});
-	}
-
-	if(info.unlucky)
-	{
-		owner.addToAnimationStage(EAnimationEvents::BEFORE_HIT, [=]() {
-			owner.appendBattleLog(info.attacker->formatGeneralMessage(-44));
-			owner.effectsController->displayEffect(EBattleEffect::BAD_LUCK, AudioPath::builtin("BADLUCK"), attacker->getPosition());
-		});
-	}
-
-	if(info.deathBlow)
-	{
-		owner.addToAnimationStage(EAnimationEvents::BEFORE_HIT, [=]() {
-			owner.appendBattleLog(info.attacker->formatGeneralMessage(365));
-			owner.effectsController->displayEffect(EBattleEffect::DEATH_BLOW, AudioPath::builtin("DEATHBLO"), defender->getPosition());
-		});
-
-		for(auto elem : info.secondaryDefender)
-		{
-			owner.addToAnimationStage(EAnimationEvents::BEFORE_HIT, [=]() {
-				owner.effectsController->displayEffect(EBattleEffect::DEATH_BLOW, elem->getPosition());
-			});
-		}
-	}
-
-	owner.addToAnimationStage(EAnimationEvents::ATTACK, [=]()
-	{
-		if (info.indirectAttack)
-		{
-			addNewAnim(new ShootingAnimation(owner, attacker, tile, defender));
-		}
-		else
-		{
-			addNewAnim(new MeleeAttackAnimation(owner, attacker, tile, defender, multiAttack));
-		}
-	});
-
-	if (info.spellEffect != SpellID::NONE)
-	{
-		owner.addToAnimationStage(EAnimationEvents::HIT, [=]()
-		{
-			owner.displaySpellHit(spellEffect.toSpell(), tile);
-		});
-	}
-
-	if (info.lifeDrain)
-	{
-		owner.addToAnimationStage(EAnimationEvents::AFTER_HIT, [=]()
-		{
-			owner.effectsController->displayEffect(EBattleEffect::DRAIN_LIFE, AudioPath::builtin("DRAINLIF"), attacker->getPosition());
-		});
-	}
-
-	//return, animation playback will be handled by stacksAreAttacked
-}
-
-bool BattleStacksController::shouldRotate(const CStack * stack, const BattleHex & oldPos, const BattleHex & nextHex) const
-{
-	Point begPosition = getStackPositionAtHex(oldPos,stack);
-	Point endPosition = getStackPositionAtHex(nextHex, stack);
-
-	if((begPosition.x > endPosition.x) && facingRight(stack))
-		return true;
-	else if((begPosition.x < endPosition.x) && !facingRight(stack))
-		return true;
-
-	return false;
-}
-
-void BattleStacksController::endAction(const BattleAction & action)
-{
-	owner.checkForAnimations();
-
-	//check if we should reverse stacks
-	TStacks stacks = owner.getBattle()->battleGetStacks(CPlayerBattleCallback::MINE_AND_ENEMY);
-
-	for (const CStack *s : stacks)
-	{
-		bool shouldFaceRight  = s && s->unitSide() == BattleSide::ATTACKER;
-
-		if (s && facingRight(s) != shouldFaceRight && s->alive() && stackAnimation[s->unitId()]->isIdle())
-		{
-			addNewAnim(new ReverseAnimation(owner, s, s->getPosition()));
-		}
-	}
-	owner.executeStagedAnimations();
-	owner.waitForAnimations();
-
-	stackAmountBoxHidden.clear();
-
-	owner.windowObject->blockUI(activeStack == nullptr);
-	removeExpiredColorFilters();
-}
-
-void BattleStacksController::startAction(const BattleAction & action)
-{
-	removeExpiredColorFilters();
-}
-
-void BattleStacksController::stackActivated(const CStack *stack)
-{
-	stackToActivate = stack;
-	owner.waitForAnimations();
-	logAnim->debug("Activating next stack");
-	owner.activateStack();
-}
-
-void BattleStacksController::deactivateStack()
-{
-	if (!activeStack) {
-		return;
-	}
-	stackToActivate = activeStack;
-	setActiveStack(nullptr);
-}
-
-void BattleStacksController::activateStack()
-{
-	if ( !currentAnimations.empty())
-		return;
-
-	if ( !stackToActivate)
-		return;
-
-	owner.trySetActivePlayer(stackToActivate->unitOwner());
-
-	setActiveStack(stackToActivate);
-	stackToActivate = nullptr;
-
-	const CStack * s = getActiveStack();
-	if(!s)
-		return;
-}
-
-const CStack* BattleStacksController::getActiveStack() const
-{
-	return activeStack;
-}
-
-bool BattleStacksController::facingRight(const CStack * stack) const
-{
-	return stackFacingRight.at(stack->unitId());
-}
-
-Point BattleStacksController::getStackPositionAtHex(BattleHex hexNum, const CStack * stack) const
-{
-	Point ret(-500, -500); //returned value
-	if(stack && stack->initialPosition < 0) //creatures in turrets
-		return owner.siegeController->getTurretCreaturePosition(stack->initialPosition);
-
-	static const Point basePos(-189, -139); // position of creature in topleft corner
-	static const int imageShiftX = 29; // X offset to base pos for facing right stacks, negative for facing left
-
-	ret.x = basePos.x + 22 * ( (hexNum.getY() + 1)%2 ) + 44 * hexNum.getX();
-	ret.y = basePos.y + 42 * hexNum.getY();
-
-	if (stack)
-	{
-		if(facingRight(stack))
-			ret.x += imageShiftX;
-		else
-			ret.x -= imageShiftX;
-
-		//shifting position for double - hex creatures
-		if(stack->doubleWide())
-		{
-			if(stack->unitSide() == BattleSide::ATTACKER)
-			{
-				if(facingRight(stack))
-					ret.x -= 44;
-			}
-			else
-			{
-				if(!facingRight(stack))
-					ret.x += 44;
-			}
-		}
-	}
-	//returning
-	return ret;
-}
-
-void BattleStacksController::setStackColorFilter(const ColorFilter & effect, const CStack * target, const CSpell * source, bool persistent)
-{
-	for (auto & filter : stackFilterEffects)
-	{
-		if (filter.target == target && filter.source == source)
-		{
-			filter.effect     = effect;
-			filter.persistent = persistent;
-			return;
-		}
-	}
-	stackFilterEffects.push_back({ effect, target, source, persistent });
-}
-
-void BattleStacksController::removeExpiredColorFilters()
-{
-	vstd::erase_if(stackFilterEffects, [&](const BattleStackFilterEffect & filter)
-	{
-		if (!filter.persistent)
-		{
-			if (filter.source && !filter.target->hasBonus(Selector::source(BonusSource::SPELL_EFFECT, filter.source->id), Selector::all))
-				return true;
-			if (filter.effect == ColorFilter::genEmptyShifter())
-				return true;
-		}
-		return false;
-	});
-}
-
-void BattleStacksController::updateHoveredStacks()
-{
-	auto newStacks = selectHoveredStacks();
-
-	for(const auto * stack : mouseHoveredStacks)
-	{
-		if (vstd::contains(newStacks, stack))
-			continue;
-
-		if (stack == activeStack)
-			stackAnimation[stack->unitId()]->setBorderColor(AnimationControls::getGoldBorder());
-		else
-			stackAnimation[stack->unitId()]->setBorderColor(AnimationControls::getNoBorder());
-	}
-
-	for(const auto * stack : newStacks)
-	{
-		if (vstd::contains(mouseHoveredStacks, stack))
-			continue;
-
-		stackAnimation[stack->unitId()]->setBorderColor(AnimationControls::getBlueBorder());
-		if (stackAnimation[stack->unitId()]->framesInGroup(ECreatureAnimType::MOUSEON) > 0 && stack->alive() && !stack->isFrozen())
-			stackAnimation[stack->unitId()]->playOnce(ECreatureAnimType::MOUSEON);
-	}
-
-	mouseHoveredStacks = newStacks;
-}
-
-std::vector<const CStack *> BattleStacksController::selectHoveredStacks()
-{
-	// only allow during our turn - do not try to highlight creatures while they are in the middle of actions
-	if (!activeStack)
-		return {};
-
-	if(owner.hasAnimations())
-		return {};
-
-	auto hoveredQueueUnitId = owner.windowObject->getQueueHoveredUnitId();
-	if(hoveredQueueUnitId.has_value())
-	{
-		return { owner.getBattle()->battleGetStackByID(hoveredQueueUnitId.value(), true) };
-	}
-
-	auto hoveredHex = owner.fieldController->getHoveredHex();
-
-	if (!hoveredHex.isValid())
-		return {};
-
-	const spells::Caster *caster = nullptr;
-	const CSpell *spell = nullptr;
-
-	spells::Mode mode = owner.actionsController->getCurrentCastMode();
-	spell = owner.actionsController->getCurrentSpell(hoveredHex);
-	caster = owner.actionsController->getCurrentSpellcaster();
-
-	if(caster && spell && owner.actionsController->currentActionSpellcasting(hoveredHex) ) //when casting spell
-	{
-		spells::Target target;
-		target.emplace_back(hoveredHex);
-
-		spells::BattleCast event(owner.getBattle().get(), caster, mode, spell);
-		auto mechanics = spell->battleMechanics(&event);
-		return mechanics->getAffectedStacks(target);
-	}
-
-	if(hoveredHex.isValid())
-	{
-		const CStack * const stack = owner.getBattle()->battleGetStackByPos(hoveredHex, true);
-
-		if (stack)
-			return {stack};
-	}
-
-	return {};
-}
-
-const std::vector<uint32_t> BattleStacksController::getHoveredStacksUnitIds() const
-{
-	auto result = std::vector<uint32_t>();
-	for(const auto * stack : mouseHoveredStacks)
-	{
-		result.push_back(stack->unitId());
-	}
-
-	return result;
-}
->>>>>>> a1a5bc28
+}