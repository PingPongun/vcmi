<<<<<<< HEAD
/*
 * BattleWindow.cpp, part of VCMI engine
 *
 * Authors: listed in file AUTHORS in main folder
 *
 * License: GNU General Public License v2.0 or later
 * Full text of license available in license.txt file, in main folder
 *
 */
#include "StdInc.h"
#include "BattleWindow.h"

#include "BattleInterface.h"
#include "BattleInterfaceClasses.h"
#include "BattleFieldController.h"
#include "BattleStacksController.h"
#include "BattleActionsController.h"

#include "../CGameInfo.h"
#include "../CPlayerInterface.h"
#include "../CMusicHandler.h"
#include "../gui/CursorHandler.h"
#include "../gui/CGuiHandler.h"
#include "../gui/Shortcut.h"
#include "../gui/WindowHandler.h"
#include "../windows/CSpellWindow.h"
#include "../widgets/Buttons.h"
#include "../widgets/Images.h"
#include "../windows/CMessage.h"
#include "../render/CAnimation.h"
#include "../render/Canvas.h"
#include "../render/IRenderHandler.h"
#include "../adventureMap/CInGameConsole.h"

#include "../../CCallback.h"
#include "../../lib/CGeneralTextHandler.h"
#include "../../lib/gameState/InfoAboutArmy.h"
#include "../../lib/mapObjects/CGHeroInstance.h"
#include "../../lib/CStack.h"
#include "../../lib/CConfigHandler.h"
#include "../../lib/filesystem/ResourcePath.h"
#include "../windows/settings/SettingsMainWindow.h"

BattleWindow::BattleWindow(BattleInterface & owner):
	owner(owner),
	defaultAction(PossiblePlayerBattleAction::INVALID)
{
	OBJ_CONSTRUCTION_CAPTURING_ALL_NO_DISPOSE;
	pos.w = 800;
	pos.h = 600;
	pos = center();

	REGISTER_BUILDER("battleConsole", &BattleWindow::buildBattleConsole);
	
	const JsonNode config(JsonPath::builtin("config/widgets/BattleWindow2.json"));
	
	addShortcut(EShortcut::GLOBAL_OPTIONS, std::bind(&BattleWindow::bOptionsf, this));
	addShortcut(EShortcut::BATTLE_SURRENDER, std::bind(&BattleWindow::bSurrenderf, this));
	addShortcut(EShortcut::BATTLE_RETREAT, std::bind(&BattleWindow::bFleef, this));
	addShortcut(EShortcut::BATTLE_AUTOCOMBAT, std::bind(&BattleWindow::bAutofightf, this));
	addShortcut(EShortcut::BATTLE_CAST_SPELL, std::bind(&BattleWindow::bSpellf, this));
	addShortcut(EShortcut::BATTLE_WAIT, std::bind(&BattleWindow::bWaitf, this));
	addShortcut(EShortcut::BATTLE_DEFEND, std::bind(&BattleWindow::bDefencef, this));
	addShortcut(EShortcut::BATTLE_CONSOLE_UP, std::bind(&BattleWindow::bConsoleUpf, this));
	addShortcut(EShortcut::BATTLE_CONSOLE_DOWN, std::bind(&BattleWindow::bConsoleDownf, this));
	addShortcut(EShortcut::BATTLE_TACTICS_NEXT, std::bind(&BattleWindow::bTacticNextStack, this));
	addShortcut(EShortcut::BATTLE_TACTICS_END, std::bind(&BattleWindow::bTacticPhaseEnd, this));
	addShortcut(EShortcut::BATTLE_SELECT_ACTION, std::bind(&BattleWindow::bSwitchActionf, this));

	addShortcut(EShortcut::BATTLE_TOGGLE_QUEUE, [this](){ this->toggleQueueVisibility();});
	addShortcut(EShortcut::BATTLE_TOGGLE_HEROES_STATS, [this](){ this->toggleStickyHeroWindowsVisibility();});
	addShortcut(EShortcut::BATTLE_USE_CREATURE_SPELL, [this](){ this->owner.actionsController->enterCreatureCastingMode(); });
	addShortcut(EShortcut::GLOBAL_CANCEL, [this](){ this->owner.actionsController->endCastingSpell(); });

	build(config);
	
	console = widget<BattleConsole>("console");

	owner.console = console;

	owner.fieldController.reset( new BattleFieldController(owner));
	owner.fieldController->createHeroes();

	createQueue();
	createStickyHeroInfoWindows();

	if ( owner.tacticsMode )
		tacticPhaseStarted();
	else
		tacticPhaseEnded();

	addUsedEvents(LCLICK | KEYBOARD);
}

void BattleWindow::createQueue()
{
	OBJ_CONSTRUCTION_CAPTURING_ALL_NO_DISPOSE;

	//create stack queue and adjust our own position
	bool embedQueue;
	bool showQueue = settings["battle"]["showQueue"].Bool();
	std::string queueSize = settings["battle"]["queueSize"].String();

	if(queueSize == "auto")
		embedQueue = GH.screenDimensions().y < 700;
	else
		embedQueue = GH.screenDimensions().y < 700 || queueSize == "small";

	queue = std::make_shared<StackQueue>(embedQueue, owner);
	if(!embedQueue && showQueue)
	{
		//re-center, taking into account stack queue position
		pos.y -= queue->pos.h;
		pos.h += queue->pos.h;
		pos = center();
	}

	if (!showQueue)
		queue->disable();
}

void BattleWindow::createStickyHeroInfoWindows()
{
	OBJ_CONSTRUCTION_CAPTURING_ALL_NO_DISPOSE;

	if(owner.defendingHeroInstance)
	{
		InfoAboutHero info;
		info.initFromHero(owner.defendingHeroInstance, InfoAboutHero::EInfoLevel::INBATTLE);
		Point position = (GH.screenDimensions().x >= 1000)
				? Point(pos.x + pos.w + 15, pos.y)
				: Point(pos.x + pos.w -79, pos.y + 135);
		defenderHeroWindow = std::make_shared<HeroInfoBasicPanel>(info, &position);
	}
	if(owner.attackingHeroInstance)
	{
		InfoAboutHero info;
		info.initFromHero(owner.attackingHeroInstance, InfoAboutHero::EInfoLevel::INBATTLE);
		Point position = (GH.screenDimensions().x >= 1000)
				? Point(pos.x - 93, pos.y)
				: Point(pos.x + 1, pos.y + 135);
		attackerHeroWindow = std::make_shared<HeroInfoBasicPanel>(info, &position);
	}

	bool showInfoWindows = settings["battle"]["stickyHeroInfoWindows"].Bool();

	if(!showInfoWindows)
	{
		if(attackerHeroWindow)
			attackerHeroWindow->disable();

		if(defenderHeroWindow)
			defenderHeroWindow->disable();
	}
}

BattleWindow::~BattleWindow()
{
	CPlayerInterface::battleInt = nullptr;
}

std::shared_ptr<BattleConsole> BattleWindow::buildBattleConsole(const JsonNode & config) const
{
	auto rect = readRect(config["rect"]);
	auto offset = readPosition(config["imagePosition"]);
	auto background = widget<CPicture>("menuBattle");
	return std::make_shared<BattleConsole>(background, rect.topLeft(), offset, rect.dimensions() );
}

void BattleWindow::toggleQueueVisibility()
{
	if(settings["battle"]["showQueue"].Bool())
		hideQueue();
	else
		showQueue();
}

void BattleWindow::hideQueue()
{
	if(settings["battle"]["showQueue"].Bool() == false)
		return;

	Settings showQueue = settings.write["battle"]["showQueue"];
	showQueue->Bool() = false;

	queue->disable();

	if (!queue->embedded)
	{
		//re-center, taking into account stack queue position
		pos.y += queue->pos.h;
		pos.h -= queue->pos.h;
		pos = center();
	}
	GH.windows().totalRedraw();
}

void BattleWindow::showQueue()
{
	if(settings["battle"]["showQueue"].Bool() == true)
		return;

	Settings showQueue = settings.write["battle"]["showQueue"];
	showQueue->Bool() = true;

	createQueue();
	updateQueue();
	GH.windows().totalRedraw();
}

void BattleWindow::toggleStickyHeroWindowsVisibility()
{
	if(settings["battle"]["stickyHeroInfoWindows"].Bool())
		hideStickyHeroWindows();
	else
		showStickyHeroWindows();
}

void BattleWindow::hideStickyHeroWindows()
{
	if(settings["battle"]["stickyHeroInfoWindows"].Bool() == false)
		return;

	Settings showStickyHeroInfoWindows = settings.write["battle"]["stickyHeroInfoWindows"];
	showStickyHeroInfoWindows->Bool() = false;

	if(attackerHeroWindow)
		attackerHeroWindow->disable();

	if(defenderHeroWindow)
		defenderHeroWindow->disable();

	GH.windows().totalRedraw();
}

void BattleWindow::showStickyHeroWindows()
{
	if(settings["battle"]["stickyHeroInfoWindows"].Bool() == true)
		return;

	Settings showStickyHeroInfoWindows = settings.write["battle"]["stickyHeroInfoWindows"];
	showStickyHeroInfoWindows->Bool() = true;


	createStickyHeroInfoWindows();
	GH.windows().totalRedraw();
}

void BattleWindow::updateQueue()
{
	queue->update();
}

void BattleWindow::updateHeroInfoWindow(uint8_t side, const InfoAboutHero & hero)
{
	std::shared_ptr<HeroInfoBasicPanel> panelToUpdate = side == 0 ? attackerHeroWindow : defenderHeroWindow;
	panelToUpdate->update(hero);
}

void BattleWindow::heroManaPointsChanged(const CGHeroInstance * hero)
{
	if(hero == owner.attackingHeroInstance || hero == owner.defendingHeroInstance)
	{
		InfoAboutHero heroInfo = InfoAboutHero();
		heroInfo.initFromHero(hero, InfoAboutHero::INBATTLE);

		updateHeroInfoWindow(hero == owner.attackingHeroInstance ? 0 : 1, heroInfo);
	}
	else
	{
		logGlobal->error("BattleWindow::heroManaPointsChanged: 'Mana points changed' called for hero not belonging to current battle window");
	}
}

void BattleWindow::activate()
{
	GH.setStatusbar(console);
	CIntObject::activate();
	LOCPLINT->cingconsole->activate();
}

void BattleWindow::deactivate()
{
	GH.setStatusbar(nullptr);
	CIntObject::deactivate();
	LOCPLINT->cingconsole->deactivate();
}

bool BattleWindow::captureThisKey(EShortcut key)
{
	return owner.openingPlaying();
}

void BattleWindow::keyPressed(EShortcut key)
{
	if (owner.openingPlaying())
	{
		owner.openingEnd();
		return;
	}
	InterfaceObjectConfigurable::keyPressed(key);
}

void BattleWindow::clickPressed(const Point & cursorPosition)
{
	if (owner.openingPlaying())
	{
		owner.openingEnd();
		return;
	}
	InterfaceObjectConfigurable::clickPressed(cursorPosition);
}

void BattleWindow::tacticPhaseStarted()
{
	auto menuBattle = widget<CIntObject>("menuBattle");
	auto console = widget<CIntObject>("console");
	auto menuTactics = widget<CIntObject>("menuTactics");
	auto tacticNext = widget<CIntObject>("tacticNext");
	auto tacticEnd = widget<CIntObject>("tacticEnd");
	auto alternativeAction = widget<CIntObject>("alternativeAction");

	menuBattle->disable();
	console->disable();
	if (alternativeAction)
		alternativeAction->disable();

	menuTactics->enable();
	tacticNext->enable();
	tacticEnd->enable();

	redraw();
}

void BattleWindow::tacticPhaseEnded()
{
	auto menuBattle = widget<CIntObject>("menuBattle");
	auto console = widget<CIntObject>("console");
	auto menuTactics = widget<CIntObject>("menuTactics");
	auto tacticNext = widget<CIntObject>("tacticNext");
	auto tacticEnd = widget<CIntObject>("tacticEnd");
	auto alternativeAction = widget<CIntObject>("alternativeAction");

	menuBattle->enable();
	console->enable();
	if (alternativeAction)
		alternativeAction->enable();

	menuTactics->disable();
	tacticNext->disable();
	tacticEnd->disable();

	redraw();
}

void BattleWindow::bOptionsf()
{
	if (owner.actionsController->spellcastingModeActive())
		return;

	CCS->curh->set(Cursor::Map::POINTER);

	GH.windows().createAndPushWindow<SettingsMainWindow>(&owner);
}

void BattleWindow::bSurrenderf()
{
	if (owner.actionsController->spellcastingModeActive())
		return;

	int cost = owner.getBattle()->battleGetSurrenderCost();
	if(cost >= 0)
	{
		std::string enemyHeroName = owner.getBattle()->battleGetEnemyHero().name;
		if(enemyHeroName.empty())
		{
			logGlobal->warn("Surrender performed without enemy hero, should not happen!");
			enemyHeroName = "#ENEMY#";
		}

		std::string surrenderMessage = boost::str(boost::format(CGI->generaltexth->allTexts[32]) % enemyHeroName % cost); //%s states: "I will accept your surrender and grant you and your troops safe passage for the price of %d gold."
		owner.curInt->showYesNoDialog(surrenderMessage, [this](){ reallySurrender(); }, nullptr);
	}
}

void BattleWindow::bFleef()
{
	if (owner.actionsController->spellcastingModeActive())
		return;

	if ( owner.getBattle()->battleCanFlee() )
	{
		CFunctionList<void()> ony = std::bind(&BattleWindow::reallyFlee,this);
		owner.curInt->showYesNoDialog(CGI->generaltexth->allTexts[28], ony, nullptr); //Are you sure you want to retreat?
	}
	else
	{
		std::vector<std::shared_ptr<CComponent>> comps;
		std::string heroName;
		//calculating fleeing hero's name
		if (owner.attackingHeroInstance)
			if (owner.attackingHeroInstance->tempOwner == owner.curInt->cb->getPlayerID())
				heroName = owner.attackingHeroInstance->getNameTranslated();
		if (owner.defendingHeroInstance)
			if (owner.defendingHeroInstance->tempOwner == owner.curInt->cb->getPlayerID())
				heroName = owner.defendingHeroInstance->getNameTranslated();
		//calculating text
		auto txt = boost::format(CGI->generaltexth->allTexts[340]) % heroName; //The Shackles of War are present.  %s can not retreat!

		//printing message
		owner.curInt->showInfoDialog(boost::str(txt), comps);
	}
}

void BattleWindow::reallyFlee()
{
	owner.giveCommand(EActionType::RETREAT);
	CCS->curh->set(Cursor::Map::POINTER);
}

void BattleWindow::reallySurrender()
{
	if (owner.curInt->cb->getResourceAmount(EGameResID::GOLD) < owner.getBattle()->battleGetSurrenderCost())
	{
		owner.curInt->showInfoDialog(CGI->generaltexth->allTexts[29]); //You don't have enough gold!
	}
	else
	{
		owner.giveCommand(EActionType::SURRENDER);
		CCS->curh->set(Cursor::Map::POINTER);
	}
}

void BattleWindow::showAlternativeActionIcon(PossiblePlayerBattleAction action)
{
	auto w = widget<CButton>("alternativeAction");
	if(!w)
		return;
	
	AnimationPath iconName = AnimationPath::fromJson(variables["actionIconDefault"]);
	switch(action.get())
	{
		case PossiblePlayerBattleAction::ATTACK:
			iconName = AnimationPath::fromJson(variables["actionIconAttack"]);
			break;
			
		case PossiblePlayerBattleAction::SHOOT:
			iconName = AnimationPath::fromJson(variables["actionIconShoot"]);
			break;
			
		case PossiblePlayerBattleAction::AIMED_SPELL_CREATURE:
			iconName = AnimationPath::fromJson(variables["actionIconSpell"]);
			break;

		case PossiblePlayerBattleAction::ANY_LOCATION:
			iconName = AnimationPath::fromJson(variables["actionIconSpell"]);
			break;
			
		//TODO: figure out purpose of this icon
		//case PossiblePlayerBattleAction::???:
			//iconName = variables["actionIconWalk"].String();
			//break;
			
		case PossiblePlayerBattleAction::ATTACK_AND_RETURN:
			iconName = AnimationPath::fromJson(variables["actionIconReturn"]);
			break;
			
		case PossiblePlayerBattleAction::WALK_AND_ATTACK:
			iconName = AnimationPath::fromJson(variables["actionIconNoReturn"]);
			break;
	}
		
	auto anim = GH.renderHandler().loadAnimation(iconName);
	w->setImage(anim);
	w->redraw();
}

void BattleWindow::setAlternativeActions(const std::list<PossiblePlayerBattleAction> & actions)
{
	alternativeActions = actions;
	defaultAction = PossiblePlayerBattleAction::INVALID;
	if(alternativeActions.size() > 1)
		defaultAction = alternativeActions.back();
	if(!alternativeActions.empty())
		showAlternativeActionIcon(alternativeActions.front());
	else
		showAlternativeActionIcon(defaultAction);
}

void BattleWindow::bAutofightf()
{
	if (owner.actionsController->spellcastingModeActive())
		return;

	//Stop auto-fight mode
	if(owner.curInt->isAutoFightOn)
	{
		assert(owner.curInt->autofightingAI);
		owner.curInt->isAutoFightOn = false;
		logGlobal->trace("Stopping the autofight...");
	}
	else if(!owner.curInt->autofightingAI)
	{
		owner.curInt->isAutoFightOn = true;
		blockUI(true);

		auto ai = CDynLibHandler::getNewBattleAI(settings["server"]["friendlyAI"].String());

		AutocombatPreferences autocombatPreferences = AutocombatPreferences();
		autocombatPreferences.enableSpellsUsage = settings["battle"]["enableAutocombatSpells"].Bool();

		ai->initBattleInterface(owner.curInt->env, owner.curInt->cb, autocombatPreferences);
		ai->battleStart(owner.getBattleID(), owner.army1, owner.army2, int3(0,0,0), owner.attackingHeroInstance, owner.defendingHeroInstance, owner.getBattle()->battleGetMySide(), false);
		owner.curInt->autofightingAI = ai;
		owner.curInt->cb->registerBattleInterface(ai);

		owner.requestAutofightingAIToTakeAction();
	}
}

void BattleWindow::bSpellf()
{
	if (owner.actionsController->spellcastingModeActive())
		return;

	if (!owner.makingTurn())
		return;

	auto myHero = owner.currentHero();
	if(!myHero)
		return;

	CCS->curh->set(Cursor::Map::POINTER);

	ESpellCastProblem spellCastProblem = owner.getBattle()->battleCanCastSpell(myHero, spells::Mode::HERO);

	if(spellCastProblem == ESpellCastProblem::OK)
	{
		GH.windows().createAndPushWindow<CSpellWindow>(myHero, owner.curInt.get());
	}
	else if (spellCastProblem == ESpellCastProblem::MAGIC_IS_BLOCKED)
	{
		//TODO: move to spell mechanics, add more information to spell cast problem
		//Handle Orb of Inhibition-like effects -> we want to display dialog with info, why casting is impossible
		auto blockingBonus = owner.currentHero()->getBonusLocalFirst(Selector::type()(BonusType::BLOCK_ALL_MAGIC));
		if (!blockingBonus)
			return;

		if (blockingBonus->source == BonusSource::ARTIFACT)
		{
			const auto artID = blockingBonus->sid.as<ArtifactID>();
			//If we have artifact, put name of our hero. Otherwise assume it's the enemy.
			//TODO check who *really* is source of bonus
			std::string heroName = myHero->hasArt(artID) ? myHero->getNameTranslated() : owner.enemyHero().name;

			//%s wields the %s, an ancient artifact which creates a p dead to all magic.
			LOCPLINT->showInfoDialog(boost::str(boost::format(CGI->generaltexth->allTexts[683])
										% heroName % CGI->artifacts()->getByIndex(artID)->getNameTranslated()));
		}
	}
}

void BattleWindow::bSwitchActionf()
{
	if(alternativeActions.empty())
		return;
	
	if(alternativeActions.front() == defaultAction)
	{
		alternativeActions.push_back(alternativeActions.front());
		alternativeActions.pop_front();
	}
	
	auto actions = owner.actionsController->getPossibleActions();
	if(!actions.empty() && actions.front() == alternativeActions.front())
	{
		owner.actionsController->removePossibleAction(alternativeActions.front());
		showAlternativeActionIcon(defaultAction);
	}
	else
	{
		owner.actionsController->pushFrontPossibleAction(alternativeActions.front());
		showAlternativeActionIcon(alternativeActions.front());
	}
	
	alternativeActions.push_back(alternativeActions.front());
	alternativeActions.pop_front();
}

void BattleWindow::bWaitf()
{
	if (owner.actionsController->spellcastingModeActive())
		return;

	if (owner.stacksController->getActiveStack() != nullptr)
		owner.giveCommand(EActionType::WAIT);
}

void BattleWindow::bDefencef()
{
	if (owner.actionsController->spellcastingModeActive())
		return;

	if (owner.stacksController->getActiveStack() != nullptr)
		owner.giveCommand(EActionType::DEFEND);
}

void BattleWindow::bConsoleUpf()
{
	if (owner.actionsController->spellcastingModeActive())
		return;

	console->scrollUp();
}

void BattleWindow::bConsoleDownf()
{
	if (owner.actionsController->spellcastingModeActive())
		return;

	console->scrollDown();
}

void BattleWindow::bTacticNextStack()
{
	owner.tacticNextStack(nullptr);
}

void BattleWindow::bTacticPhaseEnd()
{
	owner.tacticPhaseEnd();
}

void BattleWindow::blockUI(bool on)
{
	bool canCastSpells = false;
	auto hero = owner.getBattle()->battleGetMyHero();

	if(hero)
	{
		ESpellCastProblem spellcastingProblem = owner.getBattle()->battleCanCastSpell(hero, spells::Mode::HERO);

		//if magic is blocked, we leave button active, so the message can be displayed after button click
		canCastSpells = spellcastingProblem == ESpellCastProblem::OK || spellcastingProblem == ESpellCastProblem::MAGIC_IS_BLOCKED;
	}

	bool canWait = owner.stacksController->getActiveStack() ? !owner.stacksController->getActiveStack()->waitedThisTurn : false;

	setShortcutBlocked(EShortcut::GLOBAL_OPTIONS, on);
	setShortcutBlocked(EShortcut::BATTLE_RETREAT, on || !owner.getBattle()->battleCanFlee());
	setShortcutBlocked(EShortcut::BATTLE_SURRENDER, on || owner.getBattle()->battleGetSurrenderCost() < 0);
	setShortcutBlocked(EShortcut::BATTLE_CAST_SPELL, on || owner.tacticsMode || !canCastSpells);
	setShortcutBlocked(EShortcut::BATTLE_WAIT, on || owner.tacticsMode || !canWait);
	setShortcutBlocked(EShortcut::BATTLE_DEFEND, on || owner.tacticsMode);
	setShortcutBlocked(EShortcut::BATTLE_SELECT_ACTION, on || owner.tacticsMode);
	setShortcutBlocked(EShortcut::BATTLE_AUTOCOMBAT, owner.actionsController->spellcastingModeActive());
	setShortcutBlocked(EShortcut::BATTLE_TACTICS_END, on && owner.tacticsMode);
	setShortcutBlocked(EShortcut::BATTLE_TACTICS_NEXT, on && owner.tacticsMode);
	setShortcutBlocked(EShortcut::BATTLE_CONSOLE_DOWN, on && !owner.tacticsMode);
	setShortcutBlocked(EShortcut::BATTLE_CONSOLE_UP, on && !owner.tacticsMode);
}

std::optional<uint32_t> BattleWindow::getQueueHoveredUnitId()
{
	return queue->getHoveredUnitIdIfAny();
}

void BattleWindow::showAll(Canvas & to)
{
	CIntObject::showAll(to);

	if (GH.screenDimensions().x != 800 || GH.screenDimensions().y !=600)
		CMessage::drawBorder(owner.curInt->playerID, to.getInternalSurface(), pos.w+28, pos.h+29, pos.x-14, pos.y-15);
}

void BattleWindow::show(Canvas & to)
{
	CIntObject::show(to);
	LOCPLINT->cingconsole->show(to);
}

void BattleWindow::close()
{
	if(!GH.windows().isTopWindow(this))
		logGlobal->error("Only top interface must be closed");
	GH.windows().popWindows(1);
}
=======
/*
 * BattleWindow.cpp, part of VCMI engine
 *
 * Authors: listed in file AUTHORS in main folder
 *
 * License: GNU General Public License v2.0 or later
 * Full text of license available in license.txt file, in main folder
 *
 */
#include "StdInc.h"
#include "BattleWindow.h"

#include "BattleInterface.h"
#include "BattleInterfaceClasses.h"
#include "BattleFieldController.h"
#include "BattleStacksController.h"
#include "BattleActionsController.h"

#include "../CGameInfo.h"
#include "../CPlayerInterface.h"
#include "../CMusicHandler.h"
#include "../gui/CursorHandler.h"
#include "../gui/CGuiHandler.h"
#include "../gui/Shortcut.h"
#include "../gui/WindowHandler.h"
#include "../windows/CSpellWindow.h"
#include "../widgets/Buttons.h"
#include "../widgets/Images.h"
#include "../windows/CMessage.h"
#include "../render/CAnimation.h"
#include "../render/Canvas.h"
#include "../render/IRenderHandler.h"
#include "../adventureMap/CInGameConsole.h"

#include "../../CCallback.h"
#include "../../lib/CGeneralTextHandler.h"
#include "../../lib/gameState/InfoAboutArmy.h"
#include "../../lib/mapObjects/CGHeroInstance.h"
#include "../../lib/CStack.h"
#include "../../lib/CConfigHandler.h"
#include "../../lib/filesystem/ResourcePath.h"
#include "../windows/settings/SettingsMainWindow.h"

BattleWindow::BattleWindow(BattleInterface & owner):
	owner(owner),
	defaultAction(PossiblePlayerBattleAction::INVALID)
{
	OBJ_CONSTRUCTION_CAPTURING_ALL_NO_DISPOSE;
	pos.w = 800;
	pos.h = 600;
	pos = center();

	REGISTER_BUILDER("battleConsole", &BattleWindow::buildBattleConsole);
	
	const JsonNode config(JsonPath::builtin("config/widgets/BattleWindow2.json"));
	
	addShortcut(EShortcut::GLOBAL_OPTIONS, std::bind(&BattleWindow::bOptionsf, this));
	addShortcut(EShortcut::BATTLE_SURRENDER, std::bind(&BattleWindow::bSurrenderf, this));
	addShortcut(EShortcut::BATTLE_RETREAT, std::bind(&BattleWindow::bFleef, this));
	addShortcut(EShortcut::BATTLE_AUTOCOMBAT, std::bind(&BattleWindow::bAutofightf, this));
	addShortcut(EShortcut::BATTLE_CAST_SPELL, std::bind(&BattleWindow::bSpellf, this));
	addShortcut(EShortcut::BATTLE_WAIT, std::bind(&BattleWindow::bWaitf, this));
	addShortcut(EShortcut::BATTLE_DEFEND, std::bind(&BattleWindow::bDefencef, this));
	addShortcut(EShortcut::BATTLE_CONSOLE_UP, std::bind(&BattleWindow::bConsoleUpf, this));
	addShortcut(EShortcut::BATTLE_CONSOLE_DOWN, std::bind(&BattleWindow::bConsoleDownf, this));
	addShortcut(EShortcut::BATTLE_TACTICS_NEXT, std::bind(&BattleWindow::bTacticNextStack, this));
	addShortcut(EShortcut::BATTLE_TACTICS_END, std::bind(&BattleWindow::bTacticPhaseEnd, this));
	addShortcut(EShortcut::BATTLE_SELECT_ACTION, std::bind(&BattleWindow::bSwitchActionf, this));

	addShortcut(EShortcut::BATTLE_TOGGLE_QUEUE, [this](){ this->toggleQueueVisibility();});
	addShortcut(EShortcut::BATTLE_TOGGLE_HEROES_STATS, [this](){ this->toggleStickyHeroWindowsVisibility();});
	addShortcut(EShortcut::BATTLE_USE_CREATURE_SPELL, [this](){ this->owner.actionsController->enterCreatureCastingMode(); });
	addShortcut(EShortcut::GLOBAL_CANCEL, [this](){ this->owner.actionsController->endCastingSpell(); });

	build(config);
	
	console = widget<BattleConsole>("console");

	owner.console = console;

	owner.fieldController.reset( new BattleFieldController(owner));
	owner.fieldController->createHeroes();

	createQueue();
	createStickyHeroInfoWindows();

	if ( owner.tacticsMode )
		tacticPhaseStarted();
	else
		tacticPhaseEnded();

	addUsedEvents(LCLICK | KEYBOARD);
}

void BattleWindow::createQueue()
{
	OBJ_CONSTRUCTION_CAPTURING_ALL_NO_DISPOSE;

	//create stack queue and adjust our own position
	bool embedQueue;
	bool showQueue = settings["battle"]["showQueue"].Bool();
	std::string queueSize = settings["battle"]["queueSize"].String();

	if(queueSize == "auto")
		embedQueue = GH.screenDimensions().y < 700;
	else
		embedQueue = GH.screenDimensions().y < 700 || queueSize == "small";

	queue = std::make_shared<StackQueue>(embedQueue, owner);
	if(!embedQueue && showQueue)
	{
		//re-center, taking into account stack queue position
		pos.y -= queue->pos.h;
		pos.h += queue->pos.h;
		pos = center();
	}

	if (!showQueue)
		queue->disable();
}

void BattleWindow::createStickyHeroInfoWindows()
{
	OBJ_CONSTRUCTION_CAPTURING_ALL_NO_DISPOSE;

	if(owner.defendingHeroInstance)
	{
		InfoAboutHero info;
		info.initFromHero(owner.defendingHeroInstance, InfoAboutHero::EInfoLevel::INBATTLE);
		Point position = (GH.screenDimensions().x >= 1000)
				? Point(pos.x + pos.w + 15, pos.y)
				: Point(pos.x + pos.w -79, pos.y + 135);
		defenderHeroWindow = std::make_shared<HeroInfoBasicPanel>(info, &position);
	}
	if(owner.attackingHeroInstance)
	{
		InfoAboutHero info;
		info.initFromHero(owner.attackingHeroInstance, InfoAboutHero::EInfoLevel::INBATTLE);
		Point position = (GH.screenDimensions().x >= 1000)
				? Point(pos.x - 93, pos.y)
				: Point(pos.x + 1, pos.y + 135);
		attackerHeroWindow = std::make_shared<HeroInfoBasicPanel>(info, &position);
	}

	bool showInfoWindows = settings["battle"]["stickyHeroInfoWindows"].Bool();

	if(!showInfoWindows)
	{
		if(attackerHeroWindow)
			attackerHeroWindow->disable();

		if(defenderHeroWindow)
			defenderHeroWindow->disable();
	}
}

BattleWindow::~BattleWindow()
{
	CPlayerInterface::battleInt = nullptr;
}

std::shared_ptr<BattleConsole> BattleWindow::buildBattleConsole(const JsonNode & config) const
{
	auto rect = readRect(config["rect"]);
	auto offset = readPosition(config["imagePosition"]);
	auto background = widget<CPicture>("menuBattle");
	return std::make_shared<BattleConsole>(background, rect.topLeft(), offset, rect.dimensions() );
}

void BattleWindow::toggleQueueVisibility()
{
	if(settings["battle"]["showQueue"].Bool())
		hideQueue();
	else
		showQueue();
}

void BattleWindow::hideQueue()
{
	if(settings["battle"]["showQueue"].Bool() == false)
		return;

	Settings showQueue = settings.write["battle"]["showQueue"];
	showQueue->Bool() = false;

	queue->disable();

	if (!queue->embedded)
	{
		//re-center, taking into account stack queue position
		pos.y += queue->pos.h;
		pos.h -= queue->pos.h;
		pos = center();
	}
	GH.windows().totalRedraw();
}

void BattleWindow::showQueue()
{
	if(settings["battle"]["showQueue"].Bool() == true)
		return;

	Settings showQueue = settings.write["battle"]["showQueue"];
	showQueue->Bool() = true;

	createQueue();
	updateQueue();
	GH.windows().totalRedraw();
}

void BattleWindow::toggleStickyHeroWindowsVisibility()
{
	if(settings["battle"]["stickyHeroInfoWindows"].Bool())
		hideStickyHeroWindows();
	else
		showStickyHeroWindows();
}

void BattleWindow::hideStickyHeroWindows()
{
	if(settings["battle"]["stickyHeroInfoWindows"].Bool() == false)
		return;

	Settings showStickyHeroInfoWindows = settings.write["battle"]["stickyHeroInfoWindows"];
	showStickyHeroInfoWindows->Bool() = false;

	if(attackerHeroWindow)
		attackerHeroWindow->disable();

	if(defenderHeroWindow)
		defenderHeroWindow->disable();

	GH.windows().totalRedraw();
}

void BattleWindow::showStickyHeroWindows()
{
	if(settings["battle"]["stickyHeroInfoWindows"].Bool() == true)
		return;

	Settings showStickyHeroInfoWindows = settings.write["battle"]["stickyHeroInfoWindows"];
	showStickyHeroInfoWindows->Bool() = true;


	createStickyHeroInfoWindows();
	GH.windows().totalRedraw();
}

void BattleWindow::updateQueue()
{
	queue->update();
}

void BattleWindow::updateHeroInfoWindow(uint8_t side, const InfoAboutHero & hero)
{
	std::shared_ptr<HeroInfoBasicPanel> panelToUpdate = side == 0 ? attackerHeroWindow : defenderHeroWindow;
	panelToUpdate->update(hero);
}

void BattleWindow::heroManaPointsChanged(const CGHeroInstance * hero)
{
	if(hero == owner.attackingHeroInstance || hero == owner.defendingHeroInstance)
	{
		InfoAboutHero heroInfo = InfoAboutHero();
		heroInfo.initFromHero(hero, InfoAboutHero::INBATTLE);

		updateHeroInfoWindow(hero == owner.attackingHeroInstance ? 0 : 1, heroInfo);
	}
	else
	{
		logGlobal->error("BattleWindow::heroManaPointsChanged: 'Mana points changed' called for hero not belonging to current battle window");
	}
}

void BattleWindow::activate()
{
	GH.setStatusbar(console);
	CIntObject::activate();
	LOCPLINT->cingconsole->activate();
}

void BattleWindow::deactivate()
{
	GH.setStatusbar(nullptr);
	CIntObject::deactivate();
	LOCPLINT->cingconsole->deactivate();
}

bool BattleWindow::captureThisKey(EShortcut key)
{
	return owner.openingPlaying();
}

void BattleWindow::keyPressed(EShortcut key)
{
	if (owner.openingPlaying())
	{
		owner.openingEnd();
		return;
	}
	InterfaceObjectConfigurable::keyPressed(key);
}

void BattleWindow::clickPressed(const Point & cursorPosition)
{
	if (owner.openingPlaying())
	{
		owner.openingEnd();
		return;
	}
	InterfaceObjectConfigurable::clickPressed(cursorPosition);
}

void BattleWindow::tacticPhaseStarted()
{
	auto menuBattle = widget<CIntObject>("menuBattle");
	auto console = widget<CIntObject>("console");
	auto menuTactics = widget<CIntObject>("menuTactics");
	auto tacticNext = widget<CIntObject>("tacticNext");
	auto tacticEnd = widget<CIntObject>("tacticEnd");
	auto alternativeAction = widget<CIntObject>("alternativeAction");

	menuBattle->disable();
	console->disable();
	if (alternativeAction)
		alternativeAction->disable();

	menuTactics->enable();
	tacticNext->enable();
	tacticEnd->enable();

	redraw();
}

void BattleWindow::tacticPhaseEnded()
{
	auto menuBattle = widget<CIntObject>("menuBattle");
	auto console = widget<CIntObject>("console");
	auto menuTactics = widget<CIntObject>("menuTactics");
	auto tacticNext = widget<CIntObject>("tacticNext");
	auto tacticEnd = widget<CIntObject>("tacticEnd");
	auto alternativeAction = widget<CIntObject>("alternativeAction");

	menuBattle->enable();
	console->enable();
	if (alternativeAction)
		alternativeAction->enable();

	menuTactics->disable();
	tacticNext->disable();
	tacticEnd->disable();

	redraw();
}

void BattleWindow::bOptionsf()
{
	if (owner.actionsController->spellcastingModeActive())
		return;

	CCS->curh->set(Cursor::Map::POINTER);

	GH.windows().createAndPushWindow<SettingsMainWindow>(&owner);
}

void BattleWindow::bSurrenderf()
{
	if (owner.actionsController->spellcastingModeActive())
		return;

	int cost = owner.getBattle()->battleGetSurrenderCost();
	if(cost >= 0)
	{
		std::string enemyHeroName = owner.getBattle()->battleGetEnemyHero().name;
		if(enemyHeroName.empty())
		{
			logGlobal->warn("Surrender performed without enemy hero, should not happen!");
			enemyHeroName = "#ENEMY#";
		}

		std::string surrenderMessage = boost::str(boost::format(CGI->generaltexth->allTexts[32]) % enemyHeroName % cost); //%s states: "I will accept your surrender and grant you and your troops safe passage for the price of %d gold."
		owner.curInt->showYesNoDialog(surrenderMessage, [this](){ reallySurrender(); }, nullptr);
	}
}

void BattleWindow::bFleef()
{
	if (owner.actionsController->spellcastingModeActive())
		return;

	if ( owner.getBattle()->battleCanFlee() )
	{
		CFunctionList<void()> ony = std::bind(&BattleWindow::reallyFlee,this);
		owner.curInt->showYesNoDialog(CGI->generaltexth->allTexts[28], ony, nullptr); //Are you sure you want to retreat?
	}
	else
	{
		std::vector<std::shared_ptr<CComponent>> comps;
		std::string heroName;
		//calculating fleeing hero's name
		if (owner.attackingHeroInstance)
			if (owner.attackingHeroInstance->tempOwner == owner.curInt->cb->getPlayerID())
				heroName = owner.attackingHeroInstance->getNameTranslated();
		if (owner.defendingHeroInstance)
			if (owner.defendingHeroInstance->tempOwner == owner.curInt->cb->getPlayerID())
				heroName = owner.defendingHeroInstance->getNameTranslated();
		//calculating text
		auto txt = boost::format(CGI->generaltexth->allTexts[340]) % heroName; //The Shackles of War are present.  %s can not retreat!

		//printing message
		owner.curInt->showInfoDialog(boost::str(txt), comps);
	}
}

void BattleWindow::reallyFlee()
{
	owner.giveCommand(EActionType::RETREAT);
	CCS->curh->set(Cursor::Map::POINTER);
}

void BattleWindow::reallySurrender()
{
	if (owner.curInt->cb->getResourceAmount(EGameResID::GOLD) < owner.getBattle()->battleGetSurrenderCost())
	{
		owner.curInt->showInfoDialog(CGI->generaltexth->allTexts[29]); //You don't have enough gold!
	}
	else
	{
		owner.giveCommand(EActionType::SURRENDER);
		CCS->curh->set(Cursor::Map::POINTER);
	}
}

void BattleWindow::showAlternativeActionIcon(PossiblePlayerBattleAction action)
{
	auto w = widget<CButton>("alternativeAction");
	if(!w)
		return;
	
	AnimationPath iconName = AnimationPath::fromJson(variables["actionIconDefault"]);
	switch(action.get())
	{
		case PossiblePlayerBattleAction::ATTACK:
			iconName = AnimationPath::fromJson(variables["actionIconAttack"]);
			break;
			
		case PossiblePlayerBattleAction::SHOOT:
			iconName = AnimationPath::fromJson(variables["actionIconShoot"]);
			break;
			
		case PossiblePlayerBattleAction::AIMED_SPELL_CREATURE:
			iconName = AnimationPath::fromJson(variables["actionIconSpell"]);
			break;

		case PossiblePlayerBattleAction::ANY_LOCATION:
			iconName = AnimationPath::fromJson(variables["actionIconSpell"]);
			break;
			
		//TODO: figure out purpose of this icon
		//case PossiblePlayerBattleAction::???:
			//iconName = variables["actionIconWalk"].String();
			//break;
			
		case PossiblePlayerBattleAction::ATTACK_AND_RETURN:
			iconName = AnimationPath::fromJson(variables["actionIconReturn"]);
			break;
			
		case PossiblePlayerBattleAction::WALK_AND_ATTACK:
			iconName = AnimationPath::fromJson(variables["actionIconNoReturn"]);
			break;
	}
		
	auto anim = GH.renderHandler().loadAnimation(iconName);
	w->setImage(anim);
	w->redraw();
}

void BattleWindow::setAlternativeActions(const std::list<PossiblePlayerBattleAction> & actions)
{
	alternativeActions = actions;
	defaultAction = PossiblePlayerBattleAction::INVALID;
	if(alternativeActions.size() > 1)
		defaultAction = alternativeActions.back();
	if(!alternativeActions.empty())
		showAlternativeActionIcon(alternativeActions.front());
	else
		showAlternativeActionIcon(defaultAction);
}

void BattleWindow::bAutofightf()
{
	if (owner.actionsController->spellcastingModeActive())
		return;

	//Stop auto-fight mode
	if(owner.curInt->isAutoFightOn)
	{
		assert(owner.curInt->autofightingAI);
		owner.curInt->isAutoFightOn = false;
		logGlobal->trace("Stopping the autofight...");
	}
	else if(!owner.curInt->autofightingAI)
	{
		owner.curInt->isAutoFightOn = true;
		blockUI(true);

		auto ai = CDynLibHandler::getNewBattleAI(settings["server"]["friendlyAI"].String());

		AutocombatPreferences autocombatPreferences = AutocombatPreferences();
		autocombatPreferences.enableSpellsUsage = settings["battle"]["enableAutocombatSpells"].Bool();

		ai->initBattleInterface(owner.curInt->env, owner.curInt->cb, autocombatPreferences);
		ai->battleStart(owner.getBattleID(), owner.army1, owner.army2, int3(0,0,0), owner.attackingHeroInstance, owner.defendingHeroInstance, owner.getBattle()->battleGetMySide(), false);
		owner.curInt->autofightingAI = ai;
		owner.curInt->cb->registerBattleInterface(ai);

		owner.requestAutofightingAIToTakeAction();
	}
}

void BattleWindow::bSpellf()
{
	if (owner.actionsController->spellcastingModeActive())
		return;

	if (!owner.makingTurn())
		return;

	auto myHero = owner.currentHero();
	if(!myHero)
		return;

	CCS->curh->set(Cursor::Map::POINTER);

	ESpellCastProblem spellCastProblem = owner.getBattle()->battleCanCastSpell(myHero, spells::Mode::HERO);

	if(spellCastProblem == ESpellCastProblem::OK)
	{
		GH.windows().createAndPushWindow<CSpellWindow>(myHero, owner.curInt.get());
	}
	else if (spellCastProblem == ESpellCastProblem::MAGIC_IS_BLOCKED)
	{
		//TODO: move to spell mechanics, add more information to spell cast problem
		//Handle Orb of Inhibition-like effects -> we want to display dialog with info, why casting is impossible
		auto blockingBonus = owner.currentHero()->getBonusLocalFirst(Selector::type()(BonusType::BLOCK_ALL_MAGIC));
		if (!blockingBonus)
			return;

		if (blockingBonus->source == BonusSource::ARTIFACT)
		{
			const auto artID = ArtifactID(blockingBonus->sid);
			//If we have artifact, put name of our hero. Otherwise assume it's the enemy.
			//TODO check who *really* is source of bonus
			std::string heroName = myHero->hasArt(artID) ? myHero->getNameTranslated() : owner.enemyHero().name;

			//%s wields the %s, an ancient artifact which creates a p dead to all magic.
			LOCPLINT->showInfoDialog(boost::str(boost::format(CGI->generaltexth->allTexts[683])
										% heroName % CGI->artifacts()->getByIndex(artID)->getNameTranslated()));
		}
	}
}

void BattleWindow::bSwitchActionf()
{
	if(alternativeActions.empty())
		return;
	
	if(alternativeActions.front() == defaultAction)
	{
		alternativeActions.push_back(alternativeActions.front());
		alternativeActions.pop_front();
	}
	
	auto actions = owner.actionsController->getPossibleActions();
	if(!actions.empty() && actions.front() == alternativeActions.front())
	{
		owner.actionsController->removePossibleAction(alternativeActions.front());
		showAlternativeActionIcon(defaultAction);
	}
	else
	{
		owner.actionsController->pushFrontPossibleAction(alternativeActions.front());
		showAlternativeActionIcon(alternativeActions.front());
	}
	
	alternativeActions.push_back(alternativeActions.front());
	alternativeActions.pop_front();
}

void BattleWindow::bWaitf()
{
	if (owner.actionsController->spellcastingModeActive())
		return;

	if (owner.stacksController->getActiveStack() != nullptr)
		owner.giveCommand(EActionType::WAIT);
}

void BattleWindow::bDefencef()
{
	if (owner.actionsController->spellcastingModeActive())
		return;

	if (owner.stacksController->getActiveStack() != nullptr)
		owner.giveCommand(EActionType::DEFEND);
}

void BattleWindow::bConsoleUpf()
{
	if (owner.actionsController->spellcastingModeActive())
		return;

	console->scrollUp();
}

void BattleWindow::bConsoleDownf()
{
	if (owner.actionsController->spellcastingModeActive())
		return;

	console->scrollDown();
}

void BattleWindow::bTacticNextStack()
{
	owner.tacticNextStack(nullptr);
}

void BattleWindow::bTacticPhaseEnd()
{
	owner.tacticPhaseEnd();
}

void BattleWindow::blockUI(bool on)
{
	bool canCastSpells = false;
	auto hero = owner.getBattle()->battleGetMyHero();

	if(hero)
	{
		ESpellCastProblem spellcastingProblem = owner.getBattle()->battleCanCastSpell(hero, spells::Mode::HERO);

		//if magic is blocked, we leave button active, so the message can be displayed after button click
		canCastSpells = spellcastingProblem == ESpellCastProblem::OK || spellcastingProblem == ESpellCastProblem::MAGIC_IS_BLOCKED;
	}

	bool canWait = owner.stacksController->getActiveStack() ? !owner.stacksController->getActiveStack()->waitedThisTurn : false;

	setShortcutBlocked(EShortcut::GLOBAL_OPTIONS, on);
	setShortcutBlocked(EShortcut::BATTLE_RETREAT, on || !owner.getBattle()->battleCanFlee());
	setShortcutBlocked(EShortcut::BATTLE_SURRENDER, on || owner.getBattle()->battleGetSurrenderCost() < 0);
	setShortcutBlocked(EShortcut::BATTLE_CAST_SPELL, on || owner.tacticsMode || !canCastSpells);
	setShortcutBlocked(EShortcut::BATTLE_WAIT, on || owner.tacticsMode || !canWait);
	setShortcutBlocked(EShortcut::BATTLE_DEFEND, on || owner.tacticsMode);
	setShortcutBlocked(EShortcut::BATTLE_SELECT_ACTION, on || owner.tacticsMode);
	setShortcutBlocked(EShortcut::BATTLE_AUTOCOMBAT, owner.actionsController->spellcastingModeActive());
	setShortcutBlocked(EShortcut::BATTLE_TACTICS_END, on && owner.tacticsMode);
	setShortcutBlocked(EShortcut::BATTLE_TACTICS_NEXT, on && owner.tacticsMode);
	setShortcutBlocked(EShortcut::BATTLE_CONSOLE_DOWN, on && !owner.tacticsMode);
	setShortcutBlocked(EShortcut::BATTLE_CONSOLE_UP, on && !owner.tacticsMode);
}

std::optional<uint32_t> BattleWindow::getQueueHoveredUnitId()
{
	return queue->getHoveredUnitIdIfAny();
}

void BattleWindow::showAll(Canvas & to)
{
	CIntObject::showAll(to);

	if (GH.screenDimensions().x != 800 || GH.screenDimensions().y !=600)
		CMessage::drawBorder(owner.curInt->playerID, to.getInternalSurface(), pos.w+28, pos.h+29, pos.x-14, pos.y-15);
}

void BattleWindow::show(Canvas & to)
{
	CIntObject::show(to);
	LOCPLINT->cingconsole->show(to);
}

void BattleWindow::close()
{
	if(!GH.windows().isTopWindow(this))
		logGlobal->error("Only top interface must be closed");
	GH.windows().popWindows(1);
}
>>>>>>> a1a5bc28
<|MERGE_RESOLUTION|>--- conflicted
+++ resolved
@@ -1,4 +1,3 @@
-<<<<<<< HEAD
 /*
  * BattleWindow.cpp, part of VCMI engine
  *
@@ -685,693 +684,4 @@
 	if(!GH.windows().isTopWindow(this))
 		logGlobal->error("Only top interface must be closed");
 	GH.windows().popWindows(1);
-}
-=======
-/*
- * BattleWindow.cpp, part of VCMI engine
- *
- * Authors: listed in file AUTHORS in main folder
- *
- * License: GNU General Public License v2.0 or later
- * Full text of license available in license.txt file, in main folder
- *
- */
-#include "StdInc.h"
-#include "BattleWindow.h"
-
-#include "BattleInterface.h"
-#include "BattleInterfaceClasses.h"
-#include "BattleFieldController.h"
-#include "BattleStacksController.h"
-#include "BattleActionsController.h"
-
-#include "../CGameInfo.h"
-#include "../CPlayerInterface.h"
-#include "../CMusicHandler.h"
-#include "../gui/CursorHandler.h"
-#include "../gui/CGuiHandler.h"
-#include "../gui/Shortcut.h"
-#include "../gui/WindowHandler.h"
-#include "../windows/CSpellWindow.h"
-#include "../widgets/Buttons.h"
-#include "../widgets/Images.h"
-#include "../windows/CMessage.h"
-#include "../render/CAnimation.h"
-#include "../render/Canvas.h"
-#include "../render/IRenderHandler.h"
-#include "../adventureMap/CInGameConsole.h"
-
-#include "../../CCallback.h"
-#include "../../lib/CGeneralTextHandler.h"
-#include "../../lib/gameState/InfoAboutArmy.h"
-#include "../../lib/mapObjects/CGHeroInstance.h"
-#include "../../lib/CStack.h"
-#include "../../lib/CConfigHandler.h"
-#include "../../lib/filesystem/ResourcePath.h"
-#include "../windows/settings/SettingsMainWindow.h"
-
-BattleWindow::BattleWindow(BattleInterface & owner):
-	owner(owner),
-	defaultAction(PossiblePlayerBattleAction::INVALID)
-{
-	OBJ_CONSTRUCTION_CAPTURING_ALL_NO_DISPOSE;
-	pos.w = 800;
-	pos.h = 600;
-	pos = center();
-
-	REGISTER_BUILDER("battleConsole", &BattleWindow::buildBattleConsole);
-	
-	const JsonNode config(JsonPath::builtin("config/widgets/BattleWindow2.json"));
-	
-	addShortcut(EShortcut::GLOBAL_OPTIONS, std::bind(&BattleWindow::bOptionsf, this));
-	addShortcut(EShortcut::BATTLE_SURRENDER, std::bind(&BattleWindow::bSurrenderf, this));
-	addShortcut(EShortcut::BATTLE_RETREAT, std::bind(&BattleWindow::bFleef, this));
-	addShortcut(EShortcut::BATTLE_AUTOCOMBAT, std::bind(&BattleWindow::bAutofightf, this));
-	addShortcut(EShortcut::BATTLE_CAST_SPELL, std::bind(&BattleWindow::bSpellf, this));
-	addShortcut(EShortcut::BATTLE_WAIT, std::bind(&BattleWindow::bWaitf, this));
-	addShortcut(EShortcut::BATTLE_DEFEND, std::bind(&BattleWindow::bDefencef, this));
-	addShortcut(EShortcut::BATTLE_CONSOLE_UP, std::bind(&BattleWindow::bConsoleUpf, this));
-	addShortcut(EShortcut::BATTLE_CONSOLE_DOWN, std::bind(&BattleWindow::bConsoleDownf, this));
-	addShortcut(EShortcut::BATTLE_TACTICS_NEXT, std::bind(&BattleWindow::bTacticNextStack, this));
-	addShortcut(EShortcut::BATTLE_TACTICS_END, std::bind(&BattleWindow::bTacticPhaseEnd, this));
-	addShortcut(EShortcut::BATTLE_SELECT_ACTION, std::bind(&BattleWindow::bSwitchActionf, this));
-
-	addShortcut(EShortcut::BATTLE_TOGGLE_QUEUE, [this](){ this->toggleQueueVisibility();});
-	addShortcut(EShortcut::BATTLE_TOGGLE_HEROES_STATS, [this](){ this->toggleStickyHeroWindowsVisibility();});
-	addShortcut(EShortcut::BATTLE_USE_CREATURE_SPELL, [this](){ this->owner.actionsController->enterCreatureCastingMode(); });
-	addShortcut(EShortcut::GLOBAL_CANCEL, [this](){ this->owner.actionsController->endCastingSpell(); });
-
-	build(config);
-	
-	console = widget<BattleConsole>("console");
-
-	owner.console = console;
-
-	owner.fieldController.reset( new BattleFieldController(owner));
-	owner.fieldController->createHeroes();
-
-	createQueue();
-	createStickyHeroInfoWindows();
-
-	if ( owner.tacticsMode )
-		tacticPhaseStarted();
-	else
-		tacticPhaseEnded();
-
-	addUsedEvents(LCLICK | KEYBOARD);
-}
-
-void BattleWindow::createQueue()
-{
-	OBJ_CONSTRUCTION_CAPTURING_ALL_NO_DISPOSE;
-
-	//create stack queue and adjust our own position
-	bool embedQueue;
-	bool showQueue = settings["battle"]["showQueue"].Bool();
-	std::string queueSize = settings["battle"]["queueSize"].String();
-
-	if(queueSize == "auto")
-		embedQueue = GH.screenDimensions().y < 700;
-	else
-		embedQueue = GH.screenDimensions().y < 700 || queueSize == "small";
-
-	queue = std::make_shared<StackQueue>(embedQueue, owner);
-	if(!embedQueue && showQueue)
-	{
-		//re-center, taking into account stack queue position
-		pos.y -= queue->pos.h;
-		pos.h += queue->pos.h;
-		pos = center();
-	}
-
-	if (!showQueue)
-		queue->disable();
-}
-
-void BattleWindow::createStickyHeroInfoWindows()
-{
-	OBJ_CONSTRUCTION_CAPTURING_ALL_NO_DISPOSE;
-
-	if(owner.defendingHeroInstance)
-	{
-		InfoAboutHero info;
-		info.initFromHero(owner.defendingHeroInstance, InfoAboutHero::EInfoLevel::INBATTLE);
-		Point position = (GH.screenDimensions().x >= 1000)
-				? Point(pos.x + pos.w + 15, pos.y)
-				: Point(pos.x + pos.w -79, pos.y + 135);
-		defenderHeroWindow = std::make_shared<HeroInfoBasicPanel>(info, &position);
-	}
-	if(owner.attackingHeroInstance)
-	{
-		InfoAboutHero info;
-		info.initFromHero(owner.attackingHeroInstance, InfoAboutHero::EInfoLevel::INBATTLE);
-		Point position = (GH.screenDimensions().x >= 1000)
-				? Point(pos.x - 93, pos.y)
-				: Point(pos.x + 1, pos.y + 135);
-		attackerHeroWindow = std::make_shared<HeroInfoBasicPanel>(info, &position);
-	}
-
-	bool showInfoWindows = settings["battle"]["stickyHeroInfoWindows"].Bool();
-
-	if(!showInfoWindows)
-	{
-		if(attackerHeroWindow)
-			attackerHeroWindow->disable();
-
-		if(defenderHeroWindow)
-			defenderHeroWindow->disable();
-	}
-}
-
-BattleWindow::~BattleWindow()
-{
-	CPlayerInterface::battleInt = nullptr;
-}
-
-std::shared_ptr<BattleConsole> BattleWindow::buildBattleConsole(const JsonNode & config) const
-{
-	auto rect = readRect(config["rect"]);
-	auto offset = readPosition(config["imagePosition"]);
-	auto background = widget<CPicture>("menuBattle");
-	return std::make_shared<BattleConsole>(background, rect.topLeft(), offset, rect.dimensions() );
-}
-
-void BattleWindow::toggleQueueVisibility()
-{
-	if(settings["battle"]["showQueue"].Bool())
-		hideQueue();
-	else
-		showQueue();
-}
-
-void BattleWindow::hideQueue()
-{
-	if(settings["battle"]["showQueue"].Bool() == false)
-		return;
-
-	Settings showQueue = settings.write["battle"]["showQueue"];
-	showQueue->Bool() = false;
-
-	queue->disable();
-
-	if (!queue->embedded)
-	{
-		//re-center, taking into account stack queue position
-		pos.y += queue->pos.h;
-		pos.h -= queue->pos.h;
-		pos = center();
-	}
-	GH.windows().totalRedraw();
-}
-
-void BattleWindow::showQueue()
-{
-	if(settings["battle"]["showQueue"].Bool() == true)
-		return;
-
-	Settings showQueue = settings.write["battle"]["showQueue"];
-	showQueue->Bool() = true;
-
-	createQueue();
-	updateQueue();
-	GH.windows().totalRedraw();
-}
-
-void BattleWindow::toggleStickyHeroWindowsVisibility()
-{
-	if(settings["battle"]["stickyHeroInfoWindows"].Bool())
-		hideStickyHeroWindows();
-	else
-		showStickyHeroWindows();
-}
-
-void BattleWindow::hideStickyHeroWindows()
-{
-	if(settings["battle"]["stickyHeroInfoWindows"].Bool() == false)
-		return;
-
-	Settings showStickyHeroInfoWindows = settings.write["battle"]["stickyHeroInfoWindows"];
-	showStickyHeroInfoWindows->Bool() = false;
-
-	if(attackerHeroWindow)
-		attackerHeroWindow->disable();
-
-	if(defenderHeroWindow)
-		defenderHeroWindow->disable();
-
-	GH.windows().totalRedraw();
-}
-
-void BattleWindow::showStickyHeroWindows()
-{
-	if(settings["battle"]["stickyHeroInfoWindows"].Bool() == true)
-		return;
-
-	Settings showStickyHeroInfoWindows = settings.write["battle"]["stickyHeroInfoWindows"];
-	showStickyHeroInfoWindows->Bool() = true;
-
-
-	createStickyHeroInfoWindows();
-	GH.windows().totalRedraw();
-}
-
-void BattleWindow::updateQueue()
-{
-	queue->update();
-}
-
-void BattleWindow::updateHeroInfoWindow(uint8_t side, const InfoAboutHero & hero)
-{
-	std::shared_ptr<HeroInfoBasicPanel> panelToUpdate = side == 0 ? attackerHeroWindow : defenderHeroWindow;
-	panelToUpdate->update(hero);
-}
-
-void BattleWindow::heroManaPointsChanged(const CGHeroInstance * hero)
-{
-	if(hero == owner.attackingHeroInstance || hero == owner.defendingHeroInstance)
-	{
-		InfoAboutHero heroInfo = InfoAboutHero();
-		heroInfo.initFromHero(hero, InfoAboutHero::INBATTLE);
-
-		updateHeroInfoWindow(hero == owner.attackingHeroInstance ? 0 : 1, heroInfo);
-	}
-	else
-	{
-		logGlobal->error("BattleWindow::heroManaPointsChanged: 'Mana points changed' called for hero not belonging to current battle window");
-	}
-}
-
-void BattleWindow::activate()
-{
-	GH.setStatusbar(console);
-	CIntObject::activate();
-	LOCPLINT->cingconsole->activate();
-}
-
-void BattleWindow::deactivate()
-{
-	GH.setStatusbar(nullptr);
-	CIntObject::deactivate();
-	LOCPLINT->cingconsole->deactivate();
-}
-
-bool BattleWindow::captureThisKey(EShortcut key)
-{
-	return owner.openingPlaying();
-}
-
-void BattleWindow::keyPressed(EShortcut key)
-{
-	if (owner.openingPlaying())
-	{
-		owner.openingEnd();
-		return;
-	}
-	InterfaceObjectConfigurable::keyPressed(key);
-}
-
-void BattleWindow::clickPressed(const Point & cursorPosition)
-{
-	if (owner.openingPlaying())
-	{
-		owner.openingEnd();
-		return;
-	}
-	InterfaceObjectConfigurable::clickPressed(cursorPosition);
-}
-
-void BattleWindow::tacticPhaseStarted()
-{
-	auto menuBattle = widget<CIntObject>("menuBattle");
-	auto console = widget<CIntObject>("console");
-	auto menuTactics = widget<CIntObject>("menuTactics");
-	auto tacticNext = widget<CIntObject>("tacticNext");
-	auto tacticEnd = widget<CIntObject>("tacticEnd");
-	auto alternativeAction = widget<CIntObject>("alternativeAction");
-
-	menuBattle->disable();
-	console->disable();
-	if (alternativeAction)
-		alternativeAction->disable();
-
-	menuTactics->enable();
-	tacticNext->enable();
-	tacticEnd->enable();
-
-	redraw();
-}
-
-void BattleWindow::tacticPhaseEnded()
-{
-	auto menuBattle = widget<CIntObject>("menuBattle");
-	auto console = widget<CIntObject>("console");
-	auto menuTactics = widget<CIntObject>("menuTactics");
-	auto tacticNext = widget<CIntObject>("tacticNext");
-	auto tacticEnd = widget<CIntObject>("tacticEnd");
-	auto alternativeAction = widget<CIntObject>("alternativeAction");
-
-	menuBattle->enable();
-	console->enable();
-	if (alternativeAction)
-		alternativeAction->enable();
-
-	menuTactics->disable();
-	tacticNext->disable();
-	tacticEnd->disable();
-
-	redraw();
-}
-
-void BattleWindow::bOptionsf()
-{
-	if (owner.actionsController->spellcastingModeActive())
-		return;
-
-	CCS->curh->set(Cursor::Map::POINTER);
-
-	GH.windows().createAndPushWindow<SettingsMainWindow>(&owner);
-}
-
-void BattleWindow::bSurrenderf()
-{
-	if (owner.actionsController->spellcastingModeActive())
-		return;
-
-	int cost = owner.getBattle()->battleGetSurrenderCost();
-	if(cost >= 0)
-	{
-		std::string enemyHeroName = owner.getBattle()->battleGetEnemyHero().name;
-		if(enemyHeroName.empty())
-		{
-			logGlobal->warn("Surrender performed without enemy hero, should not happen!");
-			enemyHeroName = "#ENEMY#";
-		}
-
-		std::string surrenderMessage = boost::str(boost::format(CGI->generaltexth->allTexts[32]) % enemyHeroName % cost); //%s states: "I will accept your surrender and grant you and your troops safe passage for the price of %d gold."
-		owner.curInt->showYesNoDialog(surrenderMessage, [this](){ reallySurrender(); }, nullptr);
-	}
-}
-
-void BattleWindow::bFleef()
-{
-	if (owner.actionsController->spellcastingModeActive())
-		return;
-
-	if ( owner.getBattle()->battleCanFlee() )
-	{
-		CFunctionList<void()> ony = std::bind(&BattleWindow::reallyFlee,this);
-		owner.curInt->showYesNoDialog(CGI->generaltexth->allTexts[28], ony, nullptr); //Are you sure you want to retreat?
-	}
-	else
-	{
-		std::vector<std::shared_ptr<CComponent>> comps;
-		std::string heroName;
-		//calculating fleeing hero's name
-		if (owner.attackingHeroInstance)
-			if (owner.attackingHeroInstance->tempOwner == owner.curInt->cb->getPlayerID())
-				heroName = owner.attackingHeroInstance->getNameTranslated();
-		if (owner.defendingHeroInstance)
-			if (owner.defendingHeroInstance->tempOwner == owner.curInt->cb->getPlayerID())
-				heroName = owner.defendingHeroInstance->getNameTranslated();
-		//calculating text
-		auto txt = boost::format(CGI->generaltexth->allTexts[340]) % heroName; //The Shackles of War are present.  %s can not retreat!
-
-		//printing message
-		owner.curInt->showInfoDialog(boost::str(txt), comps);
-	}
-}
-
-void BattleWindow::reallyFlee()
-{
-	owner.giveCommand(EActionType::RETREAT);
-	CCS->curh->set(Cursor::Map::POINTER);
-}
-
-void BattleWindow::reallySurrender()
-{
-	if (owner.curInt->cb->getResourceAmount(EGameResID::GOLD) < owner.getBattle()->battleGetSurrenderCost())
-	{
-		owner.curInt->showInfoDialog(CGI->generaltexth->allTexts[29]); //You don't have enough gold!
-	}
-	else
-	{
-		owner.giveCommand(EActionType::SURRENDER);
-		CCS->curh->set(Cursor::Map::POINTER);
-	}
-}
-
-void BattleWindow::showAlternativeActionIcon(PossiblePlayerBattleAction action)
-{
-	auto w = widget<CButton>("alternativeAction");
-	if(!w)
-		return;
-	
-	AnimationPath iconName = AnimationPath::fromJson(variables["actionIconDefault"]);
-	switch(action.get())
-	{
-		case PossiblePlayerBattleAction::ATTACK:
-			iconName = AnimationPath::fromJson(variables["actionIconAttack"]);
-			break;
-			
-		case PossiblePlayerBattleAction::SHOOT:
-			iconName = AnimationPath::fromJson(variables["actionIconShoot"]);
-			break;
-			
-		case PossiblePlayerBattleAction::AIMED_SPELL_CREATURE:
-			iconName = AnimationPath::fromJson(variables["actionIconSpell"]);
-			break;
-
-		case PossiblePlayerBattleAction::ANY_LOCATION:
-			iconName = AnimationPath::fromJson(variables["actionIconSpell"]);
-			break;
-			
-		//TODO: figure out purpose of this icon
-		//case PossiblePlayerBattleAction::???:
-			//iconName = variables["actionIconWalk"].String();
-			//break;
-			
-		case PossiblePlayerBattleAction::ATTACK_AND_RETURN:
-			iconName = AnimationPath::fromJson(variables["actionIconReturn"]);
-			break;
-			
-		case PossiblePlayerBattleAction::WALK_AND_ATTACK:
-			iconName = AnimationPath::fromJson(variables["actionIconNoReturn"]);
-			break;
-	}
-		
-	auto anim = GH.renderHandler().loadAnimation(iconName);
-	w->setImage(anim);
-	w->redraw();
-}
-
-void BattleWindow::setAlternativeActions(const std::list<PossiblePlayerBattleAction> & actions)
-{
-	alternativeActions = actions;
-	defaultAction = PossiblePlayerBattleAction::INVALID;
-	if(alternativeActions.size() > 1)
-		defaultAction = alternativeActions.back();
-	if(!alternativeActions.empty())
-		showAlternativeActionIcon(alternativeActions.front());
-	else
-		showAlternativeActionIcon(defaultAction);
-}
-
-void BattleWindow::bAutofightf()
-{
-	if (owner.actionsController->spellcastingModeActive())
-		return;
-
-	//Stop auto-fight mode
-	if(owner.curInt->isAutoFightOn)
-	{
-		assert(owner.curInt->autofightingAI);
-		owner.curInt->isAutoFightOn = false;
-		logGlobal->trace("Stopping the autofight...");
-	}
-	else if(!owner.curInt->autofightingAI)
-	{
-		owner.curInt->isAutoFightOn = true;
-		blockUI(true);
-
-		auto ai = CDynLibHandler::getNewBattleAI(settings["server"]["friendlyAI"].String());
-
-		AutocombatPreferences autocombatPreferences = AutocombatPreferences();
-		autocombatPreferences.enableSpellsUsage = settings["battle"]["enableAutocombatSpells"].Bool();
-
-		ai->initBattleInterface(owner.curInt->env, owner.curInt->cb, autocombatPreferences);
-		ai->battleStart(owner.getBattleID(), owner.army1, owner.army2, int3(0,0,0), owner.attackingHeroInstance, owner.defendingHeroInstance, owner.getBattle()->battleGetMySide(), false);
-		owner.curInt->autofightingAI = ai;
-		owner.curInt->cb->registerBattleInterface(ai);
-
-		owner.requestAutofightingAIToTakeAction();
-	}
-}
-
-void BattleWindow::bSpellf()
-{
-	if (owner.actionsController->spellcastingModeActive())
-		return;
-
-	if (!owner.makingTurn())
-		return;
-
-	auto myHero = owner.currentHero();
-	if(!myHero)
-		return;
-
-	CCS->curh->set(Cursor::Map::POINTER);
-
-	ESpellCastProblem spellCastProblem = owner.getBattle()->battleCanCastSpell(myHero, spells::Mode::HERO);
-
-	if(spellCastProblem == ESpellCastProblem::OK)
-	{
-		GH.windows().createAndPushWindow<CSpellWindow>(myHero, owner.curInt.get());
-	}
-	else if (spellCastProblem == ESpellCastProblem::MAGIC_IS_BLOCKED)
-	{
-		//TODO: move to spell mechanics, add more information to spell cast problem
-		//Handle Orb of Inhibition-like effects -> we want to display dialog with info, why casting is impossible
-		auto blockingBonus = owner.currentHero()->getBonusLocalFirst(Selector::type()(BonusType::BLOCK_ALL_MAGIC));
-		if (!blockingBonus)
-			return;
-
-		if (blockingBonus->source == BonusSource::ARTIFACT)
-		{
-			const auto artID = ArtifactID(blockingBonus->sid);
-			//If we have artifact, put name of our hero. Otherwise assume it's the enemy.
-			//TODO check who *really* is source of bonus
-			std::string heroName = myHero->hasArt(artID) ? myHero->getNameTranslated() : owner.enemyHero().name;
-
-			//%s wields the %s, an ancient artifact which creates a p dead to all magic.
-			LOCPLINT->showInfoDialog(boost::str(boost::format(CGI->generaltexth->allTexts[683])
-										% heroName % CGI->artifacts()->getByIndex(artID)->getNameTranslated()));
-		}
-	}
-}
-
-void BattleWindow::bSwitchActionf()
-{
-	if(alternativeActions.empty())
-		return;
-	
-	if(alternativeActions.front() == defaultAction)
-	{
-		alternativeActions.push_back(alternativeActions.front());
-		alternativeActions.pop_front();
-	}
-	
-	auto actions = owner.actionsController->getPossibleActions();
-	if(!actions.empty() && actions.front() == alternativeActions.front())
-	{
-		owner.actionsController->removePossibleAction(alternativeActions.front());
-		showAlternativeActionIcon(defaultAction);
-	}
-	else
-	{
-		owner.actionsController->pushFrontPossibleAction(alternativeActions.front());
-		showAlternativeActionIcon(alternativeActions.front());
-	}
-	
-	alternativeActions.push_back(alternativeActions.front());
-	alternativeActions.pop_front();
-}
-
-void BattleWindow::bWaitf()
-{
-	if (owner.actionsController->spellcastingModeActive())
-		return;
-
-	if (owner.stacksController->getActiveStack() != nullptr)
-		owner.giveCommand(EActionType::WAIT);
-}
-
-void BattleWindow::bDefencef()
-{
-	if (owner.actionsController->spellcastingModeActive())
-		return;
-
-	if (owner.stacksController->getActiveStack() != nullptr)
-		owner.giveCommand(EActionType::DEFEND);
-}
-
-void BattleWindow::bConsoleUpf()
-{
-	if (owner.actionsController->spellcastingModeActive())
-		return;
-
-	console->scrollUp();
-}
-
-void BattleWindow::bConsoleDownf()
-{
-	if (owner.actionsController->spellcastingModeActive())
-		return;
-
-	console->scrollDown();
-}
-
-void BattleWindow::bTacticNextStack()
-{
-	owner.tacticNextStack(nullptr);
-}
-
-void BattleWindow::bTacticPhaseEnd()
-{
-	owner.tacticPhaseEnd();
-}
-
-void BattleWindow::blockUI(bool on)
-{
-	bool canCastSpells = false;
-	auto hero = owner.getBattle()->battleGetMyHero();
-
-	if(hero)
-	{
-		ESpellCastProblem spellcastingProblem = owner.getBattle()->battleCanCastSpell(hero, spells::Mode::HERO);
-
-		//if magic is blocked, we leave button active, so the message can be displayed after button click
-		canCastSpells = spellcastingProblem == ESpellCastProblem::OK || spellcastingProblem == ESpellCastProblem::MAGIC_IS_BLOCKED;
-	}
-
-	bool canWait = owner.stacksController->getActiveStack() ? !owner.stacksController->getActiveStack()->waitedThisTurn : false;
-
-	setShortcutBlocked(EShortcut::GLOBAL_OPTIONS, on);
-	setShortcutBlocked(EShortcut::BATTLE_RETREAT, on || !owner.getBattle()->battleCanFlee());
-	setShortcutBlocked(EShortcut::BATTLE_SURRENDER, on || owner.getBattle()->battleGetSurrenderCost() < 0);
-	setShortcutBlocked(EShortcut::BATTLE_CAST_SPELL, on || owner.tacticsMode || !canCastSpells);
-	setShortcutBlocked(EShortcut::BATTLE_WAIT, on || owner.tacticsMode || !canWait);
-	setShortcutBlocked(EShortcut::BATTLE_DEFEND, on || owner.tacticsMode);
-	setShortcutBlocked(EShortcut::BATTLE_SELECT_ACTION, on || owner.tacticsMode);
-	setShortcutBlocked(EShortcut::BATTLE_AUTOCOMBAT, owner.actionsController->spellcastingModeActive());
-	setShortcutBlocked(EShortcut::BATTLE_TACTICS_END, on && owner.tacticsMode);
-	setShortcutBlocked(EShortcut::BATTLE_TACTICS_NEXT, on && owner.tacticsMode);
-	setShortcutBlocked(EShortcut::BATTLE_CONSOLE_DOWN, on && !owner.tacticsMode);
-	setShortcutBlocked(EShortcut::BATTLE_CONSOLE_UP, on && !owner.tacticsMode);
-}
-
-std::optional<uint32_t> BattleWindow::getQueueHoveredUnitId()
-{
-	return queue->getHoveredUnitIdIfAny();
-}
-
-void BattleWindow::showAll(Canvas & to)
-{
-	CIntObject::showAll(to);
-
-	if (GH.screenDimensions().x != 800 || GH.screenDimensions().y !=600)
-		CMessage::drawBorder(owner.curInt->playerID, to.getInternalSurface(), pos.w+28, pos.h+29, pos.x-14, pos.y-15);
-}
-
-void BattleWindow::show(Canvas & to)
-{
-	CIntObject::show(to);
-	LOCPLINT->cingconsole->show(to);
-}
-
-void BattleWindow::close()
-{
-	if(!GH.windows().isTopWindow(this))
-		logGlobal->error("Only top interface must be closed");
-	GH.windows().popWindows(1);
-}
->>>>>>> a1a5bc28
+}