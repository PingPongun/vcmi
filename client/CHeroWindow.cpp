--- conflicted
+++ resolved
@@ -1,381 +1,376 @@
-#include "../stdafx.h"
-#include "AdventureMapButton.h"
-#include "CAdvmapInterface.h"
-#include "../CCallback.h"
-#include "CGameInfo.h"
-#include "CHeroWindow.h"
-#include "CMessage.h"
-#include "CKingdomInterface.h"
-#include "SDL.h"
-#include "SDL_Extensions.h"
-#include "CBitmapHandler.h"
-#include "Graphics.h"
-#include "CSpellWindow.h"
-#include "CConfigHandler.h"
-#include "../global.h"
-#include "../lib/CArtHandler.h"
-#include "CDefHandler.h"
-#include "../lib/CGeneralTextHandler.h"
-#include "../lib/CHeroHandler.h"
-#include "../lib/CLodHandler.h"
-#include "../lib/CObjectHandler.h"
-#include <boost/algorithm/string/replace.hpp>
-#include <boost/assign/list_of.hpp>
-#include <boost/assign/std/vector.hpp>
-#include <cstdlib>
-#include <sstream>
-#include <boost/lexical_cast.hpp>
-#include <boost/format.hpp>
-#include <boost/foreach.hpp>
-
-#undef min
-
-/*
- * CHeroWindow.cpp, part of VCMI engine
- *
- * Authors: listed in file AUTHORS in main folder
- *
- * License: GNU General Public License v2.0 or later
- * Full text of license available in license.txt file, in main folder
- *
- */
-
-extern SDL_Surface * screen;
-using namespace boost::assign;
-
-void CHeroSwitcher::clickLeft(tribool down, bool previousState)
-{
-	if(!down)
-	{
-		const CGHeroInstance * buf = LOCPLINT->getWHero(id);
-		if(!buf)
-			return;
-		GH.popIntTotally(getOwner());
-		GH.pushInt(new CHeroWindow(buf));
-	}
-}
-
-CHeroWindow * CHeroSwitcher::getOwner()
-{
-	return dynamic_cast<CHeroWindow*>(parent);
-}
-
-CHeroSwitcher::CHeroSwitcher(int serial)
-{
-	pos = Rect(612, 87 + serial * 54, 48, 32)  +  pos;
-	id = serial;
-	used = LCLICK;
-}
-
-CHeroWindow::CHeroWindow(const CGHeroInstance *hero)
-{
-	OBJ_CONSTRUCTION_CAPTURING_ALL;
-	garr = NULL;
-	curHero = hero;
-	player = LOCPLINT->playerID;//hero->tempOwner;
-
-	background = new CPicture("HeroScr4.BMP");
-	background->colorizeAndConvert(player);
-	pos = background->center();
-
-
-	//artifs = new CArtifactsOfHero(pos.topLeft(), true);
-	ourBar = new CGStatusBar(7, 559, "ADROLLVR.bmp", 660); // new CStatusBar(pos.x+72, pos.y+567, "ADROLLVR.bmp", 660);
-
-	quitButton = new AdventureMapButton(CGI->generaltexth->heroscrn[17], std::string(),boost::bind(&CHeroWindow::quit,this), 609, 516, "hsbtns.def", SDLK_RETURN);
-	dismissButton = new AdventureMapButton(std::string(), CGI->generaltexth->heroscrn[28], boost::bind(&CHeroWindow::dismissCurrent,this), 454, 429, "hsbtns2.def", SDLK_d);
-	questlogButton = new AdventureMapButton(CGI->generaltexth->heroscrn[0], std::string(), boost::bind(&CHeroWindow::questlog,this), 314, 429, "hsbtns4.def", SDLK_q);
-
-	formations = new CHighlightableButtonsGroup(0);
-	{
-		BLOCK_CAPTURING;
-		formations->addButton(map_list_of(0,CGI->generaltexth->heroscrn[23]),CGI->generaltexth->heroscrn[29], "hsbtns6.def", pos.x+481, pos.y+483, 0, 0, SDLK_t);
-		formations->addButton(map_list_of(0,CGI->generaltexth->heroscrn[24]),CGI->generaltexth->heroscrn[30], "hsbtns7.def", pos.x+481, pos.y+519, 1, 0, SDLK_l);
-	}
-
-	tacticsButton = new CHighlightableButton(0, 0, map_list_of(0,CGI->generaltexth->heroscrn[26])(3,CGI->generaltexth->heroscrn[25]), CGI->generaltexth->heroscrn[31], false, "hsbtns8.def", NULL, 539, 483, SDLK_b);
-
-
-	//right list of heroes
-	for(int g=0; g<8; ++g)
-		heroListMi.push_back(new CHeroSwitcher(g));
-
-
-
-	flags = CDefHandler::giveDefEss("CREST58.DEF");
-
-	//areas
-	portraitArea = new LRClickableAreaWText(Rect(18, 18, 58, 64));
-
-	for(int v=0; v<PRIMARY_SKILLS; ++v)
-	{
-		LRClickableAreaWTextComp *area = new LRClickableAreaWTextComp(Rect(30 + 70*v, 109, 42, 64), SComponent::primskill);
-		area->text = CGI->generaltexth->arraytxt[2+v];
-		area->type = v;
-		area->hoverText = boost::str(boost::format(CGI->generaltexth->heroscrn[1]) % CGI->generaltexth->primarySkillNames[v]);
-		primSkillAreas.push_back(area);
-	}
-
-	specArea = new LRClickableAreaWText(Rect(18, 180, 136, 42), CGI->generaltexth->heroscrn[27]);
-	expArea = new LRClickableAreaWText(Rect(18, 228, 136, 42), CGI->generaltexth->heroscrn[9]);
-	morale = new MoraleLuckBox(true, Rect(175,179,53,45));
-	luck = new MoraleLuckBox(false, Rect(233,179,53,45));
-	spellPointsArea = new LRClickableAreaWText(Rect(162,228, 136, 42), CGI->generaltexth->heroscrn[22]);
-
-	for(int i = 0; i < std::min(hero->secSkills.size(), 8u); ++i)
-	{
-		Rect r = Rect(i%2 == 0  ?  18  :  162,  276 + 48 * (i/2),  136,  42);
-		secSkillAreas.push_back(new LRClickableAreaWTextComp(r, SComponent::secskill));
-	}
-
-	//////////////////////////////////////////////////////////////////////////???????????????
-// 	pos.x += 65;
-// 	pos.y += 8;
-// 	
-	//primary skills & exp and mana
-	new CPicture(graphics->pskillsm->ourImages[0].bitmap, 32, 111, false);
-	new CPicture(graphics->pskillsm->ourImages[1].bitmap, 102, 111, false);
-	new CPicture(graphics->pskillsm->ourImages[2].bitmap, 172, 111, false);
-	new CPicture(graphics->pskillsm->ourImages[5].bitmap, 242, 111, false);
-	new CPicture(graphics->pskillsm->ourImages[4].bitmap, 20, 230, false);
-	new CPicture(graphics->pskillsm->ourImages[3].bitmap, 162, 230, false);
-
-	update(hero);
-}
-
-CHeroWindow::~CHeroWindow()
-{
-	delete flags;	
-	//SDL_FreeSurface(curBack);
-	//curBack = NULL;
-	curHero = NULL;
-
-	//artifs->dispose();
-}
-
-void CHeroWindow::update(const CGHeroInstance * hero, bool redrawNeeded /*= false*/)
-{	
-	if(!hero) //something strange... no hero? it shouldn't happen
-	{
-		tlog1 << "Set NULL hero? no way...\n";
-		return;
-	}
-
-	assert(hero == curHero);
-	//assert(hero->tempOwner == LOCPLINT->playerID || hero->tempOwner == NEUTRAL_PLAYER); //for now we won't show hero windows for non-our heroes
-
-	specArea->text = CGI->generaltexth->hTxts[hero->subID].longBonus;
-
-	tacticsButton->callback.clear();
-	tacticsButton->callback2.clear();
-
-	dismissButton->hoverTexts[0] = boost::str(boost::format(CGI->generaltexth->heroscrn[16]) % curHero->name % curHero->type->heroClass->name);
-	portraitArea->hoverText = boost::str(boost::format(CGI->generaltexth->allTexts[15]) % curHero->name % curHero->type->heroClass->name);
-	portraitArea->text = hero->getBiography();
-
-	
-	{
-		AdventureMapButton * split = NULL;
-		{
-			BLOCK_CAPTURING;
-			split = new AdventureMapButton(CGI->generaltexth->allTexts[256], CGI->generaltexth->heroscrn[32], boost::bind(&CGarrisonInt::splitClick,garr), 604, 527, "hsbtns9.def", false, NULL, false); //deleted by garrison destructor
-			boost::algorithm::replace_first(split->hoverTexts[0],"%s",CGI->generaltexth->allTexts[43]);
-		}
-		//delete garr;
-		OBJ_CONSTRUCTION_CAPTURING_ALL;
-		if(!garr)
-		{
-			garr = new CGarrisonInt(15, 485, 8, Point(), background->bg, Point(15,485), curHero);
-			garr->addSplitBtn(split);
-		}
-		if(!artSets.size())
-		{
-			CArtifactsOfHero *arts = new CArtifactsOfHero(Point(-65, -8), true);
-			arts->setHero(hero);
-			artSets.push_back(arts);
-		}
-	}
-
-
-	//primary skills support
-	for(size_t g=0; g<primSkillAreas.size(); ++g)
-	{
-		primSkillAreas[g]->bonusValue = hero->getPrimSkillLevel(g);
-	}
-
-	//secondary skills support
-	for(size_t g=0; g< secSkillAreas.size(); ++g)
-	{
-		int skill = hero->secSkills[g].first,
-			level = hero->getSecSkillLevel(static_cast<CGHeroInstance::SecondarySkill>(hero->secSkills[g].first));
-		secSkillAreas[g]->type = skill;
-		secSkillAreas[g]->bonusValue = level;
-		secSkillAreas[g]->text = CGI->generaltexth->skillInfoTexts[skill][level-1];
-		secSkillAreas[g]->hoverText = boost::str(boost::format(CGI->generaltexth->heroscrn[21]) % CGI->generaltexth->levels[level-1] % CGI->generaltexth->skillName[skill]);
-	}
-
-	//printing experience - original format does not support ui64
-	expArea->text = CGI->generaltexth->allTexts[2];
-	boost::replace_first(expArea->text, "%d", boost::lexical_cast<std::string>(hero->level));
-	boost::replace_first(expArea->text, "%d", boost::lexical_cast<std::string>(CGI->heroh->reqExp(hero->level+1)));
-	boost::replace_first(expArea->text, "%d", boost::lexical_cast<std::string>(hero->exp));
-
-	//printing spell points
-	spellPointsArea->text = boost::str(boost::format(CGI->generaltexth->allTexts[205]) % hero->name % hero->mana % hero->manaLimit());
-
-	//if we have exchange window with this hero open
-	bool noDismiss=false;
-	BOOST_FOREACH(IShowActivable *isa, GH.listInt)
-	{
-		if(CExchangeWindow * cew = dynamic_cast<CExchangeWindow*>(isa))
-			for(int g=0; g < ARRAY_COUNT(cew->heroInst); ++g)
-				if(cew->heroInst[g] == hero)
-					noDismiss = true;
-
-		if (CKingdomInterface * cki = dynamic_cast<CKingdomInterface*>(isa))
-			noDismiss = true;
-	}
-	dismissButton->block(!!hero->visitedTown || noDismiss);
-
-	if(hero->getSecSkillLevel(CGHeroInstance::TACTICS) == 0)
-		tacticsButton->block(true);
-	else
-	{
-		tacticsButton->block(false);
-		tacticsButton->callback = vstd::assigno(hero->tacticFormationEnabled,true);
-		tacticsButton->callback2 = vstd::assigno(hero->tacticFormationEnabled,false);
-	}
-
-	//setting formations
-	formations->onChange = 0;
-	formations->select(hero->formation,true);
-	formations->onChange = boost::bind(&CCallback::setFormation, LOCPLINT->cb, hero, _1);
-
-	morale->set(hero);
-	luck->set(hero);
-
-	if(redrawNeeded)
-		redraw();
-}
-
-void CHeroWindow::quit()
-{
-	GH.popIntTotally(this);
-}
-
-void CHeroWindow::dismissCurrent()
-{
-	CFunctionList<void()> ony = boost::bind(&CHeroWindow::quit,this);
-	ony += boost::bind(&CCallback::dismissHero,LOCPLINT->cb,curHero);
-	LOCPLINT->showYesNoDialog(CGI->generaltexth->allTexts[22],std::vector<SComponent*>(), ony, 0, false);
-}
-
-void CHeroWindow::questlog()
-{
-}
-void CHeroWindow::showAll(SDL_Surface * to)
-{
-	CIntObject::showAll(to);
-	//blitting portrait
-	blitAtLoc(graphics->portraitLarge[curHero->portrait], 19, 19, to);
-	 
-	//printing hero's name
-	printAtMiddleLoc(curHero->name, 190, 38, FONT_BIG, tytulowy, to);
-	 
-	//printing hero's level
-	std::string secondLine= CGI->generaltexth->allTexts[342];
-	boost::algorithm::replace_first(secondLine,"%d",boost::lexical_cast<std::string>(curHero->level));
-	boost::algorithm::replace_first(secondLine,"%s",curHero->type->heroClass->name);
-	printAtMiddleLoc(secondLine, 190, 65, FONT_MEDIUM, zwykly, to);
-	 	
-	//primary skills names
-	printAtMiddleLoc(CGI->generaltexth->jktexts[1], 52, 99, FONT_SMALL, tytulowy, to);
-	printAtMiddleLoc(CGI->generaltexth->jktexts[2], 123, 99, FONT_SMALL, tytulowy, to);
-	printAtMiddleLoc(CGI->generaltexth->jktexts[3], 193, 99, FONT_SMALL, tytulowy, to);
-	printAtMiddleLoc(CGI->generaltexth->jktexts[4], 262, 99, FONT_SMALL, tytulowy, to);
-	 
-	//dismiss / quest log
-	std::vector<std::string> toPrin = CMessage::breakText(CGI->generaltexth->jktexts[8]);
-	if(toPrin.size()==1)
-	{
-	 	printAtLoc(toPrin[0], 372, 439, FONT_SMALL, zwykly, to);
-	}
-	else
-	{
-	 	printAtLoc(toPrin[0], 372, 430, FONT_SMALL, zwykly, to);
-	 	printAtLoc(toPrin[1], 372, 446, FONT_SMALL, zwykly, to);
-	}
-<<<<<<< HEAD
-	 
-	toPrin = CMessage::breakText(CGI->generaltexth->jktexts[9].substr(1, CGI->generaltexth->jktexts[9].size()-2));
-=======
-
-	toPrin = CMessage::breakText(CGI->generaltexth->jktexts[9]);
->>>>>>> 551d1f1b
-	if(toPrin.size()==1)
-	{
-	 	printAtLoc(toPrin[0], 512, 439, FONT_SMALL, zwykly, to);
-	}
-	else
-	{
-	 	printAtLoc(toPrin[0], 512, 430, FONT_SMALL, zwykly, to);
-	 	printAtLoc(toPrin[1], 512, 446, FONT_SMALL, zwykly, to);
-	}
-	 
-	//printing primary skills' amounts
-	for(int m=0; m<4; ++m)
-	{
-	 	std::ostringstream primarySkill;
-	 	primarySkill<<curHero->getPrimSkillLevel(m);
-	 	printAtMiddleLoc(primarySkill.str(), 53 + 70 * m, 166, FONT_SMALL, zwykly, to);
-	}
-	 
-	blitAtLoc(flags->ourImages[player].bitmap, 606, 8, to);
-	 
-	//hero list blitting
-	 
-	for(int slotPos=0, g=0; g<LOCPLINT->wanderingHeroes.size(); ++g)
-	{
-	 	const CGHeroInstance * cur = LOCPLINT->wanderingHeroes[g];
-	 	if (cur->inTownGarrison)
-	 		// Only display heroes that are not in garrison
-	 		continue;
-	 
-	 	blitAtLoc(graphics->portraitSmall[cur->portrait], 611, 87+slotPos*54, to);
-	 	//printing yellow border
-	 	if(cur->name == curHero->name)
-	 	{
-	 		for(int f=0; f<graphics->portraitSmall[cur->portrait]->w; ++f)
-	 		{
-	 			for(int h=0; h<graphics->portraitSmall[cur->portrait]->h; ++h)
-	 				if(f==0 || h==0 || f==graphics->portraitSmall[cur->portrait]->w-1 || h==graphics->portraitSmall[cur->portrait]->h-1)
-	 					CSDL_Ext::SDL_PutPixelWithoutRefresh(to, pos.x + 611+f, pos.y + 87+slotPos*54+h, 240, 220, 120);
-	 		}
-	 	}
-	 
-	 	slotPos ++;
-	}
-	 
-	//secondary skills
-	for(size_t v=0; v<std::min(secSkillAreas.size(), curHero->secSkills.size()); ++v)
-	{
-	 	blitAtLoc(graphics->abils44->ourImages[curHero->secSkills[v].first*3+3+curHero->secSkills[v].second-1].bitmap, v%2 ? 161 : 18, 276 + 48 * (v/2), to);
-	 	printAtLoc(CGI->generaltexth->levels[curHero->secSkills[v].second-1], v%2 ? 212 : 68, 280 + 48 * (v/2), FONT_SMALL, zwykly, to);
-	 	printAtLoc(CGI->generaltexth->skillName[curHero->secSkills[v].first], v%2 ? 212 : 68, 300 + 48 * (v/2), FONT_SMALL, zwykly, to);
-	}
-	 
-	//printing special ability
-	blitAtLoc(graphics->un44->ourImages[curHero->subID].bitmap, 18, 180, to);
-	printAtLoc(CGI->generaltexth->jktexts[5].substr(1, CGI->generaltexth->jktexts[5].size()-2), 69, 183, FONT_SMALL, tytulowy, to);
-	printAtLoc(CGI->generaltexth->hTxts[curHero->subID].bonusName, 69, 205, FONT_SMALL, zwykly, to);
-	 
-	//printing necessery texts
-	printAtLoc(CGI->generaltexth->jktexts[6].substr(1, CGI->generaltexth->jktexts[6].size()-2), 69, 232, FONT_SMALL, tytulowy, to);
-	std::ostringstream expstr;
-	expstr<<curHero->exp;
-	printAtLoc(expstr.str(), 68, 252, FONT_SMALL, zwykly, to);
-	printAtLoc(CGI->generaltexth->jktexts[7].substr(1, CGI->generaltexth->jktexts[7].size()-2), 213, 232, FONT_SMALL, tytulowy, to);
-	std::ostringstream manastr;
-	manastr << curHero->mana << '/' << curHero->manaLimit();
-	printAtLoc(manastr.str(), 211, 252, FONT_SMALL, zwykly, to);
+#include "../stdafx.h"
+#include "AdventureMapButton.h"
+#include "CAdvmapInterface.h"
+#include "../CCallback.h"
+#include "CGameInfo.h"
+#include "CHeroWindow.h"
+#include "CMessage.h"
+#include "CKingdomInterface.h"
+#include "SDL.h"
+#include "SDL_Extensions.h"
+#include "CBitmapHandler.h"
+#include "Graphics.h"
+#include "CSpellWindow.h"
+#include "CConfigHandler.h"
+#include "../global.h"
+#include "../lib/CArtHandler.h"
+#include "CDefHandler.h"
+#include "../lib/CGeneralTextHandler.h"
+#include "../lib/CHeroHandler.h"
+#include "../lib/CLodHandler.h"
+#include "../lib/CObjectHandler.h"
+#include <boost/algorithm/string/replace.hpp>
+#include <boost/assign/list_of.hpp>
+#include <boost/assign/std/vector.hpp>
+#include <cstdlib>
+#include <sstream>
+#include <boost/lexical_cast.hpp>
+#include <boost/format.hpp>
+#include <boost/foreach.hpp>
+
+#undef min
+
+/*
+ * CHeroWindow.cpp, part of VCMI engine
+ *
+ * Authors: listed in file AUTHORS in main folder
+ *
+ * License: GNU General Public License v2.0 or later
+ * Full text of license available in license.txt file, in main folder
+ *
+ */
+
+extern SDL_Surface * screen;
+using namespace boost::assign;
+
+void CHeroSwitcher::clickLeft(tribool down, bool previousState)
+{
+	if(!down)
+	{
+		const CGHeroInstance * buf = LOCPLINT->getWHero(id);
+		if(!buf)
+			return;
+		GH.popIntTotally(getOwner());
+		GH.pushInt(new CHeroWindow(buf));
+	}
+}
+
+CHeroWindow * CHeroSwitcher::getOwner()
+{
+	return dynamic_cast<CHeroWindow*>(parent);
+}
+
+CHeroSwitcher::CHeroSwitcher(int serial)
+{
+	pos = Rect(612, 87 + serial * 54, 48, 32)  +  pos;
+	id = serial;
+	used = LCLICK;
+}
+
+CHeroWindow::CHeroWindow(const CGHeroInstance *hero)
+{
+	OBJ_CONSTRUCTION_CAPTURING_ALL;
+	garr = NULL;
+	curHero = hero;
+	player = LOCPLINT->playerID;//hero->tempOwner;
+
+	background = new CPicture("HeroScr4.BMP");
+	background->colorizeAndConvert(player);
+	pos = background->center();
+
+
+	//artifs = new CArtifactsOfHero(pos.topLeft(), true);
+	ourBar = new CGStatusBar(7, 559, "ADROLLVR.bmp", 660); // new CStatusBar(pos.x+72, pos.y+567, "ADROLLVR.bmp", 660);
+
+	quitButton = new AdventureMapButton(CGI->generaltexth->heroscrn[17], std::string(),boost::bind(&CHeroWindow::quit,this), 609, 516, "hsbtns.def", SDLK_RETURN);
+	dismissButton = new AdventureMapButton(std::string(), CGI->generaltexth->heroscrn[28], boost::bind(&CHeroWindow::dismissCurrent,this), 454, 429, "hsbtns2.def", SDLK_d);
+	questlogButton = new AdventureMapButton(CGI->generaltexth->heroscrn[0], std::string(), boost::bind(&CHeroWindow::questlog,this), 314, 429, "hsbtns4.def", SDLK_q);
+
+	formations = new CHighlightableButtonsGroup(0);
+	{
+		BLOCK_CAPTURING;
+		formations->addButton(map_list_of(0,CGI->generaltexth->heroscrn[23]),CGI->generaltexth->heroscrn[29], "hsbtns6.def", pos.x+481, pos.y+483, 0, 0, SDLK_t);
+		formations->addButton(map_list_of(0,CGI->generaltexth->heroscrn[24]),CGI->generaltexth->heroscrn[30], "hsbtns7.def", pos.x+481, pos.y+519, 1, 0, SDLK_l);
+	}
+
+	tacticsButton = new CHighlightableButton(0, 0, map_list_of(0,CGI->generaltexth->heroscrn[26])(3,CGI->generaltexth->heroscrn[25]), CGI->generaltexth->heroscrn[31], false, "hsbtns8.def", NULL, 539, 483, SDLK_b);
+
+
+	//right list of heroes
+	for(int g=0; g<8; ++g)
+		heroListMi.push_back(new CHeroSwitcher(g));
+
+
+
+	flags = CDefHandler::giveDefEss("CREST58.DEF");
+
+	//areas
+	portraitArea = new LRClickableAreaWText(Rect(18, 18, 58, 64));
+
+	for(int v=0; v<PRIMARY_SKILLS; ++v)
+	{
+		LRClickableAreaWTextComp *area = new LRClickableAreaWTextComp(Rect(30 + 70*v, 109, 42, 64), SComponent::primskill);
+		area->text = CGI->generaltexth->arraytxt[2+v];
+		area->type = v;
+		area->hoverText = boost::str(boost::format(CGI->generaltexth->heroscrn[1]) % CGI->generaltexth->primarySkillNames[v]);
+		primSkillAreas.push_back(area);
+	}
+
+	specArea = new LRClickableAreaWText(Rect(18, 180, 136, 42), CGI->generaltexth->heroscrn[27]);
+	expArea = new LRClickableAreaWText(Rect(18, 228, 136, 42), CGI->generaltexth->heroscrn[9]);
+	morale = new MoraleLuckBox(true, Rect(175,179,53,45));
+	luck = new MoraleLuckBox(false, Rect(233,179,53,45));
+	spellPointsArea = new LRClickableAreaWText(Rect(162,228, 136, 42), CGI->generaltexth->heroscrn[22]);
+
+	for(int i = 0; i < std::min(hero->secSkills.size(), 8u); ++i)
+	{
+		Rect r = Rect(i%2 == 0  ?  18  :  162,  276 + 48 * (i/2),  136,  42);
+		secSkillAreas.push_back(new LRClickableAreaWTextComp(r, SComponent::secskill));
+	}
+
+	//////////////////////////////////////////////////////////////////////////???????????????
+// 	pos.x += 65;
+// 	pos.y += 8;
+// 	
+	//primary skills & exp and mana
+	new CPicture(graphics->pskillsm->ourImages[0].bitmap, 32, 111, false);
+	new CPicture(graphics->pskillsm->ourImages[1].bitmap, 102, 111, false);
+	new CPicture(graphics->pskillsm->ourImages[2].bitmap, 172, 111, false);
+	new CPicture(graphics->pskillsm->ourImages[5].bitmap, 242, 111, false);
+	new CPicture(graphics->pskillsm->ourImages[4].bitmap, 20, 230, false);
+	new CPicture(graphics->pskillsm->ourImages[3].bitmap, 162, 230, false);
+
+	update(hero);
+}
+
+CHeroWindow::~CHeroWindow()
+{
+	delete flags;	
+	//SDL_FreeSurface(curBack);
+	//curBack = NULL;
+	curHero = NULL;
+
+	//artifs->dispose();
+}
+
+void CHeroWindow::update(const CGHeroInstance * hero, bool redrawNeeded /*= false*/)
+{	
+	if(!hero) //something strange... no hero? it shouldn't happen
+	{
+		tlog1 << "Set NULL hero? no way...\n";
+		return;
+	}
+
+	assert(hero == curHero);
+	//assert(hero->tempOwner == LOCPLINT->playerID || hero->tempOwner == NEUTRAL_PLAYER); //for now we won't show hero windows for non-our heroes
+
+	specArea->text = CGI->generaltexth->hTxts[hero->subID].longBonus;
+
+	tacticsButton->callback.clear();
+	tacticsButton->callback2.clear();
+
+	dismissButton->hoverTexts[0] = boost::str(boost::format(CGI->generaltexth->heroscrn[16]) % curHero->name % curHero->type->heroClass->name);
+	portraitArea->hoverText = boost::str(boost::format(CGI->generaltexth->allTexts[15]) % curHero->name % curHero->type->heroClass->name);
+	portraitArea->text = hero->getBiography();
+
+	
+	{
+		AdventureMapButton * split = NULL;
+		{
+			BLOCK_CAPTURING;
+			split = new AdventureMapButton(CGI->generaltexth->allTexts[256], CGI->generaltexth->heroscrn[32], boost::bind(&CGarrisonInt::splitClick,garr), 604, 527, "hsbtns9.def", false, NULL, false); //deleted by garrison destructor
+			boost::algorithm::replace_first(split->hoverTexts[0],"%s",CGI->generaltexth->allTexts[43]);
+		}
+		//delete garr;
+		OBJ_CONSTRUCTION_CAPTURING_ALL;
+		if(!garr)
+		{
+			garr = new CGarrisonInt(15, 485, 8, Point(), background->bg, Point(15,485), curHero);
+			garr->addSplitBtn(split);
+		}
+		if(!artSets.size())
+		{
+			CArtifactsOfHero *arts = new CArtifactsOfHero(Point(-65, -8), true);
+			arts->setHero(hero);
+			artSets.push_back(arts);
+		}
+	}
+
+
+	//primary skills support
+	for(size_t g=0; g<primSkillAreas.size(); ++g)
+	{
+		primSkillAreas[g]->bonusValue = hero->getPrimSkillLevel(g);
+	}
+
+	//secondary skills support
+	for(size_t g=0; g< secSkillAreas.size(); ++g)
+	{
+		int skill = hero->secSkills[g].first,
+			level = hero->getSecSkillLevel(static_cast<CGHeroInstance::SecondarySkill>(hero->secSkills[g].first));
+		secSkillAreas[g]->type = skill;
+		secSkillAreas[g]->bonusValue = level;
+		secSkillAreas[g]->text = CGI->generaltexth->skillInfoTexts[skill][level-1];
+		secSkillAreas[g]->hoverText = boost::str(boost::format(CGI->generaltexth->heroscrn[21]) % CGI->generaltexth->levels[level-1] % CGI->generaltexth->skillName[skill]);
+	}
+
+	//printing experience - original format does not support ui64
+	expArea->text = CGI->generaltexth->allTexts[2];
+	boost::replace_first(expArea->text, "%d", boost::lexical_cast<std::string>(hero->level));
+	boost::replace_first(expArea->text, "%d", boost::lexical_cast<std::string>(CGI->heroh->reqExp(hero->level+1)));
+	boost::replace_first(expArea->text, "%d", boost::lexical_cast<std::string>(hero->exp));
+
+	//printing spell points
+	spellPointsArea->text = boost::str(boost::format(CGI->generaltexth->allTexts[205]) % hero->name % hero->mana % hero->manaLimit());
+
+	//if we have exchange window with this hero open
+	bool noDismiss=false;
+	BOOST_FOREACH(IShowActivable *isa, GH.listInt)
+	{
+		if(CExchangeWindow * cew = dynamic_cast<CExchangeWindow*>(isa))
+			for(int g=0; g < ARRAY_COUNT(cew->heroInst); ++g)
+				if(cew->heroInst[g] == hero)
+					noDismiss = true;
+
+		if (CKingdomInterface * cki = dynamic_cast<CKingdomInterface*>(isa))
+			noDismiss = true;
+	}
+	dismissButton->block(!!hero->visitedTown || noDismiss);
+
+	if(hero->getSecSkillLevel(CGHeroInstance::TACTICS) == 0)
+		tacticsButton->block(true);
+	else
+	{
+		tacticsButton->block(false);
+		tacticsButton->callback = vstd::assigno(hero->tacticFormationEnabled,true);
+		tacticsButton->callback2 = vstd::assigno(hero->tacticFormationEnabled,false);
+	}
+
+	//setting formations
+	formations->onChange = 0;
+	formations->select(hero->formation,true);
+	formations->onChange = boost::bind(&CCallback::setFormation, LOCPLINT->cb, hero, _1);
+
+	morale->set(hero);
+	luck->set(hero);
+
+	if(redrawNeeded)
+		redraw();
+}
+
+void CHeroWindow::quit()
+{
+	GH.popIntTotally(this);
+}
+
+void CHeroWindow::dismissCurrent()
+{
+	CFunctionList<void()> ony = boost::bind(&CHeroWindow::quit,this);
+	ony += boost::bind(&CCallback::dismissHero,LOCPLINT->cb,curHero);
+	LOCPLINT->showYesNoDialog(CGI->generaltexth->allTexts[22],std::vector<SComponent*>(), ony, 0, false);
+}
+
+void CHeroWindow::questlog()
+{
+}
+void CHeroWindow::showAll(SDL_Surface * to)
+{
+	CIntObject::showAll(to);
+	//blitting portrait
+	blitAtLoc(graphics->portraitLarge[curHero->portrait], 19, 19, to);
+	 
+	//printing hero's name
+	printAtMiddleLoc(curHero->name, 190, 38, FONT_BIG, tytulowy, to);
+	 
+	//printing hero's level
+	std::string secondLine= CGI->generaltexth->allTexts[342];
+	boost::algorithm::replace_first(secondLine,"%d",boost::lexical_cast<std::string>(curHero->level));
+	boost::algorithm::replace_first(secondLine,"%s",curHero->type->heroClass->name);
+	printAtMiddleLoc(secondLine, 190, 65, FONT_MEDIUM, zwykly, to);
+	 	
+	//primary skills names
+	printAtMiddleLoc(CGI->generaltexth->jktexts[1], 52, 99, FONT_SMALL, tytulowy, to);
+	printAtMiddleLoc(CGI->generaltexth->jktexts[2], 123, 99, FONT_SMALL, tytulowy, to);
+	printAtMiddleLoc(CGI->generaltexth->jktexts[3], 193, 99, FONT_SMALL, tytulowy, to);
+	printAtMiddleLoc(CGI->generaltexth->jktexts[4], 262, 99, FONT_SMALL, tytulowy, to);
+	 
+	//dismiss / quest log
+	std::vector<std::string> toPrin = CMessage::breakText(CGI->generaltexth->jktexts[8]);
+	if(toPrin.size()==1)
+	{
+	 	printAtLoc(toPrin[0], 372, 439, FONT_SMALL, zwykly, to);
+	}
+	else
+	{
+	 	printAtLoc(toPrin[0], 372, 430, FONT_SMALL, zwykly, to);
+	 	printAtLoc(toPrin[1], 372, 446, FONT_SMALL, zwykly, to);
+	}
+	 
+	toPrin = CMessage::breakText(CGI->generaltexth->jktexts[9]);
+	if(toPrin.size()==1)
+	{
+	 	printAtLoc(toPrin[0], 512, 439, FONT_SMALL, zwykly, to);
+	}
+	else
+	{
+	 	printAtLoc(toPrin[0], 512, 430, FONT_SMALL, zwykly, to);
+	 	printAtLoc(toPrin[1], 512, 446, FONT_SMALL, zwykly, to);
+	}
+	 
+	//printing primary skills' amounts
+	for(int m=0; m<4; ++m)
+	{
+	 	std::ostringstream primarySkill;
+	 	primarySkill<<curHero->getPrimSkillLevel(m);
+	 	printAtMiddleLoc(primarySkill.str(), 53 + 70 * m, 166, FONT_SMALL, zwykly, to);
+	}
+	 
+	blitAtLoc(flags->ourImages[player].bitmap, 606, 8, to);
+	 
+	//hero list blitting
+	 
+	for(int slotPos=0, g=0; g<LOCPLINT->wanderingHeroes.size(); ++g)
+	{
+	 	const CGHeroInstance * cur = LOCPLINT->wanderingHeroes[g];
+	 	if (cur->inTownGarrison)
+	 		// Only display heroes that are not in garrison
+	 		continue;
+	 
+	 	blitAtLoc(graphics->portraitSmall[cur->portrait], 611, 87+slotPos*54, to);
+	 	//printing yellow border
+	 	if(cur->name == curHero->name)
+	 	{
+	 		for(int f=0; f<graphics->portraitSmall[cur->portrait]->w; ++f)
+	 		{
+	 			for(int h=0; h<graphics->portraitSmall[cur->portrait]->h; ++h)
+	 				if(f==0 || h==0 || f==graphics->portraitSmall[cur->portrait]->w-1 || h==graphics->portraitSmall[cur->portrait]->h-1)
+	 					CSDL_Ext::SDL_PutPixelWithoutRefresh(to, pos.x + 611+f, pos.y + 87+slotPos*54+h, 240, 220, 120);
+	 		}
+	 	}
+	 
+	 	slotPos ++;
+	}
+	 
+	//secondary skills
+	for(size_t v=0; v<std::min(secSkillAreas.size(), curHero->secSkills.size()); ++v)
+	{
+	 	blitAtLoc(graphics->abils44->ourImages[curHero->secSkills[v].first*3+3+curHero->secSkills[v].second-1].bitmap, v%2 ? 161 : 18, 276 + 48 * (v/2), to);
+	 	printAtLoc(CGI->generaltexth->levels[curHero->secSkills[v].second-1], v%2 ? 212 : 68, 280 + 48 * (v/2), FONT_SMALL, zwykly, to);
+	 	printAtLoc(CGI->generaltexth->skillName[curHero->secSkills[v].first], v%2 ? 212 : 68, 300 + 48 * (v/2), FONT_SMALL, zwykly, to);
+	}
+	 
+	//printing special ability
+	blitAtLoc(graphics->un44->ourImages[curHero->subID].bitmap, 18, 180, to);
+	printAtLoc(CGI->generaltexth->jktexts[5].substr(1, CGI->generaltexth->jktexts[5].size()-2), 69, 183, FONT_SMALL, tytulowy, to);
+	printAtLoc(CGI->generaltexth->hTxts[curHero->subID].bonusName, 69, 205, FONT_SMALL, zwykly, to);
+	 
+	//printing necessery texts
+	printAtLoc(CGI->generaltexth->jktexts[6].substr(1, CGI->generaltexth->jktexts[6].size()-2), 69, 232, FONT_SMALL, tytulowy, to);
+	std::ostringstream expstr;
+	expstr<<curHero->exp;
+	printAtLoc(expstr.str(), 68, 252, FONT_SMALL, zwykly, to);
+	printAtLoc(CGI->generaltexth->jktexts[7].substr(1, CGI->generaltexth->jktexts[7].size()-2), 213, 232, FONT_SMALL, tytulowy, to);
+	std::ostringstream manastr;
+	manastr << curHero->mana << '/' << curHero->manaLimit();
+	printAtLoc(manastr.str(), 211, 252, FONT_SMALL, zwykly, to);
 }