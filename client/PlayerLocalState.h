--- conflicted
+++ resolved
@@ -1,4 +1,3 @@
-<<<<<<< HEAD
 /*
  * PlayerLocalState.h, part of VCMI engine
  *
@@ -111,117 +110,4 @@
 		h & wanderingHeroes;
 		h & sleepingHeroes;
 	}
-};
-=======
-/*
- * PlayerLocalState.h, part of VCMI engine
- *
- * Authors: listed in file AUTHORS in main folder
- *
- * License: GNU General Public License v2.0 or later
- * Full text of license available in license.txt file, in main folder
- *
- */
-#pragma once
-
-VCMI_LIB_NAMESPACE_BEGIN
-
-class CGHeroInstance;
-class CGTownInstance;
-class CArmedInstance;
-struct CGPath;
-class int3;
-
-VCMI_LIB_NAMESPACE_END
-
-class CPlayerInterface;
-
-/// Class that contains potentially serializeable state of a local player
-class PlayerLocalState
-{
-	CPlayerInterface & owner;
-
-	/// Currently selected object, can be town, hero or null
-	const CArmedInstance * currentSelection;
-
-	std::map<const CGHeroInstance *, CGPath> paths; //maps hero => selected path in adventure map
-	std::vector<const CGHeroInstance *> sleepingHeroes; //if hero is in here, he's sleeping
-	std::vector<const CGHeroInstance *> wanderingHeroes; //our heroes on the adventure map (not the garrisoned ones)
-	std::vector<const CGTownInstance *> ownedTowns; //our towns on the adventure map
-
-	void saveHeroPaths(std::map<const CGHeroInstance *, int3> & paths);
-	void loadHeroPaths(std::map<const CGHeroInstance *, int3> & paths);
-
-public:
-	struct SpellbookLastSetting
-	{
-		//on which page we left spellbook
-		int spellbookLastPageBattle = 0;
-		int spellbokLastPageAdvmap = 0;
-		int spellbookLastTabBattle = 4;
-		int spellbookLastTabAdvmap = 4;
-
-		template<typename Handler>
-		void serialize(Handler & h, const int version)
-		{
-			h & spellbookLastPageBattle;
-			h & spellbokLastPageAdvmap;
-			h & spellbookLastTabBattle;
-			h & spellbookLastTabAdvmap;
-		}
-	} spellbookSettings;
-
-	explicit PlayerLocalState(CPlayerInterface & owner);
-
-	bool isHeroSleeping(const CGHeroInstance * hero) const;
-	void setHeroAsleep(const CGHeroInstance * hero);
-	void setHeroAwaken(const CGHeroInstance * hero);
-
-	const std::vector<const CGTownInstance *> & getOwnedTowns();
-	const CGTownInstance * getOwnedTown(size_t index);
-	void addOwnedTown(const CGTownInstance * hero);
-	void removeOwnedTown(const CGTownInstance * hero);
-
-	const std::vector<const CGHeroInstance *> & getWanderingHeroes();
-	const CGHeroInstance * getWanderingHero(size_t index);
-	const CGHeroInstance * getNextWanderingHero(const CGHeroInstance * hero);
-	void addWanderingHero(const CGHeroInstance * hero);
-	void removeWanderingHero(const CGHeroInstance * hero);
-
-	void setPath(const CGHeroInstance * h, const CGPath & path);
-	bool setPath(const CGHeroInstance * h, const int3 & destination);
-
-	const CGPath & getPath(const CGHeroInstance * h) const;
-	bool hasPath(const CGHeroInstance * h) const;
-
-	void removeLastNode(const CGHeroInstance * h);
-	void erasePath(const CGHeroInstance * h);
-	void verifyPath(const CGHeroInstance * h);
-
-	/// Returns currently selected object
-	const CGHeroInstance * getCurrentHero() const;
-	const CGTownInstance * getCurrentTown() const;
-	const CArmedInstance * getCurrentArmy() const;
-
-	/// Changes currently selected object
-	void setSelection(const CArmedInstance *sel);
-
-	template<typename Handler>
-	void serialize(Handler & h, int version)
-	{
-		//WARNING: this code is broken and not used. See CClient::loadGame
-		std::map<const CGHeroInstance *, int3> pathsMap; //hero -> dest
-		if(h.saving)
-			saveHeroPaths(pathsMap);
-
-		h & pathsMap;
-
-		if(!h.saving)
-			loadHeroPaths(pathsMap);
-
-		h & ownedTowns;
-		h & wanderingHeroes;
-		h & sleepingHeroes;
-	}
-};
->>>>>>> a1a5bc28
+};