/*
 * MapRenderer.h, part of VCMI engine
 *
 * Authors: listed in file AUTHORS in main folder
 *
 * License: GNU General Public License v2.0 or later
 * Full text of license available in license.txt file, in main folder
 *
 */
#pragma once

#include "../../lib/filesystem/ResourcePath.h"

VCMI_LIB_NAMESPACE_BEGIN

class int3;
class ObjectInstanceID;
class CGObjectInstance;

VCMI_LIB_NAMESPACE_END

class CAnimation;
class IImage;
class Canvas;
class IMapRendererContext;
enum class EImageBlitMode;

class MapTileStorage
{
	using TerrainAnimation = std::array<std::shared_ptr<CAnimation>, 4>;
	std::vector<TerrainAnimation> animations;

public:
	explicit MapTileStorage(size_t capacity);
	void load(size_t index, const AnimationPath & filename, EImageBlitMode blitMode);
	std::shared_ptr<IImage> find(size_t fileIndex, size_t rotationIndex, size_t imageIndex);
};

class MapRendererTerrain
{
	MapTileStorage storage;

public:
	MapRendererTerrain();

	uint8_t checksum(IMapRendererContext & context, const int3 & coordinates);
	void renderTile(IMapRendererContext & context, Canvas & target, const int3 & coordinates);
};

class MapRendererRiver
{
	MapTileStorage storage;

public:
	MapRendererRiver();

	uint8_t checksum(IMapRendererContext & context, const int3 & coordinates);
	void renderTile(IMapRendererContext & context, Canvas & target, const int3 & coordinates);
};

class MapRendererRoad
{
	MapTileStorage storage;

public:
	MapRendererRoad();

	uint8_t checksum(IMapRendererContext & context, const int3 & coordinates);
	void renderTile(IMapRendererContext & context, Canvas & target, const int3 & coordinates);
};

class MapRendererObjects
{
	std::map<AnimationPath, std::shared_ptr<CAnimation>> animations;

	std::shared_ptr<CAnimation> getBaseAnimation(const CGObjectInstance * obj);
	std::shared_ptr<CAnimation> getFlagAnimation(const CGObjectInstance * obj);
	std::shared_ptr<CAnimation> getOverlayAnimation(const CGObjectInstance * obj);

	std::shared_ptr<CAnimation> getAnimation(const AnimationPath & filename, bool generateMovementGroups);

	std::shared_ptr<IImage> getImage(IMapRendererContext & context, const CGObjectInstance * obj, const std::shared_ptr<CAnimation> & animation) const;

	void renderImage(IMapRendererContext & context, Canvas & target, const int3 & coordinates, const CGObjectInstance * object, const std::shared_ptr<IImage> & image);
	void renderObject(IMapRendererContext & context, Canvas & target, const int3 & coordinates, const CGObjectInstance * obj);

public:
	uint8_t checksum(IMapRendererContext & context, const int3 & coordinates);
	void renderTile(IMapRendererContext & context, Canvas & target, const int3 & coordinates);
};

class MapRendererBorder
{
<<<<<<< HEAD
	std::shared_ptr<CAnimation> animation;
	std::unique_ptr<Canvas> emptyFill;
=======
	std::unique_ptr<CAnimation> animation;
>>>>>>> cfe87e46

	size_t getIndexForTile(IMapRendererContext & context, const int3 & coordinates);

public:
	MapRendererBorder();

	uint8_t checksum(IMapRendererContext & context, const int3 & coordinates);
	void renderTile(IMapRendererContext & context, Canvas & target, const int3 & coordinates);
};

class MapRendererFow
{
	std::shared_ptr<CAnimation> fogOfWarFullHide;
	std::shared_ptr<CAnimation> fogOfWarPartialHide;

public:
	MapRendererFow();

	uint8_t checksum(IMapRendererContext & context, const int3 & coordinates);
	void renderTile(IMapRendererContext & context, Canvas & target, const int3 & coordinates);
};

class MapRendererPath
{
	std::shared_ptr<CAnimation> pathNodes;

	size_t selectImageReachability(bool reachableToday, size_t imageIndex);
	size_t selectImageCross(bool reachableToday, const int3 & curr);
	size_t selectImageArrow(bool reachableToday, const int3 & curr, const int3 & prev, const int3 & next);
	size_t selectImage(IMapRendererContext & context, const int3 & coordinates);

public:
	MapRendererPath();

	uint8_t checksum(IMapRendererContext & context, const int3 & coordinates);
	void renderTile(IMapRendererContext & context, Canvas & target, const int3 & coordinates);
};

class MapRendererOverlay
{
	std::shared_ptr<IImage> imageGrid;
	std::shared_ptr<IImage> imageVisitable;
	std::shared_ptr<IImage> imageBlocked;
	std::shared_ptr<IImage> imageSpellRange;
public:
	MapRendererOverlay();

	uint8_t checksum(IMapRendererContext & context, const int3 & coordinates);
	void renderTile(IMapRendererContext & context, Canvas & target, const int3 & coordinates);
};

class MapRenderer
{
	MapRendererTerrain rendererTerrain;
	MapRendererRiver rendererRiver;
	MapRendererRoad rendererRoad;
	MapRendererBorder rendererBorder;
	MapRendererFow rendererFow;
	MapRendererObjects rendererObjects;
	MapRendererPath rendererPath;
	MapRendererOverlay rendererOverlay;

public:
	using TileChecksum = std::array<uint8_t, 8>;

	TileChecksum getTileChecksum(IMapRendererContext & context, const int3 & coordinates);

	void renderTile(IMapRendererContext & context, Canvas & target, const int3 & coordinates);
};
<|MERGE_RESOLUTION|>--- conflicted
+++ resolved
@@ -1,168 +1,163 @@
-/*
- * MapRenderer.h, part of VCMI engine
- *
- * Authors: listed in file AUTHORS in main folder
- *
- * License: GNU General Public License v2.0 or later
- * Full text of license available in license.txt file, in main folder
- *
- */
-#pragma once
-
-#include "../../lib/filesystem/ResourcePath.h"
-
-VCMI_LIB_NAMESPACE_BEGIN
-
-class int3;
-class ObjectInstanceID;
-class CGObjectInstance;
-
-VCMI_LIB_NAMESPACE_END
-
-class CAnimation;
-class IImage;
-class Canvas;
-class IMapRendererContext;
-enum class EImageBlitMode;
-
-class MapTileStorage
-{
-	using TerrainAnimation = std::array<std::shared_ptr<CAnimation>, 4>;
-	std::vector<TerrainAnimation> animations;
-
-public:
-	explicit MapTileStorage(size_t capacity);
-	void load(size_t index, const AnimationPath & filename, EImageBlitMode blitMode);
-	std::shared_ptr<IImage> find(size_t fileIndex, size_t rotationIndex, size_t imageIndex);
-};
-
-class MapRendererTerrain
-{
-	MapTileStorage storage;
-
-public:
-	MapRendererTerrain();
-
-	uint8_t checksum(IMapRendererContext & context, const int3 & coordinates);
-	void renderTile(IMapRendererContext & context, Canvas & target, const int3 & coordinates);
-};
-
-class MapRendererRiver
-{
-	MapTileStorage storage;
-
-public:
-	MapRendererRiver();
-
-	uint8_t checksum(IMapRendererContext & context, const int3 & coordinates);
-	void renderTile(IMapRendererContext & context, Canvas & target, const int3 & coordinates);
-};
-
-class MapRendererRoad
-{
-	MapTileStorage storage;
-
-public:
-	MapRendererRoad();
-
-	uint8_t checksum(IMapRendererContext & context, const int3 & coordinates);
-	void renderTile(IMapRendererContext & context, Canvas & target, const int3 & coordinates);
-};
-
-class MapRendererObjects
-{
-	std::map<AnimationPath, std::shared_ptr<CAnimation>> animations;
-
-	std::shared_ptr<CAnimation> getBaseAnimation(const CGObjectInstance * obj);
-	std::shared_ptr<CAnimation> getFlagAnimation(const CGObjectInstance * obj);
-	std::shared_ptr<CAnimation> getOverlayAnimation(const CGObjectInstance * obj);
-
-	std::shared_ptr<CAnimation> getAnimation(const AnimationPath & filename, bool generateMovementGroups);
-
-	std::shared_ptr<IImage> getImage(IMapRendererContext & context, const CGObjectInstance * obj, const std::shared_ptr<CAnimation> & animation) const;
-
-	void renderImage(IMapRendererContext & context, Canvas & target, const int3 & coordinates, const CGObjectInstance * object, const std::shared_ptr<IImage> & image);
-	void renderObject(IMapRendererContext & context, Canvas & target, const int3 & coordinates, const CGObjectInstance * obj);
-
-public:
-	uint8_t checksum(IMapRendererContext & context, const int3 & coordinates);
-	void renderTile(IMapRendererContext & context, Canvas & target, const int3 & coordinates);
-};
-
-class MapRendererBorder
-{
-<<<<<<< HEAD
-	std::shared_ptr<CAnimation> animation;
-	std::unique_ptr<Canvas> emptyFill;
-=======
-	std::unique_ptr<CAnimation> animation;
->>>>>>> cfe87e46
-
-	size_t getIndexForTile(IMapRendererContext & context, const int3 & coordinates);
-
-public:
-	MapRendererBorder();
-
-	uint8_t checksum(IMapRendererContext & context, const int3 & coordinates);
-	void renderTile(IMapRendererContext & context, Canvas & target, const int3 & coordinates);
-};
-
-class MapRendererFow
-{
-	std::shared_ptr<CAnimation> fogOfWarFullHide;
-	std::shared_ptr<CAnimation> fogOfWarPartialHide;
-
-public:
-	MapRendererFow();
-
-	uint8_t checksum(IMapRendererContext & context, const int3 & coordinates);
-	void renderTile(IMapRendererContext & context, Canvas & target, const int3 & coordinates);
-};
-
-class MapRendererPath
-{
-	std::shared_ptr<CAnimation> pathNodes;
-
-	size_t selectImageReachability(bool reachableToday, size_t imageIndex);
-	size_t selectImageCross(bool reachableToday, const int3 & curr);
-	size_t selectImageArrow(bool reachableToday, const int3 & curr, const int3 & prev, const int3 & next);
-	size_t selectImage(IMapRendererContext & context, const int3 & coordinates);
-
-public:
-	MapRendererPath();
-
-	uint8_t checksum(IMapRendererContext & context, const int3 & coordinates);
-	void renderTile(IMapRendererContext & context, Canvas & target, const int3 & coordinates);
-};
-
-class MapRendererOverlay
-{
-	std::shared_ptr<IImage> imageGrid;
-	std::shared_ptr<IImage> imageVisitable;
-	std::shared_ptr<IImage> imageBlocked;
-	std::shared_ptr<IImage> imageSpellRange;
-public:
-	MapRendererOverlay();
-
-	uint8_t checksum(IMapRendererContext & context, const int3 & coordinates);
-	void renderTile(IMapRendererContext & context, Canvas & target, const int3 & coordinates);
-};
-
-class MapRenderer
-{
-	MapRendererTerrain rendererTerrain;
-	MapRendererRiver rendererRiver;
-	MapRendererRoad rendererRoad;
-	MapRendererBorder rendererBorder;
-	MapRendererFow rendererFow;
-	MapRendererObjects rendererObjects;
-	MapRendererPath rendererPath;
-	MapRendererOverlay rendererOverlay;
-
-public:
-	using TileChecksum = std::array<uint8_t, 8>;
-
-	TileChecksum getTileChecksum(IMapRendererContext & context, const int3 & coordinates);
-
-	void renderTile(IMapRendererContext & context, Canvas & target, const int3 & coordinates);
-};
+/*
+ * MapRenderer.h, part of VCMI engine
+ *
+ * Authors: listed in file AUTHORS in main folder
+ *
+ * License: GNU General Public License v2.0 or later
+ * Full text of license available in license.txt file, in main folder
+ *
+ */
+#pragma once
+
+#include "../../lib/filesystem/ResourcePath.h"
+
+VCMI_LIB_NAMESPACE_BEGIN
+
+class int3;
+class ObjectInstanceID;
+class CGObjectInstance;
+
+VCMI_LIB_NAMESPACE_END
+
+class CAnimation;
+class IImage;
+class Canvas;
+class IMapRendererContext;
+enum class EImageBlitMode;
+
+class MapTileStorage
+{
+	using TerrainAnimation = std::array<std::shared_ptr<CAnimation>, 4>;
+	std::vector<TerrainAnimation> animations;
+
+public:
+	explicit MapTileStorage(size_t capacity);
+	void load(size_t index, const AnimationPath & filename, EImageBlitMode blitMode);
+	std::shared_ptr<IImage> find(size_t fileIndex, size_t rotationIndex, size_t imageIndex);
+};
+
+class MapRendererTerrain
+{
+	MapTileStorage storage;
+
+public:
+	MapRendererTerrain();
+
+	uint8_t checksum(IMapRendererContext & context, const int3 & coordinates);
+	void renderTile(IMapRendererContext & context, Canvas & target, const int3 & coordinates);
+};
+
+class MapRendererRiver
+{
+	MapTileStorage storage;
+
+public:
+	MapRendererRiver();
+
+	uint8_t checksum(IMapRendererContext & context, const int3 & coordinates);
+	void renderTile(IMapRendererContext & context, Canvas & target, const int3 & coordinates);
+};
+
+class MapRendererRoad
+{
+	MapTileStorage storage;
+
+public:
+	MapRendererRoad();
+
+	uint8_t checksum(IMapRendererContext & context, const int3 & coordinates);
+	void renderTile(IMapRendererContext & context, Canvas & target, const int3 & coordinates);
+};
+
+class MapRendererObjects
+{
+	std::map<AnimationPath, std::shared_ptr<CAnimation>> animations;
+
+	std::shared_ptr<CAnimation> getBaseAnimation(const CGObjectInstance * obj);
+	std::shared_ptr<CAnimation> getFlagAnimation(const CGObjectInstance * obj);
+	std::shared_ptr<CAnimation> getOverlayAnimation(const CGObjectInstance * obj);
+
+	std::shared_ptr<CAnimation> getAnimation(const AnimationPath & filename, bool generateMovementGroups);
+
+	std::shared_ptr<IImage> getImage(IMapRendererContext & context, const CGObjectInstance * obj, const std::shared_ptr<CAnimation> & animation) const;
+
+	void renderImage(IMapRendererContext & context, Canvas & target, const int3 & coordinates, const CGObjectInstance * object, const std::shared_ptr<IImage> & image);
+	void renderObject(IMapRendererContext & context, Canvas & target, const int3 & coordinates, const CGObjectInstance * obj);
+
+public:
+	uint8_t checksum(IMapRendererContext & context, const int3 & coordinates);
+	void renderTile(IMapRendererContext & context, Canvas & target, const int3 & coordinates);
+};
+
+class MapRendererBorder
+{
+	std::shared_ptr<CAnimation> animation;
+
+	size_t getIndexForTile(IMapRendererContext & context, const int3 & coordinates);
+
+public:
+	MapRendererBorder();
+
+	uint8_t checksum(IMapRendererContext & context, const int3 & coordinates);
+	void renderTile(IMapRendererContext & context, Canvas & target, const int3 & coordinates);
+};
+
+class MapRendererFow
+{
+	std::shared_ptr<CAnimation> fogOfWarFullHide;
+	std::shared_ptr<CAnimation> fogOfWarPartialHide;
+
+public:
+	MapRendererFow();
+
+	uint8_t checksum(IMapRendererContext & context, const int3 & coordinates);
+	void renderTile(IMapRendererContext & context, Canvas & target, const int3 & coordinates);
+};
+
+class MapRendererPath
+{
+	std::shared_ptr<CAnimation> pathNodes;
+
+	size_t selectImageReachability(bool reachableToday, size_t imageIndex);
+	size_t selectImageCross(bool reachableToday, const int3 & curr);
+	size_t selectImageArrow(bool reachableToday, const int3 & curr, const int3 & prev, const int3 & next);
+	size_t selectImage(IMapRendererContext & context, const int3 & coordinates);
+
+public:
+	MapRendererPath();
+
+	uint8_t checksum(IMapRendererContext & context, const int3 & coordinates);
+	void renderTile(IMapRendererContext & context, Canvas & target, const int3 & coordinates);
+};
+
+class MapRendererOverlay
+{
+	std::shared_ptr<IImage> imageGrid;
+	std::shared_ptr<IImage> imageVisitable;
+	std::shared_ptr<IImage> imageBlocked;
+	std::shared_ptr<IImage> imageSpellRange;
+public:
+	MapRendererOverlay();
+
+	uint8_t checksum(IMapRendererContext & context, const int3 & coordinates);
+	void renderTile(IMapRendererContext & context, Canvas & target, const int3 & coordinates);
+};
+
+class MapRenderer
+{
+	MapRendererTerrain rendererTerrain;
+	MapRendererRiver rendererRiver;
+	MapRendererRoad rendererRoad;
+	MapRendererBorder rendererBorder;
+	MapRendererFow rendererFow;
+	MapRendererObjects rendererObjects;
+	MapRendererPath rendererPath;
+	MapRendererOverlay rendererOverlay;
+
+public:
+	using TileChecksum = std::array<uint8_t, 8>;
+
+	TileChecksum getTileChecksum(IMapRendererContext & context, const int3 & coordinates);
+
+	void renderTile(IMapRendererContext & context, Canvas & target, const int3 & coordinates);
+};