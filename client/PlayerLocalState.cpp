<<<<<<< HEAD
/*
 * PlayerLocalState.cpp, part of VCMI engine
 *
 * Authors: listed in file AUTHORS in main folder
 *
 * License: GNU General Public License v2.0 or later
 * Full text of license available in license.txt file, in main folder
 *
 */
#include "StdInc.h"
#include "PlayerLocalState.h"

#include "../CCallback.h"
#include "../lib/mapObjects/CGHeroInstance.h"
#include "../lib/mapObjects/CGTownInstance.h"
#include "../lib/pathfinder/CGPathNode.h"
#include "CPlayerInterface.h"
#include "adventureMap/AdventureMapInterface.h"

PlayerLocalState::PlayerLocalState(CPlayerInterface & owner)
	: owner(owner)
	, currentSelection(nullptr)
{
}

void PlayerLocalState::saveHeroPaths(std::map<const CGHeroInstance *, int3> & pathsMap)
{
	for(auto & p : paths)
	{
		if(p.second.nodes.size())
			pathsMap[p.first] = p.second.endPos();
		else
			logGlobal->debug("%s has assigned an empty path! Ignoring it...", p.first->getNameTranslated());
	}
}

void PlayerLocalState::loadHeroPaths(std::map<const CGHeroInstance *, int3> & pathsMap)
{
	if(owner.cb)
	{
		for(auto & p : pathsMap)
		{
			CGPath path;
			owner.cb->getPathsInfo(p.first)->getPath(path, p.second);
			paths[p.first] = path;
			logGlobal->trace("Restored path for hero %s leading to %s with %d nodes", p.first->nodeName(), p.second.toString(), path.nodes.size());
		}
	}
}

void PlayerLocalState::setPath(const CGHeroInstance * h, const CGPath & path)
{
	paths[h] = path;
}

const CGPath & PlayerLocalState::getPath(const CGHeroInstance * h) const
{
	assert(hasPath(h));
	return paths.at(h);
}

bool PlayerLocalState::hasPath(const CGHeroInstance * h) const
{
	return paths.count(h) > 0;
}

bool PlayerLocalState::setPath(const CGHeroInstance * h, const int3 & destination)
{
	CGPath path;
	if(!owner.cb->getPathsInfo(h)->getPath(path, destination))
	{
		paths.erase(h); //invalidate previously possible path if selected (before other hero blocked only path / fly spell expired)
		return false;
	}

	setPath(h, path);
	return true;
}

void PlayerLocalState::removeLastNode(const CGHeroInstance * h)
{
	assert(hasPath(h));
	if(!hasPath(h))
		return;

	auto & path = paths[h];
	path.nodes.pop_back();
	if(path.nodes.size() < 2) //if it was the last one, remove entire path and path with only one tile is not a real path
		erasePath(h);
}

void PlayerLocalState::erasePath(const CGHeroInstance * h)
{
	paths.erase(h);
	adventureInt->onHeroChanged(h);
}

void PlayerLocalState::verifyPath(const CGHeroInstance * h)
{
	if(!hasPath(h))
		return;
	setPath(h, getPath(h).endPos());
}

const CGHeroInstance * PlayerLocalState::getCurrentHero() const
{
	if(currentSelection && currentSelection->ID == Obj::HERO)
		return dynamic_cast<const CGHeroInstance *>(currentSelection);
	else
		return nullptr;
}

const CGHeroInstance * PlayerLocalState::getNextWanderingHero(const CGHeroInstance * currentHero)
{
	bool currentHeroFound = false;
	const CGHeroInstance * firstSuitable = nullptr;
	const CGHeroInstance * nextSuitable = nullptr;

	for(const auto * hero : getWanderingHeroes())
	{
		if (hero == currentHero)
		{
			currentHeroFound = true;
			continue;
		}

		if (isHeroSleeping(hero))
			continue;

		if (hero->movementPointsRemaining() == 0)
			continue;

		if (!firstSuitable)
			firstSuitable = hero;

		if (!nextSuitable && currentHeroFound)
			nextSuitable = hero;
	}

	// if we found suitable hero after currently selected hero -> return this hero
	if (nextSuitable)
		return nextSuitable;

	// othervice -> loop over and return first suitable hero in the list (or null if none)
	return firstSuitable;
}

const CGTownInstance * PlayerLocalState::getCurrentTown() const
{
	if(currentSelection && currentSelection->ID == Obj::TOWN)
		return dynamic_cast<const CGTownInstance *>(currentSelection);
	else
		return nullptr;
}

const CArmedInstance * PlayerLocalState::getCurrentArmy() const
{
	if(currentSelection)
		return dynamic_cast<const CArmedInstance *>(currentSelection);
	else
		return nullptr;
}

void PlayerLocalState::setSelection(const CArmedInstance * selection)
{
	if (currentSelection == selection)
		return;

	currentSelection = selection;

	if (selection)
		adventureInt->onSelectionChanged(selection);
}

bool PlayerLocalState::isHeroSleeping(const CGHeroInstance * hero) const
{
	return vstd::contains(sleepingHeroes, hero);
}

void PlayerLocalState::setHeroAsleep(const CGHeroInstance * hero)
{
	assert(hero);
	assert(vstd::contains(wanderingHeroes, hero));
	assert(!vstd::contains(sleepingHeroes, hero));

	sleepingHeroes.push_back(hero);
}

void PlayerLocalState::setHeroAwaken(const CGHeroInstance * hero)
{
	assert(hero);
	assert(vstd::contains(wanderingHeroes, hero));
	assert(vstd::contains(sleepingHeroes, hero));

	vstd::erase(sleepingHeroes, hero);
}

const std::vector<const CGHeroInstance *> & PlayerLocalState::getWanderingHeroes()
{
	return wanderingHeroes;
}

const CGHeroInstance * PlayerLocalState::getWanderingHero(size_t index)
{
	if(index < wanderingHeroes.size())
		return wanderingHeroes[index];
	return nullptr;
}

void PlayerLocalState::addWanderingHero(const CGHeroInstance * hero)
{
	assert(hero);
	assert(!vstd::contains(wanderingHeroes, hero));
	wanderingHeroes.push_back(hero);
}

void PlayerLocalState::removeWanderingHero(const CGHeroInstance * hero)
{
	assert(hero);
	assert(vstd::contains(wanderingHeroes, hero));

	if (hero == currentSelection)
	{
		auto const * nextHero = getNextWanderingHero(hero);
		setSelection(nextHero);
	}

	vstd::erase(wanderingHeroes, hero);
	vstd::erase(sleepingHeroes, hero);

	if (currentSelection == nullptr && !wanderingHeroes.empty())
		setSelection(wanderingHeroes.front());

	if (currentSelection == nullptr && !ownedTowns.empty())
		setSelection(ownedTowns.front());
}

void PlayerLocalState::swapWanderingHero(int pos1, int pos2)
{
	assert(wanderingHeroes[pos1] && wanderingHeroes[pos2]);
	std::swap(wanderingHeroes[pos1], wanderingHeroes[pos2]);
}

const std::vector<const CGTownInstance *> & PlayerLocalState::getOwnedTowns()
{
	return ownedTowns;
}

const CGTownInstance * PlayerLocalState::getOwnedTown(size_t index)
{
	if(index < ownedTowns.size())
		return ownedTowns[index];
	return nullptr;
}

void PlayerLocalState::addOwnedTown(const CGTownInstance * town)
{
	assert(town);
	assert(!vstd::contains(ownedTowns, town));
	ownedTowns.push_back(town);
}

void PlayerLocalState::removeOwnedTown(const CGTownInstance * town)
{
	assert(town);
	assert(vstd::contains(ownedTowns, town));
	vstd::erase(ownedTowns, town);

	if (town == currentSelection)
		setSelection(nullptr);

	if (currentSelection == nullptr && !wanderingHeroes.empty())
		setSelection(wanderingHeroes.front());

	if (currentSelection == nullptr && !ownedTowns.empty())
		setSelection(ownedTowns.front());
}

void PlayerLocalState::swapOwnedTowns(int pos1, int pos2)
{
	assert(ownedTowns[pos1] && ownedTowns[pos2]);
	std::swap(ownedTowns[pos1], ownedTowns[pos2]);

	adventureInt->onTownOrderChanged();
}
=======
/*
 * PlayerLocalState.cpp, part of VCMI engine
 *
 * Authors: listed in file AUTHORS in main folder
 *
 * License: GNU General Public License v2.0 or later
 * Full text of license available in license.txt file, in main folder
 *
 */
#include "StdInc.h"
#include "PlayerLocalState.h"

#include "../CCallback.h"
#include "../lib/mapObjects/CGHeroInstance.h"
#include "../lib/mapObjects/CGTownInstance.h"
#include "../lib/pathfinder/CGPathNode.h"
#include "CPlayerInterface.h"
#include "adventureMap/AdventureMapInterface.h"

PlayerLocalState::PlayerLocalState(CPlayerInterface & owner)
	: owner(owner)
	, currentSelection(nullptr)
{
}

void PlayerLocalState::saveHeroPaths(std::map<const CGHeroInstance *, int3> & pathsMap)
{
	for(auto & p : paths)
	{
		if(p.second.nodes.size())
			pathsMap[p.first] = p.second.endPos();
		else
			logGlobal->debug("%s has assigned an empty path! Ignoring it...", p.first->getNameTranslated());
	}
}

void PlayerLocalState::loadHeroPaths(std::map<const CGHeroInstance *, int3> & pathsMap)
{
	if(owner.cb)
	{
		for(auto & p : pathsMap)
		{
			CGPath path;
			owner.cb->getPathsInfo(p.first)->getPath(path, p.second);
			paths[p.first] = path;
			logGlobal->trace("Restored path for hero %s leading to %s with %d nodes", p.first->nodeName(), p.second.toString(), path.nodes.size());
		}
	}
}

void PlayerLocalState::setPath(const CGHeroInstance * h, const CGPath & path)
{
	paths[h] = path;
}

const CGPath & PlayerLocalState::getPath(const CGHeroInstance * h) const
{
	assert(hasPath(h));
	return paths.at(h);
}

bool PlayerLocalState::hasPath(const CGHeroInstance * h) const
{
	return paths.count(h) > 0;
}

bool PlayerLocalState::setPath(const CGHeroInstance * h, const int3 & destination)
{
	CGPath path;
	if(!owner.cb->getPathsInfo(h)->getPath(path, destination))
	{
		paths.erase(h); //invalidate previously possible path if selected (before other hero blocked only path / fly spell expired)
		return false;
	}

	setPath(h, path);
	return true;
}

void PlayerLocalState::removeLastNode(const CGHeroInstance * h)
{
	assert(hasPath(h));
	if(!hasPath(h))
		return;

	auto & path = paths[h];
	path.nodes.pop_back();
	if(path.nodes.size() < 2) //if it was the last one, remove entire path and path with only one tile is not a real path
		erasePath(h);
}

void PlayerLocalState::erasePath(const CGHeroInstance * h)
{
	paths.erase(h);
	adventureInt->onHeroChanged(h);
}

void PlayerLocalState::verifyPath(const CGHeroInstance * h)
{
	if(!hasPath(h))
		return;
	setPath(h, getPath(h).endPos());
}

const CGHeroInstance * PlayerLocalState::getCurrentHero() const
{
	if(currentSelection && currentSelection->ID == Obj::HERO)
		return dynamic_cast<const CGHeroInstance *>(currentSelection);
	else
		return nullptr;
}

const CGHeroInstance * PlayerLocalState::getNextWanderingHero(const CGHeroInstance * currentHero)
{
	bool currentHeroFound = false;
	const CGHeroInstance * firstSuitable = nullptr;
	const CGHeroInstance * nextSuitable = nullptr;

	for(const auto * hero : getWanderingHeroes())
	{
		if (hero == currentHero)
		{
			currentHeroFound = true;
			continue;
		}

		if (isHeroSleeping(hero))
			continue;

		if (hero->movementPointsRemaining() == 0)
			continue;

		if (!firstSuitable)
			firstSuitable = hero;

		if (!nextSuitable && currentHeroFound)
			nextSuitable = hero;
	}

	// if we found suitable hero after currently selected hero -> return this hero
	if (nextSuitable)
		return nextSuitable;

	// othervice -> loop over and return first suitable hero in the list (or null if none)
	return firstSuitable;
}

const CGTownInstance * PlayerLocalState::getCurrentTown() const
{
	if(currentSelection && currentSelection->ID == Obj::TOWN)
		return dynamic_cast<const CGTownInstance *>(currentSelection);
	else
		return nullptr;
}

const CArmedInstance * PlayerLocalState::getCurrentArmy() const
{
	if(currentSelection)
		return dynamic_cast<const CArmedInstance *>(currentSelection);
	else
		return nullptr;
}

void PlayerLocalState::setSelection(const CArmedInstance * selection)
{
	if (currentSelection == selection)
		return;

	currentSelection = selection;

	if (selection)
		adventureInt->onSelectionChanged(selection);
}

bool PlayerLocalState::isHeroSleeping(const CGHeroInstance * hero) const
{
	return vstd::contains(sleepingHeroes, hero);
}

void PlayerLocalState::setHeroAsleep(const CGHeroInstance * hero)
{
	assert(hero);
	assert(vstd::contains(wanderingHeroes, hero));
	assert(!vstd::contains(sleepingHeroes, hero));

	sleepingHeroes.push_back(hero);
}

void PlayerLocalState::setHeroAwaken(const CGHeroInstance * hero)
{
	assert(hero);
	assert(vstd::contains(wanderingHeroes, hero));
	assert(vstd::contains(sleepingHeroes, hero));

	vstd::erase(sleepingHeroes, hero);
}

const std::vector<const CGHeroInstance *> & PlayerLocalState::getWanderingHeroes()
{
	return wanderingHeroes;
}

const CGHeroInstance * PlayerLocalState::getWanderingHero(size_t index)
{
	if(index < wanderingHeroes.size())
		return wanderingHeroes[index];
	return nullptr;
}

void PlayerLocalState::addWanderingHero(const CGHeroInstance * hero)
{
	assert(hero);
	assert(!vstd::contains(wanderingHeroes, hero));
	wanderingHeroes.push_back(hero);
}

void PlayerLocalState::removeWanderingHero(const CGHeroInstance * hero)
{
	assert(hero);
	assert(vstd::contains(wanderingHeroes, hero));

	if (hero == currentSelection)
	{
		auto const * nextHero = getNextWanderingHero(hero);
		setSelection(nextHero);
	}

	vstd::erase(wanderingHeroes, hero);
	vstd::erase(sleepingHeroes, hero);

	if (currentSelection == nullptr && !wanderingHeroes.empty())
		setSelection(wanderingHeroes.front());

	if (currentSelection == nullptr && !ownedTowns.empty())
		setSelection(ownedTowns.front());
}

const std::vector<const CGTownInstance *> & PlayerLocalState::getOwnedTowns()
{
	return ownedTowns;
}

const CGTownInstance * PlayerLocalState::getOwnedTown(size_t index)
{
	if(index < ownedTowns.size())
		return ownedTowns[index];
	return nullptr;
}

void PlayerLocalState::addOwnedTown(const CGTownInstance * town)
{
	assert(town);
	assert(!vstd::contains(ownedTowns, town));
	ownedTowns.push_back(town);
}

void PlayerLocalState::removeOwnedTown(const CGTownInstance * town)
{
	assert(town);
	assert(vstd::contains(ownedTowns, town));
	vstd::erase(ownedTowns, town);

	if (town == currentSelection)
		setSelection(nullptr);

	if (currentSelection == nullptr && !wanderingHeroes.empty())
		setSelection(wanderingHeroes.front());

	if (currentSelection == nullptr && !ownedTowns.empty())
		setSelection(ownedTowns.front());
}
>>>>>>> a1a5bc28
<|MERGE_RESOLUTION|>--- conflicted
+++ resolved
@@ -1,4 +1,3 @@
-<<<<<<< HEAD
 /*
  * PlayerLocalState.cpp, part of VCMI engine
  *
@@ -283,277 +282,4 @@
 	std::swap(ownedTowns[pos1], ownedTowns[pos2]);
 
 	adventureInt->onTownOrderChanged();
-}
-=======
-/*
- * PlayerLocalState.cpp, part of VCMI engine
- *
- * Authors: listed in file AUTHORS in main folder
- *
- * License: GNU General Public License v2.0 or later
- * Full text of license available in license.txt file, in main folder
- *
- */
-#include "StdInc.h"
-#include "PlayerLocalState.h"
-
-#include "../CCallback.h"
-#include "../lib/mapObjects/CGHeroInstance.h"
-#include "../lib/mapObjects/CGTownInstance.h"
-#include "../lib/pathfinder/CGPathNode.h"
-#include "CPlayerInterface.h"
-#include "adventureMap/AdventureMapInterface.h"
-
-PlayerLocalState::PlayerLocalState(CPlayerInterface & owner)
-	: owner(owner)
-	, currentSelection(nullptr)
-{
-}
-
-void PlayerLocalState::saveHeroPaths(std::map<const CGHeroInstance *, int3> & pathsMap)
-{
-	for(auto & p : paths)
-	{
-		if(p.second.nodes.size())
-			pathsMap[p.first] = p.second.endPos();
-		else
-			logGlobal->debug("%s has assigned an empty path! Ignoring it...", p.first->getNameTranslated());
-	}
-}
-
-void PlayerLocalState::loadHeroPaths(std::map<const CGHeroInstance *, int3> & pathsMap)
-{
-	if(owner.cb)
-	{
-		for(auto & p : pathsMap)
-		{
-			CGPath path;
-			owner.cb->getPathsInfo(p.first)->getPath(path, p.second);
-			paths[p.first] = path;
-			logGlobal->trace("Restored path for hero %s leading to %s with %d nodes", p.first->nodeName(), p.second.toString(), path.nodes.size());
-		}
-	}
-}
-
-void PlayerLocalState::setPath(const CGHeroInstance * h, const CGPath & path)
-{
-	paths[h] = path;
-}
-
-const CGPath & PlayerLocalState::getPath(const CGHeroInstance * h) const
-{
-	assert(hasPath(h));
-	return paths.at(h);
-}
-
-bool PlayerLocalState::hasPath(const CGHeroInstance * h) const
-{
-	return paths.count(h) > 0;
-}
-
-bool PlayerLocalState::setPath(const CGHeroInstance * h, const int3 & destination)
-{
-	CGPath path;
-	if(!owner.cb->getPathsInfo(h)->getPath(path, destination))
-	{
-		paths.erase(h); //invalidate previously possible path if selected (before other hero blocked only path / fly spell expired)
-		return false;
-	}
-
-	setPath(h, path);
-	return true;
-}
-
-void PlayerLocalState::removeLastNode(const CGHeroInstance * h)
-{
-	assert(hasPath(h));
-	if(!hasPath(h))
-		return;
-
-	auto & path = paths[h];
-	path.nodes.pop_back();
-	if(path.nodes.size() < 2) //if it was the last one, remove entire path and path with only one tile is not a real path
-		erasePath(h);
-}
-
-void PlayerLocalState::erasePath(const CGHeroInstance * h)
-{
-	paths.erase(h);
-	adventureInt->onHeroChanged(h);
-}
-
-void PlayerLocalState::verifyPath(const CGHeroInstance * h)
-{
-	if(!hasPath(h))
-		return;
-	setPath(h, getPath(h).endPos());
-}
-
-const CGHeroInstance * PlayerLocalState::getCurrentHero() const
-{
-	if(currentSelection && currentSelection->ID == Obj::HERO)
-		return dynamic_cast<const CGHeroInstance *>(currentSelection);
-	else
-		return nullptr;
-}
-
-const CGHeroInstance * PlayerLocalState::getNextWanderingHero(const CGHeroInstance * currentHero)
-{
-	bool currentHeroFound = false;
-	const CGHeroInstance * firstSuitable = nullptr;
-	const CGHeroInstance * nextSuitable = nullptr;
-
-	for(const auto * hero : getWanderingHeroes())
-	{
-		if (hero == currentHero)
-		{
-			currentHeroFound = true;
-			continue;
-		}
-
-		if (isHeroSleeping(hero))
-			continue;
-
-		if (hero->movementPointsRemaining() == 0)
-			continue;
-
-		if (!firstSuitable)
-			firstSuitable = hero;
-
-		if (!nextSuitable && currentHeroFound)
-			nextSuitable = hero;
-	}
-
-	// if we found suitable hero after currently selected hero -> return this hero
-	if (nextSuitable)
-		return nextSuitable;
-
-	// othervice -> loop over and return first suitable hero in the list (or null if none)
-	return firstSuitable;
-}
-
-const CGTownInstance * PlayerLocalState::getCurrentTown() const
-{
-	if(currentSelection && currentSelection->ID == Obj::TOWN)
-		return dynamic_cast<const CGTownInstance *>(currentSelection);
-	else
-		return nullptr;
-}
-
-const CArmedInstance * PlayerLocalState::getCurrentArmy() const
-{
-	if(currentSelection)
-		return dynamic_cast<const CArmedInstance *>(currentSelection);
-	else
-		return nullptr;
-}
-
-void PlayerLocalState::setSelection(const CArmedInstance * selection)
-{
-	if (currentSelection == selection)
-		return;
-
-	currentSelection = selection;
-
-	if (selection)
-		adventureInt->onSelectionChanged(selection);
-}
-
-bool PlayerLocalState::isHeroSleeping(const CGHeroInstance * hero) const
-{
-	return vstd::contains(sleepingHeroes, hero);
-}
-
-void PlayerLocalState::setHeroAsleep(const CGHeroInstance * hero)
-{
-	assert(hero);
-	assert(vstd::contains(wanderingHeroes, hero));
-	assert(!vstd::contains(sleepingHeroes, hero));
-
-	sleepingHeroes.push_back(hero);
-}
-
-void PlayerLocalState::setHeroAwaken(const CGHeroInstance * hero)
-{
-	assert(hero);
-	assert(vstd::contains(wanderingHeroes, hero));
-	assert(vstd::contains(sleepingHeroes, hero));
-
-	vstd::erase(sleepingHeroes, hero);
-}
-
-const std::vector<const CGHeroInstance *> & PlayerLocalState::getWanderingHeroes()
-{
-	return wanderingHeroes;
-}
-
-const CGHeroInstance * PlayerLocalState::getWanderingHero(size_t index)
-{
-	if(index < wanderingHeroes.size())
-		return wanderingHeroes[index];
-	return nullptr;
-}
-
-void PlayerLocalState::addWanderingHero(const CGHeroInstance * hero)
-{
-	assert(hero);
-	assert(!vstd::contains(wanderingHeroes, hero));
-	wanderingHeroes.push_back(hero);
-}
-
-void PlayerLocalState::removeWanderingHero(const CGHeroInstance * hero)
-{
-	assert(hero);
-	assert(vstd::contains(wanderingHeroes, hero));
-
-	if (hero == currentSelection)
-	{
-		auto const * nextHero = getNextWanderingHero(hero);
-		setSelection(nextHero);
-	}
-
-	vstd::erase(wanderingHeroes, hero);
-	vstd::erase(sleepingHeroes, hero);
-
-	if (currentSelection == nullptr && !wanderingHeroes.empty())
-		setSelection(wanderingHeroes.front());
-
-	if (currentSelection == nullptr && !ownedTowns.empty())
-		setSelection(ownedTowns.front());
-}
-
-const std::vector<const CGTownInstance *> & PlayerLocalState::getOwnedTowns()
-{
-	return ownedTowns;
-}
-
-const CGTownInstance * PlayerLocalState::getOwnedTown(size_t index)
-{
-	if(index < ownedTowns.size())
-		return ownedTowns[index];
-	return nullptr;
-}
-
-void PlayerLocalState::addOwnedTown(const CGTownInstance * town)
-{
-	assert(town);
-	assert(!vstd::contains(ownedTowns, town));
-	ownedTowns.push_back(town);
-}
-
-void PlayerLocalState::removeOwnedTown(const CGTownInstance * town)
-{
-	assert(town);
-	assert(vstd::contains(ownedTowns, town));
-	vstd::erase(ownedTowns, town);
-
-	if (town == currentSelection)
-		setSelection(nullptr);
-
-	if (currentSelection == nullptr && !wanderingHeroes.empty())
-		setSelection(wanderingHeroes.front());
-
-	if (currentSelection == nullptr && !ownedTowns.empty())
-		setSelection(ownedTowns.front());
-}
->>>>>>> a1a5bc28
+}