<<<<<<< HEAD
#include "StdInc.h"
#include "CKingdomInterface.h"

#include "../CCallback.h"
#include "../lib/CCreatureHandler.h" //creatures name for objects list
#include "../lib/CGeneralTextHandler.h"
#include "../lib/CModHandler.h" //for buildings per turn
#include "../lib/CObjectHandler.h" //Hero/Town objects
#include "../lib/CHeroHandler.h" // only for calculating required xp? worth it?
#include "../lib/CTownHandler.h"
#include "CAnimation.h" //CAnimImage
#include "CAdvmapInterface.h" //CResDataBar
#include "CCastleInterface.h" //various town-specific classes
#include "../lib/CConfigHandler.h"
#include "CGameInfo.h"
#include "CPlayerInterface.h" //LOCPLINT
#include "gui/CGuiHandler.h"
#include "gui/CIntObjectClasses.h"
#include "CMT.h"

/*
 * CKingdomInterface.cpp, part of VCMI engine
 *
 * Authors: listed in file AUTHORS in main folder
 *
 * License: GNU General Public License v2.0 or later
 * Full text of license available in license.txt file, in main folder
 *
 */

InfoBox::InfoBox(Point position, InfoPos Pos, InfoSize Size, IInfoBoxData *Data):
	size(Size),
	infoPos(Pos),
	data(Data),
	value(nullptr),
	name(nullptr)
{
	assert(data);
	addUsedEvents(LCLICK | RCLICK);
	EFonts font = (size < SIZE_MEDIUM)? FONT_SMALL: FONT_MEDIUM;

	OBJ_CONSTRUCTION_CAPTURING_ALL;
	pos+=position;

	image = new CAnimImage(data->getImageName(size), data->getImageIndex());
	pos = image->pos;

	if (infoPos == POS_CORNER)
		value = new CLabel(pos.w, pos.h, font, BOTTOMRIGHT, Colors::WHITE, data->getValueText());

	if (infoPos == POS_INSIDE)
		value = new CLabel(pos.w/2, pos.h-6, font, CENTER, Colors::WHITE, data->getValueText());

	if (infoPos == POS_UP_DOWN || infoPos == POS_DOWN)
		value = new CLabel(pos.w/2, pos.h+8, font, CENTER, Colors::WHITE, data->getValueText());

	if (infoPos == POS_UP_DOWN)
		name = new CLabel(pos.w/2, -12, font, CENTER, Colors::WHITE, data->getNameText());

	if (infoPos == POS_RIGHT)
	{
		name = new CLabel(pos.w+6, 6, font, TOPLEFT, Colors::WHITE, data->getNameText());
		value = new CLabel(pos.w+6, pos.h-16, font, TOPLEFT, Colors::WHITE, data->getValueText());
	}
	pos = image->pos;
	if (name)
		pos = pos | name->pos;
	if (value)
		pos = pos | value->pos;
	
	hover = new CHoverableArea;
	hover->hoverText = data->getHoverText();
	hover->pos = pos;
}

InfoBox::~InfoBox()
{
	delete data;
}

void InfoBox::clickRight(tribool down, bool previousState)
{
	if (down)
	{
		CComponent *comp = nullptr;
		std::string text;
		data->prepareMessage(text, &comp);
		if (comp)
			CRClickPopup::createAndPush(text, CInfoWindow::TCompsInfo(1, comp));
		else if (!text.empty())
			adventureInt->handleRightClick(text, down);
	}
}

void InfoBox::clickLeft(tribool down, bool previousState)
{
	if((!down) && previousState)
	{
		CComponent *comp = nullptr;
		std::string text;
		data->prepareMessage(text, &comp);

		std::vector<CComponent*> compVector;
		if (comp)
		{
			compVector.push_back(comp);
			LOCPLINT->showInfoDialog(text, compVector);
		}
	}
}

//TODO?
/*
void InfoBox::update()
{

}
*/

IInfoBoxData::IInfoBoxData(InfoType Type):
	type(Type)
{
}

InfoBoxAbstractHeroData::InfoBoxAbstractHeroData(InfoType Type):
	IInfoBoxData(Type)
{
}

std::string InfoBoxAbstractHeroData::getValueText()
{
	switch (type)
	{
	case HERO_MANA:
	case HERO_EXPERIENCE:
	case HERO_PRIMARY_SKILL:
		return boost::lexical_cast<std::string>(getValue());
	case HERO_SPECIAL:
		return CGI->generaltexth->jktexts[5];
	case HERO_SECONDARY_SKILL:
		{
			si64 value = getValue();
			if (value)
				return CGI->generaltexth->levels[value];
		}
	default:
		assert(0);
	}
	return "";
}

std::string InfoBoxAbstractHeroData::getNameText()
{
	switch (type)
	{
	case HERO_PRIMARY_SKILL:
		return CGI->generaltexth->primarySkillNames[getSubID()];
	case HERO_MANA:
		return CGI->generaltexth->allTexts[387];
	case HERO_EXPERIENCE:
		return CGI->generaltexth->jktexts[6];
	case HERO_SPECIAL:
		return CGI->heroh->heroes[getSubID()]->specName;
	case HERO_SECONDARY_SKILL:
		if (getValue())
			return CGI->generaltexth->skillName[getSubID()];
		else
			return "";
	default:
		assert(0);
	}
	return "";
}

std::string InfoBoxAbstractHeroData::getImageName(InfoBox::InfoSize size)
{
	//TODO: sizes
	switch(size)
	{
	case InfoBox::SIZE_SMALL:
		{
			switch(type)
			{
			case HERO_PRIMARY_SKILL:
			case HERO_MANA:
			case HERO_EXPERIENCE:
				return "PSKIL32";
			case HERO_SPECIAL:
				return "UN32";
			case HERO_SECONDARY_SKILL:
				return "SECSK32";
			default:
				assert(0);
			}
		}
	case InfoBox::SIZE_BIG:
		{
			switch(type)
			{
			case HERO_PRIMARY_SKILL:
			case HERO_MANA:
			case HERO_EXPERIENCE:
				return "PSKIL42";
			case HERO_SPECIAL:
				return "UN44";
			case HERO_SECONDARY_SKILL:
				return "SECSKILL";
			default:
				assert(0);
			}
		}
	default:
		assert(0);
	}
	return "";
}

std::string InfoBoxAbstractHeroData::getHoverText()
{
	//TODO: any texts here?
	return "";
}

size_t InfoBoxAbstractHeroData::getImageIndex()
{
	switch (type)
	{
	case HERO_SPECIAL:
		return VLC->heroh->heroes[getSubID()]->imageIndex;
	case HERO_PRIMARY_SKILL:
		return getSubID();
	case HERO_MANA:
		return 5;
	case HERO_EXPERIENCE:
		return 4;
	case HERO_SECONDARY_SKILL:
		{
			si64 value = getValue();
			if (value)
				return getSubID()*3 + value + 2;
			else
				return 0;//FIXME: Should be transparent instead of empty
		}
	default:
		assert(0);
		return 0;
	}
}

bool InfoBoxAbstractHeroData::prepareMessage(std::string &text, CComponent **comp)
{
	switch (type)
	{
	case HERO_SPECIAL:
		text = CGI->heroh->heroes[getSubID()]->specDescr;
		*comp = nullptr;
		return true;
	case HERO_PRIMARY_SKILL:
		text = CGI->generaltexth->arraytxt[2+getSubID()];
		*comp =new CComponent(CComponent::primskill, getSubID(), getValue());
		return true;
	case HERO_MANA:
		text = CGI->generaltexth->allTexts[149];
		*comp = nullptr;
		return true;
	case HERO_EXPERIENCE:
		text = CGI->generaltexth->allTexts[241];
		*comp = nullptr;
		return true;
	case HERO_SECONDARY_SKILL:
		{
			si64 value = getValue();
			int  subID = getSubID();
			if (!value)
				return false;

			text = CGI->generaltexth->skillInfoTexts[subID][value-1];
			*comp = new CComponent(CComponent::secskill, subID, value);
			return true;
		}
	default:
		assert(0);
		return false;
	}
}

InfoBoxHeroData::InfoBoxHeroData(InfoType Type, const CGHeroInstance * Hero, int Index):
	InfoBoxAbstractHeroData(Type),
	hero(Hero),
	index(Index)
{
}

int InfoBoxHeroData::getSubID()
{
	switch(type)
	{
		case HERO_PRIMARY_SKILL:
			return index;
		case HERO_SECONDARY_SKILL:
			if (hero->secSkills.size() > index)
				return hero->secSkills[index].first;
		case HERO_MANA:
		case HERO_EXPERIENCE:
		case HERO_SPECIAL:
			return 0;
		default:
			assert(0);
			return 0;
	}
}

si64 InfoBoxHeroData::getValue()
{
	switch(type)
	{
	case HERO_PRIMARY_SKILL:
		return hero->getPrimSkillLevel(static_cast<PrimarySkill::PrimarySkill>(index));
	case HERO_MANA:
		return hero->mana;
	case HERO_EXPERIENCE:
		return hero->exp;
	case HERO_SECONDARY_SKILL:
		if (hero->secSkills.size() > index)
			return hero->secSkills[index].second;
	case HERO_SPECIAL:
			return 0;
	default:
		assert(0);
		return 0;
	}
}

std::string InfoBoxHeroData::getHoverText()
{
	switch (type)
	{
	case HERO_PRIMARY_SKILL:
		return boost::str(boost::format(CGI->generaltexth->heroscrn[1]) % CGI->generaltexth->primarySkillNames[index]);
	case HERO_MANA:
		return CGI->generaltexth->heroscrn[22];
	case HERO_EXPERIENCE:
		return CGI->generaltexth->heroscrn[9];
	case HERO_SPECIAL:
		return CGI->generaltexth->heroscrn[27];
	case HERO_SECONDARY_SKILL:
		{
		if (hero->secSkills.size() > index)
		{
			std::string level = CGI->generaltexth->levels[hero->secSkills[index].second-1];
			std::string skill = CGI->generaltexth->skillName[hero->secSkills[index].first];
			return boost::str(boost::format(CGI->generaltexth->heroscrn[21]) % level % skill);
		}
		else
			return "";
		}
	default:
		return InfoBoxAbstractHeroData::getHoverText();
	}
}

std::string InfoBoxHeroData::getValueText()
{
	if (hero)
	{
		switch (type)
		{
		case HERO_MANA:
			return boost::lexical_cast<std::string>(hero->mana) + '/' +
				boost::lexical_cast<std::string>(hero->manaLimit());
		case HERO_EXPERIENCE:
			return boost::lexical_cast<std::string>(hero->exp);
		}
	}
	return InfoBoxAbstractHeroData::getValueText();
}

bool InfoBoxHeroData::prepareMessage(std::string &text, CComponent**comp)
{
	switch(type)
	{
	case HERO_MANA:
		text = CGI->generaltexth->allTexts[205];
		boost::replace_first(text, "%s", boost::lexical_cast<std::string>(hero->name));
		boost::replace_first(text, "%d", boost::lexical_cast<std::string>(hero->mana));
		boost::replace_first(text, "%d", boost::lexical_cast<std::string>(hero->manaLimit()));
		*comp = nullptr;
		return true;

	case HERO_EXPERIENCE:
		text = CGI->generaltexth->allTexts[2];
		boost::replace_first(text, "%d", boost::lexical_cast<std::string>(hero->level));
		boost::replace_first(text, "%d", boost::lexical_cast<std::string>(CGI->heroh->reqExp(hero->level+1)));
		boost::replace_first(text, "%d", boost::lexical_cast<std::string>(hero->exp));
		*comp = nullptr;
		return true;

	default:
		return InfoBoxAbstractHeroData::prepareMessage(text, comp);
	}
}

InfoBoxCustomHeroData::InfoBoxCustomHeroData(InfoType Type, int SubID, si64 Value):
	InfoBoxAbstractHeroData(Type),
	subID(SubID),
	value(Value)
{
}

int InfoBoxCustomHeroData::getSubID()
{
	return subID;
}

si64 InfoBoxCustomHeroData::getValue()
{
	return value;
}

InfoBoxCustom::InfoBoxCustom(std::string ValueText, std::string NameText, std::string ImageName, size_t ImageIndex, std::string HoverText):
	IInfoBoxData(CUSTOM),
	valueText(ValueText),
	nameText(NameText),
	imageName(ImageName),
	hoverText(HoverText),
	imageIndex(ImageIndex)
{
}

std::string InfoBoxCustom::getHoverText()
{
	return hoverText;
}

size_t InfoBoxCustom::getImageIndex()
{
	return imageIndex;
}

std::string InfoBoxCustom::getImageName(InfoBox::InfoSize size)
{
	return imageName;
}

std::string InfoBoxCustom::getNameText()
{
	return nameText;
}

std::string InfoBoxCustom::getValueText()
{
	return valueText;
}

bool InfoBoxCustom::prepareMessage(std::string &text, CComponent **comp)
{
	return false;
}

CKingdomInterface::CKingdomInterface():
    CWindowObject(PLAYER_COLORED | BORDERED, conf.go()->ac.overviewBg)
{
	OBJ_CONSTRUCTION_CAPTURING_ALL;
	ui32 footerPos = conf.go()->ac.overviewSize * 116;

	tabArea = new CTabbedInt(boost::bind(&CKingdomInterface::createMainTab, this, _1), CTabbedInt::DestroyFunc(), Point(4,4));

	std::vector<const CGObjectInstance * > ownedObjects = LOCPLINT->cb->getMyObjects();
	generateObjectsList(ownedObjects);
	generateMinesList(ownedObjects);
	generateButtons();

	statusbar = new CGStatusBar(new CPicture("KSTATBAR", 10,pos.h - 45));
	resdatabar= new CResDataBar("KRESBAR", 3, 111+footerPos, 32, 2, 76, 76);
}

void CKingdomInterface::generateObjectsList(const std::vector<const CGObjectInstance * > &ownedObjects)
{
	ui32 footerPos = conf.go()->ac.overviewSize * 116;
	size_t dwellSize = (footerPos - 64)/57;

	//Map used to determine image number for several objects
	std::map<std::pair<int,int>,int> idToImage;
	idToImage[std::make_pair( 20, 1)] = 81;//Golem factory
	idToImage[std::make_pair( 42, 0)] = 82;//Lighthouse
	idToImage[std::make_pair( 33, 0)] = 83;//Garrison
	idToImage[std::make_pair(219, 0)] = 83;//Garrison
	idToImage[std::make_pair( 33, 1)] = 84;//Anti-magic Garrison
	idToImage[std::make_pair(219, 1)] = 84;//Anti-magic Garrison
	idToImage[std::make_pair( 53, 7)] = 85;//Abandoned mine
	idToImage[std::make_pair( 20, 0)] = 86;//Conflux
	idToImage[std::make_pair( 87, 0)] = 87;//Harbor

	std::map<int, OwnedObjectInfo> visibleObjects;
	for(const CGObjectInstance * object : ownedObjects)
	{
		//Dwellings
		if ( object->ID == Obj::CREATURE_GENERATOR1 )
		{
			OwnedObjectInfo &info = visibleObjects[object->subID];
			if (info.count++ == 0)
			{
				info.hoverText = CGI->creh->creatures[CGI->objh->cregens.find(object->subID)->second]->namePl;
				info.imageID = object->subID;
			}
		}
		//Special objects from idToImage map that should be displayed in objects list
		auto iter = idToImage.find(std::make_pair(object->ID, object->subID));
		if (iter != idToImage.end())
		{
			OwnedObjectInfo &info = visibleObjects[iter->second];
			if (info.count++ == 0)
			{
				info.hoverText = object->hoverName;
				info.imageID = iter->second;
			}
		}
	}
	objects.reserve(visibleObjects.size());

	for(auto & element : visibleObjects)
	{
		objects.push_back(element.second);
	}
	dwellingsList = new CListBox(boost::bind(&CKingdomInterface::createOwnedObject, this, _1), CListBox::DestroyFunc(),
	                             Point(740,44), Point(0,57), dwellSize, visibleObjects.size());
}

CIntObject* CKingdomInterface::createOwnedObject(size_t index)
{
	if (index < objects.size())
	{
		OwnedObjectInfo &obj = objects[index];
		std::string value = boost::lexical_cast<std::string>(obj.count);
		return new InfoBox(Point(), InfoBox::POS_CORNER, InfoBox::SIZE_SMALL,
			   new InfoBoxCustom(value,"", "FLAGPORT", obj.imageID, obj.hoverText));
	}
	return nullptr;
}

CIntObject * CKingdomInterface::createMainTab(size_t index)
{
	size_t size = conf.go()->ac.overviewSize;
	switch (index)
	{
	case 0: return new CKingdHeroList(size);
	case 1: return new CKingdTownList(size);
	default:return nullptr;
	}
}

void CKingdomInterface::generateMinesList(const std::vector<const CGObjectInstance * > &ownedObjects)
{
	ui32 footerPos = conf.go()->ac.overviewSize * 116;
	std::vector<int> minesCount(GameConstants::RESOURCE_QUANTITY, 0);
	int totalIncome=0;

	for(const CGObjectInstance * object : ownedObjects)
	{
		//Mines
		if ( object->ID == Obj::MINE )
		{
			const CGMine *mine = dynamic_cast<const CGMine*>(object);
			assert(mine);
			minesCount[mine->producedResource]++;

			if (mine->producedResource == Res::GOLD)
				totalIncome += mine->producedQuantity;
		}
	}

	//Heroes can produce gold as well - skill, specialty or arts
	std::vector<const CGHeroInstance*> heroes = LOCPLINT->cb->getHeroesInfo(true);
	for(auto & heroe : heroes)
	{
		totalIncome += heroe->valOfBonuses(Selector::typeSubtype(Bonus::SECONDARY_SKILL_PREMY, SecondarySkill::ESTATES));
		totalIncome += heroe->valOfBonuses(Selector::typeSubtype(Bonus::GENERATE_RESOURCE, Res::GOLD));
	}

	//Add town income of all towns
	std::vector<const CGTownInstance*> towns = LOCPLINT->cb->getTownsInfo(true);
	for(auto & town : towns)
	{
		totalIncome += town->dailyIncome();
	}
	for (int i=0; i<7; i++)
	{
		std::string value = boost::lexical_cast<std::string>(minesCount[i]);
		minesBox[i] = new InfoBox(Point(20+i*80, 31+footerPos), InfoBox::POS_INSIDE, InfoBox::SIZE_SMALL,
		              new InfoBoxCustom(value, "", "OVMINES", i, CGI->generaltexth->mines[i].first));

		minesBox[i]->removeUsedEvents(LCLICK|RCLICK); //fixes #890 - mines boxes ignore clicks
	}
	incomeArea = new CHoverableArea;
	incomeArea->pos = Rect(pos.x+580, pos.y+31+footerPos, 136, 68);
	incomeArea->hoverText = CGI->generaltexth->allTexts[255];
	incomeAmount = new CLabel(628, footerPos + 70, FONT_SMALL, TOPLEFT, Colors::WHITE, boost::lexical_cast<std::string>(totalIncome));
}

void CKingdomInterface::generateButtons()
{
	ui32 footerPos = conf.go()->ac.overviewSize * 116;

	//Main control buttons
	btnHeroes = new CAdventureMapButton (CGI->generaltexth->overview[11], CGI->generaltexth->overview[6],
	                                    boost::bind(&CKingdomInterface::activateTab, this, 0),748,28+footerPos,"OVBUTN1.DEF", SDLK_h);
	btnHeroes->block(true);

	btnTowns = new CAdventureMapButton (CGI->generaltexth->overview[12], CGI->generaltexth->overview[7],
	                                   boost::bind(&CKingdomInterface::activateTab, this, 1),748,64+footerPos,"OVBUTN6.DEF", SDLK_t);

	btnExit = new CAdventureMapButton (CGI->generaltexth->allTexts[600],"",
	                                  boost::bind(&CKingdomInterface::close, this),748,99+footerPos,"OVBUTN1.DEF", SDLK_RETURN);
	btnExit->assignedKeys.insert(SDLK_ESCAPE);
	btnExit->setOffset(3);

	//Object list control buttons
	dwellTop = new CAdventureMapButton ("", "", boost::bind(&CListBox::moveToPos, dwellingsList, 0),
	                                   733, 4, "OVBUTN4.DEF");

	dwellBottom = new CAdventureMapButton ("", "", boost::bind(&CListBox::moveToPos, dwellingsList, -1),
	                                      733, footerPos+2, "OVBUTN4.DEF");
	dwellBottom->setOffset(2);

	dwellUp = new CAdventureMapButton ("", "", boost::bind(&CListBox::moveToPrev, dwellingsList),
	                                  733, 24, "OVBUTN4.DEF");
	dwellUp->setOffset(4);

	dwellDown = new CAdventureMapButton ("", "", boost::bind(&CListBox::moveToNext, dwellingsList),
	                                    733, footerPos-18, "OVBUTN4.DEF");
	dwellDown->setOffset(6);
}

void CKingdomInterface::activateTab(size_t which)
{
	btnHeroes->block(which == 0);
	btnTowns->block(which == 1);
	tabArea->setActive(which);
}

void CKingdomInterface::townChanged(const CGTownInstance *town)
{
	if (CKingdTownList * townList = dynamic_cast<CKingdTownList*>(tabArea->getItem()))
		townList->townChanged(town);
}

void CKingdomInterface::updateGarrisons()
{
	if (CGarrisonHolder * garrison = dynamic_cast<CGarrisonHolder*>(tabArea->getItem()))
		garrison->updateGarrisons();
}

void CKingdomInterface::artifactAssembled(const ArtifactLocation& artLoc)
{
	if (CArtifactHolder * arts = dynamic_cast<CArtifactHolder*>(tabArea->getItem()))
		arts->artifactAssembled(artLoc);
}

void CKingdomInterface::artifactDisassembled(const ArtifactLocation& artLoc)
{
	if (CArtifactHolder * arts = dynamic_cast<CArtifactHolder*>(tabArea->getItem()))
		arts->artifactDisassembled(artLoc);
}

void CKingdomInterface::artifactMoved(const ArtifactLocation& artLoc, const ArtifactLocation& destLoc)
{
	if (CArtifactHolder * arts = dynamic_cast<CArtifactHolder*>(tabArea->getItem()))
		arts->artifactMoved(artLoc, destLoc);
}

void CKingdomInterface::artifactRemoved(const ArtifactLocation& artLoc)
{
	if (CArtifactHolder * arts = dynamic_cast<CArtifactHolder*>(tabArea->getItem()))
		arts->artifactRemoved(artLoc);
}

CKingdHeroList::CKingdHeroList(size_t maxSize)
{
	OBJ_CONSTRUCTION_CAPTURING_ALL;
	title = new CPicture("OVTITLE",16,0);
	title->colorize(LOCPLINT->playerID);
	heroLabel =   new CLabel(150, 10, FONT_MEDIUM, CENTER, Colors::WHITE, CGI->generaltexth->overview[0]);
	skillsLabel = new CLabel(500, 10, FONT_MEDIUM, CENTER, Colors::WHITE, CGI->generaltexth->overview[1]);

	ui32 townCount = LOCPLINT->cb->howManyHeroes(false);
	ui32 size = conf.go()->ac.overviewSize*116 + 19;
	heroes = new CListBox(boost::bind(&CKingdHeroList::createHeroItem, this, _1), boost::bind(&CKingdHeroList::destroyHeroItem, this, _1),
	                      Point(19,21), Point(0,116), maxSize, townCount, 0, 1, Rect(-19, -21, size, size) );
}

void CKingdHeroList::updateGarrisons()
{
	std::list<CIntObject*> list = heroes->getItems();
	for(CIntObject* object : list)
	{
		if (CGarrisonHolder * garrison = dynamic_cast<CGarrisonHolder*>(object) )
			garrison->updateGarrisons();
	}
}

CIntObject* CKingdHeroList::createHeroItem(size_t index)
{
	ui32 picCount = conf.go()->ac.overviewPics;
	size_t heroesCount = LOCPLINT->cb->howManyHeroes(false);

	if (index < heroesCount)
	{
		auto   hero = new CHeroItem(LOCPLINT->cb->getHeroBySerial(index, false), &artsCommonPart);
		artsCommonPart.participants.insert(hero->heroArts);
		artSets.push_back(hero->heroArts);
		return hero;
	}
	else
	{
		return new CAnimImage("OVSLOT", (index-2) % picCount );
	}
}

void CKingdHeroList::destroyHeroItem(CIntObject *object)
{
	if (CHeroItem * hero = dynamic_cast<CHeroItem*>(object))
	{
		artSets.erase(std::find(artSets.begin(), artSets.end(), hero->heroArts));
		artsCommonPart.participants.erase(hero->heroArts);
	}
	delete object;
}

CKingdTownList::CKingdTownList(size_t maxSize)
{
	OBJ_CONSTRUCTION_CAPTURING_ALL;
	title = new CPicture("OVTITLE",16,0);
	title->colorize(LOCPLINT->playerID);
	townLabel   = new CLabel(146,10,FONT_MEDIUM, CENTER, Colors::WHITE, CGI->generaltexth->overview[3]);
	garrHeroLabel  = new CLabel(375,10,FONT_MEDIUM, CENTER, Colors::WHITE, CGI->generaltexth->overview[4]);
	visitHeroLabel = new CLabel(608,10,FONT_MEDIUM, CENTER, Colors::WHITE, CGI->generaltexth->overview[5]);

	ui32 townCount = LOCPLINT->cb->howManyTowns();
	ui32 size = conf.go()->ac.overviewSize*116 + 19;
	towns = new CListBox(boost::bind(&CKingdTownList::createTownItem, this, _1), CListBox::DestroyFunc(),
	                     Point(19,21), Point(0,116), maxSize, townCount, 0, 1, Rect(-19, -21, size, size) );
}

void CKingdTownList::townChanged(const CGTownInstance *town)
{
	std::list<CIntObject*> list = towns->getItems();
	for(CIntObject* object : list)
	{
		CTownItem * townItem = dynamic_cast<CTownItem*>(object);
		if ( townItem && townItem->town == town)
			townItem->update();
	}
}

void CKingdTownList::updateGarrisons()
{
	std::list<CIntObject*> list = towns->getItems();
	for(CIntObject* object : list)
	{
		if (CGarrisonHolder * garrison = dynamic_cast<CGarrisonHolder*>(object) )
			garrison->updateGarrisons();
	}
}

CIntObject* CKingdTownList::createTownItem(size_t index)
{
	ui32 picCount = conf.go()->ac.overviewPics;
	size_t townsCount = LOCPLINT->cb->howManyTowns();

	if (index < townsCount)
		return new CTownItem(LOCPLINT->cb->getTownBySerial(index));
	else
		return new CAnimImage("OVSLOT", (index-2) % picCount );
}

CTownItem::CTownItem(const CGTownInstance* Town):
	town(Town)
{
	OBJ_CONSTRUCTION_CAPTURING_ALL;
	background =  new CAnimImage("OVSLOT", 6);
	name = new CLabel(74, 8, FONT_SMALL, TOPLEFT, Colors::WHITE, town->name);

	income = new CLabel( 190, 60, FONT_SMALL, CENTER, Colors::WHITE, boost::lexical_cast<std::string>(town->dailyIncome()));
	hall = new CTownInfo( 69, 31, town, true);
	fort = new CTownInfo(111, 31, town, false);

	garr = new CGarrisonInt(313, 3, 4, Point(232,0),  nullptr, Point(313,2), town->getUpperArmy(), town->visitingHero, true, true, true);
	heroes = new HeroSlots(town, Point(244,6), Point(475,6), garr, false);

	size_t iconIndex = town->town->clientInfo.icons[town->hasFort()][town->builded >= CGI->modh->settings.MAX_BUILDING_PER_TURN];

	picture = new CAnimImage("ITPT", iconIndex, 0, 5, 6);
	townArea = new LRClickableAreaOpenTown;
	townArea->pos = Rect(pos.x+5, pos.y+6, 58, 64);
	townArea->town = town;

	for (size_t i=0; i<town->creatures.size(); i++)
	{
		growth.push_back(new CCreaInfo(Point(401+37*i, 78), town, i, true, true));
		available.push_back(new CCreaInfo(Point(48+37*i, 78), town, i, true, false));
	}
}

void CTownItem::updateGarrisons()
{
	garr->selectSlot(nullptr);
	garr->setArmy(town->getUpperArmy(), 0);
	garr->setArmy(town->visitingHero, 1);
	garr->recreateSlots();
}

void CTownItem::update()
{
	std::string incomeVal = boost::lexical_cast<std::string>(town->dailyIncome());
	if (incomeVal != income->text)
		income->setText(incomeVal);

	heroes->update();

	for (size_t i=0; i<town->creatures.size(); i++)
	{
		growth[i]->update();
		available[i]->update();
	}
}

class ArtSlotsTab : public CIntObject
{
public:
	CAnimImage * background;
	std::vector<CArtPlace*> arts;

	ArtSlotsTab()
	{
		OBJ_CONSTRUCTION_CAPTURING_ALL;
		background = new CAnimImage("OVSLOT", 4);
		pos = background->pos;
		for (size_t i=0; i<9; i++)
			arts.push_back(new CArtPlace(Point(270+i*48, 65)));
	}
};

class BackpackTab : public CIntObject
{
public:
	CAnimImage * background;
	std::vector<CArtPlace*> arts;
	CAdventureMapButton *btnLeft;
	CAdventureMapButton *btnRight;

	BackpackTab()
	{
		OBJ_CONSTRUCTION_CAPTURING_ALL;
		background = new CAnimImage("OVSLOT", 5);
		pos = background->pos;
		btnLeft = new CAdventureMapButton(std::string(), std::string(), CFunctionList<void()>(), 269, 66, "HSBTNS3");
		btnRight = new CAdventureMapButton(std::string(), std::string(), CFunctionList<void()>(), 675, 66, "HSBTNS5");
		for (size_t i=0; i<8; i++)
			arts.push_back(new CArtPlace(Point(295+i*48, 65)));
	}
};

CHeroItem::CHeroItem(const CGHeroInstance* Hero, CArtifactsOfHero::SCommonPart * artsCommonPart):
	hero(Hero)
{
	OBJ_CONSTRUCTION_CAPTURING_ALL;

	artTabs.resize(3);
	auto   arts1 = new ArtSlotsTab;
	auto   arts2 = new ArtSlotsTab;
	auto   backpack = new BackpackTab;
	artTabs[0] = arts1;
	artTabs[1] = arts2;
	artTabs[2] = backpack;
	arts1->recActions = DISPOSE | SHARE_POS;
	arts2->recActions = DISPOSE | SHARE_POS;
	backpack->recActions = DISPOSE | SHARE_POS;

	name = new CLabel(75, 7, FONT_SMALL, TOPLEFT, Colors::WHITE, hero->name);

	std::vector<CArtPlace*> arts;
	arts.insert(arts.end(), arts1->arts.begin(), arts1->arts.end());
	arts.insert(arts.end(), arts2->arts.begin(), arts2->arts.end());

	heroArts = new CArtifactsOfHero(arts, backpack->arts, backpack->btnLeft, backpack->btnRight, false);
	heroArts->commonInfo = artsCommonPart;
	heroArts->setHero(hero);

	artsTabs = new CTabbedInt(boost::bind(&CHeroItem::onTabSelected, this, _1), boost::bind(&CHeroItem::onTabDeselected, this, _1));

	artButtons = new CHighlightableButtonsGroup(0);
	for (size_t it = 0; it<3; it++)
	{
		int stringID[3] = {259, 261, 262};

		std::map<int,std::string> tooltip;
		tooltip[0] = CGI->generaltexth->overview[13+it];
		std::string overlay = CGI->generaltexth->overview[8+it];

		artButtons->addButton(tooltip, overlay, "OVBUTN3",364+it*112, 46, it);
		artButtons->buttons[it]->addTextOverlay(CGI->generaltexth->allTexts[stringID[it]], FONT_SMALL, Colors::YELLOW);
	}
	artButtons->onChange += boost::bind(&CTabbedInt::setActive, artsTabs, _1);
	artButtons->onChange += boost::bind(&CHeroItem::onArtChange, this, _1);
	artButtons->select(0,0);

	garr = new CGarrisonInt(6, 78, 4, Point(), nullptr, Point(), hero, nullptr, true, true);

	portrait = new CAnimImage("PortraitsLarge", hero->portrait, 0, 5, 6);
	heroArea = new CHeroArea(5, 6, hero);

	name = new CLabel(73, 7, FONT_SMALL, TOPLEFT, Colors::WHITE, hero->name);
	artsText = new CLabel(320, 55, FONT_SMALL, CENTER, Colors::WHITE, CGI->generaltexth->overview[2]);

	for (size_t i=0; i<GameConstants::PRIMARY_SKILLS; i++)
		heroInfo.push_back(new InfoBox(Point(78+i*36, 26), InfoBox::POS_DOWN, InfoBox::SIZE_SMALL, 
		                   new InfoBoxHeroData(IInfoBoxData::HERO_PRIMARY_SKILL, hero, i)));

	for (size_t i=0; i<GameConstants::SKILL_PER_HERO; i++)
		heroInfo.push_back(new InfoBox(Point(410+i*36, 5), InfoBox::POS_NONE, InfoBox::SIZE_SMALL,
		                   new InfoBoxHeroData(IInfoBoxData::HERO_SECONDARY_SKILL, hero, i)));

	heroInfo.push_back(new InfoBox(Point(375, 5), InfoBox::POS_NONE, InfoBox::SIZE_SMALL,
	                   new InfoBoxHeroData(IInfoBoxData::HERO_SPECIAL, hero)));

	heroInfo.push_back(new InfoBox(Point(330, 5), InfoBox::POS_INSIDE, InfoBox::SIZE_SMALL,
	                   new InfoBoxHeroData(IInfoBoxData::HERO_EXPERIENCE, hero)));

	heroInfo.push_back(new InfoBox(Point(280, 5), InfoBox::POS_INSIDE, InfoBox::SIZE_SMALL,
	                   new InfoBoxHeroData(IInfoBoxData::HERO_MANA, hero)));

	morale = new MoraleLuckBox(true, Rect(225, 53, 30, 22), true);
	luck  = new MoraleLuckBox(false, Rect(225, 28, 30, 22), true);

	morale->set(hero);
	luck->set(hero);
}

CIntObject * CHeroItem::onTabSelected(size_t index)
{
	return artTabs[index];
}

void CHeroItem::onTabDeselected(CIntObject *object)
{
	addChild(object, false);
	object->deactivate();
	object->recActions = DISPOSE | SHARE_POS;
}

void CHeroItem::onArtChange(int tabIndex)
{
	//redraw item after background change
	if (active)
		redraw();
}
=======
#include "StdInc.h"
#include "CKingdomInterface.h"

#include "../CCallback.h"
#include "../lib/CCreatureHandler.h" //creatures name for objects list
#include "../lib/CGeneralTextHandler.h"
#include "../lib/CModHandler.h" //for buildings per turn
#include "../lib/CObjectHandler.h" //Hero/Town objects
#include "../lib/CHeroHandler.h" // only for calculating required xp? worth it?
#include "../lib/CTownHandler.h"
#include "CAnimation.h" //CAnimImage
#include "CAdvmapInterface.h" //CResDataBar
#include "CCastleInterface.h" //various town-specific classes
#include "../lib/CConfigHandler.h"
#include "CGameInfo.h"
#include "CPlayerInterface.h" //LOCPLINT
#include "gui/CGuiHandler.h"
#include "gui/CIntObjectClasses.h"
#include "CMT.h"

/*
 * CKingdomInterface.cpp, part of VCMI engine
 *
 * Authors: listed in file AUTHORS in main folder
 *
 * License: GNU General Public License v2.0 or later
 * Full text of license available in license.txt file, in main folder
 *
 */

InfoBox::InfoBox(Point position, InfoPos Pos, InfoSize Size, IInfoBoxData *Data):
	size(Size),
	infoPos(Pos),
	data(Data),
	value(nullptr),
	name(nullptr)
{
	assert(data);
	addUsedEvents(LCLICK | RCLICK);
	EFonts font = (size < SIZE_MEDIUM)? FONT_SMALL: FONT_MEDIUM;

	OBJ_CONSTRUCTION_CAPTURING_ALL;
	pos+=position;

	image = new CAnimImage(data->getImageName(size), data->getImageIndex());
	pos = image->pos;

	if (infoPos == POS_CORNER)
		value = new CLabel(pos.w, pos.h, font, BOTTOMRIGHT, Colors::WHITE, data->getValueText());

	if (infoPos == POS_INSIDE)
		value = new CLabel(pos.w/2, pos.h-6, font, CENTER, Colors::WHITE, data->getValueText());

	if (infoPos == POS_UP_DOWN || infoPos == POS_DOWN)
		value = new CLabel(pos.w/2, pos.h+8, font, CENTER, Colors::WHITE, data->getValueText());

	if (infoPos == POS_UP_DOWN)
		name = new CLabel(pos.w/2, -12, font, CENTER, Colors::WHITE, data->getNameText());

	if (infoPos == POS_RIGHT)
	{
		name = new CLabel(pos.w+6, 6, font, TOPLEFT, Colors::WHITE, data->getNameText());
		value = new CLabel(pos.w+6, pos.h-16, font, TOPLEFT, Colors::WHITE, data->getValueText());
	}
	pos = image->pos;
	if (name)
		pos = pos | name->pos;
	if (value)
		pos = pos | value->pos;
	
	hover = new CHoverableArea;
	hover->hoverText = data->getHoverText();
	hover->pos = pos;
}

InfoBox::~InfoBox()
{
	delete data;
}

void InfoBox::clickRight(tribool down, bool previousState)
{
	if (down)
	{
		CComponent *comp = nullptr;
		std::string text;
		data->prepareMessage(text, &comp);
		if (comp)
			CRClickPopup::createAndPush(text, CInfoWindow::TCompsInfo(1, comp));
		else if (!text.empty())
			adventureInt->handleRightClick(text, down);
	}
}

void InfoBox::clickLeft(tribool down, bool previousState)
{
	if((!down) && previousState)
	{
		CComponent *comp = nullptr;
		std::string text;
		data->prepareMessage(text, &comp);

		std::vector<CComponent*> compVector;
		if (comp)
		{
			compVector.push_back(comp);
			LOCPLINT->showInfoDialog(text, compVector);
		}
	}
}

//TODO?
/*
void InfoBox::update()
{

}
*/

IInfoBoxData::IInfoBoxData(InfoType Type):
	type(Type)
{
}

InfoBoxAbstractHeroData::InfoBoxAbstractHeroData(InfoType Type):
	IInfoBoxData(Type)
{
}

std::string InfoBoxAbstractHeroData::getValueText()
{
	switch (type)
	{
	case HERO_MANA:
	case HERO_EXPERIENCE:
	case HERO_PRIMARY_SKILL:
		return boost::lexical_cast<std::string>(getValue());
	case HERO_SPECIAL:
		return CGI->generaltexth->jktexts[5];
	case HERO_SECONDARY_SKILL:
		{
			si64 value = getValue();
			if (value)
				return CGI->generaltexth->levels[value];
		}
	default:
		assert(0);
	}
	return "";
}

std::string InfoBoxAbstractHeroData::getNameText()
{
	switch (type)
	{
	case HERO_PRIMARY_SKILL:
		return CGI->generaltexth->primarySkillNames[getSubID()];
	case HERO_MANA:
		return CGI->generaltexth->allTexts[387];
	case HERO_EXPERIENCE:
		return CGI->generaltexth->jktexts[6];
	case HERO_SPECIAL:
		return CGI->heroh->heroes[getSubID()]->specName;
	case HERO_SECONDARY_SKILL:
		if (getValue())
			return CGI->generaltexth->skillName[getSubID()];
		else
			return "";
	default:
		assert(0);
	}
	return "";
}

std::string InfoBoxAbstractHeroData::getImageName(InfoBox::InfoSize size)
{
	//TODO: sizes
	switch(size)
	{
	case InfoBox::SIZE_SMALL:
		{
			switch(type)
			{
			case HERO_PRIMARY_SKILL:
			case HERO_MANA:
			case HERO_EXPERIENCE:
				return "PSKIL32";
			case HERO_SPECIAL:
				return "UN32";
			case HERO_SECONDARY_SKILL:
				return "SECSK32";
			default:
				assert(0);
			}
		}
	case InfoBox::SIZE_BIG:
		{
			switch(type)
			{
			case HERO_PRIMARY_SKILL:
			case HERO_MANA:
			case HERO_EXPERIENCE:
				return "PSKIL42";
			case HERO_SPECIAL:
				return "UN44";
			case HERO_SECONDARY_SKILL:
				return "SECSKILL";
			default:
				assert(0);
			}
		}
	default:
		assert(0);
	}
	return "";
}

std::string InfoBoxAbstractHeroData::getHoverText()
{
	//TODO: any texts here?
	return "";
}

size_t InfoBoxAbstractHeroData::getImageIndex()
{
	switch (type)
	{
	case HERO_SPECIAL:
		return VLC->heroh->heroes[getSubID()]->imageIndex;
	case HERO_PRIMARY_SKILL:
		return getSubID();
	case HERO_MANA:
		return 5;
	case HERO_EXPERIENCE:
		return 4;
	case HERO_SECONDARY_SKILL:
		{
			si64 value = getValue();
			if (value)
				return getSubID()*3 + value + 2;
			else
				return 0;//FIXME: Should be transparent instead of empty
		}
	default:
		assert(0);
		return 0;
	}
}

bool InfoBoxAbstractHeroData::prepareMessage(std::string &text, CComponent **comp)
{
	switch (type)
	{
	case HERO_SPECIAL:
		text = CGI->heroh->heroes[getSubID()]->specDescr;
		*comp = nullptr;
		return true;
	case HERO_PRIMARY_SKILL:
		text = CGI->generaltexth->arraytxt[2+getSubID()];
		*comp =new CComponent(CComponent::primskill, getSubID(), getValue());
		return true;
	case HERO_MANA:
		text = CGI->generaltexth->allTexts[149];
		*comp = nullptr;
		return true;
	case HERO_EXPERIENCE:
		text = CGI->generaltexth->allTexts[241];
		*comp = nullptr;
		return true;
	case HERO_SECONDARY_SKILL:
		{
			si64 value = getValue();
			int  subID = getSubID();
			if (!value)
				return false;

			text = CGI->generaltexth->skillInfoTexts[subID][value-1];
			*comp = new CComponent(CComponent::secskill, subID, value);
			return true;
		}
	default:
		assert(0);
		return false;
	}
}

InfoBoxHeroData::InfoBoxHeroData(InfoType Type, const CGHeroInstance * Hero, int Index):
	InfoBoxAbstractHeroData(Type),
	hero(Hero),
	index(Index)
{
}

int InfoBoxHeroData::getSubID()
{
	switch(type)
	{
		case HERO_PRIMARY_SKILL:
			return index;
		case HERO_SECONDARY_SKILL:
			if (hero->secSkills.size() > index)
				return hero->secSkills[index].first;
		case HERO_MANA:
		case HERO_EXPERIENCE:
		case HERO_SPECIAL:
			return 0;
		default:
			assert(0);
			return 0;
	}
}

si64 InfoBoxHeroData::getValue()
{
	switch(type)
	{
	case HERO_PRIMARY_SKILL:
		return hero->getPrimSkillLevel(static_cast<PrimarySkill::PrimarySkill>(index));
	case HERO_MANA:
		return hero->mana;
	case HERO_EXPERIENCE:
		return hero->exp;
	case HERO_SECONDARY_SKILL:
		if (hero->secSkills.size() > index)
			return hero->secSkills[index].second;
	case HERO_SPECIAL:
			return 0;
	default:
		assert(0);
		return 0;
	}
}

std::string InfoBoxHeroData::getHoverText()
{
	switch (type)
	{
	case HERO_PRIMARY_SKILL:
		return boost::str(boost::format(CGI->generaltexth->heroscrn[1]) % CGI->generaltexth->primarySkillNames[index]);
	case HERO_MANA:
		return CGI->generaltexth->heroscrn[22];
	case HERO_EXPERIENCE:
		return CGI->generaltexth->heroscrn[9];
	case HERO_SPECIAL:
		return CGI->generaltexth->heroscrn[27];
	case HERO_SECONDARY_SKILL:
		{
		if (hero->secSkills.size() > index)
		{
			std::string level = CGI->generaltexth->levels[hero->secSkills[index].second-1];
			std::string skill = CGI->generaltexth->skillName[hero->secSkills[index].first];
			return boost::str(boost::format(CGI->generaltexth->heroscrn[21]) % level % skill);
		}
		else
			return "";
		}
	default:
		return InfoBoxAbstractHeroData::getHoverText();
	}
}

std::string InfoBoxHeroData::getValueText()
{
	switch (type)
	{
	case HERO_MANA:
		if (hero)
			return boost::lexical_cast<std::string>(hero->mana) + '/' +
			       boost::lexical_cast<std::string>(hero->manaLimit());
	case HERO_EXPERIENCE:
		return boost::lexical_cast<std::string>(hero->exp);
	default:
		return InfoBoxAbstractHeroData::getValueText();
	}
}

bool InfoBoxHeroData::prepareMessage(std::string &text, CComponent**comp)
{
	switch(type)
	{
	case HERO_MANA:
		text = CGI->generaltexth->allTexts[205];
		boost::replace_first(text, "%s", boost::lexical_cast<std::string>(hero->name));
		boost::replace_first(text, "%d", boost::lexical_cast<std::string>(hero->mana));
		boost::replace_first(text, "%d", boost::lexical_cast<std::string>(hero->manaLimit()));
		*comp = nullptr;
		return true;

	case HERO_EXPERIENCE:
		text = CGI->generaltexth->allTexts[2];
		boost::replace_first(text, "%d", boost::lexical_cast<std::string>(hero->level));
		boost::replace_first(text, "%d", boost::lexical_cast<std::string>(CGI->heroh->reqExp(hero->level+1)));
		boost::replace_first(text, "%d", boost::lexical_cast<std::string>(hero->exp));
		*comp = nullptr;
		return true;

	default:
		return InfoBoxAbstractHeroData::prepareMessage(text, comp);
	}
}

InfoBoxCustomHeroData::InfoBoxCustomHeroData(InfoType Type, int SubID, si64 Value):
	InfoBoxAbstractHeroData(Type),
	subID(SubID),
	value(Value)
{
}

int InfoBoxCustomHeroData::getSubID()
{
	return subID;
}

si64 InfoBoxCustomHeroData::getValue()
{
	return value;
}

InfoBoxCustom::InfoBoxCustom(std::string ValueText, std::string NameText, std::string ImageName, size_t ImageIndex, std::string HoverText):
	IInfoBoxData(CUSTOM),
	valueText(ValueText),
	nameText(NameText),
	imageName(ImageName),
	hoverText(HoverText),
	imageIndex(ImageIndex)
{
}

std::string InfoBoxCustom::getHoverText()
{
	return hoverText;
}

size_t InfoBoxCustom::getImageIndex()
{
	return imageIndex;
}

std::string InfoBoxCustom::getImageName(InfoBox::InfoSize size)
{
	return imageName;
}

std::string InfoBoxCustom::getNameText()
{
	return nameText;
}

std::string InfoBoxCustom::getValueText()
{
	return valueText;
}

bool InfoBoxCustom::prepareMessage(std::string &text, CComponent **comp)
{
	return false;
}

CKingdomInterface::CKingdomInterface():
    CWindowObject(PLAYER_COLORED | BORDERED, conf.go()->ac.overviewBg)
{
	OBJ_CONSTRUCTION_CAPTURING_ALL;
	ui32 footerPos = conf.go()->ac.overviewSize * 116;

	tabArea = new CTabbedInt(boost::bind(&CKingdomInterface::createMainTab, this, _1), CTabbedInt::DestroyFunc(), Point(4,4));

	std::vector<const CGObjectInstance * > ownedObjects = LOCPLINT->cb->getMyObjects();
	generateObjectsList(ownedObjects);
	generateMinesList(ownedObjects);
	generateButtons();

	statusbar = new CGStatusBar(new CPicture("KSTATBAR", 10,pos.h - 45));
	resdatabar= new CResDataBar("KRESBAR", 3, 111+footerPos, 32, 2, 76, 76);
}

void CKingdomInterface::generateObjectsList(const std::vector<const CGObjectInstance * > &ownedObjects)
{
	ui32 footerPos = conf.go()->ac.overviewSize * 116;
	size_t dwellSize = (footerPos - 64)/57;

	//Map used to determine image number for several objects
	std::map<std::pair<int,int>,int> idToImage;
	idToImage[std::make_pair( 20, 1)] = 81;//Golem factory
	idToImage[std::make_pair( 42, 0)] = 82;//Lighthouse
	idToImage[std::make_pair( 33, 0)] = 83;//Garrison
	idToImage[std::make_pair(219, 0)] = 83;//Garrison
	idToImage[std::make_pair( 33, 1)] = 84;//Anti-magic Garrison
	idToImage[std::make_pair(219, 1)] = 84;//Anti-magic Garrison
	idToImage[std::make_pair( 53, 7)] = 85;//Abandoned mine
	idToImage[std::make_pair( 20, 0)] = 86;//Conflux
	idToImage[std::make_pair( 87, 0)] = 87;//Harbor

	std::map<int, OwnedObjectInfo> visibleObjects;
	for(const CGObjectInstance * object : ownedObjects)
	{
		//Dwellings
		if ( object->ID == Obj::CREATURE_GENERATOR1 )
		{
			OwnedObjectInfo &info = visibleObjects[object->subID];
			if (info.count++ == 0)
			{
				info.hoverText = CGI->creh->creatures[CGI->objh->cregens.find(object->subID)->second]->namePl;
				info.imageID = object->subID;
			}
		}
		//Special objects from idToImage map that should be displayed in objects list
		auto iter = idToImage.find(std::make_pair(object->ID, object->subID));
		if (iter != idToImage.end())
		{
			OwnedObjectInfo &info = visibleObjects[iter->second];
			if (info.count++ == 0)
			{
				info.hoverText = object->hoverName;
				info.imageID = iter->second;
			}
		}
	}
	objects.reserve(visibleObjects.size());

	for(auto & element : visibleObjects)
	{
		objects.push_back(element.second);
	}
	dwellingsList = new CListBox(boost::bind(&CKingdomInterface::createOwnedObject, this, _1), CListBox::DestroyFunc(),
	                             Point(740,44), Point(0,57), dwellSize, visibleObjects.size());
}

CIntObject* CKingdomInterface::createOwnedObject(size_t index)
{
	if (index < objects.size())
	{
		OwnedObjectInfo &obj = objects[index];
		std::string value = boost::lexical_cast<std::string>(obj.count);
		return new InfoBox(Point(), InfoBox::POS_CORNER, InfoBox::SIZE_SMALL,
			   new InfoBoxCustom(value,"", "FLAGPORT", obj.imageID, obj.hoverText));
	}
	return nullptr;
}

CIntObject * CKingdomInterface::createMainTab(size_t index)
{
	size_t size = conf.go()->ac.overviewSize;
	switch (index)
	{
	case 0: return new CKingdHeroList(size);
	case 1: return new CKingdTownList(size);
	default:return nullptr;
	}
}

void CKingdomInterface::generateMinesList(const std::vector<const CGObjectInstance * > &ownedObjects)
{
	ui32 footerPos = conf.go()->ac.overviewSize * 116;
	std::vector<int> minesCount(GameConstants::RESOURCE_QUANTITY, 0);
	int totalIncome=0;

	for(const CGObjectInstance * object : ownedObjects)
	{
		//Mines
		if ( object->ID == Obj::MINE )
		{
			const CGMine *mine = dynamic_cast<const CGMine*>(object);
			assert(mine);
			minesCount[mine->producedResource]++;

			if (mine->producedResource == Res::GOLD)
				totalIncome += mine->producedQuantity;
		}
	}

	//Heroes can produce gold as well - skill, specialty or arts
	std::vector<const CGHeroInstance*> heroes = LOCPLINT->cb->getHeroesInfo(true);
	for(auto & heroe : heroes)
	{
		totalIncome += heroe->valOfBonuses(Selector::typeSubtype(Bonus::SECONDARY_SKILL_PREMY, SecondarySkill::ESTATES));
		totalIncome += heroe->valOfBonuses(Selector::typeSubtype(Bonus::GENERATE_RESOURCE, Res::GOLD));
	}

	//Add town income of all towns
	std::vector<const CGTownInstance*> towns = LOCPLINT->cb->getTownsInfo(true);
	for(auto & town : towns)
	{
		TResources income = town->dailyIncome();
		 totalIncome += income[Res::GOLD];  
	}
	for (int i=0; i<7; i++)
	{
		std::string value = boost::lexical_cast<std::string>(minesCount[i]);
		minesBox[i] = new InfoBox(Point(20+i*80, 31+footerPos), InfoBox::POS_INSIDE, InfoBox::SIZE_SMALL,
		              new InfoBoxCustom(value, "", "OVMINES", i, CGI->generaltexth->mines[i].first));

		minesBox[i]->removeUsedEvents(LCLICK|RCLICK); //fixes #890 - mines boxes ignore clicks
	}
	incomeArea = new CHoverableArea;
	incomeArea->pos = Rect(pos.x+580, pos.y+31+footerPos, 136, 68);
	incomeArea->hoverText = CGI->generaltexth->allTexts[255];
	incomeAmount = new CLabel(628, footerPos + 70, FONT_SMALL, TOPLEFT, Colors::WHITE, boost::lexical_cast<std::string>(totalIncome));
}

void CKingdomInterface::generateButtons()
{
	ui32 footerPos = conf.go()->ac.overviewSize * 116;

	//Main control buttons
	btnHeroes = new CAdventureMapButton (CGI->generaltexth->overview[11], CGI->generaltexth->overview[6],
	                                    boost::bind(&CKingdomInterface::activateTab, this, 0),748,28+footerPos,"OVBUTN1.DEF", SDLK_h);
	btnHeroes->block(true);

	btnTowns = new CAdventureMapButton (CGI->generaltexth->overview[12], CGI->generaltexth->overview[7],
	                                   boost::bind(&CKingdomInterface::activateTab, this, 1),748,64+footerPos,"OVBUTN6.DEF", SDLK_t);

	btnExit = new CAdventureMapButton (CGI->generaltexth->allTexts[600],"",
	                                  boost::bind(&CKingdomInterface::close, this),748,99+footerPos,"OVBUTN1.DEF", SDLK_RETURN);
	btnExit->assignedKeys.insert(SDLK_ESCAPE);
	btnExit->setOffset(3);

	//Object list control buttons
	dwellTop = new CAdventureMapButton ("", "", boost::bind(&CListBox::moveToPos, dwellingsList, 0),
	                                   733, 4, "OVBUTN4.DEF");

	dwellBottom = new CAdventureMapButton ("", "", boost::bind(&CListBox::moveToPos, dwellingsList, -1),
	                                      733, footerPos+2, "OVBUTN4.DEF");
	dwellBottom->setOffset(2);

	dwellUp = new CAdventureMapButton ("", "", boost::bind(&CListBox::moveToPrev, dwellingsList),
	                                  733, 24, "OVBUTN4.DEF");
	dwellUp->setOffset(4);

	dwellDown = new CAdventureMapButton ("", "", boost::bind(&CListBox::moveToNext, dwellingsList),
	                                    733, footerPos-18, "OVBUTN4.DEF");
	dwellDown->setOffset(6);
}

void CKingdomInterface::activateTab(size_t which)
{
	btnHeroes->block(which == 0);
	btnTowns->block(which == 1);
	tabArea->setActive(which);
}

void CKingdomInterface::townChanged(const CGTownInstance *town)
{
	if (CKingdTownList * townList = dynamic_cast<CKingdTownList*>(tabArea->getItem()))
		townList->townChanged(town);
}

void CKingdomInterface::updateGarrisons()
{
	if (CGarrisonHolder * garrison = dynamic_cast<CGarrisonHolder*>(tabArea->getItem()))
		garrison->updateGarrisons();
}

void CKingdomInterface::artifactAssembled(const ArtifactLocation& artLoc)
{
	if (CArtifactHolder * arts = dynamic_cast<CArtifactHolder*>(tabArea->getItem()))
		arts->artifactAssembled(artLoc);
}

void CKingdomInterface::artifactDisassembled(const ArtifactLocation& artLoc)
{
	if (CArtifactHolder * arts = dynamic_cast<CArtifactHolder*>(tabArea->getItem()))
		arts->artifactDisassembled(artLoc);
}

void CKingdomInterface::artifactMoved(const ArtifactLocation& artLoc, const ArtifactLocation& destLoc)
{
	if (CArtifactHolder * arts = dynamic_cast<CArtifactHolder*>(tabArea->getItem()))
		arts->artifactMoved(artLoc, destLoc);
}

void CKingdomInterface::artifactRemoved(const ArtifactLocation& artLoc)
{
	if (CArtifactHolder * arts = dynamic_cast<CArtifactHolder*>(tabArea->getItem()))
		arts->artifactRemoved(artLoc);
}

CKingdHeroList::CKingdHeroList(size_t maxSize)
{
	OBJ_CONSTRUCTION_CAPTURING_ALL;
	title = new CPicture("OVTITLE",16,0);
	title->colorize(LOCPLINT->playerID);
	heroLabel =   new CLabel(150, 10, FONT_MEDIUM, CENTER, Colors::WHITE, CGI->generaltexth->overview[0]);
	skillsLabel = new CLabel(500, 10, FONT_MEDIUM, CENTER, Colors::WHITE, CGI->generaltexth->overview[1]);

	ui32 townCount = LOCPLINT->cb->howManyHeroes(false);
	ui32 size = conf.go()->ac.overviewSize*116 + 19;
	heroes = new CListBox(boost::bind(&CKingdHeroList::createHeroItem, this, _1), boost::bind(&CKingdHeroList::destroyHeroItem, this, _1),
	                      Point(19,21), Point(0,116), maxSize, townCount, 0, 1, Rect(-19, -21, size, size) );
}

void CKingdHeroList::updateGarrisons()
{
	std::list<CIntObject*> list = heroes->getItems();
	for(CIntObject* object : list)
	{
		if (CGarrisonHolder * garrison = dynamic_cast<CGarrisonHolder*>(object) )
			garrison->updateGarrisons();
	}
}

CIntObject* CKingdHeroList::createHeroItem(size_t index)
{
	ui32 picCount = conf.go()->ac.overviewPics;
	size_t heroesCount = LOCPLINT->cb->howManyHeroes(false);

	if (index < heroesCount)
	{
		auto   hero = new CHeroItem(LOCPLINT->cb->getHeroBySerial(index, false), &artsCommonPart);
		artsCommonPart.participants.insert(hero->heroArts);
		artSets.push_back(hero->heroArts);
		return hero;
	}
	else
	{
		return new CAnimImage("OVSLOT", (index-2) % picCount );
	}
}

void CKingdHeroList::destroyHeroItem(CIntObject *object)
{
	if (CHeroItem * hero = dynamic_cast<CHeroItem*>(object))
	{
		artSets.erase(std::find(artSets.begin(), artSets.end(), hero->heroArts));
		artsCommonPart.participants.erase(hero->heroArts);
	}
	delete object;
}

CKingdTownList::CKingdTownList(size_t maxSize)
{
	OBJ_CONSTRUCTION_CAPTURING_ALL;
	title = new CPicture("OVTITLE",16,0);
	title->colorize(LOCPLINT->playerID);
	townLabel   = new CLabel(146,10,FONT_MEDIUM, CENTER, Colors::WHITE, CGI->generaltexth->overview[3]);
	garrHeroLabel  = new CLabel(375,10,FONT_MEDIUM, CENTER, Colors::WHITE, CGI->generaltexth->overview[4]);
	visitHeroLabel = new CLabel(608,10,FONT_MEDIUM, CENTER, Colors::WHITE, CGI->generaltexth->overview[5]);

	ui32 townCount = LOCPLINT->cb->howManyTowns();
	ui32 size = conf.go()->ac.overviewSize*116 + 19;
	towns = new CListBox(boost::bind(&CKingdTownList::createTownItem, this, _1), CListBox::DestroyFunc(),
	                     Point(19,21), Point(0,116), maxSize, townCount, 0, 1, Rect(-19, -21, size, size) );
}

void CKingdTownList::townChanged(const CGTownInstance *town)
{
	std::list<CIntObject*> list = towns->getItems();
	for(CIntObject* object : list)
	{
		CTownItem * townItem = dynamic_cast<CTownItem*>(object);
		if ( townItem && townItem->town == town)
			townItem->update();
	}
}

void CKingdTownList::updateGarrisons()
{
	std::list<CIntObject*> list = towns->getItems();
	for(CIntObject* object : list)
	{
		if (CGarrisonHolder * garrison = dynamic_cast<CGarrisonHolder*>(object) )
			garrison->updateGarrisons();
	}
}

CIntObject* CKingdTownList::createTownItem(size_t index)
{
	ui32 picCount = conf.go()->ac.overviewPics;
	size_t townsCount = LOCPLINT->cb->howManyTowns();

	if (index < townsCount)
		return new CTownItem(LOCPLINT->cb->getTownBySerial(index));
	else
		return new CAnimImage("OVSLOT", (index-2) % picCount );
}

CTownItem::CTownItem(const CGTownInstance* Town):
	town(Town)
{
	OBJ_CONSTRUCTION_CAPTURING_ALL;
	background =  new CAnimImage("OVSLOT", 6);
	name = new CLabel(74, 8, FONT_SMALL, TOPLEFT, Colors::WHITE, town->name);
	TResources townIncome = town->dailyIncome();
	income = new CLabel(190, 60, FONT_SMALL, CENTER, Colors::WHITE, boost::lexical_cast<std::string>(townIncome[Res::GOLD]));
	hall = new CTownInfo( 69, 31, town, true);
	fort = new CTownInfo(111, 31, town, false);

	garr = new CGarrisonInt(313, 3, 4, Point(232,0),  nullptr, Point(313,2), town->getUpperArmy(), town->visitingHero, true, true, true);
	heroes = new HeroSlots(town, Point(244,6), Point(475,6), garr, false);

	size_t iconIndex = town->town->clientInfo.icons[town->hasFort()][town->builded >= CGI->modh->settings.MAX_BUILDING_PER_TURN];

	picture = new CAnimImage("ITPT", iconIndex, 0, 5, 6);
	townArea = new LRClickableAreaOpenTown;
	townArea->pos = Rect(pos.x+5, pos.y+6, 58, 64);
	townArea->town = town;

	for (size_t i=0; i<town->creatures.size(); i++)
	{
		growth.push_back(new CCreaInfo(Point(401+37*i, 78), town, i, true, true));
		available.push_back(new CCreaInfo(Point(48+37*i, 78), town, i, true, false));
	}
}

void CTownItem::updateGarrisons()
{
	garr->selectSlot(nullptr);
	garr->setArmy(town->getUpperArmy(), 0);
	garr->setArmy(town->visitingHero, 1);
	garr->recreateSlots();
}

void CTownItem::update()
{
	TResources townIncome = town->dailyIncome();
	std::string incomeVal = boost::lexical_cast<std::string>(townIncome[Res::GOLD]);
	if (incomeVal != income->text)
		income->setText(incomeVal);

	heroes->update();

	for (size_t i=0; i<town->creatures.size(); i++)
	{
		growth[i]->update();
		available[i]->update();
	}
}

class ArtSlotsTab : public CIntObject
{
public:
	CAnimImage * background;
	std::vector<CArtPlace*> arts;

	ArtSlotsTab()
	{
		OBJ_CONSTRUCTION_CAPTURING_ALL;
		background = new CAnimImage("OVSLOT", 4);
		pos = background->pos;
		for (size_t i=0; i<9; i++)
			arts.push_back(new CArtPlace(Point(270+i*48, 65)));
	}
};

class BackpackTab : public CIntObject
{
public:
	CAnimImage * background;
	std::vector<CArtPlace*> arts;
	CAdventureMapButton *btnLeft;
	CAdventureMapButton *btnRight;

	BackpackTab()
	{
		OBJ_CONSTRUCTION_CAPTURING_ALL;
		background = new CAnimImage("OVSLOT", 5);
		pos = background->pos;
		btnLeft = new CAdventureMapButton(std::string(), std::string(), CFunctionList<void()>(), 269, 66, "HSBTNS3");
		btnRight = new CAdventureMapButton(std::string(), std::string(), CFunctionList<void()>(), 675, 66, "HSBTNS5");
		for (size_t i=0; i<8; i++)
			arts.push_back(new CArtPlace(Point(295+i*48, 65)));
	}
};

CHeroItem::CHeroItem(const CGHeroInstance* Hero, CArtifactsOfHero::SCommonPart * artsCommonPart):
	hero(Hero)
{
	OBJ_CONSTRUCTION_CAPTURING_ALL;

	artTabs.resize(3);
	auto   arts1 = new ArtSlotsTab;
	auto   arts2 = new ArtSlotsTab;
	auto   backpack = new BackpackTab;
	artTabs[0] = arts1;
	artTabs[1] = arts2;
	artTabs[2] = backpack;
	arts1->recActions = DISPOSE | SHARE_POS;
	arts2->recActions = DISPOSE | SHARE_POS;
	backpack->recActions = DISPOSE | SHARE_POS;

	name = new CLabel(75, 7, FONT_SMALL, TOPLEFT, Colors::WHITE, hero->name);

	std::vector<CArtPlace*> arts;
	arts.insert(arts.end(), arts1->arts.begin(), arts1->arts.end());
	arts.insert(arts.end(), arts2->arts.begin(), arts2->arts.end());

	heroArts = new CArtifactsOfHero(arts, backpack->arts, backpack->btnLeft, backpack->btnRight, false);
	heroArts->commonInfo = artsCommonPart;
	heroArts->setHero(hero);

	artsTabs = new CTabbedInt(boost::bind(&CHeroItem::onTabSelected, this, _1), boost::bind(&CHeroItem::onTabDeselected, this, _1));

	artButtons = new CHighlightableButtonsGroup(0);
	for (size_t it = 0; it<3; it++)
	{
		int stringID[3] = {259, 261, 262};

		std::map<int,std::string> tooltip;
		tooltip[0] = CGI->generaltexth->overview[13+it];
		std::string overlay = CGI->generaltexth->overview[8+it];

		artButtons->addButton(tooltip, overlay, "OVBUTN3",364+it*112, 46, it);
		artButtons->buttons[it]->addTextOverlay(CGI->generaltexth->allTexts[stringID[it]], FONT_SMALL, Colors::YELLOW);
	}
	artButtons->onChange += boost::bind(&CTabbedInt::setActive, artsTabs, _1);
	artButtons->onChange += boost::bind(&CHeroItem::onArtChange, this, _1);
	artButtons->select(0,0);

	garr = new CGarrisonInt(6, 78, 4, Point(), nullptr, Point(), hero, nullptr, true, true);

	portrait = new CAnimImage("PortraitsLarge", hero->portrait, 0, 5, 6);
	heroArea = new CHeroArea(5, 6, hero);

	name = new CLabel(73, 7, FONT_SMALL, TOPLEFT, Colors::WHITE, hero->name);
	artsText = new CLabel(320, 55, FONT_SMALL, CENTER, Colors::WHITE, CGI->generaltexth->overview[2]);

	for (size_t i=0; i<GameConstants::PRIMARY_SKILLS; i++)
		heroInfo.push_back(new InfoBox(Point(78+i*36, 26), InfoBox::POS_DOWN, InfoBox::SIZE_SMALL, 
		                   new InfoBoxHeroData(IInfoBoxData::HERO_PRIMARY_SKILL, hero, i)));

	for (size_t i=0; i<GameConstants::SKILL_PER_HERO; i++)
		heroInfo.push_back(new InfoBox(Point(410+i*36, 5), InfoBox::POS_NONE, InfoBox::SIZE_SMALL,
		                   new InfoBoxHeroData(IInfoBoxData::HERO_SECONDARY_SKILL, hero, i)));

	heroInfo.push_back(new InfoBox(Point(375, 5), InfoBox::POS_NONE, InfoBox::SIZE_SMALL,
	                   new InfoBoxHeroData(IInfoBoxData::HERO_SPECIAL, hero)));

	heroInfo.push_back(new InfoBox(Point(330, 5), InfoBox::POS_INSIDE, InfoBox::SIZE_SMALL,
	                   new InfoBoxHeroData(IInfoBoxData::HERO_EXPERIENCE, hero)));

	heroInfo.push_back(new InfoBox(Point(280, 5), InfoBox::POS_INSIDE, InfoBox::SIZE_SMALL,
	                   new InfoBoxHeroData(IInfoBoxData::HERO_MANA, hero)));

	morale = new MoraleLuckBox(true, Rect(225, 53, 30, 22), true);
	luck  = new MoraleLuckBox(false, Rect(225, 28, 30, 22), true);

	morale->set(hero);
	luck->set(hero);
}

CIntObject * CHeroItem::onTabSelected(size_t index)
{
	return artTabs[index];
}

void CHeroItem::onTabDeselected(CIntObject *object)
{
	addChild(object, false);
	object->deactivate();
	object->recActions = DISPOSE | SHARE_POS;
}

void CHeroItem::onArtChange(int tabIndex)
{
	//redraw item after background change
	if (active)
		redraw();
}
>>>>>>> 345df14d
<|MERGE_RESOLUTION|>--- conflicted
+++ resolved
@@ -1,4 +1,3 @@
-<<<<<<< HEAD
 #include "StdInc.h"
 #include "CKingdomInterface.h"
 
@@ -954,963 +953,4 @@
 	//redraw item after background change
 	if (active)
 		redraw();
-}
-=======
-#include "StdInc.h"
-#include "CKingdomInterface.h"
-
-#include "../CCallback.h"
-#include "../lib/CCreatureHandler.h" //creatures name for objects list
-#include "../lib/CGeneralTextHandler.h"
-#include "../lib/CModHandler.h" //for buildings per turn
-#include "../lib/CObjectHandler.h" //Hero/Town objects
-#include "../lib/CHeroHandler.h" // only for calculating required xp? worth it?
-#include "../lib/CTownHandler.h"
-#include "CAnimation.h" //CAnimImage
-#include "CAdvmapInterface.h" //CResDataBar
-#include "CCastleInterface.h" //various town-specific classes
-#include "../lib/CConfigHandler.h"
-#include "CGameInfo.h"
-#include "CPlayerInterface.h" //LOCPLINT
-#include "gui/CGuiHandler.h"
-#include "gui/CIntObjectClasses.h"
-#include "CMT.h"
-
-/*
- * CKingdomInterface.cpp, part of VCMI engine
- *
- * Authors: listed in file AUTHORS in main folder
- *
- * License: GNU General Public License v2.0 or later
- * Full text of license available in license.txt file, in main folder
- *
- */
-
-InfoBox::InfoBox(Point position, InfoPos Pos, InfoSize Size, IInfoBoxData *Data):
-	size(Size),
-	infoPos(Pos),
-	data(Data),
-	value(nullptr),
-	name(nullptr)
-{
-	assert(data);
-	addUsedEvents(LCLICK | RCLICK);
-	EFonts font = (size < SIZE_MEDIUM)? FONT_SMALL: FONT_MEDIUM;
-
-	OBJ_CONSTRUCTION_CAPTURING_ALL;
-	pos+=position;
-
-	image = new CAnimImage(data->getImageName(size), data->getImageIndex());
-	pos = image->pos;
-
-	if (infoPos == POS_CORNER)
-		value = new CLabel(pos.w, pos.h, font, BOTTOMRIGHT, Colors::WHITE, data->getValueText());
-
-	if (infoPos == POS_INSIDE)
-		value = new CLabel(pos.w/2, pos.h-6, font, CENTER, Colors::WHITE, data->getValueText());
-
-	if (infoPos == POS_UP_DOWN || infoPos == POS_DOWN)
-		value = new CLabel(pos.w/2, pos.h+8, font, CENTER, Colors::WHITE, data->getValueText());
-
-	if (infoPos == POS_UP_DOWN)
-		name = new CLabel(pos.w/2, -12, font, CENTER, Colors::WHITE, data->getNameText());
-
-	if (infoPos == POS_RIGHT)
-	{
-		name = new CLabel(pos.w+6, 6, font, TOPLEFT, Colors::WHITE, data->getNameText());
-		value = new CLabel(pos.w+6, pos.h-16, font, TOPLEFT, Colors::WHITE, data->getValueText());
-	}
-	pos = image->pos;
-	if (name)
-		pos = pos | name->pos;
-	if (value)
-		pos = pos | value->pos;
-	
-	hover = new CHoverableArea;
-	hover->hoverText = data->getHoverText();
-	hover->pos = pos;
-}
-
-InfoBox::~InfoBox()
-{
-	delete data;
-}
-
-void InfoBox::clickRight(tribool down, bool previousState)
-{
-	if (down)
-	{
-		CComponent *comp = nullptr;
-		std::string text;
-		data->prepareMessage(text, &comp);
-		if (comp)
-			CRClickPopup::createAndPush(text, CInfoWindow::TCompsInfo(1, comp));
-		else if (!text.empty())
-			adventureInt->handleRightClick(text, down);
-	}
-}
-
-void InfoBox::clickLeft(tribool down, bool previousState)
-{
-	if((!down) && previousState)
-	{
-		CComponent *comp = nullptr;
-		std::string text;
-		data->prepareMessage(text, &comp);
-
-		std::vector<CComponent*> compVector;
-		if (comp)
-		{
-			compVector.push_back(comp);
-			LOCPLINT->showInfoDialog(text, compVector);
-		}
-	}
-}
-
-//TODO?
-/*
-void InfoBox::update()
-{
-
-}
-*/
-
-IInfoBoxData::IInfoBoxData(InfoType Type):
-	type(Type)
-{
-}
-
-InfoBoxAbstractHeroData::InfoBoxAbstractHeroData(InfoType Type):
-	IInfoBoxData(Type)
-{
-}
-
-std::string InfoBoxAbstractHeroData::getValueText()
-{
-	switch (type)
-	{
-	case HERO_MANA:
-	case HERO_EXPERIENCE:
-	case HERO_PRIMARY_SKILL:
-		return boost::lexical_cast<std::string>(getValue());
-	case HERO_SPECIAL:
-		return CGI->generaltexth->jktexts[5];
-	case HERO_SECONDARY_SKILL:
-		{
-			si64 value = getValue();
-			if (value)
-				return CGI->generaltexth->levels[value];
-		}
-	default:
-		assert(0);
-	}
-	return "";
-}
-
-std::string InfoBoxAbstractHeroData::getNameText()
-{
-	switch (type)
-	{
-	case HERO_PRIMARY_SKILL:
-		return CGI->generaltexth->primarySkillNames[getSubID()];
-	case HERO_MANA:
-		return CGI->generaltexth->allTexts[387];
-	case HERO_EXPERIENCE:
-		return CGI->generaltexth->jktexts[6];
-	case HERO_SPECIAL:
-		return CGI->heroh->heroes[getSubID()]->specName;
-	case HERO_SECONDARY_SKILL:
-		if (getValue())
-			return CGI->generaltexth->skillName[getSubID()];
-		else
-			return "";
-	default:
-		assert(0);
-	}
-	return "";
-}
-
-std::string InfoBoxAbstractHeroData::getImageName(InfoBox::InfoSize size)
-{
-	//TODO: sizes
-	switch(size)
-	{
-	case InfoBox::SIZE_SMALL:
-		{
-			switch(type)
-			{
-			case HERO_PRIMARY_SKILL:
-			case HERO_MANA:
-			case HERO_EXPERIENCE:
-				return "PSKIL32";
-			case HERO_SPECIAL:
-				return "UN32";
-			case HERO_SECONDARY_SKILL:
-				return "SECSK32";
-			default:
-				assert(0);
-			}
-		}
-	case InfoBox::SIZE_BIG:
-		{
-			switch(type)
-			{
-			case HERO_PRIMARY_SKILL:
-			case HERO_MANA:
-			case HERO_EXPERIENCE:
-				return "PSKIL42";
-			case HERO_SPECIAL:
-				return "UN44";
-			case HERO_SECONDARY_SKILL:
-				return "SECSKILL";
-			default:
-				assert(0);
-			}
-		}
-	default:
-		assert(0);
-	}
-	return "";
-}
-
-std::string InfoBoxAbstractHeroData::getHoverText()
-{
-	//TODO: any texts here?
-	return "";
-}
-
-size_t InfoBoxAbstractHeroData::getImageIndex()
-{
-	switch (type)
-	{
-	case HERO_SPECIAL:
-		return VLC->heroh->heroes[getSubID()]->imageIndex;
-	case HERO_PRIMARY_SKILL:
-		return getSubID();
-	case HERO_MANA:
-		return 5;
-	case HERO_EXPERIENCE:
-		return 4;
-	case HERO_SECONDARY_SKILL:
-		{
-			si64 value = getValue();
-			if (value)
-				return getSubID()*3 + value + 2;
-			else
-				return 0;//FIXME: Should be transparent instead of empty
-		}
-	default:
-		assert(0);
-		return 0;
-	}
-}
-
-bool InfoBoxAbstractHeroData::prepareMessage(std::string &text, CComponent **comp)
-{
-	switch (type)
-	{
-	case HERO_SPECIAL:
-		text = CGI->heroh->heroes[getSubID()]->specDescr;
-		*comp = nullptr;
-		return true;
-	case HERO_PRIMARY_SKILL:
-		text = CGI->generaltexth->arraytxt[2+getSubID()];
-		*comp =new CComponent(CComponent::primskill, getSubID(), getValue());
-		return true;
-	case HERO_MANA:
-		text = CGI->generaltexth->allTexts[149];
-		*comp = nullptr;
-		return true;
-	case HERO_EXPERIENCE:
-		text = CGI->generaltexth->allTexts[241];
-		*comp = nullptr;
-		return true;
-	case HERO_SECONDARY_SKILL:
-		{
-			si64 value = getValue();
-			int  subID = getSubID();
-			if (!value)
-				return false;
-
-			text = CGI->generaltexth->skillInfoTexts[subID][value-1];
-			*comp = new CComponent(CComponent::secskill, subID, value);
-			return true;
-		}
-	default:
-		assert(0);
-		return false;
-	}
-}
-
-InfoBoxHeroData::InfoBoxHeroData(InfoType Type, const CGHeroInstance * Hero, int Index):
-	InfoBoxAbstractHeroData(Type),
-	hero(Hero),
-	index(Index)
-{
-}
-
-int InfoBoxHeroData::getSubID()
-{
-	switch(type)
-	{
-		case HERO_PRIMARY_SKILL:
-			return index;
-		case HERO_SECONDARY_SKILL:
-			if (hero->secSkills.size() > index)
-				return hero->secSkills[index].first;
-		case HERO_MANA:
-		case HERO_EXPERIENCE:
-		case HERO_SPECIAL:
-			return 0;
-		default:
-			assert(0);
-			return 0;
-	}
-}
-
-si64 InfoBoxHeroData::getValue()
-{
-	switch(type)
-	{
-	case HERO_PRIMARY_SKILL:
-		return hero->getPrimSkillLevel(static_cast<PrimarySkill::PrimarySkill>(index));
-	case HERO_MANA:
-		return hero->mana;
-	case HERO_EXPERIENCE:
-		return hero->exp;
-	case HERO_SECONDARY_SKILL:
-		if (hero->secSkills.size() > index)
-			return hero->secSkills[index].second;
-	case HERO_SPECIAL:
-			return 0;
-	default:
-		assert(0);
-		return 0;
-	}
-}
-
-std::string InfoBoxHeroData::getHoverText()
-{
-	switch (type)
-	{
-	case HERO_PRIMARY_SKILL:
-		return boost::str(boost::format(CGI->generaltexth->heroscrn[1]) % CGI->generaltexth->primarySkillNames[index]);
-	case HERO_MANA:
-		return CGI->generaltexth->heroscrn[22];
-	case HERO_EXPERIENCE:
-		return CGI->generaltexth->heroscrn[9];
-	case HERO_SPECIAL:
-		return CGI->generaltexth->heroscrn[27];
-	case HERO_SECONDARY_SKILL:
-		{
-		if (hero->secSkills.size() > index)
-		{
-			std::string level = CGI->generaltexth->levels[hero->secSkills[index].second-1];
-			std::string skill = CGI->generaltexth->skillName[hero->secSkills[index].first];
-			return boost::str(boost::format(CGI->generaltexth->heroscrn[21]) % level % skill);
-		}
-		else
-			return "";
-		}
-	default:
-		return InfoBoxAbstractHeroData::getHoverText();
-	}
-}
-
-std::string InfoBoxHeroData::getValueText()
-{
-	switch (type)
-	{
-	case HERO_MANA:
-		if (hero)
-			return boost::lexical_cast<std::string>(hero->mana) + '/' +
-			       boost::lexical_cast<std::string>(hero->manaLimit());
-	case HERO_EXPERIENCE:
-		return boost::lexical_cast<std::string>(hero->exp);
-	default:
-		return InfoBoxAbstractHeroData::getValueText();
-	}
-}
-
-bool InfoBoxHeroData::prepareMessage(std::string &text, CComponent**comp)
-{
-	switch(type)
-	{
-	case HERO_MANA:
-		text = CGI->generaltexth->allTexts[205];
-		boost::replace_first(text, "%s", boost::lexical_cast<std::string>(hero->name));
-		boost::replace_first(text, "%d", boost::lexical_cast<std::string>(hero->mana));
-		boost::replace_first(text, "%d", boost::lexical_cast<std::string>(hero->manaLimit()));
-		*comp = nullptr;
-		return true;
-
-	case HERO_EXPERIENCE:
-		text = CGI->generaltexth->allTexts[2];
-		boost::replace_first(text, "%d", boost::lexical_cast<std::string>(hero->level));
-		boost::replace_first(text, "%d", boost::lexical_cast<std::string>(CGI->heroh->reqExp(hero->level+1)));
-		boost::replace_first(text, "%d", boost::lexical_cast<std::string>(hero->exp));
-		*comp = nullptr;
-		return true;
-
-	default:
-		return InfoBoxAbstractHeroData::prepareMessage(text, comp);
-	}
-}
-
-InfoBoxCustomHeroData::InfoBoxCustomHeroData(InfoType Type, int SubID, si64 Value):
-	InfoBoxAbstractHeroData(Type),
-	subID(SubID),
-	value(Value)
-{
-}
-
-int InfoBoxCustomHeroData::getSubID()
-{
-	return subID;
-}
-
-si64 InfoBoxCustomHeroData::getValue()
-{
-	return value;
-}
-
-InfoBoxCustom::InfoBoxCustom(std::string ValueText, std::string NameText, std::string ImageName, size_t ImageIndex, std::string HoverText):
-	IInfoBoxData(CUSTOM),
-	valueText(ValueText),
-	nameText(NameText),
-	imageName(ImageName),
-	hoverText(HoverText),
-	imageIndex(ImageIndex)
-{
-}
-
-std::string InfoBoxCustom::getHoverText()
-{
-	return hoverText;
-}
-
-size_t InfoBoxCustom::getImageIndex()
-{
-	return imageIndex;
-}
-
-std::string InfoBoxCustom::getImageName(InfoBox::InfoSize size)
-{
-	return imageName;
-}
-
-std::string InfoBoxCustom::getNameText()
-{
-	return nameText;
-}
-
-std::string InfoBoxCustom::getValueText()
-{
-	return valueText;
-}
-
-bool InfoBoxCustom::prepareMessage(std::string &text, CComponent **comp)
-{
-	return false;
-}
-
-CKingdomInterface::CKingdomInterface():
-    CWindowObject(PLAYER_COLORED | BORDERED, conf.go()->ac.overviewBg)
-{
-	OBJ_CONSTRUCTION_CAPTURING_ALL;
-	ui32 footerPos = conf.go()->ac.overviewSize * 116;
-
-	tabArea = new CTabbedInt(boost::bind(&CKingdomInterface::createMainTab, this, _1), CTabbedInt::DestroyFunc(), Point(4,4));
-
-	std::vector<const CGObjectInstance * > ownedObjects = LOCPLINT->cb->getMyObjects();
-	generateObjectsList(ownedObjects);
-	generateMinesList(ownedObjects);
-	generateButtons();
-
-	statusbar = new CGStatusBar(new CPicture("KSTATBAR", 10,pos.h - 45));
-	resdatabar= new CResDataBar("KRESBAR", 3, 111+footerPos, 32, 2, 76, 76);
-}
-
-void CKingdomInterface::generateObjectsList(const std::vector<const CGObjectInstance * > &ownedObjects)
-{
-	ui32 footerPos = conf.go()->ac.overviewSize * 116;
-	size_t dwellSize = (footerPos - 64)/57;
-
-	//Map used to determine image number for several objects
-	std::map<std::pair<int,int>,int> idToImage;
-	idToImage[std::make_pair( 20, 1)] = 81;//Golem factory
-	idToImage[std::make_pair( 42, 0)] = 82;//Lighthouse
-	idToImage[std::make_pair( 33, 0)] = 83;//Garrison
-	idToImage[std::make_pair(219, 0)] = 83;//Garrison
-	idToImage[std::make_pair( 33, 1)] = 84;//Anti-magic Garrison
-	idToImage[std::make_pair(219, 1)] = 84;//Anti-magic Garrison
-	idToImage[std::make_pair( 53, 7)] = 85;//Abandoned mine
-	idToImage[std::make_pair( 20, 0)] = 86;//Conflux
-	idToImage[std::make_pair( 87, 0)] = 87;//Harbor
-
-	std::map<int, OwnedObjectInfo> visibleObjects;
-	for(const CGObjectInstance * object : ownedObjects)
-	{
-		//Dwellings
-		if ( object->ID == Obj::CREATURE_GENERATOR1 )
-		{
-			OwnedObjectInfo &info = visibleObjects[object->subID];
-			if (info.count++ == 0)
-			{
-				info.hoverText = CGI->creh->creatures[CGI->objh->cregens.find(object->subID)->second]->namePl;
-				info.imageID = object->subID;
-			}
-		}
-		//Special objects from idToImage map that should be displayed in objects list
-		auto iter = idToImage.find(std::make_pair(object->ID, object->subID));
-		if (iter != idToImage.end())
-		{
-			OwnedObjectInfo &info = visibleObjects[iter->second];
-			if (info.count++ == 0)
-			{
-				info.hoverText = object->hoverName;
-				info.imageID = iter->second;
-			}
-		}
-	}
-	objects.reserve(visibleObjects.size());
-
-	for(auto & element : visibleObjects)
-	{
-		objects.push_back(element.second);
-	}
-	dwellingsList = new CListBox(boost::bind(&CKingdomInterface::createOwnedObject, this, _1), CListBox::DestroyFunc(),
-	                             Point(740,44), Point(0,57), dwellSize, visibleObjects.size());
-}
-
-CIntObject* CKingdomInterface::createOwnedObject(size_t index)
-{
-	if (index < objects.size())
-	{
-		OwnedObjectInfo &obj = objects[index];
-		std::string value = boost::lexical_cast<std::string>(obj.count);
-		return new InfoBox(Point(), InfoBox::POS_CORNER, InfoBox::SIZE_SMALL,
-			   new InfoBoxCustom(value,"", "FLAGPORT", obj.imageID, obj.hoverText));
-	}
-	return nullptr;
-}
-
-CIntObject * CKingdomInterface::createMainTab(size_t index)
-{
-	size_t size = conf.go()->ac.overviewSize;
-	switch (index)
-	{
-	case 0: return new CKingdHeroList(size);
-	case 1: return new CKingdTownList(size);
-	default:return nullptr;
-	}
-}
-
-void CKingdomInterface::generateMinesList(const std::vector<const CGObjectInstance * > &ownedObjects)
-{
-	ui32 footerPos = conf.go()->ac.overviewSize * 116;
-	std::vector<int> minesCount(GameConstants::RESOURCE_QUANTITY, 0);
-	int totalIncome=0;
-
-	for(const CGObjectInstance * object : ownedObjects)
-	{
-		//Mines
-		if ( object->ID == Obj::MINE )
-		{
-			const CGMine *mine = dynamic_cast<const CGMine*>(object);
-			assert(mine);
-			minesCount[mine->producedResource]++;
-
-			if (mine->producedResource == Res::GOLD)
-				totalIncome += mine->producedQuantity;
-		}
-	}
-
-	//Heroes can produce gold as well - skill, specialty or arts
-	std::vector<const CGHeroInstance*> heroes = LOCPLINT->cb->getHeroesInfo(true);
-	for(auto & heroe : heroes)
-	{
-		totalIncome += heroe->valOfBonuses(Selector::typeSubtype(Bonus::SECONDARY_SKILL_PREMY, SecondarySkill::ESTATES));
-		totalIncome += heroe->valOfBonuses(Selector::typeSubtype(Bonus::GENERATE_RESOURCE, Res::GOLD));
-	}
-
-	//Add town income of all towns
-	std::vector<const CGTownInstance*> towns = LOCPLINT->cb->getTownsInfo(true);
-	for(auto & town : towns)
-	{
-		TResources income = town->dailyIncome();
-		 totalIncome += income[Res::GOLD];  
-	}
-	for (int i=0; i<7; i++)
-	{
-		std::string value = boost::lexical_cast<std::string>(minesCount[i]);
-		minesBox[i] = new InfoBox(Point(20+i*80, 31+footerPos), InfoBox::POS_INSIDE, InfoBox::SIZE_SMALL,
-		              new InfoBoxCustom(value, "", "OVMINES", i, CGI->generaltexth->mines[i].first));
-
-		minesBox[i]->removeUsedEvents(LCLICK|RCLICK); //fixes #890 - mines boxes ignore clicks
-	}
-	incomeArea = new CHoverableArea;
-	incomeArea->pos = Rect(pos.x+580, pos.y+31+footerPos, 136, 68);
-	incomeArea->hoverText = CGI->generaltexth->allTexts[255];
-	incomeAmount = new CLabel(628, footerPos + 70, FONT_SMALL, TOPLEFT, Colors::WHITE, boost::lexical_cast<std::string>(totalIncome));
-}
-
-void CKingdomInterface::generateButtons()
-{
-	ui32 footerPos = conf.go()->ac.overviewSize * 116;
-
-	//Main control buttons
-	btnHeroes = new CAdventureMapButton (CGI->generaltexth->overview[11], CGI->generaltexth->overview[6],
-	                                    boost::bind(&CKingdomInterface::activateTab, this, 0),748,28+footerPos,"OVBUTN1.DEF", SDLK_h);
-	btnHeroes->block(true);
-
-	btnTowns = new CAdventureMapButton (CGI->generaltexth->overview[12], CGI->generaltexth->overview[7],
-	                                   boost::bind(&CKingdomInterface::activateTab, this, 1),748,64+footerPos,"OVBUTN6.DEF", SDLK_t);
-
-	btnExit = new CAdventureMapButton (CGI->generaltexth->allTexts[600],"",
-	                                  boost::bind(&CKingdomInterface::close, this),748,99+footerPos,"OVBUTN1.DEF", SDLK_RETURN);
-	btnExit->assignedKeys.insert(SDLK_ESCAPE);
-	btnExit->setOffset(3);
-
-	//Object list control buttons
-	dwellTop = new CAdventureMapButton ("", "", boost::bind(&CListBox::moveToPos, dwellingsList, 0),
-	                                   733, 4, "OVBUTN4.DEF");
-
-	dwellBottom = new CAdventureMapButton ("", "", boost::bind(&CListBox::moveToPos, dwellingsList, -1),
-	                                      733, footerPos+2, "OVBUTN4.DEF");
-	dwellBottom->setOffset(2);
-
-	dwellUp = new CAdventureMapButton ("", "", boost::bind(&CListBox::moveToPrev, dwellingsList),
-	                                  733, 24, "OVBUTN4.DEF");
-	dwellUp->setOffset(4);
-
-	dwellDown = new CAdventureMapButton ("", "", boost::bind(&CListBox::moveToNext, dwellingsList),
-	                                    733, footerPos-18, "OVBUTN4.DEF");
-	dwellDown->setOffset(6);
-}
-
-void CKingdomInterface::activateTab(size_t which)
-{
-	btnHeroes->block(which == 0);
-	btnTowns->block(which == 1);
-	tabArea->setActive(which);
-}
-
-void CKingdomInterface::townChanged(const CGTownInstance *town)
-{
-	if (CKingdTownList * townList = dynamic_cast<CKingdTownList*>(tabArea->getItem()))
-		townList->townChanged(town);
-}
-
-void CKingdomInterface::updateGarrisons()
-{
-	if (CGarrisonHolder * garrison = dynamic_cast<CGarrisonHolder*>(tabArea->getItem()))
-		garrison->updateGarrisons();
-}
-
-void CKingdomInterface::artifactAssembled(const ArtifactLocation& artLoc)
-{
-	if (CArtifactHolder * arts = dynamic_cast<CArtifactHolder*>(tabArea->getItem()))
-		arts->artifactAssembled(artLoc);
-}
-
-void CKingdomInterface::artifactDisassembled(const ArtifactLocation& artLoc)
-{
-	if (CArtifactHolder * arts = dynamic_cast<CArtifactHolder*>(tabArea->getItem()))
-		arts->artifactDisassembled(artLoc);
-}
-
-void CKingdomInterface::artifactMoved(const ArtifactLocation& artLoc, const ArtifactLocation& destLoc)
-{
-	if (CArtifactHolder * arts = dynamic_cast<CArtifactHolder*>(tabArea->getItem()))
-		arts->artifactMoved(artLoc, destLoc);
-}
-
-void CKingdomInterface::artifactRemoved(const ArtifactLocation& artLoc)
-{
-	if (CArtifactHolder * arts = dynamic_cast<CArtifactHolder*>(tabArea->getItem()))
-		arts->artifactRemoved(artLoc);
-}
-
-CKingdHeroList::CKingdHeroList(size_t maxSize)
-{
-	OBJ_CONSTRUCTION_CAPTURING_ALL;
-	title = new CPicture("OVTITLE",16,0);
-	title->colorize(LOCPLINT->playerID);
-	heroLabel =   new CLabel(150, 10, FONT_MEDIUM, CENTER, Colors::WHITE, CGI->generaltexth->overview[0]);
-	skillsLabel = new CLabel(500, 10, FONT_MEDIUM, CENTER, Colors::WHITE, CGI->generaltexth->overview[1]);
-
-	ui32 townCount = LOCPLINT->cb->howManyHeroes(false);
-	ui32 size = conf.go()->ac.overviewSize*116 + 19;
-	heroes = new CListBox(boost::bind(&CKingdHeroList::createHeroItem, this, _1), boost::bind(&CKingdHeroList::destroyHeroItem, this, _1),
-	                      Point(19,21), Point(0,116), maxSize, townCount, 0, 1, Rect(-19, -21, size, size) );
-}
-
-void CKingdHeroList::updateGarrisons()
-{
-	std::list<CIntObject*> list = heroes->getItems();
-	for(CIntObject* object : list)
-	{
-		if (CGarrisonHolder * garrison = dynamic_cast<CGarrisonHolder*>(object) )
-			garrison->updateGarrisons();
-	}
-}
-
-CIntObject* CKingdHeroList::createHeroItem(size_t index)
-{
-	ui32 picCount = conf.go()->ac.overviewPics;
-	size_t heroesCount = LOCPLINT->cb->howManyHeroes(false);
-
-	if (index < heroesCount)
-	{
-		auto   hero = new CHeroItem(LOCPLINT->cb->getHeroBySerial(index, false), &artsCommonPart);
-		artsCommonPart.participants.insert(hero->heroArts);
-		artSets.push_back(hero->heroArts);
-		return hero;
-	}
-	else
-	{
-		return new CAnimImage("OVSLOT", (index-2) % picCount );
-	}
-}
-
-void CKingdHeroList::destroyHeroItem(CIntObject *object)
-{
-	if (CHeroItem * hero = dynamic_cast<CHeroItem*>(object))
-	{
-		artSets.erase(std::find(artSets.begin(), artSets.end(), hero->heroArts));
-		artsCommonPart.participants.erase(hero->heroArts);
-	}
-	delete object;
-}
-
-CKingdTownList::CKingdTownList(size_t maxSize)
-{
-	OBJ_CONSTRUCTION_CAPTURING_ALL;
-	title = new CPicture("OVTITLE",16,0);
-	title->colorize(LOCPLINT->playerID);
-	townLabel   = new CLabel(146,10,FONT_MEDIUM, CENTER, Colors::WHITE, CGI->generaltexth->overview[3]);
-	garrHeroLabel  = new CLabel(375,10,FONT_MEDIUM, CENTER, Colors::WHITE, CGI->generaltexth->overview[4]);
-	visitHeroLabel = new CLabel(608,10,FONT_MEDIUM, CENTER, Colors::WHITE, CGI->generaltexth->overview[5]);
-
-	ui32 townCount = LOCPLINT->cb->howManyTowns();
-	ui32 size = conf.go()->ac.overviewSize*116 + 19;
-	towns = new CListBox(boost::bind(&CKingdTownList::createTownItem, this, _1), CListBox::DestroyFunc(),
-	                     Point(19,21), Point(0,116), maxSize, townCount, 0, 1, Rect(-19, -21, size, size) );
-}
-
-void CKingdTownList::townChanged(const CGTownInstance *town)
-{
-	std::list<CIntObject*> list = towns->getItems();
-	for(CIntObject* object : list)
-	{
-		CTownItem * townItem = dynamic_cast<CTownItem*>(object);
-		if ( townItem && townItem->town == town)
-			townItem->update();
-	}
-}
-
-void CKingdTownList::updateGarrisons()
-{
-	std::list<CIntObject*> list = towns->getItems();
-	for(CIntObject* object : list)
-	{
-		if (CGarrisonHolder * garrison = dynamic_cast<CGarrisonHolder*>(object) )
-			garrison->updateGarrisons();
-	}
-}
-
-CIntObject* CKingdTownList::createTownItem(size_t index)
-{
-	ui32 picCount = conf.go()->ac.overviewPics;
-	size_t townsCount = LOCPLINT->cb->howManyTowns();
-
-	if (index < townsCount)
-		return new CTownItem(LOCPLINT->cb->getTownBySerial(index));
-	else
-		return new CAnimImage("OVSLOT", (index-2) % picCount );
-}
-
-CTownItem::CTownItem(const CGTownInstance* Town):
-	town(Town)
-{
-	OBJ_CONSTRUCTION_CAPTURING_ALL;
-	background =  new CAnimImage("OVSLOT", 6);
-	name = new CLabel(74, 8, FONT_SMALL, TOPLEFT, Colors::WHITE, town->name);
-	TResources townIncome = town->dailyIncome();
-	income = new CLabel(190, 60, FONT_SMALL, CENTER, Colors::WHITE, boost::lexical_cast<std::string>(townIncome[Res::GOLD]));
-	hall = new CTownInfo( 69, 31, town, true);
-	fort = new CTownInfo(111, 31, town, false);
-
-	garr = new CGarrisonInt(313, 3, 4, Point(232,0),  nullptr, Point(313,2), town->getUpperArmy(), town->visitingHero, true, true, true);
-	heroes = new HeroSlots(town, Point(244,6), Point(475,6), garr, false);
-
-	size_t iconIndex = town->town->clientInfo.icons[town->hasFort()][town->builded >= CGI->modh->settings.MAX_BUILDING_PER_TURN];
-
-	picture = new CAnimImage("ITPT", iconIndex, 0, 5, 6);
-	townArea = new LRClickableAreaOpenTown;
-	townArea->pos = Rect(pos.x+5, pos.y+6, 58, 64);
-	townArea->town = town;
-
-	for (size_t i=0; i<town->creatures.size(); i++)
-	{
-		growth.push_back(new CCreaInfo(Point(401+37*i, 78), town, i, true, true));
-		available.push_back(new CCreaInfo(Point(48+37*i, 78), town, i, true, false));
-	}
-}
-
-void CTownItem::updateGarrisons()
-{
-	garr->selectSlot(nullptr);
-	garr->setArmy(town->getUpperArmy(), 0);
-	garr->setArmy(town->visitingHero, 1);
-	garr->recreateSlots();
-}
-
-void CTownItem::update()
-{
-	TResources townIncome = town->dailyIncome();
-	std::string incomeVal = boost::lexical_cast<std::string>(townIncome[Res::GOLD]);
-	if (incomeVal != income->text)
-		income->setText(incomeVal);
-
-	heroes->update();
-
-	for (size_t i=0; i<town->creatures.size(); i++)
-	{
-		growth[i]->update();
-		available[i]->update();
-	}
-}
-
-class ArtSlotsTab : public CIntObject
-{
-public:
-	CAnimImage * background;
-	std::vector<CArtPlace*> arts;
-
-	ArtSlotsTab()
-	{
-		OBJ_CONSTRUCTION_CAPTURING_ALL;
-		background = new CAnimImage("OVSLOT", 4);
-		pos = background->pos;
-		for (size_t i=0; i<9; i++)
-			arts.push_back(new CArtPlace(Point(270+i*48, 65)));
-	}
-};
-
-class BackpackTab : public CIntObject
-{
-public:
-	CAnimImage * background;
-	std::vector<CArtPlace*> arts;
-	CAdventureMapButton *btnLeft;
-	CAdventureMapButton *btnRight;
-
-	BackpackTab()
-	{
-		OBJ_CONSTRUCTION_CAPTURING_ALL;
-		background = new CAnimImage("OVSLOT", 5);
-		pos = background->pos;
-		btnLeft = new CAdventureMapButton(std::string(), std::string(), CFunctionList<void()>(), 269, 66, "HSBTNS3");
-		btnRight = new CAdventureMapButton(std::string(), std::string(), CFunctionList<void()>(), 675, 66, "HSBTNS5");
-		for (size_t i=0; i<8; i++)
-			arts.push_back(new CArtPlace(Point(295+i*48, 65)));
-	}
-};
-
-CHeroItem::CHeroItem(const CGHeroInstance* Hero, CArtifactsOfHero::SCommonPart * artsCommonPart):
-	hero(Hero)
-{
-	OBJ_CONSTRUCTION_CAPTURING_ALL;
-
-	artTabs.resize(3);
-	auto   arts1 = new ArtSlotsTab;
-	auto   arts2 = new ArtSlotsTab;
-	auto   backpack = new BackpackTab;
-	artTabs[0] = arts1;
-	artTabs[1] = arts2;
-	artTabs[2] = backpack;
-	arts1->recActions = DISPOSE | SHARE_POS;
-	arts2->recActions = DISPOSE | SHARE_POS;
-	backpack->recActions = DISPOSE | SHARE_POS;
-
-	name = new CLabel(75, 7, FONT_SMALL, TOPLEFT, Colors::WHITE, hero->name);
-
-	std::vector<CArtPlace*> arts;
-	arts.insert(arts.end(), arts1->arts.begin(), arts1->arts.end());
-	arts.insert(arts.end(), arts2->arts.begin(), arts2->arts.end());
-
-	heroArts = new CArtifactsOfHero(arts, backpack->arts, backpack->btnLeft, backpack->btnRight, false);
-	heroArts->commonInfo = artsCommonPart;
-	heroArts->setHero(hero);
-
-	artsTabs = new CTabbedInt(boost::bind(&CHeroItem::onTabSelected, this, _1), boost::bind(&CHeroItem::onTabDeselected, this, _1));
-
-	artButtons = new CHighlightableButtonsGroup(0);
-	for (size_t it = 0; it<3; it++)
-	{
-		int stringID[3] = {259, 261, 262};
-
-		std::map<int,std::string> tooltip;
-		tooltip[0] = CGI->generaltexth->overview[13+it];
-		std::string overlay = CGI->generaltexth->overview[8+it];
-
-		artButtons->addButton(tooltip, overlay, "OVBUTN3",364+it*112, 46, it);
-		artButtons->buttons[it]->addTextOverlay(CGI->generaltexth->allTexts[stringID[it]], FONT_SMALL, Colors::YELLOW);
-	}
-	artButtons->onChange += boost::bind(&CTabbedInt::setActive, artsTabs, _1);
-	artButtons->onChange += boost::bind(&CHeroItem::onArtChange, this, _1);
-	artButtons->select(0,0);
-
-	garr = new CGarrisonInt(6, 78, 4, Point(), nullptr, Point(), hero, nullptr, true, true);
-
-	portrait = new CAnimImage("PortraitsLarge", hero->portrait, 0, 5, 6);
-	heroArea = new CHeroArea(5, 6, hero);
-
-	name = new CLabel(73, 7, FONT_SMALL, TOPLEFT, Colors::WHITE, hero->name);
-	artsText = new CLabel(320, 55, FONT_SMALL, CENTER, Colors::WHITE, CGI->generaltexth->overview[2]);
-
-	for (size_t i=0; i<GameConstants::PRIMARY_SKILLS; i++)
-		heroInfo.push_back(new InfoBox(Point(78+i*36, 26), InfoBox::POS_DOWN, InfoBox::SIZE_SMALL, 
-		                   new InfoBoxHeroData(IInfoBoxData::HERO_PRIMARY_SKILL, hero, i)));
-
-	for (size_t i=0; i<GameConstants::SKILL_PER_HERO; i++)
-		heroInfo.push_back(new InfoBox(Point(410+i*36, 5), InfoBox::POS_NONE, InfoBox::SIZE_SMALL,
-		                   new InfoBoxHeroData(IInfoBoxData::HERO_SECONDARY_SKILL, hero, i)));
-
-	heroInfo.push_back(new InfoBox(Point(375, 5), InfoBox::POS_NONE, InfoBox::SIZE_SMALL,
-	                   new InfoBoxHeroData(IInfoBoxData::HERO_SPECIAL, hero)));
-
-	heroInfo.push_back(new InfoBox(Point(330, 5), InfoBox::POS_INSIDE, InfoBox::SIZE_SMALL,
-	                   new InfoBoxHeroData(IInfoBoxData::HERO_EXPERIENCE, hero)));
-
-	heroInfo.push_back(new InfoBox(Point(280, 5), InfoBox::POS_INSIDE, InfoBox::SIZE_SMALL,
-	                   new InfoBoxHeroData(IInfoBoxData::HERO_MANA, hero)));
-
-	morale = new MoraleLuckBox(true, Rect(225, 53, 30, 22), true);
-	luck  = new MoraleLuckBox(false, Rect(225, 28, 30, 22), true);
-
-	morale->set(hero);
-	luck->set(hero);
-}
-
-CIntObject * CHeroItem::onTabSelected(size_t index)
-{
-	return artTabs[index];
-}
-
-void CHeroItem::onTabDeselected(CIntObject *object)
-{
-	addChild(object, false);
-	object->deactivate();
-	object->recActions = DISPOSE | SHARE_POS;
-}
-
-void CHeroItem::onArtChange(int tabIndex)
-{
-	//redraw item after background change
-	if (active)
-		redraw();
-}
->>>>>>> 345df14d
+}