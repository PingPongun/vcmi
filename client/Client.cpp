#include "StdInc.h"
#include "Client.h"

#include <SDL.h>

#include "CMusicHandler.h"
#include "../lib/mapping/CCampaignHandler.h"
#include "../CCallback.h"
#include "../lib/CConsoleHandler.h"
#include "CGameInfo.h"
#include "../lib/CGameState.h"
#include "CPlayerInterface.h"
#include "../lib/StartInfo.h"
#include "../lib/BattleState.h"
#include "../lib/CModHandler.h"
#include "../lib/CArtHandler.h"
#include "../lib/CGeneralTextHandler.h"
#include "../lib/CHeroHandler.h"
#include "../lib/CTownHandler.h"
#include "../lib/CBuildingHandler.h"
#include "../lib/spells/CSpellHandler.h"
#include "../lib/Connection.h"
#ifndef VCMI_ANDROID
#include "../lib/Interprocess.h"
#endif
#include "../lib/NetPacks.h"
#include "../lib/VCMI_Lib.h"
#include "../lib/VCMIDirs.h"
#include "../lib/mapping/CMap.h"
#include "../lib/JsonNode.h"
#include "mapHandler.h"
#include "../lib/CConfigHandler.h"
#include "Client.h"
#include "CPreGame.h"
#include "battle/CBattleInterface.h"
#include "../lib/CThreadHelper.h"
#include "../lib/CScriptingModule.h"
#include "../lib/registerTypes/RegisterTypes.h"
#include "gui/CGuiHandler.h"
#include "CMT.h"

extern std::string NAME;
#ifndef VCMI_ANDROID
namespace intpr = boost::interprocess;
#endif

/*
 * Client.cpp, part of VCMI engine
 *
 * Authors: listed in file AUTHORS in main folder
 *
 * License: GNU General Public License v2.0 or later
 * Full text of license available in license.txt file, in main folder
 *
 */

template <typename T> class CApplyOnCL;

class CBaseForCLApply
{
public:
	virtual void applyOnClAfter(CClient *cl, void *pack) const =0;
	virtual void applyOnClBefore(CClient *cl, void *pack) const =0;
	virtual ~CBaseForCLApply(){}

	template<typename U> static CBaseForCLApply *getApplier(const U * t=nullptr)
	{
		return new CApplyOnCL<U>;
	}
};

template <typename T> class CApplyOnCL : public CBaseForCLApply
{
public:
	void applyOnClAfter(CClient *cl, void *pack) const override
	{
		T *ptr = static_cast<T*>(pack);
		ptr->applyCl(cl);
	}
	void applyOnClBefore(CClient *cl, void *pack) const override
	{
		T *ptr = static_cast<T*>(pack);
		ptr->applyFirstCl(cl);
	}
};

template <> class CApplyOnCL<CPack> : public CBaseForCLApply
{
public:
	void applyOnClAfter(CClient *cl, void *pack) const override
	{
		logGlobal->errorStream() << "Cannot apply on CL plain CPack!";
		assert(0);
	}
	void applyOnClBefore(CClient *cl, void *pack) const override
	{
		logGlobal->errorStream() << "Cannot apply on CL plain CPack!";
		assert(0);
	}
};


static CApplier<CBaseForCLApply> *applier = nullptr;

void CClient::init()
{
	hotSeat = false;
	connectionHandler = nullptr;
	pathInfo = nullptr;
	applier = new CApplier<CBaseForCLApply>;
	registerTypesClientPacks1(*applier);
	registerTypesClientPacks2(*applier);
	IObjectInterface::cb = this;
	serv = nullptr;
	gs = nullptr;
	erm = nullptr;
	terminate = false;
}

CClient::CClient(void)
{
	init();
}

CClient::CClient(CConnection *con, StartInfo *si)
{
	init();
	newGame(con,si);
}

CClient::~CClient(void)
{
	delete applier;
}

void CClient::waitForMoveAndSend(PlayerColor color)
{
	try
	{
		setThreadName("CClient::waitForMoveAndSend");
		assert(vstd::contains(battleints, color));
		BattleAction ba = battleints[color]->activeStack(gs->curB->battleGetStackByID(gs->curB->activeStack, false));
		if(ba.actionType != Battle::CANCEL)
		{
			logNetwork->traceStream() << "Send battle action to server: " << ba;
			MakeAction temp_action(ba);
			sendRequest(&temp_action, color);
		}
		return;
	}
	catch(boost::thread_interrupted&)
	{
        logNetwork->debugStream() << "Wait for move thread was interrupted and no action will be send. Was a battle ended by spell?";
		return;
	}
	catch(...)
	{
		handleException();
		return;
	}
    logNetwork->errorStream() << "We should not be here!";
}

void CClient::run()
{
	setThreadName("CClient::run");
	try
	{
		while(!terminate)
		{
			CPack *pack = serv->retreivePack(); //get the package from the server

			if (terminate)
			{
				vstd::clear_pointer(pack);
				break;
			}

			handlePack(pack);
		}
	}
	//catch only asio exceptions
	catch (const boost::system::system_error& e)
	{
        logNetwork->errorStream() << "Lost connection to server, ending listening thread!";
        logNetwork->errorStream() << e.what();
		if(!terminate) //rethrow (-> boom!) only if closing connection was unexpected
		{
            logNetwork->errorStream() << "Something wrong, lost connection while game is still ongoing...";
			throw;
		}
	}
}

void CClient::save(const std::string & fname)
{
	if(gs->curB)
	{
        logNetwork->errorStream() << "Game cannot be saved during battle!";
		return;
	}

	SaveGame save_game(fname);
	sendRequest((CPackForClient*)&save_game, PlayerColor::NEUTRAL);
}

void CClient::endGame( bool closeConnection /*= true*/ )
{
	//suggest interfaces to finish their stuff (AI should interrupt any bg working threads)
	for(auto i : playerint)
		i.second->finish();

	// Game is ending
	// Tell the network thread to reach a stable state
	if(closeConnection)
		stopConnection();
    logNetwork->infoStream() << "Closed connection.";

	GH.curInt = nullptr;
	{
		boost::unique_lock<boost::recursive_mutex> un(*LOCPLINT->pim);
        logNetwork->infoStream() << "Ending current game!";
		if(GH.topInt())
			GH.topInt()->deactivate();
		GH.listInt.clear();
		GH.objsToBlit.clear();
		GH.statusbar = nullptr;
        logNetwork->infoStream() << "Removed GUI.";

		vstd::clear_pointer(const_cast<CGameInfo*>(CGI)->mh);
		vstd::clear_pointer(gs);

        logNetwork->infoStream() << "Deleted mapHandler and gameState.";
		LOCPLINT = nullptr;
	}

	playerint.clear();
	battleints.clear();
	callbacks.clear();
	battleCallbacks.clear();
    logNetwork->infoStream() << "Deleted playerInts.";

    logNetwork->infoStream() << "Client stopped.";
}

#if 1
void CClient::loadGame(const std::string & fname, const bool server, const std::vector<int>& humanplayerindices, const int loadNumPlayers, int player_, const std::string & ipaddr, const std::string & port)
{
	PlayerColor player(player_); //intentional shadowing
	logNetwork->infoStream() << "Loading procedure started!";

	std::string realPort;
	if(settings["testing"]["enabled"].Bool())
		realPort = settings["testing"]["port"].String();
	else if(port.size())
		realPort = port;
	else
		realPort = boost::lexical_cast<std::string>(settings["server"]["port"].Float());

	CServerHandler sh;
	if(server)
		sh.startServer();
	else
		serv = sh.justConnectToServer(ipaddr, realPort);

	CStopWatch tmh;
	unique_ptr<CLoadFile> loader;
	try
	{
		std::string clientSaveName = *CResourceHandler::get("local")->getResourceName(ResourceID(fname, EResType::CLIENT_SAVEGAME));
		std::string controlServerSaveName;

		if (CResourceHandler::get("local")->existsResource(ResourceID(fname, EResType::SERVER_SAVEGAME)))
		{
			controlServerSaveName = *CResourceHandler::get("local")->getResourceName(ResourceID(fname, EResType::SERVER_SAVEGAME));
		}
		else// create entry for server savegame. Triggered if save was made after launch and not yet present in res handler
		{
			controlServerSaveName = clientSaveName.substr(0, clientSaveName.find_last_of(".")) + ".vsgm1";
			CResourceHandler::get("local")->createResource(controlServerSaveName, true);
		}

		if(clientSaveName.empty())
			throw std::runtime_error("Cannot open client part of " + fname);
		if(controlServerSaveName.empty())
			throw std::runtime_error("Cannot open server part of " + fname);

		{
			CLoadIntegrityValidator checkingLoader(clientSaveName, controlServerSaveName, minSupportedVersion);
			loadCommonState(checkingLoader);
			loader = checkingLoader.decay();
		}
        logNetwork->infoStream() << "Loaded common part of save " << tmh.getDiff();
		const_cast<CGameInfo*>(CGI)->mh = new CMapHandler();
		const_cast<CGameInfo*>(CGI)->mh->map = gs->map;
		pathInfo = make_unique<CPathsInfo>(getMapSize());
		CGI->mh->init();
        logNetwork->infoStream() <<"Initing maphandler: "<<tmh.getDiff();
	}
	catch(std::exception &e)
	{
		logGlobal->errorStream() << "Cannot load game " << fname << ". Error: " << e.what();
		throw; //obviously we cannot continue here
	}

/*
    if(!server)
         player = PlayerColor(player_);
*/

    std::set<PlayerColor> clientPlayers;
    if(server)
         serv = sh.connectToServer();
    //*loader >> *this;

    if(server)
    {
         tmh.update();
         ui8 pom8;
         *serv << ui8(3) << ui8(loadNumPlayers); //load game; one client if single-player
         *serv << fname;
         *serv >> pom8;
         if(pom8)
              throw std::runtime_error("Server cannot open the savegame!");
         else
              logNetwork->infoStream() << "Server opened savegame properly.";
    }

    if(server)
    {
         for(auto & elem : gs->scenarioOps->playerInfos)
              if(!std::count(humanplayerindices.begin(),humanplayerindices.end(),elem.first.getNum()) || elem.first==player)
              {
                  clientPlayers.insert(elem.first);
              }
         clientPlayers.insert(PlayerColor::NEUTRAL);
    }
    else
    {
        clientPlayers.insert(player);
    }

    std::cout << "CLIENTPLAYERS:\n";
    for(auto x : clientPlayers)
         std::cout << x << std::endl;
    std::cout << "ENDCLIENTPLAYERS\n";

    serialize(loader->serializer,0,clientPlayers);
    *serv << ui32(clientPlayers.size());
    for(auto & elem : clientPlayers)
        *serv << ui8(elem.getNum());
    serv->addStdVecItems(gs); /*why is this here?*/

    //*loader >> *this;
    logNetwork->infoStream() << "Loaded client part of save " << tmh.getDiff();

    logNetwork->infoStream() <<"Sent info to server: "<<tmh.getDiff();

    //*serv << clientPlayers;
	serv->enableStackSendingByID();
	serv->disableSmartPointerSerialization();

// 	logGlobal->traceStream() << "Objects:";
// 	for(int i = 0; i < gs->map->objects.size(); i++)
// 	{
// 		auto o = gs->map->objects[i];
// 		if(o)
// 			logGlobal->traceStream() << boost::format("\tindex=%5d, id=%5d; address=%5d, pos=%s, name=%s") % i % o->id % (int)o.get() % o->pos % o->getHoverText();
// 		else
// 			logGlobal->traceStream() << boost::format("\tindex=%5d --- nullptr") % i;
// 	}
}
#endif

void CClient::newGame( CConnection *con, StartInfo *si )
{
	enum {SINGLE, HOST, GUEST} networkMode = SINGLE;

	if (con == nullptr)
	{
		CServerHandler sh;
		serv = sh.connectToServer();
	}
	else
	{
		serv = con;
		networkMode = (con->connectionID == 1) ? HOST : GUEST;
	}

	CConnection &c = *serv;
	////////////////////////////////////////////////////

	logNetwork->infoStream() <<"\tWill send info to server...";
	CStopWatch tmh;

	if(networkMode == SINGLE)
	{
		ui8 pom8;
		c << ui8(2) << ui8(1); //new game; one client
		c << *si;
		c >> pom8;
		if(pom8) throw std::runtime_error("Server cannot open the map!");
	}

	c >> si;
    logNetwork->infoStream() <<"\tSending/Getting info to/from the server: "<<tmh.getDiff();
	c.enableStackSendingByID();
	c.disableSmartPointerSerialization();

	// Initialize game state
	gs = new CGameState();
	logNetwork->infoStream() <<"\tCreating gamestate: "<<tmh.getDiff();

	gs->scenarioOps = si;
	gs->init(si);
    logNetwork->infoStream() <<"Initializing GameState (together): "<<tmh.getDiff();

	// Now after possible random map gen, we know exact player count.
	// Inform server about how many players client handles
	std::set<PlayerColor> myPlayers;
	for(auto & elem : gs->scenarioOps->playerInfos)
	{
		if((networkMode == SINGLE)                                                      //single - one client has all player
		   || (networkMode != SINGLE && serv->connectionID == elem.second.playerID)      //multi - client has only "its players"
		   || (networkMode == HOST && elem.second.playerID == PlayerSettings::PLAYER_AI))//multi - host has all AI players
		{
			myPlayers.insert(elem.first); //add player
		}
	}
	if(networkMode != GUEST)
		myPlayers.insert(PlayerColor::NEUTRAL);
	c << myPlayers;

	// Init map handler
	if(gs->map)
	{
		const_cast<CGameInfo*>(CGI)->mh = new CMapHandler();
		CGI->mh->map = gs->map;
        logNetwork->infoStream() <<"Creating mapHandler: "<<tmh.getDiff();
		CGI->mh->init();
		pathInfo = make_unique<CPathsInfo>(getMapSize());
        logNetwork->infoStream() <<"Initializing mapHandler (together): "<<tmh.getDiff();
	}

	int humanPlayers = 0;
	for(auto & elem : gs->scenarioOps->playerInfos)//initializing interfaces for players
	{
		PlayerColor color = elem.first;
		gs->currentPlayer = color;
		if(!vstd::contains(myPlayers, color))
			continue;

        logNetwork->traceStream() << "Preparing interface for player " << color;
		if(si->mode != StartInfo::DUEL)
		{
			if(elem.second.playerID == PlayerSettings::PLAYER_AI)
			{
				auto AiToGive = aiNameForPlayer(elem.second, false);
				logNetwork->infoStream() << boost::format("Player %s will be lead by %s") % color % AiToGive;
				installNewPlayerInterface(CDynLibHandler::getNewAI(AiToGive), color);
			}
			else
			{
				installNewPlayerInterface(make_shared<CPlayerInterface>(color), color);
				humanPlayers++;
			}
		}
		else
		{
			std::string AItoGive = aiNameForPlayer(elem.second, true);
			installNewBattleInterface(CDynLibHandler::getNewBattleAI(AItoGive), color);
		}
	}

	if(si->mode == StartInfo::DUEL)
	{
		if(!gNoGUI)
		{
			boost::unique_lock<boost::recursive_mutex> un(*LOCPLINT->pim);
			auto p = make_shared<CPlayerInterface>(PlayerColor::NEUTRAL);
			p->observerInDuelMode = true;
			installNewPlayerInterface(p, boost::none);
			GH.curInt = p.get();
		}
		battleStarted(gs->curB);
	}
	else
	{
		loadNeutralBattleAI();
	}

	serv->addStdVecItems(gs);
	hotSeat = (humanPlayers > 1);

// 	std::vector<FileInfo> scriptModules;
// 	CFileUtility::getFilesWithExt(scriptModules, LIB_DIR "/scripting", "." LIB_EXT);
// 	for(FileInfo &m : scriptModules)
// 	{
// 		CScriptingModule * nm = CDynLibHandler::getNewScriptingModule(m.name);
// 		privilagedGameEventReceivers.push_back(nm);
// 		privilagedBattleEventReceivers.push_back(nm);
// 		nm->giveActionCB(this);
// 		nm->giveInfoCB(this);
// 		nm->init();
//
// 		erm = nm; //something tells me that there'll at most one module and it'll be ERM
// 	}
}

void CClient::serialize(COSer & h, const int version)
{
	assert(h.saving);
	h & hotSeat;
	{
		ui8 players = playerint.size();
		h & players;

		for(auto i = playerint.begin(); i != playerint.end(); i++)
		{
			LOG_TRACE_PARAMS(logGlobal, "Saving player %s interface", i->first);
			assert(i->first == i->second->playerID);
			h & i->first & i->second->dllName & i->second->human;
			i->second->saveGame(h, version);
		}
	}
}

void CClient::serialize(CISer & h, const int version)
{
	assert(!h.saving);
	h & hotSeat;
	{
		ui8 players = 0; //fix for uninitialized warning
		h & players;

		for(int i=0; i < players; i++)
		{
			std::string dllname;
			PlayerColor pid;
			bool isHuman = false;

			h & pid & dllname & isHuman;
			LOG_TRACE_PARAMS(logGlobal, "Loading player %s interface", pid);

			shared_ptr<CGameInterface> nInt;
			if(dllname.length())
			{
				if(pid == PlayerColor::NEUTRAL)
				{
					installNewBattleInterface(CDynLibHandler::getNewBattleAI(dllname), pid);
					//TODO? consider serialization
					continue;
				}
				else
				{
					assert(!isHuman);
					nInt = CDynLibHandler::getNewAI(dllname);
				}
			}
			else
			{
				assert(isHuman);
				nInt = make_shared<CPlayerInterface>(pid);
			}

			nInt->dllName = dllname;
			nInt->human = isHuman;
			nInt->playerID = pid;

			installNewPlayerInterface(nInt, pid);
			nInt->loadGame(h, version); //another evil cast, check above
		}

		if(!vstd::contains(battleints, PlayerColor::NEUTRAL))
			loadNeutralBattleAI();
	}
}

void CClient::serialize(COSer & h, const int version, const std::set<PlayerColor> & playerIDs)
{
	assert(h.saving);
	h & hotSeat;
	{
		ui8 players = playerint.size();
		h & players;

		for(auto i = playerint.begin(); i != playerint.end(); i++)
		{
			LOG_TRACE_PARAMS(logGlobal, "Saving player %s interface", i->first);
			assert(i->first == i->second->playerID);
			h & i->first & i->second->dllName & i->second->human;
			i->second->saveGame(h, version);
		}
	}
}

void CClient::serialize(CISer & h, const int version, const std::set<PlayerColor> & playerIDs)
{
	assert(!h.saving);
	h & hotSeat;
	{
		ui8 players = 0; //fix for uninitialized warning
		h & players;

		for(int i=0; i < players; i++)
		{
			std::string dllname;
			PlayerColor pid;
			bool isHuman = false;

			h & pid & dllname & isHuman;
			LOG_TRACE_PARAMS(logGlobal, "Loading player %s interface", pid);

			shared_ptr<CGameInterface> nInt;
			if(dllname.length())
			{
				if(pid == PlayerColor::NEUTRAL)
				{
                    if(playerIDs.count(pid))
                       installNewBattleInterface(CDynLibHandler::getNewBattleAI(dllname), pid);
					//TODO? consider serialization
					continue;
				}
				else
				{
					assert(!isHuman);
					nInt = CDynLibHandler::getNewAI(dllname);
				}
			}
			else
			{
				assert(isHuman);
				nInt = make_shared<CPlayerInterface>(pid);
			}

			nInt->dllName = dllname;
			nInt->human = isHuman;
			nInt->playerID = pid;

            if(playerIDs.count(pid))
                 installNewPlayerInterface(nInt, pid);

            nInt->loadGame(h, version);
		}

		if(playerIDs.count(PlayerColor::NEUTRAL))
            loadNeutralBattleAI();
	}
}

void CClient::handlePack( CPack * pack )
{
	CBaseForCLApply *apply = applier->apps[typeList.getTypeID(pack)]; //find the applier
	if(apply)
	{
		boost::unique_lock<boost::recursive_mutex> guiLock(*LOCPLINT->pim);
		apply->applyOnClBefore(this,pack);
        logNetwork->traceStream() << "\tMade first apply on cl";
		gs->apply(pack);
        logNetwork->traceStream() << "\tApplied on gs";
		apply->applyOnClAfter(this,pack);
        logNetwork->traceStream() << "\tMade second apply on cl";
	}
	else
	{
        logNetwork->errorStream() << "Message cannot be applied, cannot find applier! TypeID " << typeList.getTypeID(pack);
	}
	delete pack;
}

void CClient::finishCampaign( shared_ptr<CCampaignState> camp )
{
}

void CClient::proposeNextMission(shared_ptr<CCampaignState> camp)
{
	GH.pushInt(new CBonusSelection(camp));
}

void CClient::stopConnection()
{
	terminate = true;

	if (serv) //request closing connection
	{
        logNetwork->infoStream() << "Connection has been requested to be closed.";
		boost::unique_lock<boost::mutex>(*serv->wmx);
		CloseServer close_server;
		sendRequest(&close_server, PlayerColor::NEUTRAL);
        logNetwork->infoStream() << "Sent closing signal to the server";
	}

	if(connectionHandler)//end connection handler
	{
		if(connectionHandler->get_id() != boost::this_thread::get_id())
			connectionHandler->join();

        logNetwork->infoStream() << "Connection handler thread joined";

		delete connectionHandler;
		connectionHandler = nullptr;
	}

	if (serv) //and delete connection
	{
		serv->close();
		delete serv;
		serv = nullptr;
        logNetwork->warnStream() << "Our socket has been closed.";
	}
}

void CClient::battleStarted(const BattleInfo * info)
{
	for(auto &battleCb : battleCallbacks)
	{
		if(vstd::contains_if(info->sides, [&](const SideInBattle& side) {return side.color == battleCb.first; })
			||  battleCb.first >= PlayerColor::PLAYER_LIMIT)
		{
			battleCb.second->setBattle(info);
		}
	}
// 	for(ui8 side : info->sides)
// 		if(battleCallbacks.count(side))
// 			battleCallbacks[side]->setBattle(info);

	shared_ptr<CPlayerInterface> att, def;
	auto &leftSide = info->sides[0], &rightSide = info->sides[1];


	//If quick combat is not, do not prepare interfaces for battleint
	if(!settings["adventure"]["quickCombat"].Bool())
	{
		if(vstd::contains(playerint, leftSide.color) && playerint[leftSide.color]->human)
			att = std::dynamic_pointer_cast<CPlayerInterface>( playerint[leftSide.color] );

		if(vstd::contains(playerint, rightSide.color) && playerint[rightSide.color]->human)
			def = std::dynamic_pointer_cast<CPlayerInterface>( playerint[rightSide.color] );
	}

	if(!gNoGUI && (!!att || !!def || gs->scenarioOps->mode == StartInfo::DUEL))
	{
		boost::unique_lock<boost::recursive_mutex> un(*LOCPLINT->pim);
		auto bi = new CBattleInterface(leftSide.armyObject, rightSide.armyObject, leftSide.hero, rightSide.hero,
			Rect((screen->w - 800)/2,
			     (screen->h - 600)/2, 800, 600), att, def);

		GH.pushInt(bi);
	}

	auto callBattleStart = [&](PlayerColor color, ui8 side){
		if(vstd::contains(battleints, color))
			battleints[color]->battleStart(leftSide.armyObject, rightSide.armyObject, info->tile, leftSide.hero, rightSide.hero, side);
	};

	callBattleStart(leftSide.color, 0);
	callBattleStart(rightSide.color, 1);
	callBattleStart(PlayerColor::UNFLAGGABLE, 1);

	if(info->tacticDistance && vstd::contains(battleints,info->sides[info->tacticsSide].color))
	{
		boost::thread(&CClient::commenceTacticPhaseForInt, this, battleints[info->sides[info->tacticsSide].color]);
	}
}

void CClient::battleFinished()
{
	for(auto & side : gs->curB->sides)
		if(battleCallbacks.count(side.color))
			battleCallbacks[side.color]->setBattle(nullptr);
}

void CClient::loadNeutralBattleAI()
{
	installNewBattleInterface(CDynLibHandler::getNewBattleAI(settings["server"]["neutralAI"].String()), PlayerColor::NEUTRAL);
}

void CClient::commitPackage( CPackForClient *pack )
{
	CommitPackage cp;
	cp.freePack = false;
	cp.packToCommit = pack;
	sendRequest(&cp, PlayerColor::NEUTRAL);
}

PlayerColor CClient::getLocalPlayer() const
{
	if(LOCPLINT)
		return LOCPLINT->playerID;
	return getCurrentPlayer();
}

void CClient::commenceTacticPhaseForInt(shared_ptr<CBattleGameInterface> battleInt)
{
	setThreadName("CClient::commenceTacticPhaseForInt");
	try
	{
		battleInt->yourTacticPhase(gs->curB->tacticDistance);
		if(gs && !!gs->curB && gs->curB->tacticDistance) //while awaiting for end of tactics phase, many things can happen (end of battle... or game)
		{
			MakeAction ma(BattleAction::makeEndOFTacticPhase(gs->curB->playerToSide(battleInt->playerID)));
			sendRequest(&ma, battleInt->playerID);
		}
	}
	catch(...)
	{
		handleException();
	}
}

void CClient::invalidatePaths()
{
	// turn pathfinding info into invalid. It will be regenerated later
	boost::unique_lock<boost::mutex> pathLock(pathInfo->pathMx);
	pathInfo->hero = nullptr;
}

const CPathsInfo * CClient::getPathsInfo(const CGHeroInstance *h)
{
	assert(h);
	boost::unique_lock<boost::mutex> pathLock(pathInfo->pathMx);
	if (pathInfo->hero != h)
	{
		gs->calculatePaths(h, *pathInfo.get());
	}
	return pathInfo.get();
}

int CClient::sendRequest(const CPack *request, PlayerColor player)
{
	static ui32 requestCounter = 0;
	ui32 requestID = requestCounter++;
    logNetwork->traceStream() << boost::format("Sending a request \"%s\". It'll have an ID=%d.")
				% typeid(*request).name() % requestID;

	waitingRequest.pushBack(requestID);
	serv->sendPackToServer(*request, player, requestID);
	if(vstd::contains(playerint, player))
		playerint[player]->requestSent(dynamic_cast<const CPackForServer*>(request), requestID);

	return requestID;
}

void CClient::campaignMapFinished( shared_ptr<CCampaignState> camp )
{
	endGame(false);

	GH.curInt = CGPreGame::create();
	auto & epilogue = camp->camp->scenarios[camp->mapsConquered.back()].epilog;
	auto finisher = [=]()
	{
		if(camp->mapsRemaining.size())
			proposeNextMission(camp);
		else
			finishCampaign(camp);
	};
	if(epilogue.hasPrologEpilog)
	{
		GH.pushInt(new CPrologEpilogVideo(epilogue, finisher));
	}
	else
	{
		finisher();
	}
}

void CClient::installNewPlayerInterface(shared_ptr<CGameInterface> gameInterface, boost::optional<PlayerColor> color)
{
	boost::unique_lock<boost::recursive_mutex> un(*LOCPLINT->pim);
	PlayerColor colorUsed = color.get_value_or(PlayerColor::UNFLAGGABLE);

	if(!color)
		privilagedGameEventReceivers.push_back(gameInterface);

	playerint[colorUsed] = gameInterface;

	logGlobal->traceStream() << boost::format("\tInitializing the interface for player %s") % colorUsed;
	auto cb = make_shared<CCallback>(gs, color, this);
	callbacks[colorUsed] = cb;
	battleCallbacks[colorUsed] = cb;
	gameInterface->init(cb);

	installNewBattleInterface(gameInterface, color, false);
}

void CClient::installNewBattleInterface(shared_ptr<CBattleGameInterface> battleInterface, boost::optional<PlayerColor> color, bool needCallback /*= true*/)
{
	boost::unique_lock<boost::recursive_mutex> un(*LOCPLINT->pim);
	PlayerColor colorUsed = color.get_value_or(PlayerColor::UNFLAGGABLE);

	if(!color)
		privilagedBattleEventReceivers.push_back(battleInterface);

	battleints[colorUsed] = battleInterface;

	if(needCallback)
	{
		logGlobal->traceStream() << boost::format("\tInitializing the battle interface for player %s") % *color;
		auto cbc = make_shared<CBattleCallback>(gs, color, this);
		battleCallbacks[colorUsed] = cbc;
		battleInterface->init(cbc);
	}
}

std::string CClient::aiNameForPlayer(const PlayerSettings &ps, bool battleAI)
{
	if(ps.name.size())
	{
		const boost::filesystem::path aiPath =
			VCMIDirs::get().libraryPath() / "AI" / VCMIDirs::get().libraryName(ps.name);
		if (boost::filesystem::exists(aiPath))
			return ps.name;
	}

	const int sensibleAILimit = settings["session"]["oneGoodAI"].Bool() ? 1 : PlayerColor::PLAYER_LIMIT_I;
	std::string goodAI = battleAI ? settings["server"]["neutralAI"].String() : settings["server"]["playerAI"].String();
	std::string badAI = battleAI ? "StupidAI" : "EmptyAI";


	//TODO what about human players
	if(battleints.size() >= sensibleAILimit)
		return badAI;

	return goodAI;
}


void CServerHandler::startServer()
{
	th.update();
	serverThread = new boost::thread(&CServerHandler::callServer, this); //runs server executable;
	if(verbose)
        logNetwork->infoStream() << "Setting up thread calling server: " << th.getDiff();
}

void CServerHandler::waitForServer()
{
	if(!serverThread)
		startServer();

	th.update();
#ifndef VCMI_ANDROID
	intpr::scoped_lock<intpr::interprocess_mutex> slock(shared->sr->mutex);
	while(!shared->sr->ready)
	{
		shared->sr->cond.wait(slock);
	}
#endif
	if(verbose)
        logNetwork->infoStream() << "Waiting for server: " << th.getDiff();
}

CConnection * CServerHandler::connectToServer()
{
#ifndef VCMI_ANDROID
	if(!shared->sr->ready)
		waitForServer();
#else
	waitForServer();
#endif

	th.update(); //put breakpoint here to attach to server before it does something stupid

	CConnection *ret = justConnectToServer(settings["server"]["server"].String(), port);

	if(verbose)
        logNetwork->infoStream()<<"\tConnecting to the server: "<<th.getDiff();

	return ret;
}

CServerHandler::CServerHandler(bool runServer /*= false*/)
{
	serverThread = nullptr;
	shared = nullptr;
	if(settings["testing"]["enabled"].Bool())
		port = settings["testing"]["port"].String();
	else
		port = boost::lexical_cast<std::string>(settings["server"]["port"].Float());
	verbose = true;

#ifndef VCMI_ANDROID
	boost::interprocess::shared_memory_object::remove("vcmi_memory"); //if the application has previously crashed, the memory may not have been removed. to avoid problems - try to destroy it
	try
	{
		shared = new SharedMem();
    }
    catch(...)
    {
    	logNetwork->error("Cannot open interprocess memory.");
    	handleException();
    	throw;
    }
#endif
}

CServerHandler::~CServerHandler()
{
	delete shared;
	delete serverThread; //detaches, not kills thread
}

void CServerHandler::callServer()
{
	setThreadName("CServerHandler::callServer");
	const std::string logName = (VCMIDirs::get().userCachePath() / "server_log.txt").string();
	const std::string comm = VCMIDirs::get().serverPath().string() + " --port=" + port + " > \"" + logName + '\"';
	int result = std::system(comm.c_str());
	if (result == 0)
        logNetwork->infoStream() << "Server closed correctly";
	else
	{
        logNetwork->errorStream() << "Error: server failed to close correctly or crashed!";
        logNetwork->errorStream() << "Check " << logName << " for more info";
		exit(1);// exit in case of error. Othervice without working server VCMI will hang
	}
}

CConnection * CServerHandler::justConnectToServer(const std::string &host, const std::string &port)
{
	std::string realPort;
	if(settings["testing"]["enabled"].Bool())
		realPort = settings["testing"]["port"].String();
	else if(port.size())
		realPort = port;
	else
		realPort = boost::lexical_cast<std::string>(settings["server"]["port"].Float());

	CConnection *ret = nullptr;
	while(!ret)
	{
		try
		{
            logNetwork->infoStream() << "Establishing connection...";
<<<<<<< HEAD
			ret = new CConnection(	host.size() ? host : settings["server"]["server"].String(), 
									realPort,
=======
			ret = new CConnection(	host.size() ? host : settings["server"]["server"].String(),
									port.size() ? port : boost::lexical_cast<std::string>(settings["server"]["port"].Float()),
>>>>>>> 5cd4e852
									NAME);
		}
		catch(...)
		{
            logNetwork->errorStream() << "\nCannot establish connection! Retrying within 2 seconds";
			SDL_Delay(2000);
		}
	}
	return ret;
}
<|MERGE_RESOLUTION|>--- conflicted
+++ resolved
@@ -1,1051 +1,1037 @@
-#include "StdInc.h"
-#include "Client.h"
-
-#include <SDL.h>
-
-#include "CMusicHandler.h"
-#include "../lib/mapping/CCampaignHandler.h"
-#include "../CCallback.h"
-#include "../lib/CConsoleHandler.h"
-#include "CGameInfo.h"
-#include "../lib/CGameState.h"
-#include "CPlayerInterface.h"
-#include "../lib/StartInfo.h"
-#include "../lib/BattleState.h"
-#include "../lib/CModHandler.h"
-#include "../lib/CArtHandler.h"
-#include "../lib/CGeneralTextHandler.h"
-#include "../lib/CHeroHandler.h"
-#include "../lib/CTownHandler.h"
-#include "../lib/CBuildingHandler.h"
-#include "../lib/spells/CSpellHandler.h"
-#include "../lib/Connection.h"
-#ifndef VCMI_ANDROID
-#include "../lib/Interprocess.h"
-#endif
-#include "../lib/NetPacks.h"
-#include "../lib/VCMI_Lib.h"
-#include "../lib/VCMIDirs.h"
-#include "../lib/mapping/CMap.h"
-#include "../lib/JsonNode.h"
-#include "mapHandler.h"
-#include "../lib/CConfigHandler.h"
-#include "Client.h"
-#include "CPreGame.h"
-#include "battle/CBattleInterface.h"
-#include "../lib/CThreadHelper.h"
-#include "../lib/CScriptingModule.h"
-#include "../lib/registerTypes/RegisterTypes.h"
-#include "gui/CGuiHandler.h"
-#include "CMT.h"
-
-extern std::string NAME;
-#ifndef VCMI_ANDROID
-namespace intpr = boost::interprocess;
-#endif
-
-/*
- * Client.cpp, part of VCMI engine
- *
- * Authors: listed in file AUTHORS in main folder
- *
- * License: GNU General Public License v2.0 or later
- * Full text of license available in license.txt file, in main folder
- *
- */
-
-template <typename T> class CApplyOnCL;
-
-class CBaseForCLApply
-{
-public:
-	virtual void applyOnClAfter(CClient *cl, void *pack) const =0;
-	virtual void applyOnClBefore(CClient *cl, void *pack) const =0;
-	virtual ~CBaseForCLApply(){}
-
-	template<typename U> static CBaseForCLApply *getApplier(const U * t=nullptr)
-	{
-		return new CApplyOnCL<U>;
-	}
-};
-
-template <typename T> class CApplyOnCL : public CBaseForCLApply
-{
-public:
-	void applyOnClAfter(CClient *cl, void *pack) const override
-	{
-		T *ptr = static_cast<T*>(pack);
-		ptr->applyCl(cl);
-	}
-	void applyOnClBefore(CClient *cl, void *pack) const override
-	{
-		T *ptr = static_cast<T*>(pack);
-		ptr->applyFirstCl(cl);
-	}
-};
-
-template <> class CApplyOnCL<CPack> : public CBaseForCLApply
-{
-public:
-	void applyOnClAfter(CClient *cl, void *pack) const override
-	{
-		logGlobal->errorStream() << "Cannot apply on CL plain CPack!";
-		assert(0);
-	}
-	void applyOnClBefore(CClient *cl, void *pack) const override
-	{
-		logGlobal->errorStream() << "Cannot apply on CL plain CPack!";
-		assert(0);
-	}
-};
-
-
-static CApplier<CBaseForCLApply> *applier = nullptr;
-
-void CClient::init()
-{
-	hotSeat = false;
-	connectionHandler = nullptr;
-	pathInfo = nullptr;
-	applier = new CApplier<CBaseForCLApply>;
-	registerTypesClientPacks1(*applier);
-	registerTypesClientPacks2(*applier);
-	IObjectInterface::cb = this;
-	serv = nullptr;
-	gs = nullptr;
-	erm = nullptr;
-	terminate = false;
-}
-
-CClient::CClient(void)
-{
-	init();
-}
-
-CClient::CClient(CConnection *con, StartInfo *si)
-{
-	init();
-	newGame(con,si);
-}
-
-CClient::~CClient(void)
-{
-	delete applier;
-}
-
-void CClient::waitForMoveAndSend(PlayerColor color)
-{
-	try
-	{
-		setThreadName("CClient::waitForMoveAndSend");
-		assert(vstd::contains(battleints, color));
-		BattleAction ba = battleints[color]->activeStack(gs->curB->battleGetStackByID(gs->curB->activeStack, false));
-		if(ba.actionType != Battle::CANCEL)
-		{
-			logNetwork->traceStream() << "Send battle action to server: " << ba;
-			MakeAction temp_action(ba);
-			sendRequest(&temp_action, color);
-		}
-		return;
-	}
-	catch(boost::thread_interrupted&)
-	{
-        logNetwork->debugStream() << "Wait for move thread was interrupted and no action will be send. Was a battle ended by spell?";
-		return;
-	}
-	catch(...)
-	{
-		handleException();
-		return;
-	}
-    logNetwork->errorStream() << "We should not be here!";
-}
-
-void CClient::run()
-{
-	setThreadName("CClient::run");
-	try
-	{
-		while(!terminate)
-		{
-			CPack *pack = serv->retreivePack(); //get the package from the server
-
-			if (terminate)
-			{
-				vstd::clear_pointer(pack);
-				break;
-			}
-
-			handlePack(pack);
-		}
-	}
-	//catch only asio exceptions
-	catch (const boost::system::system_error& e)
-	{
-        logNetwork->errorStream() << "Lost connection to server, ending listening thread!";
-        logNetwork->errorStream() << e.what();
-		if(!terminate) //rethrow (-> boom!) only if closing connection was unexpected
-		{
-            logNetwork->errorStream() << "Something wrong, lost connection while game is still ongoing...";
-			throw;
-		}
-	}
-}
-
-void CClient::save(const std::string & fname)
-{
-	if(gs->curB)
-	{
-        logNetwork->errorStream() << "Game cannot be saved during battle!";
-		return;
-	}
-
-	SaveGame save_game(fname);
-	sendRequest((CPackForClient*)&save_game, PlayerColor::NEUTRAL);
-}
-
-void CClient::endGame( bool closeConnection /*= true*/ )
-{
-	//suggest interfaces to finish their stuff (AI should interrupt any bg working threads)
-	for(auto i : playerint)
-		i.second->finish();
-
-	// Game is ending
-	// Tell the network thread to reach a stable state
-	if(closeConnection)
-		stopConnection();
-    logNetwork->infoStream() << "Closed connection.";
-
-	GH.curInt = nullptr;
-	{
-		boost::unique_lock<boost::recursive_mutex> un(*LOCPLINT->pim);
-        logNetwork->infoStream() << "Ending current game!";
-		if(GH.topInt())
-			GH.topInt()->deactivate();
-		GH.listInt.clear();
-		GH.objsToBlit.clear();
-		GH.statusbar = nullptr;
-        logNetwork->infoStream() << "Removed GUI.";
-
-		vstd::clear_pointer(const_cast<CGameInfo*>(CGI)->mh);
-		vstd::clear_pointer(gs);
-
-        logNetwork->infoStream() << "Deleted mapHandler and gameState.";
-		LOCPLINT = nullptr;
-	}
-
-	playerint.clear();
-	battleints.clear();
-	callbacks.clear();
-	battleCallbacks.clear();
-    logNetwork->infoStream() << "Deleted playerInts.";
-
-    logNetwork->infoStream() << "Client stopped.";
-}
-
-#if 1
-void CClient::loadGame(const std::string & fname, const bool server, const std::vector<int>& humanplayerindices, const int loadNumPlayers, int player_, const std::string & ipaddr, const std::string & port)
-{
-	PlayerColor player(player_); //intentional shadowing
-	logNetwork->infoStream() << "Loading procedure started!";
-
-	std::string realPort;
-	if(settings["testing"]["enabled"].Bool())
-		realPort = settings["testing"]["port"].String();
-	else if(port.size())
-		realPort = port;
-	else
-		realPort = boost::lexical_cast<std::string>(settings["server"]["port"].Float());
-
-	CServerHandler sh;
-	if(server)
-		sh.startServer();
-	else
-		serv = sh.justConnectToServer(ipaddr, realPort);
-
-	CStopWatch tmh;
-	unique_ptr<CLoadFile> loader;
-	try
-	{
-		std::string clientSaveName = *CResourceHandler::get("local")->getResourceName(ResourceID(fname, EResType::CLIENT_SAVEGAME));
-		std::string controlServerSaveName;
-
-		if (CResourceHandler::get("local")->existsResource(ResourceID(fname, EResType::SERVER_SAVEGAME)))
-		{
-			controlServerSaveName = *CResourceHandler::get("local")->getResourceName(ResourceID(fname, EResType::SERVER_SAVEGAME));
-		}
-		else// create entry for server savegame. Triggered if save was made after launch and not yet present in res handler
-		{
-			controlServerSaveName = clientSaveName.substr(0, clientSaveName.find_last_of(".")) + ".vsgm1";
-			CResourceHandler::get("local")->createResource(controlServerSaveName, true);
-		}
-
-		if(clientSaveName.empty())
-			throw std::runtime_error("Cannot open client part of " + fname);
-		if(controlServerSaveName.empty())
-			throw std::runtime_error("Cannot open server part of " + fname);
-
-		{
-			CLoadIntegrityValidator checkingLoader(clientSaveName, controlServerSaveName, minSupportedVersion);
-			loadCommonState(checkingLoader);
-			loader = checkingLoader.decay();
-		}
-        logNetwork->infoStream() << "Loaded common part of save " << tmh.getDiff();
-		const_cast<CGameInfo*>(CGI)->mh = new CMapHandler();
-		const_cast<CGameInfo*>(CGI)->mh->map = gs->map;
-		pathInfo = make_unique<CPathsInfo>(getMapSize());
-		CGI->mh->init();
-        logNetwork->infoStream() <<"Initing maphandler: "<<tmh.getDiff();
-	}
-	catch(std::exception &e)
-	{
-		logGlobal->errorStream() << "Cannot load game " << fname << ". Error: " << e.what();
-		throw; //obviously we cannot continue here
-	}
-
-/*
-    if(!server)
-         player = PlayerColor(player_);
-*/
-
-    std::set<PlayerColor> clientPlayers;
-    if(server)
-         serv = sh.connectToServer();
-    //*loader >> *this;
-
-    if(server)
-    {
-         tmh.update();
-         ui8 pom8;
-         *serv << ui8(3) << ui8(loadNumPlayers); //load game; one client if single-player
-         *serv << fname;
-         *serv >> pom8;
-         if(pom8)
-              throw std::runtime_error("Server cannot open the savegame!");
-         else
-              logNetwork->infoStream() << "Server opened savegame properly.";
-    }
-
-    if(server)
-    {
-         for(auto & elem : gs->scenarioOps->playerInfos)
-              if(!std::count(humanplayerindices.begin(),humanplayerindices.end(),elem.first.getNum()) || elem.first==player)
-              {
-                  clientPlayers.insert(elem.first);
-              }
-         clientPlayers.insert(PlayerColor::NEUTRAL);
-    }
-    else
-    {
-        clientPlayers.insert(player);
-    }
-
-    std::cout << "CLIENTPLAYERS:\n";
-    for(auto x : clientPlayers)
-         std::cout << x << std::endl;
-    std::cout << "ENDCLIENTPLAYERS\n";
-
-    serialize(loader->serializer,0,clientPlayers);
-    *serv << ui32(clientPlayers.size());
-    for(auto & elem : clientPlayers)
-        *serv << ui8(elem.getNum());
-    serv->addStdVecItems(gs); /*why is this here?*/
-
-    //*loader >> *this;
-    logNetwork->infoStream() << "Loaded client part of save " << tmh.getDiff();
-
-    logNetwork->infoStream() <<"Sent info to server: "<<tmh.getDiff();
-
-    //*serv << clientPlayers;
-	serv->enableStackSendingByID();
-	serv->disableSmartPointerSerialization();
-
-// 	logGlobal->traceStream() << "Objects:";
-// 	for(int i = 0; i < gs->map->objects.size(); i++)
-// 	{
-// 		auto o = gs->map->objects[i];
-// 		if(o)
-// 			logGlobal->traceStream() << boost::format("\tindex=%5d, id=%5d; address=%5d, pos=%s, name=%s") % i % o->id % (int)o.get() % o->pos % o->getHoverText();
-// 		else
-// 			logGlobal->traceStream() << boost::format("\tindex=%5d --- nullptr") % i;
-// 	}
-}
-#endif
-
-void CClient::newGame( CConnection *con, StartInfo *si )
-{
-	enum {SINGLE, HOST, GUEST} networkMode = SINGLE;
-
-	if (con == nullptr)
-	{
-		CServerHandler sh;
-		serv = sh.connectToServer();
-	}
-	else
-	{
-		serv = con;
-		networkMode = (con->connectionID == 1) ? HOST : GUEST;
-	}
-
-	CConnection &c = *serv;
-	////////////////////////////////////////////////////
-
-	logNetwork->infoStream() <<"\tWill send info to server...";
-	CStopWatch tmh;
-
-	if(networkMode == SINGLE)
-	{
-		ui8 pom8;
-		c << ui8(2) << ui8(1); //new game; one client
-		c << *si;
-		c >> pom8;
-		if(pom8) throw std::runtime_error("Server cannot open the map!");
-	}
-
-	c >> si;
-    logNetwork->infoStream() <<"\tSending/Getting info to/from the server: "<<tmh.getDiff();
-	c.enableStackSendingByID();
-	c.disableSmartPointerSerialization();
-
-	// Initialize game state
-	gs = new CGameState();
-	logNetwork->infoStream() <<"\tCreating gamestate: "<<tmh.getDiff();
-
-	gs->scenarioOps = si;
-	gs->init(si);
-    logNetwork->infoStream() <<"Initializing GameState (together): "<<tmh.getDiff();
-
-	// Now after possible random map gen, we know exact player count.
-	// Inform server about how many players client handles
-	std::set<PlayerColor> myPlayers;
-	for(auto & elem : gs->scenarioOps->playerInfos)
-	{
-		if((networkMode == SINGLE)                                                      //single - one client has all player
-		   || (networkMode != SINGLE && serv->connectionID == elem.second.playerID)      //multi - client has only "its players"
-		   || (networkMode == HOST && elem.second.playerID == PlayerSettings::PLAYER_AI))//multi - host has all AI players
-		{
-			myPlayers.insert(elem.first); //add player
-		}
-	}
-	if(networkMode != GUEST)
-		myPlayers.insert(PlayerColor::NEUTRAL);
-	c << myPlayers;
-
-	// Init map handler
-	if(gs->map)
-	{
-		const_cast<CGameInfo*>(CGI)->mh = new CMapHandler();
-		CGI->mh->map = gs->map;
-        logNetwork->infoStream() <<"Creating mapHandler: "<<tmh.getDiff();
-		CGI->mh->init();
-		pathInfo = make_unique<CPathsInfo>(getMapSize());
-        logNetwork->infoStream() <<"Initializing mapHandler (together): "<<tmh.getDiff();
-	}
-
-	int humanPlayers = 0;
-	for(auto & elem : gs->scenarioOps->playerInfos)//initializing interfaces for players
-	{
-		PlayerColor color = elem.first;
-		gs->currentPlayer = color;
-		if(!vstd::contains(myPlayers, color))
-			continue;
-
-        logNetwork->traceStream() << "Preparing interface for player " << color;
-		if(si->mode != StartInfo::DUEL)
-		{
-			if(elem.second.playerID == PlayerSettings::PLAYER_AI)
-			{
-				auto AiToGive = aiNameForPlayer(elem.second, false);
-				logNetwork->infoStream() << boost::format("Player %s will be lead by %s") % color % AiToGive;
-				installNewPlayerInterface(CDynLibHandler::getNewAI(AiToGive), color);
-			}
-			else
-			{
-				installNewPlayerInterface(make_shared<CPlayerInterface>(color), color);
-				humanPlayers++;
-			}
-		}
-		else
-		{
-			std::string AItoGive = aiNameForPlayer(elem.second, true);
-			installNewBattleInterface(CDynLibHandler::getNewBattleAI(AItoGive), color);
-		}
-	}
-
-	if(si->mode == StartInfo::DUEL)
-	{
-		if(!gNoGUI)
-		{
-			boost::unique_lock<boost::recursive_mutex> un(*LOCPLINT->pim);
-			auto p = make_shared<CPlayerInterface>(PlayerColor::NEUTRAL);
-			p->observerInDuelMode = true;
-			installNewPlayerInterface(p, boost::none);
-			GH.curInt = p.get();
-		}
-		battleStarted(gs->curB);
-	}
-	else
-	{
-		loadNeutralBattleAI();
-	}
-
-	serv->addStdVecItems(gs);
-	hotSeat = (humanPlayers > 1);
-
-// 	std::vector<FileInfo> scriptModules;
-// 	CFileUtility::getFilesWithExt(scriptModules, LIB_DIR "/scripting", "." LIB_EXT);
-// 	for(FileInfo &m : scriptModules)
-// 	{
-// 		CScriptingModule * nm = CDynLibHandler::getNewScriptingModule(m.name);
-// 		privilagedGameEventReceivers.push_back(nm);
-// 		privilagedBattleEventReceivers.push_back(nm);
-// 		nm->giveActionCB(this);
-// 		nm->giveInfoCB(this);
-// 		nm->init();
-//
-// 		erm = nm; //something tells me that there'll at most one module and it'll be ERM
-// 	}
-}
-
-void CClient::serialize(COSer & h, const int version)
-{
-	assert(h.saving);
-	h & hotSeat;
-	{
-		ui8 players = playerint.size();
-		h & players;
-
-		for(auto i = playerint.begin(); i != playerint.end(); i++)
-		{
-			LOG_TRACE_PARAMS(logGlobal, "Saving player %s interface", i->first);
-			assert(i->first == i->second->playerID);
-			h & i->first & i->second->dllName & i->second->human;
-			i->second->saveGame(h, version);
-		}
-	}
-}
-
-void CClient::serialize(CISer & h, const int version)
-{
-	assert(!h.saving);
-	h & hotSeat;
-	{
-		ui8 players = 0; //fix for uninitialized warning
-		h & players;
-
-		for(int i=0; i < players; i++)
-		{
-			std::string dllname;
-			PlayerColor pid;
-			bool isHuman = false;
-
-			h & pid & dllname & isHuman;
-			LOG_TRACE_PARAMS(logGlobal, "Loading player %s interface", pid);
-
-			shared_ptr<CGameInterface> nInt;
-			if(dllname.length())
-			{
-				if(pid == PlayerColor::NEUTRAL)
-				{
-					installNewBattleInterface(CDynLibHandler::getNewBattleAI(dllname), pid);
-					//TODO? consider serialization
-					continue;
-				}
-				else
-				{
-					assert(!isHuman);
-					nInt = CDynLibHandler::getNewAI(dllname);
-				}
-			}
-			else
-			{
-				assert(isHuman);
-				nInt = make_shared<CPlayerInterface>(pid);
-			}
-
-			nInt->dllName = dllname;
-			nInt->human = isHuman;
-			nInt->playerID = pid;
-
-			installNewPlayerInterface(nInt, pid);
-			nInt->loadGame(h, version); //another evil cast, check above
-		}
-
-		if(!vstd::contains(battleints, PlayerColor::NEUTRAL))
-			loadNeutralBattleAI();
-	}
-}
-
-void CClient::serialize(COSer & h, const int version, const std::set<PlayerColor> & playerIDs)
-{
-	assert(h.saving);
-	h & hotSeat;
-	{
-		ui8 players = playerint.size();
-		h & players;
-
-		for(auto i = playerint.begin(); i != playerint.end(); i++)
-		{
-			LOG_TRACE_PARAMS(logGlobal, "Saving player %s interface", i->first);
-			assert(i->first == i->second->playerID);
-			h & i->first & i->second->dllName & i->second->human;
-			i->second->saveGame(h, version);
-		}
-	}
-}
-
-void CClient::serialize(CISer & h, const int version, const std::set<PlayerColor> & playerIDs)
-{
-	assert(!h.saving);
-	h & hotSeat;
-	{
-		ui8 players = 0; //fix for uninitialized warning
-		h & players;
-
-		for(int i=0; i < players; i++)
-		{
-			std::string dllname;
-			PlayerColor pid;
-			bool isHuman = false;
-
-			h & pid & dllname & isHuman;
-			LOG_TRACE_PARAMS(logGlobal, "Loading player %s interface", pid);
-
-			shared_ptr<CGameInterface> nInt;
-			if(dllname.length())
-			{
-				if(pid == PlayerColor::NEUTRAL)
-				{
-                    if(playerIDs.count(pid))
-                       installNewBattleInterface(CDynLibHandler::getNewBattleAI(dllname), pid);
-					//TODO? consider serialization
-					continue;
-				}
-				else
-				{
-					assert(!isHuman);
-					nInt = CDynLibHandler::getNewAI(dllname);
-				}
-			}
-			else
-			{
-				assert(isHuman);
-				nInt = make_shared<CPlayerInterface>(pid);
-			}
-
-			nInt->dllName = dllname;
-			nInt->human = isHuman;
-			nInt->playerID = pid;
-
-            if(playerIDs.count(pid))
-                 installNewPlayerInterface(nInt, pid);
-
-            nInt->loadGame(h, version);
-		}
-
-		if(playerIDs.count(PlayerColor::NEUTRAL))
-            loadNeutralBattleAI();
-	}
-}
-
-void CClient::handlePack( CPack * pack )
-{
-	CBaseForCLApply *apply = applier->apps[typeList.getTypeID(pack)]; //find the applier
-	if(apply)
-	{
-		boost::unique_lock<boost::recursive_mutex> guiLock(*LOCPLINT->pim);
-		apply->applyOnClBefore(this,pack);
-        logNetwork->traceStream() << "\tMade first apply on cl";
-		gs->apply(pack);
-        logNetwork->traceStream() << "\tApplied on gs";
-		apply->applyOnClAfter(this,pack);
-        logNetwork->traceStream() << "\tMade second apply on cl";
-	}
-	else
-	{
-        logNetwork->errorStream() << "Message cannot be applied, cannot find applier! TypeID " << typeList.getTypeID(pack);
-	}
-	delete pack;
-}
-
-void CClient::finishCampaign( shared_ptr<CCampaignState> camp )
-{
-}
-
-void CClient::proposeNextMission(shared_ptr<CCampaignState> camp)
-{
-	GH.pushInt(new CBonusSelection(camp));
-}
-
-void CClient::stopConnection()
-{
-	terminate = true;
-
-	if (serv) //request closing connection
-	{
-        logNetwork->infoStream() << "Connection has been requested to be closed.";
-		boost::unique_lock<boost::mutex>(*serv->wmx);
-		CloseServer close_server;
-		sendRequest(&close_server, PlayerColor::NEUTRAL);
-        logNetwork->infoStream() << "Sent closing signal to the server";
-	}
-
-	if(connectionHandler)//end connection handler
-	{
-		if(connectionHandler->get_id() != boost::this_thread::get_id())
-			connectionHandler->join();
-
-        logNetwork->infoStream() << "Connection handler thread joined";
-
-		delete connectionHandler;
-		connectionHandler = nullptr;
-	}
-
-	if (serv) //and delete connection
-	{
-		serv->close();
-		delete serv;
-		serv = nullptr;
-        logNetwork->warnStream() << "Our socket has been closed.";
-	}
-}
-
-void CClient::battleStarted(const BattleInfo * info)
-{
-	for(auto &battleCb : battleCallbacks)
-	{
-		if(vstd::contains_if(info->sides, [&](const SideInBattle& side) {return side.color == battleCb.first; })
-			||  battleCb.first >= PlayerColor::PLAYER_LIMIT)
-		{
-			battleCb.second->setBattle(info);
-		}
-	}
-// 	for(ui8 side : info->sides)
-// 		if(battleCallbacks.count(side))
-// 			battleCallbacks[side]->setBattle(info);
-
-	shared_ptr<CPlayerInterface> att, def;
-	auto &leftSide = info->sides[0], &rightSide = info->sides[1];
-
-
-	//If quick combat is not, do not prepare interfaces for battleint
-	if(!settings["adventure"]["quickCombat"].Bool())
-	{
-		if(vstd::contains(playerint, leftSide.color) && playerint[leftSide.color]->human)
-			att = std::dynamic_pointer_cast<CPlayerInterface>( playerint[leftSide.color] );
-
-		if(vstd::contains(playerint, rightSide.color) && playerint[rightSide.color]->human)
-			def = std::dynamic_pointer_cast<CPlayerInterface>( playerint[rightSide.color] );
-	}
-
-	if(!gNoGUI && (!!att || !!def || gs->scenarioOps->mode == StartInfo::DUEL))
-	{
-		boost::unique_lock<boost::recursive_mutex> un(*LOCPLINT->pim);
-		auto bi = new CBattleInterface(leftSide.armyObject, rightSide.armyObject, leftSide.hero, rightSide.hero,
-			Rect((screen->w - 800)/2,
-			     (screen->h - 600)/2, 800, 600), att, def);
-
-		GH.pushInt(bi);
-	}
-
-	auto callBattleStart = [&](PlayerColor color, ui8 side){
-		if(vstd::contains(battleints, color))
-			battleints[color]->battleStart(leftSide.armyObject, rightSide.armyObject, info->tile, leftSide.hero, rightSide.hero, side);
-	};
-
-	callBattleStart(leftSide.color, 0);
-	callBattleStart(rightSide.color, 1);
-	callBattleStart(PlayerColor::UNFLAGGABLE, 1);
-
-	if(info->tacticDistance && vstd::contains(battleints,info->sides[info->tacticsSide].color))
-	{
-		boost::thread(&CClient::commenceTacticPhaseForInt, this, battleints[info->sides[info->tacticsSide].color]);
-	}
-}
-
-void CClient::battleFinished()
-{
-	for(auto & side : gs->curB->sides)
-		if(battleCallbacks.count(side.color))
-			battleCallbacks[side.color]->setBattle(nullptr);
-}
-
-void CClient::loadNeutralBattleAI()
-{
-	installNewBattleInterface(CDynLibHandler::getNewBattleAI(settings["server"]["neutralAI"].String()), PlayerColor::NEUTRAL);
-}
-
-void CClient::commitPackage( CPackForClient *pack )
-{
-	CommitPackage cp;
-	cp.freePack = false;
-	cp.packToCommit = pack;
-	sendRequest(&cp, PlayerColor::NEUTRAL);
-}
-
-PlayerColor CClient::getLocalPlayer() const
-{
-	if(LOCPLINT)
-		return LOCPLINT->playerID;
-	return getCurrentPlayer();
-}
-
-void CClient::commenceTacticPhaseForInt(shared_ptr<CBattleGameInterface> battleInt)
-{
-	setThreadName("CClient::commenceTacticPhaseForInt");
-	try
-	{
-		battleInt->yourTacticPhase(gs->curB->tacticDistance);
-		if(gs && !!gs->curB && gs->curB->tacticDistance) //while awaiting for end of tactics phase, many things can happen (end of battle... or game)
-		{
-			MakeAction ma(BattleAction::makeEndOFTacticPhase(gs->curB->playerToSide(battleInt->playerID)));
-			sendRequest(&ma, battleInt->playerID);
-		}
-	}
-	catch(...)
-	{
-		handleException();
-	}
-}
-
-void CClient::invalidatePaths()
-{
-	// turn pathfinding info into invalid. It will be regenerated later
-	boost::unique_lock<boost::mutex> pathLock(pathInfo->pathMx);
-	pathInfo->hero = nullptr;
-}
-
-const CPathsInfo * CClient::getPathsInfo(const CGHeroInstance *h)
-{
-	assert(h);
-	boost::unique_lock<boost::mutex> pathLock(pathInfo->pathMx);
-	if (pathInfo->hero != h)
-	{
-		gs->calculatePaths(h, *pathInfo.get());
-	}
-	return pathInfo.get();
-}
-
-int CClient::sendRequest(const CPack *request, PlayerColor player)
-{
-	static ui32 requestCounter = 0;
-	ui32 requestID = requestCounter++;
-    logNetwork->traceStream() << boost::format("Sending a request \"%s\". It'll have an ID=%d.")
-				% typeid(*request).name() % requestID;
-
-	waitingRequest.pushBack(requestID);
-	serv->sendPackToServer(*request, player, requestID);
-	if(vstd::contains(playerint, player))
-		playerint[player]->requestSent(dynamic_cast<const CPackForServer*>(request), requestID);
-
-	return requestID;
-}
-
-void CClient::campaignMapFinished( shared_ptr<CCampaignState> camp )
-{
-	endGame(false);
-
-	GH.curInt = CGPreGame::create();
-	auto & epilogue = camp->camp->scenarios[camp->mapsConquered.back()].epilog;
-	auto finisher = [=]()
-	{
-		if(camp->mapsRemaining.size())
-			proposeNextMission(camp);
-		else
-			finishCampaign(camp);
-	};
-	if(epilogue.hasPrologEpilog)
-	{
-		GH.pushInt(new CPrologEpilogVideo(epilogue, finisher));
-	}
-	else
-	{
-		finisher();
-	}
-}
-
-void CClient::installNewPlayerInterface(shared_ptr<CGameInterface> gameInterface, boost::optional<PlayerColor> color)
-{
-	boost::unique_lock<boost::recursive_mutex> un(*LOCPLINT->pim);
-	PlayerColor colorUsed = color.get_value_or(PlayerColor::UNFLAGGABLE);
-
-	if(!color)
-		privilagedGameEventReceivers.push_back(gameInterface);
-
-	playerint[colorUsed] = gameInterface;
-
-	logGlobal->traceStream() << boost::format("\tInitializing the interface for player %s") % colorUsed;
-	auto cb = make_shared<CCallback>(gs, color, this);
-	callbacks[colorUsed] = cb;
-	battleCallbacks[colorUsed] = cb;
-	gameInterface->init(cb);
-
-	installNewBattleInterface(gameInterface, color, false);
-}
-
-void CClient::installNewBattleInterface(shared_ptr<CBattleGameInterface> battleInterface, boost::optional<PlayerColor> color, bool needCallback /*= true*/)
-{
-	boost::unique_lock<boost::recursive_mutex> un(*LOCPLINT->pim);
-	PlayerColor colorUsed = color.get_value_or(PlayerColor::UNFLAGGABLE);
-
-	if(!color)
-		privilagedBattleEventReceivers.push_back(battleInterface);
-
-	battleints[colorUsed] = battleInterface;
-
-	if(needCallback)
-	{
-		logGlobal->traceStream() << boost::format("\tInitializing the battle interface for player %s") % *color;
-		auto cbc = make_shared<CBattleCallback>(gs, color, this);
-		battleCallbacks[colorUsed] = cbc;
-		battleInterface->init(cbc);
-	}
-}
-
-std::string CClient::aiNameForPlayer(const PlayerSettings &ps, bool battleAI)
-{
-	if(ps.name.size())
-	{
-		const boost::filesystem::path aiPath =
-			VCMIDirs::get().libraryPath() / "AI" / VCMIDirs::get().libraryName(ps.name);
-		if (boost::filesystem::exists(aiPath))
-			return ps.name;
-	}
-
-	const int sensibleAILimit = settings["session"]["oneGoodAI"].Bool() ? 1 : PlayerColor::PLAYER_LIMIT_I;
-	std::string goodAI = battleAI ? settings["server"]["neutralAI"].String() : settings["server"]["playerAI"].String();
-	std::string badAI = battleAI ? "StupidAI" : "EmptyAI";
-
-
-	//TODO what about human players
-	if(battleints.size() >= sensibleAILimit)
-		return badAI;
-
-	return goodAI;
-}
-
-
-void CServerHandler::startServer()
-{
-	th.update();
-	serverThread = new boost::thread(&CServerHandler::callServer, this); //runs server executable;
-	if(verbose)
-        logNetwork->infoStream() << "Setting up thread calling server: " << th.getDiff();
-}
-
-void CServerHandler::waitForServer()
-{
-	if(!serverThread)
-		startServer();
-
-	th.update();
-#ifndef VCMI_ANDROID
-	intpr::scoped_lock<intpr::interprocess_mutex> slock(shared->sr->mutex);
-	while(!shared->sr->ready)
-	{
-		shared->sr->cond.wait(slock);
-	}
-#endif
-	if(verbose)
-        logNetwork->infoStream() << "Waiting for server: " << th.getDiff();
-}
-
-CConnection * CServerHandler::connectToServer()
-{
-#ifndef VCMI_ANDROID
-	if(!shared->sr->ready)
-		waitForServer();
-#else
-	waitForServer();
-#endif
-
-	th.update(); //put breakpoint here to attach to server before it does something stupid
-
-	CConnection *ret = justConnectToServer(settings["server"]["server"].String(), port);
-
-	if(verbose)
-        logNetwork->infoStream()<<"\tConnecting to the server: "<<th.getDiff();
-
-	return ret;
-}
-
-CServerHandler::CServerHandler(bool runServer /*= false*/)
-{
-	serverThread = nullptr;
-	shared = nullptr;
-	if(settings["testing"]["enabled"].Bool())
-		port = settings["testing"]["port"].String();
-	else
-		port = boost::lexical_cast<std::string>(settings["server"]["port"].Float());
-	verbose = true;
-
-#ifndef VCMI_ANDROID
-	boost::interprocess::shared_memory_object::remove("vcmi_memory"); //if the application has previously crashed, the memory may not have been removed. to avoid problems - try to destroy it
-	try
-	{
-		shared = new SharedMem();
-    }
-    catch(...)
-    {
-    	logNetwork->error("Cannot open interprocess memory.");
-    	handleException();
-    	throw;
-    }
-#endif
-}
-
-CServerHandler::~CServerHandler()
-{
-	delete shared;
-	delete serverThread; //detaches, not kills thread
-}
-
-void CServerHandler::callServer()
-{
-	setThreadName("CServerHandler::callServer");
-	const std::string logName = (VCMIDirs::get().userCachePath() / "server_log.txt").string();
-	const std::string comm = VCMIDirs::get().serverPath().string() + " --port=" + port + " > \"" + logName + '\"';
-	int result = std::system(comm.c_str());
-	if (result == 0)
-        logNetwork->infoStream() << "Server closed correctly";
-	else
-	{
-        logNetwork->errorStream() << "Error: server failed to close correctly or crashed!";
-        logNetwork->errorStream() << "Check " << logName << " for more info";
-		exit(1);// exit in case of error. Othervice without working server VCMI will hang
-	}
-}
-
-CConnection * CServerHandler::justConnectToServer(const std::string &host, const std::string &port)
-{
-	std::string realPort;
-	if(settings["testing"]["enabled"].Bool())
-		realPort = settings["testing"]["port"].String();
-	else if(port.size())
-		realPort = port;
-	else
-		realPort = boost::lexical_cast<std::string>(settings["server"]["port"].Float());
-
-	CConnection *ret = nullptr;
-	while(!ret)
-	{
-		try
-		{
-            logNetwork->infoStream() << "Establishing connection...";
-<<<<<<< HEAD
-			ret = new CConnection(	host.size() ? host : settings["server"]["server"].String(), 
-									realPort,
-=======
-			ret = new CConnection(	host.size() ? host : settings["server"]["server"].String(),
-									port.size() ? port : boost::lexical_cast<std::string>(settings["server"]["port"].Float()),
->>>>>>> 5cd4e852
-									NAME);
-		}
-		catch(...)
-		{
-            logNetwork->errorStream() << "\nCannot establish connection! Retrying within 2 seconds";
-			SDL_Delay(2000);
-		}
-	}
-	return ret;
-}
+#include "StdInc.h"
+#include "Client.h"
+
+#include <SDL.h>
+
+#include "CMusicHandler.h"
+#include "../lib/mapping/CCampaignHandler.h"
+#include "../CCallback.h"
+#include "../lib/CConsoleHandler.h"
+#include "CGameInfo.h"
+#include "../lib/CGameState.h"
+#include "CPlayerInterface.h"
+#include "../lib/StartInfo.h"
+#include "../lib/BattleState.h"
+#include "../lib/CModHandler.h"
+#include "../lib/CArtHandler.h"
+#include "../lib/CGeneralTextHandler.h"
+#include "../lib/CHeroHandler.h"
+#include "../lib/CTownHandler.h"
+#include "../lib/CBuildingHandler.h"
+#include "../lib/spells/CSpellHandler.h"
+#include "../lib/Connection.h"
+#ifndef VCMI_ANDROID
+#include "../lib/Interprocess.h"
+#endif
+#include "../lib/NetPacks.h"
+#include "../lib/VCMI_Lib.h"
+#include "../lib/VCMIDirs.h"
+#include "../lib/mapping/CMap.h"
+#include "../lib/JsonNode.h"
+#include "mapHandler.h"
+#include "../lib/CConfigHandler.h"
+#include "Client.h"
+#include "CPreGame.h"
+#include "battle/CBattleInterface.h"
+#include "../lib/CThreadHelper.h"
+#include "../lib/CScriptingModule.h"
+#include "../lib/registerTypes/RegisterTypes.h"
+#include "gui/CGuiHandler.h"
+#include "CMT.h"
+
+extern std::string NAME;
+#ifndef VCMI_ANDROID
+namespace intpr = boost::interprocess;
+#endif
+
+/*
+ * Client.cpp, part of VCMI engine
+ *
+ * Authors: listed in file AUTHORS in main folder
+ *
+ * License: GNU General Public License v2.0 or later
+ * Full text of license available in license.txt file, in main folder
+ *
+ */
+
+template <typename T> class CApplyOnCL;
+
+class CBaseForCLApply
+{
+public:
+	virtual void applyOnClAfter(CClient *cl, void *pack) const =0; 
+	virtual void applyOnClBefore(CClient *cl, void *pack) const =0; 
+	virtual ~CBaseForCLApply(){}
+
+	template<typename U> static CBaseForCLApply *getApplier(const U * t=nullptr)
+	{
+		return new CApplyOnCL<U>;
+	}
+};
+
+template <typename T> class CApplyOnCL : public CBaseForCLApply
+{
+public:
+	void applyOnClAfter(CClient *cl, void *pack) const override
+	{
+		T *ptr = static_cast<T*>(pack);
+		ptr->applyCl(cl);
+	}
+	void applyOnClBefore(CClient *cl, void *pack) const override
+	{
+		T *ptr = static_cast<T*>(pack);
+		ptr->applyFirstCl(cl);
+	}
+};
+
+template <> class CApplyOnCL<CPack> : public CBaseForCLApply
+{
+public:
+	void applyOnClAfter(CClient *cl, void *pack) const override
+	{
+		logGlobal->errorStream() << "Cannot apply on CL plain CPack!";
+		assert(0);
+	}
+	void applyOnClBefore(CClient *cl, void *pack) const override
+	{
+		logGlobal->errorStream() << "Cannot apply on CL plain CPack!";
+		assert(0);
+	}
+};
+
+
+static CApplier<CBaseForCLApply> *applier = nullptr;
+
+void CClient::init()
+{
+	hotSeat = false;
+	connectionHandler = nullptr;
+	pathInfo = nullptr;
+	applier = new CApplier<CBaseForCLApply>;
+	registerTypesClientPacks1(*applier);
+	registerTypesClientPacks2(*applier);
+	IObjectInterface::cb = this;
+	serv = nullptr;
+	gs = nullptr;
+	erm = nullptr;
+	terminate = false;
+}
+
+CClient::CClient(void)
+{
+	init();
+}
+
+CClient::CClient(CConnection *con, StartInfo *si)
+{
+	init();
+	newGame(con,si);
+}
+
+CClient::~CClient(void)
+{
+	delete applier;
+}
+
+void CClient::waitForMoveAndSend(PlayerColor color)
+{
+	try
+	{
+		setThreadName("CClient::waitForMoveAndSend");
+		assert(vstd::contains(battleints, color));
+		BattleAction ba = battleints[color]->activeStack(gs->curB->battleGetStackByID(gs->curB->activeStack, false));
+		if(ba.actionType != Battle::CANCEL)
+		{
+			logNetwork->traceStream() << "Send battle action to server: " << ba;
+			MakeAction temp_action(ba);
+			sendRequest(&temp_action, color);			
+		}
+		return;
+	}
+	catch(boost::thread_interrupted&)
+	{
+        logNetwork->debugStream() << "Wait for move thread was interrupted and no action will be send. Was a battle ended by spell?";
+		return;
+	}
+	catch(...)
+	{
+		handleException();
+		return;
+	}
+    logNetwork->errorStream() << "We should not be here!";
+}
+
+void CClient::run()
+{
+	setThreadName("CClient::run");
+	try
+	{
+		while(!terminate)
+		{
+			CPack *pack = serv->retreivePack(); //get the package from the server
+			
+			if (terminate) 
+			{
+				vstd::clear_pointer(pack);
+				break;
+			}
+
+			handlePack(pack);
+		}
+	} 
+	//catch only asio exceptions
+	catch (const boost::system::system_error& e)
+	{	
+        logNetwork->errorStream() << "Lost connection to server, ending listening thread!";
+        logNetwork->errorStream() << e.what();
+		if(!terminate) //rethrow (-> boom!) only if closing connection was unexpected
+		{
+            logNetwork->errorStream() << "Something wrong, lost connection while game is still ongoing...";
+			throw;
+		}
+	}
+}
+
+void CClient::save(const std::string & fname)
+{
+	if(gs->curB)
+	{
+        logNetwork->errorStream() << "Game cannot be saved during battle!";
+		return;
+	}
+
+	SaveGame save_game(fname);
+	sendRequest((CPackForClient*)&save_game, PlayerColor::NEUTRAL);
+}
+
+void CClient::endGame( bool closeConnection /*= true*/ )
+{
+	//suggest interfaces to finish their stuff (AI should interrupt any bg working threads)
+	for(auto i : playerint)
+		i.second->finish();
+
+	// Game is ending
+	// Tell the network thread to reach a stable state
+	if(closeConnection)
+		stopConnection();
+    logNetwork->infoStream() << "Closed connection.";
+
+	GH.curInt = nullptr;
+	{
+		boost::unique_lock<boost::recursive_mutex> un(*LOCPLINT->pim);
+        logNetwork->infoStream() << "Ending current game!";
+		if(GH.topInt())
+			GH.topInt()->deactivate();
+		GH.listInt.clear();
+		GH.objsToBlit.clear();
+		GH.statusbar = nullptr;
+        logNetwork->infoStream() << "Removed GUI.";
+
+		vstd::clear_pointer(const_cast<CGameInfo*>(CGI)->mh);
+		vstd::clear_pointer(gs);
+
+        logNetwork->infoStream() << "Deleted mapHandler and gameState.";
+		LOCPLINT = nullptr;
+	}
+
+	playerint.clear();
+	battleints.clear();
+	callbacks.clear();
+	battleCallbacks.clear();
+    logNetwork->infoStream() << "Deleted playerInts.";
+
+    logNetwork->infoStream() << "Client stopped.";
+}
+
+#if 1
+void CClient::loadGame(const std::string & fname, const bool server, const std::vector<int>& humanplayerindices, const int loadNumPlayers, int player_, const std::string & ipaddr, const std::string & port)
+{
+    PlayerColor player(player_); //intentional shadowing
+
+    logNetwork->infoStream() <<"Loading procedure started!";
+
+	CServerHandler sh;
+    if(server)
+         sh.startServer();
+    else
+         serv = sh.justConnectToServer(ipaddr,port=="" ? "3030" : port);
+
+	CStopWatch tmh;
+    unique_ptr<CLoadFile> loader;
+	try
+	{
+		std::string clientSaveName = *CResourceHandler::get("local")->getResourceName(ResourceID(fname, EResType::CLIENT_SAVEGAME));
+		std::string controlServerSaveName;
+
+		if (CResourceHandler::get("local")->existsResource(ResourceID(fname, EResType::SERVER_SAVEGAME)))
+		{
+			controlServerSaveName = *CResourceHandler::get("local")->getResourceName(ResourceID(fname, EResType::SERVER_SAVEGAME));
+		}
+		else// create entry for server savegame. Triggered if save was made after launch and not yet present in res handler
+		{
+			controlServerSaveName = clientSaveName.substr(0, clientSaveName.find_last_of(".")) + ".vsgm1";
+			CResourceHandler::get("local")->createResource(controlServerSaveName, true);
+		}
+
+		if(clientSaveName.empty())
+			throw std::runtime_error("Cannot open client part of " + fname);
+		if(controlServerSaveName.empty())
+			throw std::runtime_error("Cannot open server part of " + fname);
+
+		{
+			CLoadIntegrityValidator checkingLoader(clientSaveName, controlServerSaveName, minSupportedVersion);
+			loadCommonState(checkingLoader);
+			loader = checkingLoader.decay();
+		}
+        logNetwork->infoStream() << "Loaded common part of save " << tmh.getDiff();
+		const_cast<CGameInfo*>(CGI)->mh = new CMapHandler();
+		const_cast<CGameInfo*>(CGI)->mh->map = gs->map;
+		pathInfo = make_unique<CPathsInfo>(getMapSize());
+		CGI->mh->init();
+        logNetwork->infoStream() <<"Initing maphandler: "<<tmh.getDiff();
+	}
+	catch(std::exception &e)
+	{
+		logGlobal->errorStream() << "Cannot load game " << fname << ". Error: " << e.what();
+		throw; //obviously we cannot continue here
+	}
+
+/*
+    if(!server)
+         player = PlayerColor(player_);
+*/
+
+    std::set<PlayerColor> clientPlayers;
+    if(server)
+         serv = sh.connectToServer();
+    //*loader >> *this;
+
+    if(server)
+    {
+         tmh.update();
+         ui8 pom8;
+         *serv << ui8(3) << ui8(loadNumPlayers); //load game; one client if single-player
+         *serv << fname;
+         *serv >> pom8;
+         if(pom8) 
+              throw std::runtime_error("Server cannot open the savegame!");
+         else
+              logNetwork->infoStream() << "Server opened savegame properly.";
+    }
+
+    if(server)
+    {
+         for(auto & elem : gs->scenarioOps->playerInfos)
+              if(!std::count(humanplayerindices.begin(),humanplayerindices.end(),elem.first.getNum()) || elem.first==player)
+              {
+                  clientPlayers.insert(elem.first);
+              }
+         clientPlayers.insert(PlayerColor::NEUTRAL);
+    }
+    else
+    {
+        clientPlayers.insert(player);
+    }
+
+    std::cout << "CLIENTPLAYERS:\n";
+    for(auto x : clientPlayers)
+         std::cout << x << std::endl;
+    std::cout << "ENDCLIENTPLAYERS\n";
+
+    serialize(loader->serializer,0,clientPlayers);
+    *serv << ui32(clientPlayers.size());
+    for(auto & elem : clientPlayers)
+        *serv << ui8(elem.getNum());
+    serv->addStdVecItems(gs); /*why is this here?*/
+
+    //*loader >> *this;
+    logNetwork->infoStream() << "Loaded client part of save " << tmh.getDiff();
+
+    logNetwork->infoStream() <<"Sent info to server: "<<tmh.getDiff();
+
+    //*serv << clientPlayers;
+	serv->enableStackSendingByID();
+	serv->disableSmartPointerSerialization();
+
+// 	logGlobal->traceStream() << "Objects:";
+// 	for(int i = 0; i < gs->map->objects.size(); i++)
+// 	{
+// 		auto o = gs->map->objects[i];
+// 		if(o)
+// 			logGlobal->traceStream() << boost::format("\tindex=%5d, id=%5d; address=%5d, pos=%s, name=%s") % i % o->id % (int)o.get() % o->pos % o->getHoverText();
+// 		else
+// 			logGlobal->traceStream() << boost::format("\tindex=%5d --- nullptr") % i;
+// 	}
+}
+#endif
+
+void CClient::newGame( CConnection *con, StartInfo *si )
+{
+	enum {SINGLE, HOST, GUEST} networkMode = SINGLE;
+
+	if (con == nullptr) 
+	{
+		CServerHandler sh;
+		serv = sh.connectToServer();
+	}
+	else
+	{
+		serv = con;
+		networkMode = (con->connectionID == 1) ? HOST : GUEST;
+	}
+
+	CConnection &c = *serv;
+	////////////////////////////////////////////////////
+
+	logNetwork->infoStream() <<"\tWill send info to server...";
+	CStopWatch tmh;
+
+	if(networkMode == SINGLE)
+	{
+		ui8 pom8;
+		c << ui8(2) << ui8(1); //new game; one client
+		c << *si;
+		c >> pom8;
+		if(pom8) throw std::runtime_error("Server cannot open the map!");
+	}
+
+	c >> si;
+    logNetwork->infoStream() <<"\tSending/Getting info to/from the server: "<<tmh.getDiff();
+	c.enableStackSendingByID();
+	c.disableSmartPointerSerialization();
+
+	// Initialize game state
+	gs = new CGameState();
+	logNetwork->infoStream() <<"\tCreating gamestate: "<<tmh.getDiff();
+
+	gs->scenarioOps = si;
+	gs->init(si);
+    logNetwork->infoStream() <<"Initializing GameState (together): "<<tmh.getDiff();
+
+	// Now after possible random map gen, we know exact player count.
+	// Inform server about how many players client handles
+	std::set<PlayerColor> myPlayers;
+	for(auto & elem : gs->scenarioOps->playerInfos)
+	{
+		if((networkMode == SINGLE)                                                      //single - one client has all player
+		   || (networkMode != SINGLE && serv->connectionID == elem.second.playerID)      //multi - client has only "its players"
+		   || (networkMode == HOST && elem.second.playerID == PlayerSettings::PLAYER_AI))//multi - host has all AI players
+		{
+			myPlayers.insert(elem.first); //add player
+		}
+	}
+	if(networkMode != GUEST)
+		myPlayers.insert(PlayerColor::NEUTRAL);
+	c << myPlayers;
+
+	// Init map handler
+	if(gs->map)
+	{
+		const_cast<CGameInfo*>(CGI)->mh = new CMapHandler();
+		CGI->mh->map = gs->map;
+        logNetwork->infoStream() <<"Creating mapHandler: "<<tmh.getDiff();
+		CGI->mh->init();
+		pathInfo = make_unique<CPathsInfo>(getMapSize());
+        logNetwork->infoStream() <<"Initializing mapHandler (together): "<<tmh.getDiff();
+	}
+
+	int humanPlayers = 0;
+	for(auto & elem : gs->scenarioOps->playerInfos)//initializing interfaces for players
+	{
+		PlayerColor color = elem.first;
+		gs->currentPlayer = color;
+		if(!vstd::contains(myPlayers, color))
+			continue;
+
+        logNetwork->traceStream() << "Preparing interface for player " << color;
+		if(si->mode != StartInfo::DUEL)
+		{
+			if(elem.second.playerID == PlayerSettings::PLAYER_AI)
+			{
+				auto AiToGive = aiNameForPlayer(elem.second, false);
+				logNetwork->infoStream() << boost::format("Player %s will be lead by %s") % color % AiToGive;
+				installNewPlayerInterface(CDynLibHandler::getNewAI(AiToGive), color);
+			}
+			else 
+			{
+				installNewPlayerInterface(make_shared<CPlayerInterface>(color), color);
+				humanPlayers++;
+			}
+		}
+		else
+		{
+			std::string AItoGive = aiNameForPlayer(elem.second, true);
+			installNewBattleInterface(CDynLibHandler::getNewBattleAI(AItoGive), color);
+		}
+	}
+
+	if(si->mode == StartInfo::DUEL)
+	{
+		if(!gNoGUI)
+		{
+			boost::unique_lock<boost::recursive_mutex> un(*LOCPLINT->pim);
+			auto p = make_shared<CPlayerInterface>(PlayerColor::NEUTRAL);
+			p->observerInDuelMode = true;
+			installNewPlayerInterface(p, boost::none);
+			GH.curInt = p.get();
+		}
+		battleStarted(gs->curB);
+	}
+	else
+	{
+		loadNeutralBattleAI();
+	}
+
+	serv->addStdVecItems(gs);
+	hotSeat = (humanPlayers > 1);
+
+// 	std::vector<FileInfo> scriptModules;
+// 	CFileUtility::getFilesWithExt(scriptModules, LIB_DIR "/scripting", "." LIB_EXT);
+// 	for(FileInfo &m : scriptModules)
+// 	{
+// 		CScriptingModule * nm = CDynLibHandler::getNewScriptingModule(m.name);
+// 		privilagedGameEventReceivers.push_back(nm);
+// 		privilagedBattleEventReceivers.push_back(nm);
+// 		nm->giveActionCB(this);
+// 		nm->giveInfoCB(this);
+// 		nm->init();
+// 
+// 		erm = nm; //something tells me that there'll at most one module and it'll be ERM
+// 	}
+}
+
+void CClient::serialize(COSer & h, const int version)
+{
+	assert(h.saving);
+	h & hotSeat;	
+	{
+		ui8 players = playerint.size();
+		h & players;
+
+		for(auto i = playerint.begin(); i != playerint.end(); i++)
+		{
+			LOG_TRACE_PARAMS(logGlobal, "Saving player %s interface", i->first);
+			assert(i->first == i->second->playerID);
+			h & i->first & i->second->dllName & i->second->human;
+			i->second->saveGame(h, version); 			
+		}
+	}
+}
+
+void CClient::serialize(CISer & h, const int version)
+{
+	assert(!h.saving);
+	h & hotSeat;
+	{
+		ui8 players = 0; //fix for uninitialized warning
+		h & players;
+
+		for(int i=0; i < players; i++)
+		{
+			std::string dllname;
+			PlayerColor pid; 
+			bool isHuman = false;
+
+			h & pid & dllname & isHuman;
+			LOG_TRACE_PARAMS(logGlobal, "Loading player %s interface", pid);
+
+			shared_ptr<CGameInterface> nInt;
+			if(dllname.length())
+			{
+				if(pid == PlayerColor::NEUTRAL)
+				{
+					installNewBattleInterface(CDynLibHandler::getNewBattleAI(dllname), pid);
+					//TODO? consider serialization 
+					continue;
+				}
+				else
+				{
+					assert(!isHuman);
+					nInt = CDynLibHandler::getNewAI(dllname);
+				}
+			}
+			else
+			{
+				assert(isHuman);
+				nInt = make_shared<CPlayerInterface>(pid);
+			}
+
+			nInt->dllName = dllname;
+			nInt->human = isHuman;
+			nInt->playerID = pid;
+
+			installNewPlayerInterface(nInt, pid);
+			nInt->loadGame(h, version); //another evil cast, check above
+		}
+
+		if(!vstd::contains(battleints, PlayerColor::NEUTRAL))
+			loadNeutralBattleAI();
+	}
+}
+
+void CClient::serialize(COSer & h, const int version, const std::set<PlayerColor> & playerIDs)
+{
+	assert(h.saving);
+	h & hotSeat;
+	{
+		ui8 players = playerint.size();
+		h & players;
+
+		for(auto i = playerint.begin(); i != playerint.end(); i++)
+		{
+			LOG_TRACE_PARAMS(logGlobal, "Saving player %s interface", i->first);
+			assert(i->first == i->second->playerID);
+			h & i->first & i->second->dllName & i->second->human;
+			i->second->saveGame(h, version); 			
+		}
+	}
+}
+
+void CClient::serialize(CISer & h, const int version, const std::set<PlayerColor> & playerIDs)
+{
+	assert(!h.saving);
+	h & hotSeat;
+	{
+		ui8 players = 0; //fix for uninitialized warning
+		h & players;
+
+		for(int i=0; i < players; i++)
+		{
+			std::string dllname;
+			PlayerColor pid; 
+			bool isHuman = false;
+
+			h & pid & dllname & isHuman;
+			LOG_TRACE_PARAMS(logGlobal, "Loading player %s interface", pid);
+
+			shared_ptr<CGameInterface> nInt;
+			if(dllname.length())
+			{
+				if(pid == PlayerColor::NEUTRAL)
+				{
+                    if(playerIDs.count(pid))
+                       installNewBattleInterface(CDynLibHandler::getNewBattleAI(dllname), pid);
+					//TODO? consider serialization 
+					continue;
+				}
+				else
+				{
+					assert(!isHuman);
+					nInt = CDynLibHandler::getNewAI(dllname);
+				}
+			}
+			else
+			{
+				assert(isHuman);
+				nInt = make_shared<CPlayerInterface>(pid);
+			}
+
+			nInt->dllName = dllname;
+			nInt->human = isHuman;
+			nInt->playerID = pid;
+
+            if(playerIDs.count(pid))
+                 installNewPlayerInterface(nInt, pid);
+
+            nInt->loadGame(h, version);       
+		}
+
+		if(playerIDs.count(PlayerColor::NEUTRAL))
+            loadNeutralBattleAI();
+	}
+}
+
+void CClient::handlePack( CPack * pack )
+{
+	CBaseForCLApply *apply = applier->apps[typeList.getTypeID(pack)]; //find the applier
+	if(apply)
+	{
+		boost::unique_lock<boost::recursive_mutex> guiLock(*LOCPLINT->pim);
+		apply->applyOnClBefore(this,pack);
+        logNetwork->traceStream() << "\tMade first apply on cl";
+		gs->apply(pack);
+        logNetwork->traceStream() << "\tApplied on gs";
+		apply->applyOnClAfter(this,pack);
+        logNetwork->traceStream() << "\tMade second apply on cl";
+	}
+	else
+	{
+        logNetwork->errorStream() << "Message cannot be applied, cannot find applier! TypeID " << typeList.getTypeID(pack);
+	}
+	delete pack;
+}
+
+void CClient::finishCampaign( shared_ptr<CCampaignState> camp )
+{
+}
+
+void CClient::proposeNextMission(shared_ptr<CCampaignState> camp)
+{
+	GH.pushInt(new CBonusSelection(camp));
+}
+
+void CClient::stopConnection()
+{
+	terminate = true;
+
+	if (serv) //request closing connection
+	{
+        logNetwork->infoStream() << "Connection has been requested to be closed.";
+		boost::unique_lock<boost::mutex>(*serv->wmx);
+		CloseServer close_server;
+		sendRequest(&close_server, PlayerColor::NEUTRAL);
+        logNetwork->infoStream() << "Sent closing signal to the server";
+	}
+
+	if(connectionHandler)//end connection handler
+	{
+		if(connectionHandler->get_id() != boost::this_thread::get_id())
+			connectionHandler->join();
+
+        logNetwork->infoStream() << "Connection handler thread joined";
+
+		delete connectionHandler;
+		connectionHandler = nullptr;
+	}
+
+	if (serv) //and delete connection
+	{
+		serv->close();
+		delete serv;
+		serv = nullptr;
+        logNetwork->warnStream() << "Our socket has been closed.";
+	}
+}
+
+void CClient::battleStarted(const BattleInfo * info)
+{
+	for(auto &battleCb : battleCallbacks)
+	{
+		if(vstd::contains_if(info->sides, [&](const SideInBattle& side) {return side.color == battleCb.first; })  
+			||  battleCb.first >= PlayerColor::PLAYER_LIMIT)
+		{
+			battleCb.second->setBattle(info);
+		}
+	}
+// 	for(ui8 side : info->sides)
+// 		if(battleCallbacks.count(side))
+// 			battleCallbacks[side]->setBattle(info);
+
+	shared_ptr<CPlayerInterface> att, def;
+	auto &leftSide = info->sides[0], &rightSide = info->sides[1];
+
+
+	//If quick combat is not, do not prepare interfaces for battleint
+	if(!settings["adventure"]["quickCombat"].Bool())
+	{
+		if(vstd::contains(playerint, leftSide.color) && playerint[leftSide.color]->human)
+			att = std::dynamic_pointer_cast<CPlayerInterface>( playerint[leftSide.color] );
+
+		if(vstd::contains(playerint, rightSide.color) && playerint[rightSide.color]->human)
+			def = std::dynamic_pointer_cast<CPlayerInterface>( playerint[rightSide.color] );
+	}
+
+	if(!gNoGUI && (!!att || !!def || gs->scenarioOps->mode == StartInfo::DUEL))
+	{
+		boost::unique_lock<boost::recursive_mutex> un(*LOCPLINT->pim);
+		auto bi = new CBattleInterface(leftSide.armyObject, rightSide.armyObject, leftSide.hero, rightSide.hero,
+			Rect((screen->w - 800)/2, 
+			     (screen->h - 600)/2, 800, 600), att, def);
+
+		GH.pushInt(bi);
+	}
+
+	auto callBattleStart = [&](PlayerColor color, ui8 side){
+		if(vstd::contains(battleints, color))
+			battleints[color]->battleStart(leftSide.armyObject, rightSide.armyObject, info->tile, leftSide.hero, rightSide.hero, side);
+	};
+
+	callBattleStart(leftSide.color, 0);
+	callBattleStart(rightSide.color, 1);
+	callBattleStart(PlayerColor::UNFLAGGABLE, 1);
+
+	if(info->tacticDistance && vstd::contains(battleints,info->sides[info->tacticsSide].color))
+	{
+		boost::thread(&CClient::commenceTacticPhaseForInt, this, battleints[info->sides[info->tacticsSide].color]);
+	}
+}
+
+void CClient::battleFinished()
+{
+	for(auto & side : gs->curB->sides)
+		if(battleCallbacks.count(side.color))
+			battleCallbacks[side.color]->setBattle(nullptr);
+}
+
+void CClient::loadNeutralBattleAI()
+{
+	installNewBattleInterface(CDynLibHandler::getNewBattleAI(settings["server"]["neutralAI"].String()), PlayerColor::NEUTRAL);
+}
+
+void CClient::commitPackage( CPackForClient *pack )
+{
+	CommitPackage cp;
+	cp.freePack = false;
+	cp.packToCommit = pack;
+	sendRequest(&cp, PlayerColor::NEUTRAL);
+}
+
+PlayerColor CClient::getLocalPlayer() const
+{
+	if(LOCPLINT)
+		return LOCPLINT->playerID;
+	return getCurrentPlayer();
+}
+
+void CClient::commenceTacticPhaseForInt(shared_ptr<CBattleGameInterface> battleInt)
+{
+	setThreadName("CClient::commenceTacticPhaseForInt");
+	try
+	{
+		battleInt->yourTacticPhase(gs->curB->tacticDistance);
+		if(gs && !!gs->curB && gs->curB->tacticDistance) //while awaiting for end of tactics phase, many things can happen (end of battle... or game)
+		{
+			MakeAction ma(BattleAction::makeEndOFTacticPhase(gs->curB->playerToSide(battleInt->playerID)));
+			sendRequest(&ma, battleInt->playerID);
+		}
+	}
+	catch(...)
+	{
+		handleException();
+	}	
+}
+
+void CClient::invalidatePaths()
+{
+	// turn pathfinding info into invalid. It will be regenerated later
+	boost::unique_lock<boost::mutex> pathLock(pathInfo->pathMx);
+	pathInfo->hero = nullptr;
+}
+
+const CPathsInfo * CClient::getPathsInfo(const CGHeroInstance *h)
+{
+	assert(h);
+	boost::unique_lock<boost::mutex> pathLock(pathInfo->pathMx);
+	if (pathInfo->hero != h)
+	{
+		gs->calculatePaths(h, *pathInfo.get());
+	}
+	return pathInfo.get();
+}
+
+int CClient::sendRequest(const CPack *request, PlayerColor player)
+{
+	static ui32 requestCounter = 0;
+
+	ui32 requestID = requestCounter++;
+    logNetwork->traceStream() << boost::format("Sending a request \"%s\". It'll have an ID=%d.")
+				% typeid(*request).name() % requestID;
+
+	waitingRequest.pushBack(requestID);
+	serv->sendPackToServer(*request, player, requestID);
+	if(vstd::contains(playerint, player))
+		playerint[player]->requestSent(dynamic_cast<const CPackForServer*>(request), requestID);
+
+	return requestID;
+}
+
+void CClient::campaignMapFinished( shared_ptr<CCampaignState> camp )
+{
+	endGame(false);
+
+	GH.curInt = CGPreGame::create();
+	auto & epilogue = camp->camp->scenarios[camp->mapsConquered.back()].epilog;
+	auto finisher = [=]()
+	{
+		if(camp->mapsRemaining.size())
+			proposeNextMission(camp);
+		else
+			finishCampaign(camp);
+	};
+	if(epilogue.hasPrologEpilog)
+	{
+		GH.pushInt(new CPrologEpilogVideo(epilogue, finisher));
+	}
+	else
+	{
+		finisher();
+	}
+}
+
+void CClient::installNewPlayerInterface(shared_ptr<CGameInterface> gameInterface, boost::optional<PlayerColor> color)
+{
+	boost::unique_lock<boost::recursive_mutex> un(*LOCPLINT->pim);
+	PlayerColor colorUsed = color.get_value_or(PlayerColor::UNFLAGGABLE);
+
+	if(!color)
+		privilagedGameEventReceivers.push_back(gameInterface);
+
+	playerint[colorUsed] = gameInterface;
+
+	logGlobal->traceStream() << boost::format("\tInitializing the interface for player %s") % colorUsed;
+	auto cb = make_shared<CCallback>(gs, color, this);
+	callbacks[colorUsed] = cb;
+	battleCallbacks[colorUsed] = cb;
+	gameInterface->init(cb);
+
+	installNewBattleInterface(gameInterface, color, false);
+}
+
+void CClient::installNewBattleInterface(shared_ptr<CBattleGameInterface> battleInterface, boost::optional<PlayerColor> color, bool needCallback /*= true*/)
+{
+	boost::unique_lock<boost::recursive_mutex> un(*LOCPLINT->pim);
+	PlayerColor colorUsed = color.get_value_or(PlayerColor::UNFLAGGABLE);
+
+	if(!color) 
+		privilagedBattleEventReceivers.push_back(battleInterface);
+
+	battleints[colorUsed] = battleInterface;
+
+	if(needCallback)
+	{
+		logGlobal->traceStream() << boost::format("\tInitializing the battle interface for player %s") % *color;
+		auto cbc = make_shared<CBattleCallback>(gs, color, this);
+		battleCallbacks[colorUsed] = cbc;
+		battleInterface->init(cbc);
+	}
+}
+
+std::string CClient::aiNameForPlayer(const PlayerSettings &ps, bool battleAI)
+{
+	if(ps.name.size())
+	{
+		const boost::filesystem::path aiPath =
+			VCMIDirs::get().libraryPath() / "AI" / VCMIDirs::get().libraryName(ps.name);
+		if (boost::filesystem::exists(aiPath))
+			return ps.name;
+	}
+
+	const int sensibleAILimit = settings["session"]["oneGoodAI"].Bool() ? 1 : PlayerColor::PLAYER_LIMIT_I;
+	std::string goodAI = battleAI ? settings["server"]["neutralAI"].String() : settings["server"]["playerAI"].String();
+	std::string badAI = battleAI ? "StupidAI" : "EmptyAI";
+
+
+	//TODO what about human players
+	if(battleints.size() >= sensibleAILimit)
+		return badAI;
+
+	return goodAI;
+}
+
+
+void CServerHandler::startServer()
+{
+	th.update();
+	serverThread = new boost::thread(&CServerHandler::callServer, this); //runs server executable;
+	if(verbose)
+        logNetwork->infoStream() << "Setting up thread calling server: " << th.getDiff();
+}
+
+void CServerHandler::waitForServer()
+{
+	if(!serverThread)
+		startServer();
+
+	th.update();
+#ifndef VCMI_ANDROID
+	intpr::scoped_lock<intpr::interprocess_mutex> slock(shared->sr->mutex);
+	while(!shared->sr->ready)
+	{
+		shared->sr->cond.wait(slock);
+	}
+#endif
+	if(verbose)
+        logNetwork->infoStream() << "Waiting for server: " << th.getDiff();
+}
+
+CConnection * CServerHandler::connectToServer()
+{
+#ifndef VCMI_ANDROID
+	if(!shared->sr->ready)
+		waitForServer();
+#else
+	waitForServer();
+#endif
+
+	th.update(); //put breakpoint here to attach to server before it does something stupid
+    
+	CConnection *ret = justConnectToServer(settings["server"]["server"].String(), port);
+
+	if(verbose)
+        logNetwork->infoStream()<<"\tConnecting to the server: "<<th.getDiff();
+
+	return ret;
+}
+
+CServerHandler::CServerHandler(bool runServer /*= false*/)
+{
+	serverThread = nullptr;
+	shared = nullptr;
+	port = boost::lexical_cast<std::string>(settings["server"]["port"].Float());
+	verbose = true;
+
+#ifndef VCMI_ANDROID
+	boost::interprocess::shared_memory_object::remove("vcmi_memory"); //if the application has previously crashed, the memory may not have been removed. to avoid problems - try to destroy it
+	try
+	{
+		shared = new SharedMem();
+    }
+    catch(...)
+    {
+    	logNetwork->error("Cannot open interprocess memory.");
+    	handleException();
+    	throw;
+    }
+#endif
+}
+
+CServerHandler::~CServerHandler()
+{
+	delete shared;
+	delete serverThread; //detaches, not kills thread
+}
+
+void CServerHandler::callServer()
+{
+	setThreadName("CServerHandler::callServer");
+	const std::string logName = (VCMIDirs::get().userCachePath() / "server_log.txt").string();
+	const std::string comm = VCMIDirs::get().serverPath().string() + " --port=" + port + " > \"" + logName + '\"';
+	int result = std::system(comm.c_str());
+	if (result == 0)
+        logNetwork->infoStream() << "Server closed correctly";
+	else
+	{
+        logNetwork->errorStream() << "Error: server failed to close correctly or crashed!";
+        logNetwork->errorStream() << "Check " << logName << " for more info";
+		exit(1);// exit in case of error. Othervice without working server VCMI will hang
+	}
+}
+
+CConnection * CServerHandler::justConnectToServer(const std::string &host, const std::string &port)
+{
+	std::string realPort;
+	if(settings["testing"]["enabled"].Bool())
+		realPort = settings["testing"]["port"].String();
+	else if(port.size())
+		realPort = port;
+	else
+		realPort = boost::lexical_cast<std::string>(settings["server"]["port"].Float());
+
+	CConnection *ret = nullptr;
+	while(!ret)
+	{
+		try
+		{
+            logNetwork->infoStream() << "Establishing connection...";
+			ret = new CConnection(	host.size() ? host : settings["server"]["server"].String(), 
+									realPort,
+									NAME);
+		}
+		catch(...)
+		{
+            logNetwork->errorStream() << "\nCannot establish connection! Retrying within 2 seconds";
+			SDL_Delay(2000);
+		}
+	}
+	return ret;
+}