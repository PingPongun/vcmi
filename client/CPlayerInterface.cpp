--- conflicted
+++ resolved
@@ -1,2658 +1,2649 @@
-#include "StdInc.h"
-#include "CAdvmapInterface.h"
-#include "battle/CBattleInterface.h"
-#include "battle/CBattleInterfaceClasses.h"
-#include "../CCallback.h"
-#include "CCastleInterface.h"
-#include "gui/CCursorHandler.h"
-#include "CKingdomInterface.h"
-#include "CGameInfo.h"
-#include "CHeroWindow.h"
-#include "CCreatureWindow.h"
-#include "CQuestLog.h"
-#include "CMessage.h"
-#include "CPlayerInterface.h"
-#include "gui/SDL_Extensions.h"
-#include "../lib/CConfigHandler.h"
-#include "battle/CCreatureAnimation.h"
-#include "Graphics.h"
-#include "../lib/CArtHandler.h"
-#include "../lib/CGeneralTextHandler.h"
-#include "../lib/CHeroHandler.h"
-#include "../lib/Connection.h"
-#include "../lib/CSpellHandler.h"
-#include "../lib/CTownHandler.h"
-#include "../lib/BattleState.h"
-#include "../lib/JsonNode.h"
-#include "CMusicHandler.h"
-#include "../lib/CondSh.h"
-#include "../lib/NetPacks.h"
-#include "../lib/mapping/CMap.h"
-#include "../lib/VCMIDirs.h"
-#include "mapHandler.h"
-#include "../lib/CStopWatch.h"
-#include "../lib/StartInfo.h"
-#include "../lib/CGameState.h"
-#include "../lib/GameConstants.h"
-#include "gui/CGuiHandler.h"
-#include "../lib/UnlockGuard.h"
-
-#ifdef min
-#undef min
-#endif
-#ifdef max
-#undef max
-#endif
-
-/*
- * CPlayerInterface.cpp, part of VCMI engine
- *
- * Authors: listed in file AUTHORS in main folder
- *
- * License: GNU General Public License v2.0 or later
- * Full text of license available in license.txt file, in main folder
- *
- */
-
-
-// The macro below is used to mark functions that are called by client when game state changes.
-// They all assume that CPlayerInterface::pim mutex is locked.
-#define EVENT_HANDLER_CALLED_BY_CLIENT
-
-// The macro marks functions that are run on a new thread by client.
-// They do not own any mutexes intiially.
-#define THREAD_CREATED_BY_CLIENT
-
-#define RETURN_IF_QUICK_COMBAT		\
-	if(isAutoFightOn && !battleInt)	\
-		return;
-
-#define BATTLE_EVENT_POSSIBLE_RETURN\
-	if(LOCPLINT != this)			\
-		return;						\
-	RETURN_IF_QUICK_COMBAT
-
-using namespace boost::assign;
-using namespace CSDL_Ext;
-
-void processCommand(const std::string &message, CClient *&client);
-
-extern std::queue<SDL_Event> events;
-extern boost::mutex eventsM;
-boost::recursive_mutex * CPlayerInterface::pim = new boost::recursive_mutex;
-CondSh<bool> CPlayerInterface::terminate_cond;
-
-CPlayerInterface * LOCPLINT;
-
-CBattleInterface * CPlayerInterface::battleInt;
-
-enum  EMoveState {STOP_MOVE, WAITING_MOVE, CONTINUE_MOVE, DURING_MOVE};
-CondSh<EMoveState> stillMoveHero; //used during hero movement
-
-int CPlayerInterface::howManyPeople = 0;
-
-static bool objectBlitOrderSorter(const std::pair<const CGObjectInstance*,SDL_Rect>  & a, const std::pair<const CGObjectInstance*,SDL_Rect> & b)
-{
-<<<<<<< HEAD
-	bool inline operator ()(const std::pair<const CGObjectInstance*,SDL_Rect>  & a, const std::pair<const CGObjectInstance*,SDL_Rect> & b) const
-	{
-		return (*a.first)<(*b.first);
-	}
-} ocmptwo_cgin ;
-
-=======
-	return CMapHandler::compareObjectBlitOrder(a.first, b.first);
-}
->>>>>>> 4441bd12
-
-CPlayerInterface::CPlayerInterface(PlayerColor Player)
-{
-    logGlobal->traceStream() << "\tHuman player interface for player " << Player << " being constructed";
-	observerInDuelMode = false;
-	howManyPeople++;
-	GH.defActionsDef = 0;
-	LOCPLINT = this;
-	curAction = nullptr;
-	playerID=Player;
-	human=true;
-	castleInt = nullptr;
-	battleInt = nullptr;
-	//pim = new boost::recursive_mutex;
-	makingTurn = false;
-	showingDialog = new CondSh<bool>(false);
-	cingconsole = new CInGameConsole;
-	terminate_cond.set(false);
-	firstCall = 1; //if loading will be overwritten in serialize
-	autosaveCount = 0;
-	isAutoFightOn = false;
-	
-	duringMovement = false;
-}
-
-CPlayerInterface::~CPlayerInterface()
-{
-	logGlobal->traceStream() << "\tHuman player interface for player " << playerID << " being destructed";
-	//howManyPeople--;
-	//delete pim;
-	//vstd::clear_pointer(pim);
-	delete showingDialog;
-	delete cingconsole;
-	if(LOCPLINT == this)
-		LOCPLINT = nullptr;
-}
-void CPlayerInterface::init(shared_ptr<CCallback> CB)
-{
-	cb = CB;
-	if(observerInDuelMode)
-		return;
-
-	if(!towns.size() && !wanderingHeroes.size())
-		initializeHeroTownList();
-
-	if(!adventureInt)
-		adventureInt = new CAdvMapInt();
-}
-void CPlayerInterface::yourTurn()
-{
-	EVENT_HANDLER_CALLED_BY_CLIENT;
-	{
-		boost::unique_lock<boost::mutex> lock(eventsM); //block handling events until interface is ready
-
-		LOCPLINT = this;
-		GH.curInt = this;
-		adventureInt->selection = nullptr;
-
-		if(firstCall)
-		{
-			if(howManyPeople == 1)
-				adventureInt->setPlayer(playerID);
-
-			autosaveCount = getLastIndex("Autosave_");
-
-			if(firstCall > 0) //new game, not loaded
-			{
-				int index = getLastIndex("Newgame_Autosave_");
-				index %= SAVES_COUNT;
-				cb->save("Saves/Newgame_Autosave_" + boost::lexical_cast<std::string>(index + 1));
-			}
-			firstCall = 0;
-		}
-		else
-		{
-			LOCPLINT->cb->save("Saves/Autosave_" + boost::lexical_cast<std::string>(autosaveCount++ + 1));
-			autosaveCount %= 5;
-		}
-
-		if(adventureInt->player != playerID)
-			adventureInt->setPlayer(playerID);
-
-		if(howManyPeople > 1) //hot seat message
-		{
-			adventureInt->startHotSeatWait(playerID);
-
-			makingTurn = true;
-			std::string msg = CGI->generaltexth->allTexts[13];
-			boost::replace_first(msg, "%s", cb->getStartInfo()->playerInfos.find(playerID)->second.name);
-			std::vector<CComponent*> cmp;
-			cmp.push_back(new CComponent(CComponent::flag, playerID.getNum(), 0));
-			showInfoDialog(msg, cmp);
-		}
-		else
-		{
-			makingTurn = true;
-			adventureInt->startTurn();
-		}
-	}
-
-	acceptTurn();
-}
-
-STRONG_INLINE void subRect(const int & x, const int & y, const int & z, const SDL_Rect & r, const ObjectInstanceID & hid)
-{
-	TerrainTile2 & hlp = CGI->mh->ttiles[x][y][z];
-	for(auto & elem : hlp.objects)
-		if(elem.first->id == hid)
-		{
-			elem.second = r;
-			return;
-		}
-}
-
-STRONG_INLINE void delObjRect(const int & x, const int & y, const int & z, const ObjectInstanceID & hid)
-{
-	TerrainTile2 & hlp = CGI->mh->ttiles[x][y][z];
-	for(int h=0; h<hlp.objects.size(); ++h)
-		if(hlp.objects[h].first->id == hid)
-		{
-			hlp.objects.erase(hlp.objects.begin()+h);
-			return;
-		}
-}
-void CPlayerInterface::heroMoved(const TryMoveHero & details)
-{
-	EVENT_HANDLER_CALLED_BY_CLIENT;
-	waitWhileDialog();
-	if(LOCPLINT != this)
-		return;
-
-	const CGHeroInstance * hero = cb->getHero(details.id); //object representing this hero
-	int3 hp = details.start;
-
-	if(!hero)
-	{
-		//AI hero left the visible area (we can't obtain info)
-		//TODO very evil workaround -> retrieve pointer to hero so we could animate it
-		// TODO -> we should not need full CGHeroInstance structure to display animation or it should not be handled by playerint (but by the client itself)
-		const TerrainTile2 &tile = CGI->mh->ttiles[hp.x-1][hp.y][hp.z];
-		for(auto & elem : tile.objects)
-			if(elem.first->id == details.id)
-				hero = dynamic_cast<const CGHeroInstance *>(elem.first);
-
-		if(!hero) //still nothing...
-			return;
-	}
-
-	adventureInt->centerOn(hero); //actualizing screen pos
-	adventureInt->minimap.redraw();
-	adventureInt->heroList.redraw();
-
-	bool directlyAttackingCreature =
-		details.attackedFrom
-		&& adventureInt->terrain.currentPath					//in case if movement has been canceled in the meantime and path was already erased
-		&& adventureInt->terrain.currentPath->nodes.size() == 3;//FIXME should be 2 but works nevertheless...
-
-	if(makingTurn  &&  hero->tempOwner == playerID) //we are moving our hero - we may need to update assigned path
-	{
-		//We may need to change music - select new track, music handler will change it if needed
-		CCS->musich->playMusicFromSet("terrain", LOCPLINT->cb->getTile(hero->visitablePos())->terType, true);
-
-		if(details.result == TryMoveHero::TELEPORTATION)
-		{
-			if(adventureInt->terrain.currentPath)
-			{
-				assert(adventureInt->terrain.currentPath->nodes.size() >= 2);
-				std::vector<CGPathNode>::const_iterator nodesIt = adventureInt->terrain.currentPath->nodes.end() - 1;
-
-				if((nodesIt)->coord == CGHeroInstance::convertPosition(details.start, false)
-					&& (nodesIt-1)->coord == CGHeroInstance::convertPosition(details.end, false))
-				{
-					//path was between entrance and exit of teleport -> OK, erase node as usual
-					removeLastNodeFromPath(hero);
-				}
-				else
-				{
-					//teleport was not along current path, it'll now be invalid (hero is somewhere else)
-					eraseCurrentPathOf(hero);
-
-				}
-			}
-			adventureInt->heroList.update(hero);
-			return;	//teleport - no fancy moving animation
-					//TODO: smooth disappear / appear effect
-		}
-
-		if (hero->pos != details.end //hero didn't change tile but visit succeeded
-			|| directlyAttackingCreature) // or creature was attacked from endangering tile.
-		{
-			eraseCurrentPathOf(hero, false);
-		}
-		else if(adventureInt->terrain.currentPath  &&  hero->pos == details.end) //&& hero is moving
-		{
-			if(details.start != details.end) //so we don't touch path when revisiting with spacebar
-				removeLastNodeFromPath(hero);
-		}
-	}
-
-	if (details.result != TryMoveHero::SUCCESS) //hero failed to move
-	{
-		hero->isStanding = true;
-		stillMoveHero.setn(STOP_MOVE);
-		GH.totalRedraw();
-		adventureInt->heroList.update(hero);
-		return;
-	}
-
-	initMovement(details, hero, hp);
-
-	//first initializing done
-	GH.mainFPSmng->framerateDelay(); // after first move
-
-	ui32 speed = settings["adventure"]["heroSpeed"].Float();
-	//main moving
-	for(int i=1; i<32; i+=2*speed)
-	{
-		movementPxStep(details, i, hp, hero);
-		adventureInt->updateScreen = true;
-		adventureInt->show(screen);
-		{
-			//evil returns here ...
-			//todo: get rid of it 
-			logGlobal->traceStream() << "before [un]locks in " << __FUNCTION__;
-			auto unlockPim = vstd::makeUnlockGuard(*pim); //let frame to be rendered
-			GH.mainFPSmng->framerateDelay(); //for animation purposes
-			logGlobal->traceStream() << "after [un]locks in " << __FUNCTION__;		
-		}
-		//CSDL_Ext::update(screen);
-		
-	} //for(int i=1; i<32; i+=4)
-	//main moving done
-
-	//finishing move
-	finishMovement(details, hp, hero);
-	hero->isStanding = true;
-
-	//move finished
-	adventureInt->minimap.redraw();
-	adventureInt->heroList.update(hero);
-
-	//check if user cancelled movement
-	{
-		boost::unique_lock<boost::mutex> un(eventsM);
-		while(!events.empty())
-		{
-			SDL_Event ev = events.front();
-			events.pop();
-			switch(ev.type)
-			{
-			case SDL_MOUSEBUTTONDOWN:
-				stillMoveHero.setn(STOP_MOVE);
-				break;
-			case SDL_KEYDOWN:
-				if(ev.key.keysym.sym < SDLK_F1  ||  ev.key.keysym.sym > SDLK_F15)
-					stillMoveHero.setn(STOP_MOVE);
-				break;
-			}
-		}
-	}
-
-	if(stillMoveHero.get() == WAITING_MOVE)
-		stillMoveHero.setn(DURING_MOVE);
-
-	// Hero attacked creature directly, set direction to face it.
-	if (directlyAttackingCreature) {
-		// Get direction to attacker.
-		int3 posOffset = *details.attackedFrom - details.end + int3(2, 1, 0);
-		static const ui8 dirLookup[3][3] = {
-			{ 1, 2, 3 },
-			{ 8, 0, 4 },
-			{ 7, 6, 5 }
-		};
-		// FIXME: Avoid const_cast, make moveDir mutable in some other way?
-		const_cast<CGHeroInstance *>(hero)->moveDir = dirLookup[posOffset.y][posOffset.x];
-	}
-}
-void CPlayerInterface::heroKilled(const CGHeroInstance* hero)
-{
-	EVENT_HANDLER_CALLED_BY_CLIENT;
-	LOG_TRACE_PARAMS(logGlobal, "Hero %s killed handler for player %s", hero->name % playerID);
-
-	const CArmedInstance *newSelection = nullptr;
-	if (makingTurn)
-	{
-		//find new object for selection: either hero
-		int next = adventureInt->getNextHeroIndex(vstd::find_pos(wanderingHeroes, hero));
-		if (next >= 0)
-			newSelection = wanderingHeroes[next];
-
-		//or town
-		if (!newSelection || newSelection == hero)
-		{
-			if (towns.empty())
-				newSelection = nullptr;
-			else
-				newSelection = towns.front();
-		}
-	}
-
-	wanderingHeroes -= hero;
-	if(vstd::contains(paths, hero))
-		paths.erase(hero);
-
-	adventureInt->heroList.update(hero);
-	if (makingTurn && newSelection)
-		adventureInt->select(newSelection, true);
-	else if(adventureInt->selection == hero)
-		adventureInt->selection = nullptr;
-}
-
-void CPlayerInterface::heroCreated(const CGHeroInstance * hero)
-{
-	EVENT_HANDLER_CALLED_BY_CLIENT;
-	wanderingHeroes.push_back(hero);
-	adventureInt->heroList.update(hero);
-}
-void CPlayerInterface::openTownWindow(const CGTownInstance * town)
-{
-	if (castleInt)
-		castleInt->close();
-	castleInt = new CCastleInterface(town);
-	GH.pushInt(castleInt);
-}
-
-int3 CPlayerInterface::repairScreenPos(int3 pos)
-{
-	if(pos.x<-CGI->mh->frameW)
-		pos.x = -CGI->mh->frameW;
-	if(pos.y<-CGI->mh->frameH)
-		pos.y = -CGI->mh->frameH;
-	if(pos.x>CGI->mh->sizes.x - adventureInt->terrain.tilesw + CGI->mh->frameW)
-		pos.x = CGI->mh->sizes.x - adventureInt->terrain.tilesw + CGI->mh->frameW;
-	if(pos.y>CGI->mh->sizes.y - adventureInt->terrain.tilesh + CGI->mh->frameH)
-		pos.y = CGI->mh->sizes.y - adventureInt->terrain.tilesh + CGI->mh->frameH;
-	return pos;
-}
-void CPlayerInterface::heroPrimarySkillChanged(const CGHeroInstance * hero, int which, si64 val)
-{
-	EVENT_HANDLER_CALLED_BY_CLIENT;
-	if(which == 4)
-	{
-		if(CAltarWindow *ctw = dynamic_cast<CAltarWindow *>(GH.topInt()))
-			ctw->setExpToLevel();
-	}
-	else if(which < GameConstants::PRIMARY_SKILLS) //no need to redraw infowin if this is experience (exp is treated as prim skill with id==4)
-		updateInfo(hero);
-}
-
-void CPlayerInterface::heroSecondarySkillChanged(const CGHeroInstance * hero, int which, int val)
-{
-	EVENT_HANDLER_CALLED_BY_CLIENT;
-	CUniversityWindow* cuw = dynamic_cast<CUniversityWindow*>(GH.topInt());
-	if(cuw) //university window is open
-	{
-		GH.totalRedraw();
-	}
-}
-
-void CPlayerInterface::heroManaPointsChanged(const CGHeroInstance * hero)
-{
-	EVENT_HANDLER_CALLED_BY_CLIENT;
-	updateInfo(hero);
-	if(makingTurn && hero->tempOwner == playerID)
-		adventureInt->heroList.update(hero);
-}
-void CPlayerInterface::heroMovePointsChanged(const CGHeroInstance * hero)
-{
-	EVENT_HANDLER_CALLED_BY_CLIENT;
-	if(makingTurn && hero->tempOwner == playerID)
-		adventureInt->heroList.update(hero);
-}
-void CPlayerInterface::receivedResource(int type, int val)
-{
-	EVENT_HANDLER_CALLED_BY_CLIENT;
-	if(CMarketplaceWindow *mw = dynamic_cast<CMarketplaceWindow *>(GH.topInt()))
-		mw->resourceChanged(type, val);
-
-	GH.totalRedraw();
-}
-
-void CPlayerInterface::heroGotLevel(const CGHeroInstance *hero, PrimarySkill::PrimarySkill pskill, std::vector<SecondarySkill>& skills, QueryID queryID)
-{
-	EVENT_HANDLER_CALLED_BY_CLIENT;
-	waitWhileDialog();
-	CCS->soundh->playSound(soundBase::heroNewLevel);
-
-	CLevelWindow *lw = new CLevelWindow(hero,pskill,skills,
-										[=](ui32 selection){ cb->selectionMade(selection, queryID); });
-	GH.pushInt(lw);
-}
-void CPlayerInterface::commanderGotLevel (const CCommanderInstance * commander, std::vector<ui32> skills, QueryID queryID)
-{
-	EVENT_HANDLER_CALLED_BY_CLIENT;
-	waitWhileDialog();
-	CCS->soundh->playSound(soundBase::heroNewLevel);
-
-	CCreatureWindow * cw = new CCreatureWindow(skills, commander,
-												[=](ui32 selection){ cb->selectionMade(selection, queryID); });
-	GH.pushInt(cw);
-}
-void CPlayerInterface::heroInGarrisonChange(const CGTownInstance *town)
-{
-	EVENT_HANDLER_CALLED_BY_CLIENT;
-	updateInfo(town);
-
-	if(town->garrisonHero && vstd::contains(wanderingHeroes,town->garrisonHero)) //wandering hero moved to the garrison
-	{
-		CGI->mh->hideObject(town->garrisonHero);
-		if (town->garrisonHero->tempOwner == playerID) // our hero
-			wanderingHeroes -= town->garrisonHero;
-	}
-
-	if(town->visitingHero && !vstd::contains(wanderingHeroes,town->visitingHero)) //hero leaves garrison
-	{
-		CGI->mh->printObject(town->visitingHero);
-		if (town->visitingHero->tempOwner == playerID) // our hero
-			wanderingHeroes.push_back(town->visitingHero);
-	}
-	adventureInt->heroList.update();
-	adventureInt->updateNextHero(nullptr);
-
-	if(CCastleInterface *c = castleInt)
-	{
-		c->garr->selectSlot(nullptr);
-		c->garr->setArmy(town->getUpperArmy(), 0);
-		c->garr->setArmy(town->visitingHero, 1);
-		c->garr->recreateSlots();
-		c->heroes->update();
-	}
-	for(IShowActivatable *isa : GH.listInt)
-	{
-		CKingdomInterface *ki = dynamic_cast<CKingdomInterface*>(isa);
-		if (ki)
-		{
-			ki->townChanged(town);
-			ki->updateGarrisons();
-		}
-	}
-	GH.totalRedraw();
-}
-void CPlayerInterface::heroVisitsTown(const CGHeroInstance* hero, const CGTownInstance * town)
-{
-	EVENT_HANDLER_CALLED_BY_CLIENT;
-	if(hero->tempOwner != playerID )
-		return;
-
-	waitWhileDialog();
-	openTownWindow(town);
-}
-void CPlayerInterface::garrisonsChanged(std::vector<const CGObjectInstance *> objs)
-{
-	boost::unique_lock<boost::recursive_mutex> un(*pim);
-	for(auto object : objs)
-		updateInfo(object);
-
-	for(auto & elem : GH.listInt)
-	{
-		CGarrisonHolder *cgh = dynamic_cast<CGarrisonHolder*>(elem);
-		if (cgh)
-			cgh->updateGarrisons();
-
-		if(CTradeWindow *cmw = dynamic_cast<CTradeWindow*>(elem))
-		{
-			if(vstd::contains(objs, cmw->hero))
-				cmw->garrisonChanged();
-		}
-	}
-
-	GH.totalRedraw();
-}
-
-void CPlayerInterface::garrisonChanged( const CGObjectInstance * obj)
-{
-	garrisonsChanged(std::vector<const CGObjectInstance *>(1, obj));
-}
-
-void CPlayerInterface::buildChanged(const CGTownInstance *town, BuildingID buildingID, int what) //what: 1 - built, 2 - demolished
-{
-	EVENT_HANDLER_CALLED_BY_CLIENT;
-	switch (buildingID)
-	{
-	case BuildingID::FORT: case BuildingID::CITADEL: case BuildingID::CASTLE:
-	case BuildingID::VILLAGE_HALL: case BuildingID::TOWN_HALL: case BuildingID::CITY_HALL: case BuildingID::CAPITOL:
-	case BuildingID::RESOURCE_SILO:
-		updateInfo(town);
-		break;
-	}
-
-	if(!castleInt)
-		return;
-	if(castleInt->town!=town)
-		return;
-	switch(what)
-	{
-	case 1:
-		CCS->soundh->playSound(soundBase::newBuilding);
-		castleInt->addBuilding(buildingID);
-		break;
-	case 2:
-		castleInt->removeBuilding(buildingID);
-		break;
-	}
-	adventureInt->townList.update(town);
-	castleInt->townlist->update(town);
-}
-
-void CPlayerInterface::battleStartBefore(const CCreatureSet *army1, const CCreatureSet *army2, int3 tile, const CGHeroInstance *hero1, const CGHeroInstance *hero2)
-{
-	//Don't wait for dialogs when we are non-active hot-seat player
-	if(LOCPLINT == this)
-		waitForAllDialogs();
-}
-
-void CPlayerInterface::battleStart(const CCreatureSet *army1, const CCreatureSet *army2, int3 tile, const CGHeroInstance *hero1, const CGHeroInstance *hero2, bool side)
-{
-	EVENT_HANDLER_CALLED_BY_CLIENT;
-	if(settings["adventure"]["quickCombat"].Bool())
-	{
-		autofightingAI = CDynLibHandler::getNewBattleAI(settings["server"]["neutralAI"].String());
-		autofightingAI->init(cb);
-		autofightingAI->battleStart(army1, army2, int3(0,0,0), hero1, hero2, side);
-		isAutoFightOn = true;
-		cb->registerBattleInterface(autofightingAI);
-	}
-
-	//Don't wait for dialogs when we are non-active hot-seat player
-	if(LOCPLINT == this)
-		waitForAllDialogs();
-
-	BATTLE_EVENT_POSSIBLE_RETURN;
-}
-
-
-void CPlayerInterface::battleStacksHealedRes(const std::vector<std::pair<ui32, ui32> > & healedStacks, bool lifeDrain, bool tentHeal, si32 lifeDrainFrom)
-{
-	EVENT_HANDLER_CALLED_BY_CLIENT;
-	BATTLE_EVENT_POSSIBLE_RETURN;
-
-	for(auto & healedStack : healedStacks)
-	{
-		const CStack * healed = cb->battleGetStackByID(healedStack.first);
-		if(battleInt->creAnims[healed->ID]->isDead())
-		{
-			//stack has been resurrected
-			battleInt->creAnims[healed->ID]->setType(CCreatureAnim::HOLDING);
-		}
-	}
-
-	if (lifeDrain)
-	{
-		const CStack *attacker = cb->battleGetStackByID(healedStacks[0].first, false);
-		const CStack *defender = cb->battleGetStackByID(lifeDrainFrom, false);
-		int textOff = 0;
-
-		if (attacker)
-		{
-			battleInt->displayEffect(52, attacker->position); //TODO: transparency
-			if (attacker->count > 1)
-			{
-				textOff += 1;
-			}
-			CCS->soundh->playSound(soundBase::DRAINLIF);
-
-			//print info about life drain
-			char textBuf[1000];
-			sprintf(textBuf, CGI->generaltexth->allTexts[361 + textOff].c_str(), attacker->getCreature()->nameSing.c_str(),
-				healedStacks[0].second, defender->getCreature()->namePl.c_str());
-			battleInt->console->addText(textBuf);
-		}
-	}
-	if (tentHeal)
-	{
-		std::string text = CGI->generaltexth->allTexts[414];
-		boost::algorithm::replace_first(text, "%s", cb->battleGetStackByID(lifeDrainFrom, false)->getCreature()->nameSing);
-		boost::algorithm::replace_first(text, "%s",	cb->battleGetStackByID(healedStacks[0].first, false)->getCreature()->nameSing);
-		boost::algorithm::replace_first(text, "%d", boost::lexical_cast<std::string>(healedStacks[0].second));
-		battleInt->console->addText(text);
-	}
-}
-
-void CPlayerInterface::battleNewStackAppeared(const CStack * stack)
-{
-	EVENT_HANDLER_CALLED_BY_CLIENT;
-	BATTLE_EVENT_POSSIBLE_RETURN;
-
-	battleInt->newStack(stack);
-}
-
-void CPlayerInterface::battleObstaclesRemoved(const std::set<si32> & removedObstacles)
-{
-	EVENT_HANDLER_CALLED_BY_CLIENT;
-	BATTLE_EVENT_POSSIBLE_RETURN;
-
-// 	for(std::set<si32>::const_iterator it = removedObstacles.begin(); it != removedObstacles.end(); ++it)
-// 	{
-// 		for(std::map< int, CDefHandler * >::iterator itBat = battleInt->idToObstacle.begin(); itBat != battleInt->idToObstacle.end(); ++itBat)
-// 		{
-// 			if(itBat->first == *it) //remove this obstacle
-// 			{
-// 				battleInt->idToObstacle.erase(itBat);
-// 				break;
-// 			}
-// 		}
-// 	}
-	//update accessible hexes
-	battleInt->redrawBackgroundWithHexes(battleInt->activeStack);
-}
-
-void CPlayerInterface::battleCatapultAttacked(const CatapultAttack & ca)
-{
-	EVENT_HANDLER_CALLED_BY_CLIENT;
-	BATTLE_EVENT_POSSIBLE_RETURN;
-
-	battleInt->stackIsCatapulting(ca);
-}
-
-void CPlayerInterface::battleStacksRemoved(const BattleStacksRemoved & bsr)
-{
-	EVENT_HANDLER_CALLED_BY_CLIENT;
-	BATTLE_EVENT_POSSIBLE_RETURN;
-
-	for(auto & elem : bsr.stackIDs) //for each removed stack
-	{
-		battleInt->stackRemoved(elem);
-	}
-}
-
-void CPlayerInterface::battleNewRound(int round) //called at the beginning of each turn, round=-1 is the tactic phase, round=0 is the first "normal" turn
-{
-	EVENT_HANDLER_CALLED_BY_CLIENT;
-	BATTLE_EVENT_POSSIBLE_RETURN;
-
-	battleInt->newRound(round);
-}
-
-void CPlayerInterface::actionStarted(const BattleAction &action)
-{
-	EVENT_HANDLER_CALLED_BY_CLIENT;
-	BATTLE_EVENT_POSSIBLE_RETURN;
-
-	curAction = new BattleAction(action);
-	battleInt->startAction(curAction);
-}
-
-void CPlayerInterface::actionFinished(const BattleAction &action)
-{
-	EVENT_HANDLER_CALLED_BY_CLIENT;
-	BATTLE_EVENT_POSSIBLE_RETURN;
-
-	battleInt->endAction(curAction);
-	delete curAction;
-	curAction = nullptr;
-}
-
-BattleAction CPlayerInterface::activeStack(const CStack * stack) //called when it's turn of that stack
-{
-	THREAD_CREATED_BY_CLIENT;
-    logGlobal->traceStream() << "Awaiting command for " << stack->nodeName();
-
-	if(autofightingAI)
-	{
-		if(isAutoFightOn)
-		{
-			auto ret = autofightingAI->activeStack(stack);
-			if(isAutoFightOn)
-			{
-				return ret;
-			}
-		}
-
-		cb->unregisterBattleInterface(autofightingAI);
-		autofightingAI.reset();
-	}
-
-	CBattleInterface *b = battleInt;
-
-	if (b->givenCommand->get())
-	{
-		logGlobal->errorStream() << "Command buffer must be clean! (we don't want to use old command)";
-		vstd::clear_pointer(b->givenCommand->data);
-	}
-
-	{
-		boost::unique_lock<boost::recursive_mutex> un(*pim);
-		b->stackActivated(stack);
-		//Regeneration & mana drain go there
-	}
-	//wait till BattleInterface sets its command
-	boost::unique_lock<boost::mutex> lock(b->givenCommand->mx);
-	while(!b->givenCommand->data)
-	{
-		b->givenCommand->cond.wait(lock);
-		if(!battleInt) //batle ended while we were waiting for movement (eg. because of spell)
-			throw boost::thread_interrupted(); //will shut the thread peacefully
-	}
-
-	//tidy up
-	BattleAction ret = *(b->givenCommand->data);
-	delete b->givenCommand->data;
-	b->givenCommand->data = nullptr;
-
-	//return command
-    logGlobal->traceStream() << "Giving command for " << stack->nodeName();
-	return ret;
-}
-
-void CPlayerInterface::battleEnd(const BattleResult *br)
-{
-	EVENT_HANDLER_CALLED_BY_CLIENT;
-	if(isAutoFightOn)
-	{
-		isAutoFightOn = false;
-		cb->unregisterBattleInterface(autofightingAI);
-		autofightingAI.reset();
-
-		if(!battleInt)
-		{
-			SDL_Rect temp_rect = genRect(561, 470, (screen->w - 800)/2 + 165, (screen->h - 600)/2 + 19);
-			auto   resWindow = new CBattleResultWindow(*br, temp_rect, *this);
-			GH.pushInt(resWindow);
-			// #1490 - during AI turn when quick combat is on, we need to display the message and wait for user to close it.
-			// Otherwise NewTurn causes freeze.
-			waitWhileDialog();
-			return;
-		}
-	}
-
-	BATTLE_EVENT_POSSIBLE_RETURN;
-
-	battleInt->battleFinished(*br);
-}
-
-void CPlayerInterface::battleStackMoved(const CStack * stack, std::vector<BattleHex> dest, int distance)
-{
-	EVENT_HANDLER_CALLED_BY_CLIENT;
-	BATTLE_EVENT_POSSIBLE_RETURN;
-
-	battleInt->stackMoved(stack, dest, distance);
-}
-void CPlayerInterface::battleSpellCast( const BattleSpellCast *sc )
-{
-	EVENT_HANDLER_CALLED_BY_CLIENT;
-	BATTLE_EVENT_POSSIBLE_RETURN;
-
-	battleInt->spellCast(sc);
-}
-void CPlayerInterface::battleStacksEffectsSet( const SetStackEffect & sse )
-{
-	EVENT_HANDLER_CALLED_BY_CLIENT;
-	BATTLE_EVENT_POSSIBLE_RETURN;
-
-	battleInt->battleStacksEffectsSet(sse);
-}
-void CPlayerInterface::battleTriggerEffect (const BattleTriggerEffect & bte)
-{
-	EVENT_HANDLER_CALLED_BY_CLIENT;
-	//TODO why is this different (no return on LOPLINT != this) ?
-
-	RETURN_IF_QUICK_COMBAT;
-	battleInt->battleTriggerEffect(bte);
-}
-void CPlayerInterface::battleStacksAttacked(const std::vector<BattleStackAttacked> & bsa)
-{
-	EVENT_HANDLER_CALLED_BY_CLIENT;
-	BATTLE_EVENT_POSSIBLE_RETURN;
-
-	std::vector<StackAttackedInfo> arg;
-	for(auto & elem : bsa)
-	{
-		const CStack *defender = cb->battleGetStackByID(elem.stackAttacked, false);
-		const CStack *attacker = cb->battleGetStackByID(elem.attackerID, false);
-		if(elem.isEffect() && elem.effect != 12) //and not armageddon
-		{
-			if (defender && !elem.isSecondary())
-				battleInt->displayEffect(elem.effect, defender->position);
-		}
-		//FIXME: why action is deleted during enchanter cast?
-		bool remoteAttack = false;
-
-		if (LOCPLINT->curAction)
-			remoteAttack |= LOCPLINT->curAction->actionType != Battle::WALK_AND_ATTACK;
-
-		StackAttackedInfo to_put = {defender, elem.damageAmount, elem.killedAmount, attacker, remoteAttack, elem.killed(), elem.willRebirth(), elem.cloneKilled()};
-		arg.push_back(to_put);
-	}
-
-	if(bsa.begin()->isEffect() && bsa.begin()->effect == 12) //for armageddon - I hope this condition is enough
-	{
-		battleInt->displayEffect(bsa.begin()->effect, -1);
-	}
-
-	battleInt->stacksAreAttacked(arg);
-}
-void CPlayerInterface::battleAttack(const BattleAttack *ba)
-{
-	EVENT_HANDLER_CALLED_BY_CLIENT;
-	BATTLE_EVENT_POSSIBLE_RETURN;
-
-	assert(curAction);
-	if(ba->lucky()) //lucky hit
-	{
-		const CStack *stack = cb->battleGetStackByID(ba->stackAttacking);
-		std::string hlp = CGI->generaltexth->allTexts[45];
-		boost::algorithm::replace_first(hlp,"%s", (stack->count != 1) ? stack->getCreature()->namePl.c_str() : stack->getCreature()->nameSing.c_str());
-		battleInt->console->addText(hlp);
-		battleInt->displayEffect(18, stack->position);
-		CCS->soundh->playSound(soundBase::GOODLUCK);
-	}
-	if(ba->unlucky()) //unlucky hit
-	{
-		const CStack *stack = cb->battleGetStackByID(ba->stackAttacking);
-		std::string hlp = CGI->generaltexth->allTexts[44];
-		boost::algorithm::replace_first(hlp,"%s", (stack->count != 1) ? stack->getCreature()->namePl.c_str() : stack->getCreature()->nameSing.c_str());
-		battleInt->console->addText(hlp);
-		battleInt->displayEffect(48, stack->position);
-		CCS->soundh->playSound(soundBase::BADLUCK);
-	}
-	if (ba->deathBlow())
-	{
-		const CStack *stack = cb->battleGetStackByID(ba->stackAttacking);
-		std::string hlp = CGI->generaltexth->allTexts[(stack->count != 1) ? 366 : 365];
-		boost::algorithm::replace_first(hlp,"%s", (stack->count != 1) ? stack->getCreature()->namePl.c_str() : stack->getCreature()->nameSing.c_str());
-		battleInt->console->addText(hlp);
-		for (auto & elem : ba->bsa)
-		{
-			const CStack * attacked = cb->battleGetStackByID(elem.stackAttacked);
-			battleInt->displayEffect(73, attacked->position);
-		}
-		CCS->soundh->playSound(soundBase::deathBlow);
-
-	}
-
-	const CStack * attacker = cb->battleGetStackByID(ba->stackAttacking);
-
-	if(ba->shot())
-	{
-		for(auto & elem : ba->bsa)
-		{
-			if (!elem.isSecondary()) //display projectile only for primary target
-			{
-				const CStack * attacked = cb->battleGetStackByID(elem.stackAttacked);
-				battleInt->stackAttacking(attacker, attacked->position, attacked, true);
-			}
-		}
-	}
-	else
-	{
-		int shift = 0;
-		if(ba->counter() && BattleHex::mutualPosition(curAction->destinationTile, attacker->position) < 0)
-		{
-			int distp = BattleHex::getDistance(curAction->destinationTile + 1, attacker->position);
-			int distm = BattleHex::getDistance(curAction->destinationTile - 1, attacker->position);
-
-			if( distp < distm )
-				shift = 1;
-			else
-				shift = -1;
-		}
-		const CStack * attacked = cb->battleGetStackByID(ba->bsa.begin()->stackAttacked);
-		battleInt->stackAttacking( attacker, ba->counter() ? curAction->destinationTile + shift : curAction->additionalInfo, attacked, false);
-	}
-}
-void CPlayerInterface::battleObstaclePlaced(const CObstacleInstance &obstacle)
-{
-	EVENT_HANDLER_CALLED_BY_CLIENT;
-	BATTLE_EVENT_POSSIBLE_RETURN;
-
-	battleInt->obstaclePlaced(obstacle);
-}
-
-void CPlayerInterface::yourTacticPhase(int distance)
-{
-	THREAD_CREATED_BY_CLIENT;
-	while(battleInt && battleInt->tacticsMode)
-		boost::this_thread::sleep(boost::posix_time::millisec(1));
-}
-
-void CPlayerInterface::showComp(const Component &comp, std::string message)
-{
-	EVENT_HANDLER_CALLED_BY_CLIENT;
-	waitWhileDialog(); //Fix for mantis #98
-
-	CCS->soundh->playSoundFromSet(CCS->soundh->pickupSounds);
-	adventureInt->infoBar.showComponent(comp, message);
-}
-
-void CPlayerInterface::showInfoDialog(const std::string &text, const std::vector<Component*> &components, int soundID)
-{
-	EVENT_HANDLER_CALLED_BY_CLIENT;
-	if (settings["session"]["autoSkip"].Bool() && !LOCPLINT->shiftPressed())
-	{
-		return;
-	}
-	std::vector<CComponent*> intComps;
-	for(auto & component : components)
-		intComps.push_back(new CComponent(*component));
-	showInfoDialog(text,intComps,soundID);
-
-}
-
-void CPlayerInterface::showInfoDialog(const std::string &text, CComponent * component)
-{
-	std::vector<CComponent*> intComps;
-	intComps.push_back(component);
-
-	showInfoDialog(text, intComps, soundBase::sound_todo, true);
-}
-
-void CPlayerInterface::showInfoDialog(const std::string &text, const std::vector<CComponent*> & components, int soundID, bool delComps)
-{
-	LOG_TRACE_PARAMS(logGlobal, "player=%s, text=%s, is LOCPLINT=%d", playerID % text % (this==LOCPLINT));
-	waitWhileDialog();
-
-	if (settings["session"]["autoSkip"].Bool() && !LOCPLINT->shiftPressed())
-	{
-		return;
-	}
-	CInfoWindow *temp = CInfoWindow::create(text, playerID, &components);
-	temp->setDelComps(delComps);
-	if(makingTurn && GH.listInt.size() && LOCPLINT == this)
-	{
-		CCS->soundh->playSound(static_cast<soundBase::soundID>(soundID));
-		showingDialog->set(true);
-		stopMovement(); // interrupt movement to show dialog
-		GH.pushInt(temp);
-	}
-	else
-	{
-		dialogs.push_back(temp);
-	}
-}
-
-void CPlayerInterface::showInfoDialogAndWait(std::vector<Component> & components, const MetaString & text)
-{
-	EVENT_HANDLER_CALLED_BY_CLIENT;
-	std::vector<Component*> comps;
-	for(auto & elem : components)
-	{
-		comps.push_back(&elem);
-	}
-	std::string str;
-	text.toString(str);
-
-	showInfoDialog(str,comps, 0);
-	waitWhileDialog();
-}
-
-void CPlayerInterface::showYesNoDialog(const std::string &text, CFunctionList<void()> onYes, CFunctionList<void()> onNo, bool DelComps, const std::vector<CComponent*> & components)
-{
-	boost::unique_lock<boost::recursive_mutex> un(*pim);
-
-	stopMovement();
-	LOCPLINT->showingDialog->setn(true);
-	CInfoWindow::showYesNoDialog(text, &components, onYes, onNo, DelComps, playerID);
-}
-
-void CPlayerInterface::showOkDialog(std::vector<Component> & components, const MetaString & text, const boost::function<void()> & onOk)
-{
-	boost::unique_lock<boost::recursive_mutex> un(*pim);
-
-	std::vector<Component*> comps;
-	for(auto & elem : components)
-	{
-		comps.push_back(&elem);
-	}
-	std::string str;
-	text.toString(str);
-
-	stopMovement();
-	showingDialog->setn(true);
-
-	std::vector<CComponent*> intComps;
-	for(auto & component : comps)
-		intComps.push_back(new CComponent(*component));
-	CInfoWindow::showOkDialog(str, &intComps, onOk, true, playerID);
-}
-
-void CPlayerInterface::showBlockingDialog( const std::string &text, const std::vector<Component> &components, QueryID askID, int soundID, bool selection, bool cancel )
-{
-	EVENT_HANDLER_CALLED_BY_CLIENT;
-	waitWhileDialog();
-
-	stopMovement();
-	CCS->soundh->playSound(static_cast<soundBase::soundID>(soundID));
-
-	if(!selection && cancel) //simple yes/no dialog
-	{
-		std::vector<CComponent*> intComps;
-		for(auto & component : components)
-			intComps.push_back(new CComponent(component)); //will be deleted by close in window
-
-		showYesNoDialog(text, [=]{ cb->selectionMade(1, askID); }, [=]{ cb->selectionMade(0, askID); }, true, intComps);
-	}
-	else if(selection)
-	{
-		std::vector<CSelectableComponent*> intComps;
-		for(auto & component : components)
-			intComps.push_back(new CSelectableComponent(component)); //will be deleted by CSelWindow::close
-
-		std::vector<std::pair<std::string,CFunctionList<void()> > > pom;
-		pom.push_back(std::pair<std::string,CFunctionList<void()> >("IOKAY.DEF",0));
-		if(cancel)
-		{
-			pom.push_back(std::pair<std::string,CFunctionList<void()> >("ICANCEL.DEF",0));
-		}
-
-		int charperline = 35;
-		if (pom.size() > 1)
-			charperline = 50;
-		auto   temp = new CSelWindow(text, playerID, charperline, intComps, pom, askID);
-		GH.pushInt(temp);
-		intComps[0]->clickLeft(true, false);
-	}
-
-}
-
-void CPlayerInterface::tileRevealed(const std::unordered_set<int3, ShashInt3> &pos)
-{
-	EVENT_HANDLER_CALLED_BY_CLIENT;
-	//FIXME: wait for dialog? Magi hut/eye would benefit from this but may break other areas
-	for(auto & po : pos)
-		adventureInt->minimap.showTile(po);
-	if(!pos.empty())
-		GH.totalRedraw();
-}
-
-void CPlayerInterface::tileHidden(const std::unordered_set<int3, ShashInt3> &pos)
-{
-	EVENT_HANDLER_CALLED_BY_CLIENT;
-	for(auto & po : pos)
-		adventureInt->minimap.hideTile(po);
-	if(!pos.empty())
-		GH.totalRedraw();
-}
-
-void CPlayerInterface::openHeroWindow(const CGHeroInstance *hero)
-{
-	boost::unique_lock<boost::recursive_mutex> un(*pim);
-	GH.pushInt(new CHeroWindow(hero));
-}
-/*
-void CPlayerInterface::heroArtifactSetChanged(const CGHeroInstance*hero)
-{
-	boost::unique_lock<boost::recursive_mutex> un(*pim);
-	if(adventureInt->heroWindow->curHero && adventureInt->heroWindow->curHero->id == hero->id) //hero window is opened
-	{
-		adventureInt->heroWindow->deactivate();
-		adventureInt->heroWindow->setHero(hero);
-		adventureInt->heroWindow->activate();
-	}
-	else if(CExchangeWindow* cew = dynamic_cast<CExchangeWindow*>(GH.topInt())) //exchange window is open
-	{
-		cew->deactivate();
-		for(int g=0; g<ARRAY_COUNT(cew->heroInst); ++g)
-		{
-			if(cew->heroInst[g]->id == hero->id)
-			{
-				cew->heroInst[g] = hero;
-				cew->artifs[g]->updateState = true;
-				cew->artifs[g]->setHero(hero);
-				cew->artifs[g]->updateState = false;
-			}
-		}
-		cew->prepareBackground();
-		cew->activate();
-	}
-	else if(CTradeWindow *caw = dynamic_cast<CTradeWindow*>(GH.topInt()))
-	{
-		if(caw->arts)
-		{
-			caw->deactivate();
-			caw->arts->updateState = true;
-			caw->arts->setHero(hero);
-			caw->arts->updateState = false;
-			caw->activate();
-		}
-	}
-
-	updateInfo(hero);
-}*/
-
-void CPlayerInterface::availableCreaturesChanged( const CGDwelling *town )
-{
-	EVENT_HANDLER_CALLED_BY_CLIENT;
-	if(const CGTownInstance * townObj = dynamic_cast<const CGTownInstance*>(town))
-	{
-		CFortScreen *fs = dynamic_cast<CFortScreen*>(GH.topInt());
-		if(fs)
-			fs->creaturesChanged();
-
-		for(IShowActivatable *isa : GH.listInt)
-		{
-			CKingdomInterface *ki = dynamic_cast<CKingdomInterface*>(isa);
-			if (ki && townObj)
-				ki->townChanged(townObj);
-		}
-	}
-	else if(GH.listInt.size() && (town->ID == Obj::CREATURE_GENERATOR1
-		||  town->ID == Obj::CREATURE_GENERATOR4  ||  town->ID == Obj::WAR_MACHINE_FACTORY))
-	{
-		CRecruitmentWindow *crw = dynamic_cast<CRecruitmentWindow*>(GH.topInt());
-		if(crw && crw->dwelling == town)
-			crw->availableCreaturesChanged();
-	}
-}
-
-void CPlayerInterface::heroBonusChanged( const CGHeroInstance *hero, const Bonus &bonus, bool gain )
-{
-	EVENT_HANDLER_CALLED_BY_CLIENT;
-	if(bonus.type == Bonus::NONE)
-		return;
-
-	updateInfo(hero);
-	if ((bonus.type == Bonus::FLYING_MOVEMENT || bonus.type == Bonus::WATER_WALKING) && !gain)
-	{
-		//recalculate paths because hero has lost bonus influencing pathfinding
-		eraseCurrentPathOf(hero, false);
-	}
-}
-
-template <typename Handler> void CPlayerInterface::serializeTempl( Handler &h, const int version )
-{
-
-	h & observerInDuelMode;
-
-	h & wanderingHeroes & towns & sleepingHeroes;
-
-	std::map<const CGHeroInstance *, int3> pathsMap; //hero -> dest
-	if(h.saving)
-	{
-		for(auto &p : paths)
-		{
-			if(p.second.nodes.size())
-				pathsMap[p.first] = p.second.endPos();
-			else
-				logGlobal->errorStream() << p.first->name << " has assigned an empty path! Ignoring it...";
-		}
-		h & pathsMap;
-	}
-	else
-	{
-		h & pathsMap;
-
-		CPathsInfo pathsInfo(cb->getMapSize());
-		for(auto &p : pathsMap)
-		{
-			cb->calculatePaths(p.first, pathsInfo);
-			CGPath path;
-			pathsInfo.getPath(p.second, path);
-			paths[p.first] = path;
-			logGlobal->traceStream() << boost::format("Restored path for hero %s leading to %s with %d nodes")
-				% p.first->nodeName() % p.second % path.nodes.size();
-		}
-	}
-
-	h & spellbookSettings;
-}
-
-void CPlayerInterface::saveGame( COSer<CSaveFile> &h, const int version )
-{
-	EVENT_HANDLER_CALLED_BY_CLIENT;
-	serializeTempl(h,version);
-}
-
-void CPlayerInterface::loadGame( CISer<CLoadFile> &h, const int version )
-{
-	EVENT_HANDLER_CALLED_BY_CLIENT;
-	serializeTempl(h,version);
-	firstCall = -1;
-}
-
-void CPlayerInterface::moveHero( const CGHeroInstance *h, CGPath path )
-{
-    logGlobal->traceStream() << __FUNCTION__;
-	if(!LOCPLINT->makingTurn)
-		return;
-	if (!h)
-		return; //can't find hero
-
-	//It shouldn't be possible to move hero with open dialog (or dialog waiting in bg)
-	if(showingDialog->get() || !dialogs.empty())
-		return;
-
-	duringMovement = true;
-	
-	if (adventureInt && adventureInt->isHeroSleeping(h))
-	{
-		adventureInt->sleepWake.clickLeft(true, false);
-		adventureInt->sleepWake.clickLeft(false, true);
-		//could've just called
-		//adventureInt->fsleepWake();
-		//but no authentic button click/sound ;-)
-	}
-	
-	boost::thread moveHeroTask(boost::bind(&CPlayerInterface::doMoveHero,this,h,path));
-
-	
-}
-
-bool CPlayerInterface::shiftPressed() const
-{
-	return isShiftKeyDown();
-}
-
-bool CPlayerInterface::altPressed() const
-{
-	return isAltKeyDown();
-}
-
-void CPlayerInterface::showGarrisonDialog( const CArmedInstance *up, const CGHeroInstance *down, bool removableUnits, QueryID queryID)
-{
-	EVENT_HANDLER_CALLED_BY_CLIENT;
-	auto onEnd = [=]{ cb->selectionMade(0, queryID); };
-
-	if(stillMoveHero.get() == DURING_MOVE  && adventureInt->terrain.currentPath && adventureInt->terrain.currentPath->nodes.size() > 1) //to ignore calls on passing through garrisons
-	{
-		onEnd();
-		return;
-	}
-
-	waitForAllDialogs();
-
-	auto  cgw = new CGarrisonWindow(up,down,removableUnits);
-	cgw->quit->callback += onEnd;
-	GH.pushInt(cgw);
-}
-
-/**
- * Shows the dialog that appears when right-clicking an artifact that can be assembled
- * into a combinational one on an artifact screen. Does not require the combination of
- * artifacts to be legal.
- * @param artifactID ID of a constituent artifact.
- * @param assembleTo ID of artifact to assemble a constituent into, not used when assemble
- * is false.
- * @param assemble True if the artifact is to be assembled, false if it is to be disassembled.
- */
-void CPlayerInterface::showArtifactAssemblyDialog (ui32 artifactID, ui32 assembleTo, bool assemble, CFunctionList<void()> onYes, CFunctionList<void()> onNo)
-{
-	const CArtifact &artifact = *CGI->arth->artifacts[artifactID];
-	std::string text = artifact.Description();
-	text += "\n\n";
-	std::vector<CComponent*> scs;
-
-	if (assemble) {
-		const CArtifact &assembledArtifact = *CGI->arth->artifacts[assembleTo];
-
-		// You possess all of the components to...
-		text += boost::str(boost::format(CGI->generaltexth->allTexts[732]) % assembledArtifact.Name());
-
-		// Picture of assembled artifact at bottom.
-		auto   sc = new CComponent(CComponent::artifact, assembledArtifact.id, 0);
-		//sc->description = assembledArtifact.Description();
-		//sc->subtitle = assembledArtifact.Name();
-		scs.push_back(sc);
-	} else {
-		// Do you wish to disassemble this artifact?
-		text += CGI->generaltexth->allTexts[733];
-	}
-
-	showYesNoDialog(text, onYes, onNo, true, scs);
-}
-
-void CPlayerInterface::requestRealized( PackageApplied *pa )
-{
-	EVENT_HANDLER_CALLED_BY_CLIENT;
-	if(pa->packType == typeList.getTypeID<MoveHero>()  &&  stillMoveHero.get() == DURING_MOVE)
-		stillMoveHero.setn(CONTINUE_MOVE);
-}
-
-void CPlayerInterface::heroExchangeStarted(ObjectInstanceID hero1, ObjectInstanceID hero2, QueryID query)
-{
-	EVENT_HANDLER_CALLED_BY_CLIENT;
-	GH.pushInt(new CExchangeWindow(hero1, hero2, query));
-}
-
-void CPlayerInterface::objectPropertyChanged(const SetObjectProperty * sop)
-{
-	EVENT_HANDLER_CALLED_BY_CLIENT;
-	//redraw minimap if owner changed
-	if(sop->what == ObjProperty::OWNER)
-	{
-		const CGObjectInstance * obj = cb->getObj(sop->id);
-		std::set<int3> pos = obj->getBlockedPos();
-		for(auto & po : pos)
-		{
-			if(cb->isVisible(po))
-				adventureInt->minimap.showTile(po);
-		}
-
-		if(obj->ID == Obj::TOWN)
-		{
-			if(obj->tempOwner == playerID)
-				towns.push_back(static_cast<const CGTownInstance *>(obj));
-			else
-				towns -= obj;
-			adventureInt->townList.update();
-		}
-
-		assert(cb->getTownsInfo().size() == towns.size());
-	}
-
-}
-
-void CPlayerInterface::initializeHeroTownList()
-{
-	std::vector<const CGHeroInstance*> allHeroes = cb->getHeroesInfo();
-	/*
-	std::vector <const CGHeroInstance *> newWanderingHeroes;
-
-	//applying current heroes order to new heroes info
-	int j;
-	for (int i = 0; i < wanderingHeroes.size(); i++)
-		if ((j = vstd::find_pos(allHeroes, wanderingHeroes[i])) >= 0)
-			if (!allHeroes[j]->inTownGarrison)
-			{
-				newWanderingHeroes += allHeroes[j];
-				allHeroes -= allHeroes[j];
-			}
-	//all the rest of new heroes go the end of the list
-	wanderingHeroes.clear();
-	wanderingHeroes = newWanderingHeroes;
-	newWanderingHeroes.clear();*/
-
-	for (auto & allHeroe : allHeroes)
-		if (!allHeroe->inTownGarrison)
-			wanderingHeroes += allHeroe;
-
-	std::vector<const CGTownInstance*> allTowns = cb->getTownsInfo();
-	/*
-	std::vector<const CGTownInstance*> newTowns;
-	for (int i = 0; i < towns.size(); i++)
-		if ((j = vstd::find_pos(allTowns, towns[i])) >= 0)
-		{
-			newTowns += allTowns[j];
-			allTowns -= allTowns[j];
-		}
-
-	towns.clear();
-	towns = newTowns;
-	newTowns.clear();*/
-	for(auto & allTown : allTowns)
-		towns.push_back(allTown);
-
-	if (adventureInt)
-		adventureInt->updateNextHero(nullptr);
-}
-
-void CPlayerInterface::showRecruitmentDialog(const CGDwelling *dwelling, const CArmedInstance *dst, int level)
-{
-	EVENT_HANDLER_CALLED_BY_CLIENT;
-	waitWhileDialog();
-	auto recruitCb = [=](CreatureID id, int count){ LOCPLINT->cb->recruitCreatures(dwelling, id, count, -1); };
-	CRecruitmentWindow *cr = new CRecruitmentWindow(dwelling, level, dst, recruitCb);
-	GH.pushInt(cr);
-}
-
-void CPlayerInterface::waitWhileDialog(bool unlockPim /*= true*/)
-{
-	if(GH.amIGuiThread())
-	{
-        logGlobal->warnStream() << "Cannot wait for dialogs in gui thread (deadlock risk)!";
-		return;
-	}
-
-	auto unlock = vstd::makeUnlockGuardIf(*pim, unlockPim);
-	boost::unique_lock<boost::mutex> un(showingDialog->mx);
-	while(showingDialog->data)
-		showingDialog->cond.wait(un);
-}
-
-void CPlayerInterface::showShipyardDialog(const IShipyard *obj)
-{
-	EVENT_HANDLER_CALLED_BY_CLIENT;
-	auto state = obj->shipyardStatus();
-	std::vector<si32> cost;
-	obj->getBoatCost(cost);
-	CShipyardWindow *csw = new CShipyardWindow(cost, state, obj->getBoatType(), [=]{ cb->buildBoat(obj); });
-	GH.pushInt(csw);
-}
-
-void CPlayerInterface::newObject( const CGObjectInstance * obj )
-{
-	EVENT_HANDLER_CALLED_BY_CLIENT;
-	//we might have built a boat in shipyard in opened town screen
-	if(obj->ID == Obj::BOAT
-		&& LOCPLINT->castleInt
-		&&  obj->pos-obj->getVisitableOffset() == LOCPLINT->castleInt->town->bestLocation())
-	{
-		CCS->soundh->playSound(soundBase::newBuilding);
-		LOCPLINT->castleInt->addBuilding(BuildingID::SHIP);
-	}
-}
-
-void CPlayerInterface::centerView (int3 pos, int focusTime)
-{
-	EVENT_HANDLER_CALLED_BY_CLIENT;
-	waitWhileDialog();
-	adventureInt->centerOn (pos);
-	if(focusTime)
-	{
-		GH.totalRedraw();
-		#ifdef VCMI_SDL1
-		CSDL_Ext::update(screen);
-		SDL_Delay(focusTime);
-		#else
-		{
-			auto unlockPim = vstd::makeUnlockGuard(*pim);
-			IgnoreEvents ignore(*this);
-			SDL_Delay(focusTime);
-		}
-		#endif
-	}
-}
-
-void CPlayerInterface::objectRemoved( const CGObjectInstance *obj )
-{
-	EVENT_HANDLER_CALLED_BY_CLIENT;
-	if(obj->ID == Obj::HERO  &&  obj->tempOwner == playerID)
-	{
-		const CGHeroInstance *h = static_cast<const CGHeroInstance*>(obj);
-		heroKilled(h);
-	}
-}
-
-bool CPlayerInterface::ctrlPressed() const
-{
-	return isCtrlKeyDown();
-}
-
-void CPlayerInterface::update()
-{
-//	if(duringMovement)
-//		return;
-	// Updating GUI requires locking pim mutex (that protects screen and GUI state).
-	// When ending the game, the pim mutex might be hold by other thread,
-	// that will notify us about the ending game by setting terminate_cond flag.
-
-	bool acquiredTheLockOnPim = false; //for tracking whether pim mutex locking succeeded
-	while(!terminate_cond.get() && !(acquiredTheLockOnPim = pim->try_lock())) //try acquiring long until it succeeds or we are told to terminate
-		boost::this_thread::sleep(boost::posix_time::milliseconds(15));
-
-	if(!acquiredTheLockOnPim)
-	{
-		// We broke the while loop above and not because of mutex, so we must be terminating.
-		assert(terminate_cond.get());
-		return;
-	}
-
-	// If we are here, pim mutex has been successfully locked - let's store it in a safe RAII lock.
-	boost::unique_lock<boost::recursive_mutex> un(*pim, boost::adopt_lock);
-
-	// While mutexes were locked away we may be have stopped being the active interface
-	if(LOCPLINT != this)
-		return;
-
-	// Make sure that gamestate won't change when GUI objects may obtain its parts on event processing or drawing request
-	boost::shared_lock<boost::shared_mutex> gsLock(cb->getGsMutex());
-
-	//if there are any waiting dialogs, show them
-	if((howManyPeople <= 1 || makingTurn) && !dialogs.empty() && !showingDialog->get())
-	{
-		showingDialog->set(true);
-		GH.pushInt(dialogs.front());
-		dialogs.pop_front();
-	}
-
-	//in some conditions we may receive calls before selection is initialized - we must ignore them
-	if(adventureInt && !adventureInt->selection && GH.topInt() == adventureInt)
-	{
-		return;
-	}
-
-	// Handles mouse and key input
-	GH.updateTime();
-	GH.handleEvents();
-
-	if(adventureInt && !adventureInt->isActive() && adventureInt->scrollingDir) //player forces map scrolling though interface is disabled
-		GH.totalRedraw();
-	else
-		GH.simpleRedraw();
-
-	if (settings["general"]["showfps"].Bool())
-		GH.drawFPSCounter();
-
-	// draw the mouse cursor and update the screen
-	CCS->curh->drawWithScreenRestore();
-	CSDL_Ext::update(screen);
-	CCS->curh->drawRestored();
-}
-
-int CPlayerInterface::getLastIndex( std::string namePrefix)
-{
-	using namespace boost::filesystem;
-	using namespace boost::algorithm;
-
-	path gamesDir = VCMIDirs::get().userSavePath();
-	std::map<std::time_t, int> dates; //save number => datestamp
-
-	directory_iterator enddir;
-	if(!exists(gamesDir))
-		create_directory(gamesDir);
-
-	for (directory_iterator dir(gamesDir); dir!=enddir; dir++)
-	{
-		if(is_regular(dir->status()))
-		{
-			std::string name = dir->path().leaf().string();
-			if(starts_with(name, namePrefix) && ends_with(name, ".vcgm1"))
-			{
-				char nr = name[namePrefix.size()];
-				if(std::isdigit(nr))
-				{
-					dates[last_write_time(dir->path())] = boost::lexical_cast<int>(nr);
-				}
-			}
-		}
-	}
-
-	if(!dates.empty())
-		return (--dates.end())->second; //return latest file number
-	return 0;
-}
-
-void CPlayerInterface::initMovement( const TryMoveHero &details, const CGHeroInstance * ho, const int3 &hp )
-{
-	if(details.end.x+1 == details.start.x && details.end.y+1 == details.start.y) //tl
-	{
-		//ho->moveDir = 1;
-		ho->isStanding = false;
-		CGI->mh->ttiles[hp.x-3][hp.y-2][hp.z].objects.push_back(std::make_pair(ho, genRect(32, 32, -31, -31)));
-		CGI->mh->ttiles[hp.x-2][hp.y-2][hp.z].objects.push_back(std::make_pair(ho, genRect(32, 32, 1, -31)));
-		CGI->mh->ttiles[hp.x-1][hp.y-2][hp.z].objects.push_back(std::make_pair(ho, genRect(32, 32, 33, -31)));
-		CGI->mh->ttiles[hp.x][hp.y-2][hp.z].objects.push_back(std::make_pair(ho, genRect(32, 32, 65, -31)));
-
-		CGI->mh->ttiles[hp.x-3][hp.y-1][hp.z].objects.push_back(std::make_pair(ho, genRect(32, 32, -31, 1)));
-		subRect(hp.x-2, hp.y-1, hp.z, genRect(32, 32, 1, 1), ho->id);
-		subRect(hp.x-1, hp.y-1, hp.z, genRect(32, 32, 33, 1), ho->id);
-		subRect(hp.x, hp.y-1, hp.z, genRect(32, 32, 65, 1), ho->id);
-
-		CGI->mh->ttiles[hp.x-3][hp.y][hp.z].objects.push_back(std::make_pair(ho, genRect(32, 32, -31, 33)));
-		subRect(hp.x-2, hp.y, hp.z, genRect(32, 32, 1, 33), ho->id);
-		subRect(hp.x-1, hp.y, hp.z, genRect(32, 32, 33, 33), ho->id);
-		subRect(hp.x, hp.y, hp.z, genRect(32, 32, 65, 33), ho->id);
-
-		std::stable_sort(CGI->mh->ttiles[hp.x-3][hp.y-2][hp.z].objects.begin(), CGI->mh->ttiles[hp.x-3][hp.y-2][hp.z].objects.end(), objectBlitOrderSorter);
-		std::stable_sort(CGI->mh->ttiles[hp.x-2][hp.y-2][hp.z].objects.begin(), CGI->mh->ttiles[hp.x-2][hp.y-2][hp.z].objects.end(), objectBlitOrderSorter);
-		std::stable_sort(CGI->mh->ttiles[hp.x-1][hp.y-2][hp.z].objects.begin(), CGI->mh->ttiles[hp.x-1][hp.y-2][hp.z].objects.end(), objectBlitOrderSorter);
-		std::stable_sort(CGI->mh->ttiles[hp.x][hp.y-2][hp.z].objects.begin(), CGI->mh->ttiles[hp.x][hp.y-2][hp.z].objects.end(), objectBlitOrderSorter);
-
-		std::stable_sort(CGI->mh->ttiles[hp.x-3][hp.y-1][hp.z].objects.begin(), CGI->mh->ttiles[hp.x-3][hp.y-1][hp.z].objects.end(), objectBlitOrderSorter);
-
-		std::stable_sort(CGI->mh->ttiles[hp.x-3][hp.y][hp.z].objects.begin(), CGI->mh->ttiles[hp.x-3][hp.y][hp.z].objects.end(), objectBlitOrderSorter);
-	}
-	else if(details.end.x == details.start.x && details.end.y+1 == details.start.y) //t
-	{
-		//ho->moveDir = 2;
-		ho->isStanding = false;
-		CGI->mh->ttiles[hp.x-2][hp.y-2][hp.z].objects.push_back(std::make_pair(ho, genRect(32, 32, 0, -31)));
-		CGI->mh->ttiles[hp.x-1][hp.y-2][hp.z].objects.push_back(std::make_pair(ho, genRect(32, 32, 32, -31)));
-		CGI->mh->ttiles[hp.x][hp.y-2][hp.z].objects.push_back(std::make_pair(ho, genRect(32, 32, 64, -31)));
-
-		subRect(hp.x-2, hp.y-1, hp.z, genRect(32, 32, 0, 1), ho->id);
-		subRect(hp.x-1, hp.y-1, hp.z, genRect(32, 32, 32, 1), ho->id);
-		subRect(hp.x, hp.y-1, hp.z, genRect(32, 32, 64, 1), ho->id);
-
-		subRect(hp.x-2, hp.y, hp.z, genRect(32, 32, 0, 33), ho->id);
-		subRect(hp.x-1, hp.y, hp.z, genRect(32, 32, 32, 33), ho->id);
-		subRect(hp.x, hp.y, hp.z, genRect(32, 32, 64, 33), ho->id);
-
-		std::stable_sort(CGI->mh->ttiles[hp.x-2][hp.y-2][hp.z].objects.begin(), CGI->mh->ttiles[hp.x-2][hp.y-2][hp.z].objects.end(), objectBlitOrderSorter);
-		std::stable_sort(CGI->mh->ttiles[hp.x-1][hp.y-2][hp.z].objects.begin(), CGI->mh->ttiles[hp.x-1][hp.y-2][hp.z].objects.end(), objectBlitOrderSorter);
-		std::stable_sort(CGI->mh->ttiles[hp.x][hp.y-2][hp.z].objects.begin(), CGI->mh->ttiles[hp.x][hp.y-2][hp.z].objects.end(), objectBlitOrderSorter);
-	}
-	else if(details.end.x-1 == details.start.x && details.end.y+1 == details.start.y) //tr
-	{
-		//ho->moveDir = 3;
-		ho->isStanding = false;
-		CGI->mh->ttiles[hp.x-2][hp.y-2][hp.z].objects.push_back(std::make_pair(ho, genRect(32, 32, -1, -31)));
-		CGI->mh->ttiles[hp.x-1][hp.y-2][hp.z].objects.push_back(std::make_pair(ho, genRect(32, 32, 31, -31)));
-		CGI->mh->ttiles[hp.x][hp.y-2][hp.z].objects.push_back(std::make_pair(ho, genRect(32, 32, 63, -31)));
-		CGI->mh->ttiles[hp.x+1][hp.y-2][hp.z].objects.push_back(std::make_pair(ho, genRect(32, 32, 95, -31)));
-
-		subRect(hp.x-2, hp.y-1, hp.z, genRect(32, 32, -1, 1), ho->id);
-		subRect(hp.x-1, hp.y-1, hp.z, genRect(32, 32, 31, 1), ho->id);
-		subRect(hp.x, hp.y-1, hp.z, genRect(32, 32, 63, 1), ho->id);
-		CGI->mh->ttiles[hp.x+1][hp.y-1][hp.z].objects.push_back(std::make_pair(ho, genRect(32, 32, 95, 1)));
-
-		subRect(hp.x-2, hp.y, hp.z, genRect(32, 32, -1, 33), ho->id);
-		subRect(hp.x-1, hp.y, hp.z, genRect(32, 32, 31, 33), ho->id);
-		subRect(hp.x, hp.y, hp.z, genRect(32, 32, 63, 33), ho->id);
-		CGI->mh->ttiles[hp.x+1][hp.y][hp.z].objects.push_back(std::make_pair(ho, genRect(32, 32, 95, 33)));
-
-		std::stable_sort(CGI->mh->ttiles[hp.x-2][hp.y-2][hp.z].objects.begin(), CGI->mh->ttiles[hp.x-2][hp.y-2][hp.z].objects.end(), objectBlitOrderSorter);
-		std::stable_sort(CGI->mh->ttiles[hp.x-1][hp.y-2][hp.z].objects.begin(), CGI->mh->ttiles[hp.x-1][hp.y-2][hp.z].objects.end(), objectBlitOrderSorter);
-		std::stable_sort(CGI->mh->ttiles[hp.x][hp.y-2][hp.z].objects.begin(), CGI->mh->ttiles[hp.x][hp.y-2][hp.z].objects.end(), objectBlitOrderSorter);
-		std::stable_sort(CGI->mh->ttiles[hp.x+1][hp.y-2][hp.z].objects.begin(), CGI->mh->ttiles[hp.x+1][hp.y-2][hp.z].objects.end(), objectBlitOrderSorter);
-
-		std::stable_sort(CGI->mh->ttiles[hp.x+1][hp.y-1][hp.z].objects.begin(), CGI->mh->ttiles[hp.x+1][hp.y-1][hp.z].objects.end(), objectBlitOrderSorter);
-
-		std::stable_sort(CGI->mh->ttiles[hp.x+1][hp.y][hp.z].objects.begin(), CGI->mh->ttiles[hp.x+1][hp.y][hp.z].objects.end(), objectBlitOrderSorter);
-	}
-	else if(details.end.x-1 == details.start.x && details.end.y == details.start.y) //r
-	{
-		//ho->moveDir = 4;
-		ho->isStanding = false;
-		subRect(hp.x-2, hp.y-1, hp.z, genRect(32, 32, -1, 0), ho->id);
-		subRect(hp.x-1, hp.y-1, hp.z, genRect(32, 32, 31, 0), ho->id);
-		subRect(hp.x, hp.y-1, hp.z, genRect(32, 32, 63, 0), ho->id);
-		CGI->mh->ttiles[hp.x+1][hp.y-1][hp.z].objects.push_back(std::make_pair(ho, genRect(32, 32, 95, 0)));
-
-		subRect(hp.x-2, hp.y, hp.z, genRect(32, 32, -1, 32), ho->id);
-		subRect(hp.x-1, hp.y, hp.z, genRect(32, 32, 31, 32), ho->id);
-		subRect(hp.x, hp.y, hp.z, genRect(32, 32, 63, 32), ho->id);
-		CGI->mh->ttiles[hp.x+1][hp.y][hp.z].objects.push_back(std::make_pair(ho, genRect(32, 32, 95, 32)));
-
-		std::stable_sort(CGI->mh->ttiles[hp.x+1][hp.y-1][hp.z].objects.begin(), CGI->mh->ttiles[hp.x+1][hp.y-1][hp.z].objects.end(), objectBlitOrderSorter);
-
-		std::stable_sort(CGI->mh->ttiles[hp.x+1][hp.y][hp.z].objects.begin(), CGI->mh->ttiles[hp.x+1][hp.y][hp.z].objects.end(), objectBlitOrderSorter);
-	}
-	else if(details.end.x-1 == details.start.x && details.end.y-1 == details.start.y) //br
-	{
-		//ho->moveDir = 5;
-		ho->isStanding = false;
-		subRect(hp.x-2, hp.y-1, hp.z, genRect(32, 32, -1, -1), ho->id);
-		subRect(hp.x-1, hp.y-1, hp.z, genRect(32, 32, 31, -1), ho->id);
-		subRect(hp.x, hp.y-1, hp.z, genRect(32, 32, 63, -1), ho->id);
-		CGI->mh->ttiles[hp.x+1][hp.y-1][hp.z].objects.push_back(std::make_pair(ho, genRect(32, 32, 95, -1)));
-
-		subRect(hp.x-2, hp.y, hp.z, genRect(32, 32, -1, 31), ho->id);
-		subRect(hp.x-1, hp.y, hp.z, genRect(32, 32, 31, 31), ho->id);
-		subRect(hp.x, hp.y, hp.z, genRect(32, 32, 63, 31), ho->id);
-		CGI->mh->ttiles[hp.x+1][hp.y][hp.z].objects.push_back(std::make_pair(ho, genRect(32, 32, 95, 31)));
-
-		CGI->mh->ttiles[hp.x-2][hp.y+1][hp.z].objects.push_back(std::make_pair(ho, genRect(32, 32, -1, 63)));
-		CGI->mh->ttiles[hp.x-1][hp.y+1][hp.z].objects.push_back(std::make_pair(ho, genRect(32, 32, 31, 63)));
-		CGI->mh->ttiles[hp.x][hp.y+1][hp.z].objects.push_back(std::make_pair(ho, genRect(32, 32, 63, 63)));
-		CGI->mh->ttiles[hp.x+1][hp.y+1][hp.z].objects.push_back(std::make_pair(ho, genRect(32, 32, 95, 63)));
-
-		std::stable_sort(CGI->mh->ttiles[hp.x+1][hp.y-1][hp.z].objects.begin(), CGI->mh->ttiles[hp.x+1][hp.y-1][hp.z].objects.end(), objectBlitOrderSorter);
-
-		std::stable_sort(CGI->mh->ttiles[hp.x+1][hp.y][hp.z].objects.begin(), CGI->mh->ttiles[hp.x+1][hp.y][hp.z].objects.end(), objectBlitOrderSorter);
-
-		std::stable_sort(CGI->mh->ttiles[hp.x-2][hp.y+1][hp.z].objects.begin(), CGI->mh->ttiles[hp.x-2][hp.y+1][hp.z].objects.end(), objectBlitOrderSorter);
-		std::stable_sort(CGI->mh->ttiles[hp.x-1][hp.y+1][hp.z].objects.begin(), CGI->mh->ttiles[hp.x-1][hp.y+1][hp.z].objects.end(), objectBlitOrderSorter);
-		std::stable_sort(CGI->mh->ttiles[hp.x][hp.y+1][hp.z].objects.begin(), CGI->mh->ttiles[hp.x][hp.y+1][hp.z].objects.end(), objectBlitOrderSorter);
-		std::stable_sort(CGI->mh->ttiles[hp.x+1][hp.y+1][hp.z].objects.begin(), CGI->mh->ttiles[hp.x+1][hp.y+1][hp.z].objects.end(), objectBlitOrderSorter);
-	}
-	else if(details.end.x == details.start.x && details.end.y-1 == details.start.y) //b
-	{
-		//ho->moveDir = 6;
-		ho->isStanding = false;
-		subRect(hp.x-2, hp.y-1, hp.z, genRect(32, 32, 0, -1), ho->id);
-		subRect(hp.x-1, hp.y-1, hp.z, genRect(32, 32, 32, -1), ho->id);
-		subRect(hp.x, hp.y-1, hp.z, genRect(32, 32, 64, -1), ho->id);
-
-		subRect(hp.x-2, hp.y, hp.z, genRect(32, 32, 0, 31), ho->id);
-		subRect(hp.x-1, hp.y, hp.z, genRect(32, 32, 32, 31), ho->id);
-		subRect(hp.x, hp.y, hp.z, genRect(32, 32, 64, 31), ho->id);
-
-		CGI->mh->ttiles[hp.x-2][hp.y+1][hp.z].objects.push_back(std::make_pair(ho, genRect(32, 32, 0, 63)));
-		CGI->mh->ttiles[hp.x-1][hp.y+1][hp.z].objects.push_back(std::make_pair(ho, genRect(32, 32, 32, 63)));
-		CGI->mh->ttiles[hp.x][hp.y+1][hp.z].objects.push_back(std::make_pair(ho, genRect(32, 32, 64, 63)));
-
-		std::stable_sort(CGI->mh->ttiles[hp.x-2][hp.y+1][hp.z].objects.begin(), CGI->mh->ttiles[hp.x-2][hp.y+1][hp.z].objects.end(), objectBlitOrderSorter);
-		std::stable_sort(CGI->mh->ttiles[hp.x-1][hp.y+1][hp.z].objects.begin(), CGI->mh->ttiles[hp.x-1][hp.y+1][hp.z].objects.end(), objectBlitOrderSorter);
-		std::stable_sort(CGI->mh->ttiles[hp.x][hp.y+1][hp.z].objects.begin(), CGI->mh->ttiles[hp.x][hp.y+1][hp.z].objects.end(), objectBlitOrderSorter);
-	}
-	else if(details.end.x+1 == details.start.x && details.end.y-1 == details.start.y) //bl
-	{
-		//ho->moveDir = 7;
-		ho->isStanding = false;
-		CGI->mh->ttiles[hp.x-3][hp.y-1][hp.z].objects.push_back(std::make_pair(ho, genRect(32, 32, -31, -1)));
-		subRect(hp.x-2, hp.y-1, hp.z, genRect(32, 32, 1, -1), ho->id);
-		subRect(hp.x-1, hp.y-1, hp.z, genRect(32, 32, 33, -1), ho->id);
-		subRect(hp.x, hp.y-1, hp.z, genRect(32, 32, 65, -1), ho->id);
-
-		CGI->mh->ttiles[hp.x-3][hp.y][hp.z].objects.push_back(std::make_pair(ho, genRect(32, 32, -31, 31)));
-		subRect(hp.x-2, hp.y, hp.z, genRect(32, 32, 1, 31), ho->id);
-		subRect(hp.x-1, hp.y, hp.z, genRect(32, 32, 33, 31), ho->id);
-		subRect(hp.x, hp.y, hp.z, genRect(32, 32, 65, 31), ho->id);
-
-		CGI->mh->ttiles[hp.x-3][hp.y+1][hp.z].objects.push_back(std::make_pair(ho, genRect(32, 32, -31, 63)));
-		CGI->mh->ttiles[hp.x-2][hp.y+1][hp.z].objects.push_back(std::make_pair(ho, genRect(32, 32, 1, 63)));
-		CGI->mh->ttiles[hp.x-1][hp.y+1][hp.z].objects.push_back(std::make_pair(ho, genRect(32, 32, 33, 63)));
-		CGI->mh->ttiles[hp.x][hp.y+1][hp.z].objects.push_back(std::make_pair(ho, genRect(32, 32, 65, 63)));
-
-		std::stable_sort(CGI->mh->ttiles[hp.x-3][hp.y-1][hp.z].objects.begin(), CGI->mh->ttiles[hp.x-3][hp.y-1][hp.z].objects.end(), objectBlitOrderSorter);
-
-		std::stable_sort(CGI->mh->ttiles[hp.x-3][hp.y][hp.z].objects.begin(), CGI->mh->ttiles[hp.x-3][hp.y][hp.z].objects.end(), objectBlitOrderSorter);
-
-		std::stable_sort(CGI->mh->ttiles[hp.x-3][hp.y+1][hp.z].objects.begin(), CGI->mh->ttiles[hp.x-3][hp.y+1][hp.z].objects.end(), objectBlitOrderSorter);
-		std::stable_sort(CGI->mh->ttiles[hp.x-2][hp.y+1][hp.z].objects.begin(), CGI->mh->ttiles[hp.x-2][hp.y+1][hp.z].objects.end(), objectBlitOrderSorter);
-		std::stable_sort(CGI->mh->ttiles[hp.x-1][hp.y+1][hp.z].objects.begin(), CGI->mh->ttiles[hp.x-1][hp.y+1][hp.z].objects.end(), objectBlitOrderSorter);
-		std::stable_sort(CGI->mh->ttiles[hp.x][hp.y+1][hp.z].objects.begin(), CGI->mh->ttiles[hp.x][hp.y+1][hp.z].objects.end(), objectBlitOrderSorter);
-	}
-	else if(details.end.x+1 == details.start.x && details.end.y == details.start.y) //l
-	{
-		//ho->moveDir = 8;
-		ho->isStanding = false;
-		CGI->mh->ttiles[hp.x-3][hp.y-1][hp.z].objects.push_back(std::make_pair(ho, genRect(32, 32, -31, 0)));
-		subRect(hp.x-2, hp.y-1, hp.z, genRect(32, 32, 1, 0), ho->id);
-		subRect(hp.x-1, hp.y-1, hp.z, genRect(32, 32, 33, 0), ho->id);
-		subRect(hp.x, hp.y-1, hp.z, genRect(32, 32, 65, 0), ho->id);
-
-		CGI->mh->ttiles[hp.x-3][hp.y][hp.z].objects.push_back(std::make_pair(ho, genRect(32, 32, -31, 32)));
-		subRect(hp.x-2, hp.y, hp.z, genRect(32, 32, 1, 32), ho->id);
-		subRect(hp.x-1, hp.y, hp.z, genRect(32, 32, 33, 32), ho->id);
-		subRect(hp.x, hp.y, hp.z, genRect(32, 32, 65, 32), ho->id);
-
-		std::stable_sort(CGI->mh->ttiles[hp.x-3][hp.y-1][hp.z].objects.begin(), CGI->mh->ttiles[hp.x-3][hp.y-1][hp.z].objects.end(), objectBlitOrderSorter);
-
-		std::stable_sort(CGI->mh->ttiles[hp.x-3][hp.y][hp.z].objects.begin(), CGI->mh->ttiles[hp.x-3][hp.y][hp.z].objects.end(), objectBlitOrderSorter);
-	}
-}
-
-void CPlayerInterface::movementPxStep( const TryMoveHero &details, int i, const int3 &hp, const CGHeroInstance * ho )
-{
-	if(details.end.x+1 == details.start.x && details.end.y+1 == details.start.y) //tl
-	{
-		//setting advmap shift
-		adventureInt->terrain.moveX = i-32;
-		adventureInt->terrain.moveY = i-32;
-
-		subRect(hp.x-3, hp.y-2, hp.z, genRect(32, 32, -31+i, -31+i), ho->id);
-		subRect(hp.x-2, hp.y-2, hp.z, genRect(32, 32, 1+i, -31+i), ho->id);
-		subRect(hp.x-1, hp.y-2, hp.z, genRect(32, 32, 33+i, -31+i), ho->id);
-		subRect(hp.x, hp.y-2, hp.z, genRect(32, 32, 65+i, -31+i), ho->id);
-
-		subRect(hp.x-3, hp.y-1, hp.z, genRect(32, 32, -31+i, 1+i), ho->id);
-		subRect(hp.x-2, hp.y-1, hp.z, genRect(32, 32, 1+i, 1+i), ho->id);
-		subRect(hp.x-1, hp.y-1, hp.z, genRect(32, 32, 33+i, 1+i), ho->id);
-		subRect(hp.x, hp.y-1, hp.z, genRect(32, 32, 65+i, 1+i), ho->id);
-
-		subRect(hp.x-3, hp.y, hp.z, genRect(32, 32, -31+i, 33+i), ho->id);
-		subRect(hp.x-2, hp.y, hp.z, genRect(32, 32, 1+i, 33+i), ho->id);
-		subRect(hp.x-1, hp.y, hp.z, genRect(32, 32, 33+i, 33+i), ho->id);
-		subRect(hp.x, hp.y, hp.z, genRect(32, 32, 65+i, 33+i), ho->id);
-	}
-	else if(details.end.x == details.start.x && details.end.y+1 == details.start.y) //t
-	{
-		//setting advmap shift
-		adventureInt->terrain.moveY = i-32;
-
-		subRect(hp.x-2, hp.y-2, hp.z, genRect(32, 32, 0, -31+i), ho->id);
-		subRect(hp.x-1, hp.y-2, hp.z, genRect(32, 32, 32, -31+i), ho->id);
-		subRect(hp.x, hp.y-2, hp.z, genRect(32, 32, 64, -31+i), ho->id);
-
-		subRect(hp.x-2, hp.y-1, hp.z, genRect(32, 32, 0, 1+i), ho->id);
-		subRect(hp.x-1, hp.y-1, hp.z, genRect(32, 32, 32, 1+i), ho->id);
-		subRect(hp.x, hp.y-1, hp.z, genRect(32, 32, 64, 1+i), ho->id);
-
-		subRect(hp.x-2, hp.y, hp.z, genRect(32, 32, 0, 33+i), ho->id);
-		subRect(hp.x-1, hp.y, hp.z, genRect(32, 32, 32, 33+i), ho->id);
-		subRect(hp.x, hp.y, hp.z, genRect(32, 32, 64, 33+i), ho->id);
-	}
-	else if(details.end.x-1 == details.start.x && details.end.y+1 == details.start.y) //tr
-	{
-		//setting advmap shift
-		adventureInt->terrain.moveX = -i+32;
-		adventureInt->terrain.moveY = i-32;
-
-		subRect(hp.x-2, hp.y-2, hp.z, genRect(32, 32, -1-i, -31+i), ho->id);
-		subRect(hp.x-1, hp.y-2, hp.z, genRect(32, 32, 31-i, -31+i), ho->id);
-		subRect(hp.x, hp.y-2, hp.z, genRect(32, 32, 63-i, -31+i), ho->id);
-		subRect(hp.x+1, hp.y-2, hp.z, genRect(32, 32, 95-i, -31+i), ho->id);
-
-		subRect(hp.x-2, hp.y-1, hp.z, genRect(32, 32, -1-i, 1+i), ho->id);
-		subRect(hp.x-1, hp.y-1, hp.z, genRect(32, 32, 31-i, 1+i), ho->id);
-		subRect(hp.x, hp.y-1, hp.z, genRect(32, 32, 63-i, 1+i), ho->id);
-		subRect(hp.x+1, hp.y-1, hp.z, genRect(32, 32, 95-i, 1+i), ho->id);
-
-		subRect(hp.x-2, hp.y, hp.z, genRect(32, 32, -1-i, 33+i), ho->id);
-		subRect(hp.x-1, hp.y, hp.z, genRect(32, 32, 31-i, 33+i), ho->id);
-		subRect(hp.x, hp.y, hp.z, genRect(32, 32, 63-i, 33+i), ho->id);
-		subRect(hp.x+1, hp.y, hp.z, genRect(32, 32, 95-i, 33+i), ho->id);
-	}
-	else if(details.end.x-1 == details.start.x && details.end.y == details.start.y) //r
-	{
-		//setting advmap shift
-		adventureInt->terrain.moveX = -i+32;
-
-		subRect(hp.x-2, hp.y-1, hp.z, genRect(32, 32, -1-i, 0), ho->id);
-		subRect(hp.x-1, hp.y-1, hp.z, genRect(32, 32, 31-i, 0), ho->id);
-		subRect(hp.x, hp.y-1, hp.z, genRect(32, 32, 63-i, 0), ho->id);
-		subRect(hp.x+1, hp.y-1, hp.z, genRect(32, 32, 95-i, 0), ho->id);
-
-		subRect(hp.x-2, hp.y, hp.z, genRect(32, 32, -1-i, 32), ho->id);
-		subRect(hp.x-1, hp.y, hp.z, genRect(32, 32, 31-i, 32), ho->id);
-		subRect(hp.x, hp.y, hp.z, genRect(32, 32, 63-i, 32), ho->id);
-		subRect(hp.x+1, hp.y, hp.z, genRect(32, 32, 95-i, 32), ho->id);
-	}
-	else if(details.end.x-1 == details.start.x && details.end.y-1 == details.start.y) //br
-	{
-
-		//setting advmap shift
-		adventureInt->terrain.moveX = -i+32;
-		adventureInt->terrain.moveY = -i+32;
-
-		subRect(hp.x-2, hp.y-1, hp.z, genRect(32, 32, -1-i, -1-i), ho->id);
-		subRect(hp.x-1, hp.y-1, hp.z, genRect(32, 32, 31-i, -1-i), ho->id);
-		subRect(hp.x, hp.y-1, hp.z, genRect(32, 32, 63-i, -1-i), ho->id);
-		subRect(hp.x+1, hp.y-1, hp.z, genRect(32, 32, 95-i, -1-i), ho->id);
-
-		subRect(hp.x-2, hp.y, hp.z, genRect(32, 32, -1-i, 31-i), ho->id);
-		subRect(hp.x-1, hp.y, hp.z, genRect(32, 32, 31-i, 31-i), ho->id);
-		subRect(hp.x, hp.y, hp.z, genRect(32, 32, 63-i, 31-i), ho->id);
-		subRect(hp.x+1, hp.y, hp.z, genRect(32, 32, 95-i, 31-i), ho->id);
-
-		subRect(hp.x-2, hp.y+1, hp.z, genRect(32, 32, -1-i, 63-i), ho->id);
-		subRect(hp.x-1, hp.y+1, hp.z, genRect(32, 32, 31-i, 63-i), ho->id);
-		subRect(hp.x, hp.y+1, hp.z, genRect(32, 32, 63-i, 63-i), ho->id);
-		subRect(hp.x+1, hp.y+1, hp.z, genRect(32, 32, 95-i, 63-i), ho->id);
-	}
-	else if(details.end.x == details.start.x && details.end.y-1 == details.start.y) //b
-	{
-		//setting advmap shift
-		adventureInt->terrain.moveY = -i+32;
-
-		subRect(hp.x-2, hp.y-1, hp.z, genRect(32, 32, 0, -1-i), ho->id);
-		subRect(hp.x-1, hp.y-1, hp.z, genRect(32, 32, 32, -1-i), ho->id);
-		subRect(hp.x, hp.y-1, hp.z, genRect(32, 32, 64, -1-i), ho->id);
-
-		subRect(hp.x-2, hp.y, hp.z, genRect(32, 32, 0, 31-i), ho->id);
-		subRect(hp.x-1, hp.y, hp.z, genRect(32, 32, 32, 31-i), ho->id);
-		subRect(hp.x, hp.y, hp.z, genRect(32, 32, 64, 31-i), ho->id);
-
-		subRect(hp.x-2, hp.y+1, hp.z, genRect(32, 32, 0, 63-i), ho->id);
-		subRect(hp.x-1, hp.y+1, hp.z, genRect(32, 32, 32, 63-i), ho->id);
-		subRect(hp.x, hp.y+1, hp.z, genRect(32, 32, 64, 63-i), ho->id);
-	}
-	else if(details.end.x+1 == details.start.x && details.end.y-1 == details.start.y) //bl
-	{
-		//setting advmap shift
-		adventureInt->terrain.moveX = i-32;
-		adventureInt->terrain.moveY = -i+32;
-
-		subRect(hp.x-3, hp.y-1, hp.z, genRect(32, 32, -31+i, -1-i), ho->id);
-		subRect(hp.x-2, hp.y-1, hp.z, genRect(32, 32, 1+i, -1-i), ho->id);
-		subRect(hp.x-1, hp.y-1, hp.z, genRect(32, 32, 33+i, -1-i), ho->id);
-		subRect(hp.x, hp.y-1, hp.z, genRect(32, 32, 65+i, -1-i), ho->id);
-
-		subRect(hp.x-3, hp.y, hp.z, genRect(32, 32, -31+i, 31-i), ho->id);
-		subRect(hp.x-2, hp.y, hp.z, genRect(32, 32, 1+i, 31-i), ho->id);
-		subRect(hp.x-1, hp.y, hp.z, genRect(32, 32, 33+i, 31-i), ho->id);
-		subRect(hp.x, hp.y, hp.z, genRect(32, 32, 65+i, 31-i), ho->id);
-
-		subRect(hp.x-3, hp.y+1, hp.z, genRect(32, 32, -31+i, 63-i), ho->id);
-		subRect(hp.x-2, hp.y+1, hp.z, genRect(32, 32, 1+i, 63-i), ho->id);
-		subRect(hp.x-1, hp.y+1, hp.z, genRect(32, 32, 33+i, 63-i), ho->id);
-		subRect(hp.x, hp.y+1, hp.z, genRect(32, 32, 65+i, 63-i), ho->id);
-	}
-	else if(details.end.x+1 == details.start.x && details.end.y == details.start.y) //l
-	{
-		//setting advmap shift
-		adventureInt->terrain.moveX = i-32;
-
-		subRect(hp.x-3, hp.y-1, hp.z, genRect(32, 32, -31+i, 0), ho->id);
-		subRect(hp.x-2, hp.y-1, hp.z, genRect(32, 32, 1+i, 0), ho->id);
-		subRect(hp.x-1, hp.y-1, hp.z, genRect(32, 32, 33+i, 0), ho->id);
-		subRect(hp.x, hp.y-1, hp.z, genRect(32, 32, 65+i, 0), ho->id);
-
-		subRect(hp.x-3, hp.y, hp.z, genRect(32, 32, -31+i, 32), ho->id);
-		subRect(hp.x-2, hp.y, hp.z, genRect(32, 32, 1+i, 32), ho->id);
-		subRect(hp.x-1, hp.y, hp.z, genRect(32, 32, 33+i, 32), ho->id);
-		subRect(hp.x, hp.y, hp.z, genRect(32, 32, 65+i, 32), ho->id);
-	}
-}
-
-void CPlayerInterface::finishMovement( const TryMoveHero &details, const int3 &hp, const CGHeroInstance * ho )
-{
-	adventureInt->terrain.moveX = adventureInt->terrain.moveY = 0;
-
-	if(details.end.x+1 == details.start.x && details.end.y+1 == details.start.y) //tl
-	{
-		delObjRect(hp.x, hp.y-2, hp.z, ho->id);
-		delObjRect(hp.x, hp.y-1, hp.z, ho->id);
-		delObjRect(hp.x, hp.y, hp.z, ho->id);
-		delObjRect(hp.x-1, hp.y, hp.z, ho->id);
-		delObjRect(hp.x-2, hp.y, hp.z, ho->id);
-		delObjRect(hp.x-3, hp.y, hp.z, ho->id);
-	}
-	else if(details.end.x == details.start.x && details.end.y+1 == details.start.y) //t
-	{
-		delObjRect(hp.x, hp.y, hp.z, ho->id);
-		delObjRect(hp.x-1, hp.y, hp.z, ho->id);
-		delObjRect(hp.x-2, hp.y, hp.z, ho->id);
-	}
-	else if(details.end.x-1 == details.start.x && details.end.y+1 == details.start.y) //tr
-	{
-		delObjRect(hp.x-2, hp.y-2, hp.z, ho->id);
-		delObjRect(hp.x-2, hp.y-1, hp.z, ho->id);
-		delObjRect(hp.x+1, hp.y, hp.z, ho->id);
-		delObjRect(hp.x, hp.y, hp.z, ho->id);
-		delObjRect(hp.x-1, hp.y, hp.z, ho->id);
-		delObjRect(hp.x-2, hp.y, hp.z, ho->id);
-	}
-	else if(details.end.x-1 == details.start.x && details.end.y == details.start.y) //r
-	{
-		delObjRect(hp.x-2, hp.y-1, hp.z, ho->id);
-		delObjRect(hp.x-2, hp.y, hp.z, ho->id);
-	}
-	else if(details.end.x-1 == details.start.x && details.end.y-1 == details.start.y) //br
-	{
-		delObjRect(hp.x-2, hp.y+1, hp.z, ho->id);
-		delObjRect(hp.x-2, hp.y, hp.z, ho->id);
-		delObjRect(hp.x+1, hp.y-1, hp.z, ho->id);
-		delObjRect(hp.x, hp.y-1, hp.z, ho->id);
-		delObjRect(hp.x-1, hp.y-1, hp.z, ho->id);
-		delObjRect(hp.x-2, hp.y-1, hp.z, ho->id);
-	}
-	else if(details.end.x == details.start.x && details.end.y-1 == details.start.y) //b
-	{
-		delObjRect(hp.x, hp.y-1, hp.z, ho->id);
-		delObjRect(hp.x-1, hp.y-1, hp.z, ho->id);
-		delObjRect(hp.x-2, hp.y-1, hp.z, ho->id);
-	}
-	else if(details.end.x+1 == details.start.x && details.end.y-1 == details.start.y) //bl
-	{
-		delObjRect(hp.x, hp.y-1, hp.z, ho->id);
-		delObjRect(hp.x-1, hp.y-1, hp.z, ho->id);
-		delObjRect(hp.x-2, hp.y-1, hp.z, ho->id);
-		delObjRect(hp.x-3, hp.y-1, hp.z, ho->id);
-		delObjRect(hp.x, hp.y, hp.z, ho->id);
-		delObjRect(hp.x, hp.y+1, hp.z, ho->id);
-	}
-	else if(details.end.x+1 == details.start.x && details.end.y == details.start.y) //l
-	{
-		delObjRect(hp.x, hp.y-1, hp.z, ho->id);
-		delObjRect(hp.x, hp.y, hp.z, ho->id);
-	}
-
-	//restoring good rects
-	subRect(details.end.x-2, details.end.y-1, details.end.z, genRect(32, 32, 0, 0), ho->id);
-	subRect(details.end.x-1, details.end.y-1, details.end.z, genRect(32, 32, 32, 0), ho->id);
-	subRect(details.end.x, details.end.y-1, details.end.z, genRect(32, 32, 64, 0), ho->id);
-
-	subRect(details.end.x-2, details.end.y, details.end.z, genRect(32, 32, 0, 32), ho->id);
-	subRect(details.end.x-1, details.end.y, details.end.z, genRect(32, 32, 32, 32), ho->id);
-	subRect(details.end.x, details.end.y, details.end.z, genRect(32, 32, 64, 32), ho->id);
-
-	//restoring good order of objects
-	std::stable_sort(CGI->mh->ttiles[details.end.x-2][details.end.y-1][details.end.z].objects.begin(), CGI->mh->ttiles[details.end.x-2][details.end.y-1][details.end.z].objects.end(), objectBlitOrderSorter);
-	std::stable_sort(CGI->mh->ttiles[details.end.x-1][details.end.y-1][details.end.z].objects.begin(), CGI->mh->ttiles[details.end.x-1][details.end.y-1][details.end.z].objects.end(), objectBlitOrderSorter);
-	std::stable_sort(CGI->mh->ttiles[details.end.x][details.end.y-1][details.end.z].objects.begin(), CGI->mh->ttiles[details.end.x][details.end.y-1][details.end.z].objects.end(), objectBlitOrderSorter);
-
-	std::stable_sort(CGI->mh->ttiles[details.end.x-2][details.end.y][details.end.z].objects.begin(), CGI->mh->ttiles[details.end.x-2][details.end.y][details.end.z].objects.end(), objectBlitOrderSorter);
-	std::stable_sort(CGI->mh->ttiles[details.end.x-1][details.end.y][details.end.z].objects.begin(), CGI->mh->ttiles[details.end.x-1][details.end.y][details.end.z].objects.end(), objectBlitOrderSorter);
-	std::stable_sort(CGI->mh->ttiles[details.end.x][details.end.y][details.end.z].objects.begin(), CGI->mh->ttiles[details.end.x][details.end.y][details.end.z].objects.end(), objectBlitOrderSorter);
-}
-
-void CPlayerInterface::gameOver(PlayerColor player, const EVictoryLossCheckResult & victoryLossCheckResult )
-{
-	EVENT_HANDLER_CALLED_BY_CLIENT;
-
-	if(player == playerID)
-	{
-		if(victoryLossCheckResult.loss())
-			showInfoDialog(CGI->generaltexth->allTexts[95]);
-
-		if(LOCPLINT == this)
-		{
-			GH.curInt = this; //waiting for dialogs requires this to get events
-			waitForAllDialogs(); //wait till all dialogs are displayed and closed
-		}
-
-		--howManyPeople;
-
-		if(howManyPeople == 0) //all human players eliminated
-		{
-			if(adventureInt)
-			{
-				terminate_cond.setn(true);
-				adventureInt->deactivate();
-				if(GH.topInt() == adventureInt)
-					GH.popInt(adventureInt);
-				delete adventureInt;
-				adventureInt = nullptr;
-			}
-		}
-
-		if(cb->getStartInfo()->mode == StartInfo::CAMPAIGN)
-		{
-			// if you lose the campaign go back to the main menu
-			// campaign wins are handled in proposeNextMission
-			if(victoryLossCheckResult.loss()) requestReturningToMainMenu();
-		}
-		else
-		{
-			if(howManyPeople == 0) //all human players eliminated
-			{
-				requestReturningToMainMenu();
-			}
-			else if(victoryLossCheckResult.victory() && LOCPLINT == this) // end game if current human player has won
-			{
-				requestReturningToMainMenu();
-			}
-		}
-
-		if(GH.curInt == this) GH.curInt = nullptr;
-	}
-	else
-	{
-		if(victoryLossCheckResult.loss() && cb->getPlayerStatus(playerID) == EPlayerStatus::INGAME) //enemy has lost
-		{
-			std::string str = victoryLossCheckResult.messageToSelf;
-			boost::algorithm::replace_first(str, "%s", CGI->generaltexth->capColors[player.getNum()]);
-			showInfoDialog(str, std::vector<CComponent*>(1, new CComponent(CComponent::flag, player.getNum(), 0)));
-		}
-	}
-}
-
-void CPlayerInterface::playerBonusChanged( const Bonus &bonus, bool gain )
-{
-	EVENT_HANDLER_CALLED_BY_CLIENT;
-}
-
-void CPlayerInterface::showPuzzleMap()
-{
-	EVENT_HANDLER_CALLED_BY_CLIENT;
-	waitWhileDialog();
-
-	//TODO: interface should not know the real position of Grail...
-	double ratio = 0;
-	int3 grailPos = cb->getGrailPos(ratio);
-
-	GH.pushInt(new CPuzzleWindow(grailPos, ratio));
-}
-
-void CPlayerInterface::advmapSpellCast(const CGHeroInstance * caster, int spellID)
-{
-	EVENT_HANDLER_CALLED_BY_CLIENT;
-	if (spellID == SpellID::FLY || spellID == SpellID::WATER_WALK)
-	{
-		eraseCurrentPathOf(caster, false);
-	}
-	const CSpell * spell = CGI->spellh->objects[spellID];
-	
-	auto castSoundPath = spell->getCastSound();
-	if (!castSoundPath.empty())
-		CCS->soundh->playSound(castSoundPath);
-}
-
-void CPlayerInterface::eraseCurrentPathOf( const CGHeroInstance * ho, bool checkForExistanceOfPath /*= true */ )
-{
-	if(checkForExistanceOfPath)
-	{
-		assert(vstd::contains(paths, ho));
-	}
-	else if (!vstd::contains(paths, ho))
-	{
-		return;
-	}
-	assert(ho == adventureInt->selection);
-
-	paths.erase(ho);
-	adventureInt->terrain.currentPath = nullptr;
-	adventureInt->updateMoveHero(ho, false);
-}
-
-void CPlayerInterface::removeLastNodeFromPath(const CGHeroInstance *ho)
-{
-	adventureInt->terrain.currentPath->nodes.erase(adventureInt->terrain.currentPath->nodes.end()-1);
-	if(adventureInt->terrain.currentPath->nodes.size() < 2)  //if it was the last one, remove entire path and path with only one tile is not a real path
-		eraseCurrentPathOf(ho);
-}
-
-CGPath * CPlayerInterface::getAndVerifyPath(const CGHeroInstance * h)
-{
-	if(vstd::contains(paths,h)) //hero has assigned path
-	{
-		CGPath &path = paths[h];
-		if(!path.nodes.size())
-		{
-            logGlobal->warnStream() << "Warning: empty path found...";
-			paths.erase(h);
-		}
-		else
-		{
-			assert(h->getPosition(false) == path.startPos());
-			//update the hero path in case of something has changed on map
-			if(LOCPLINT->cb->getPath2(path.endPos(), path))
-				return &path;
-			else
-				paths.erase(h);
-		}
-	}
-
-	return nullptr;
-}
-
-void CPlayerInterface::acceptTurn()
-{
-	if(settings["session"]["autoSkip"].Bool())
-	{
-		while(CInfoWindow *iw = dynamic_cast<CInfoWindow *>(GH.topInt()))
-			iw->close();
-	}
-	waitWhileDialog();
-
-	if(howManyPeople > 1)
-		adventureInt->startTurn();
-
-	adventureInt->heroList.update();
-	adventureInt->townList.update();
-
-	const CGHeroInstance * heroToSelect = nullptr;
-
-	// find first non-sleeping hero
-	for (auto hero : wanderingHeroes)
-	{
-		if (boost::range::find(sleepingHeroes, hero) == sleepingHeroes.end())
-		{
-			heroToSelect = hero;
-			break;
-		}
-	}
-
-	//select first hero if available.
-	if(heroToSelect != nullptr)
-	{
-		adventureInt->select(heroToSelect);
-	}
-	else
-		adventureInt->select(towns.front());
-
-	//show new day animation and sound on infobar
-	adventureInt->infoBar.showDate();
-
-	adventureInt->updateNextHero(nullptr);
-	adventureInt->showAll(screen);
-
-	if(settings["session"]["autoSkip"].Bool() && !LOCPLINT->shiftPressed())
-	{
-		if(CInfoWindow *iw = dynamic_cast<CInfoWindow *>(GH.topInt()))
-			iw->close();
-
-		adventureInt->endTurn.callback();
-	}
-
-	// warn player if he has no town
-	if(cb->howManyTowns() == 0)
-	{
-		auto playerColor = *cb->getPlayerID();
-
-		std::vector<Component> components;
-		components.push_back(Component(Component::FLAG, playerColor.getNum(), 0, 0));
-		MetaString text;
-
-		auto daysWithoutCastle = *cb->getPlayer(playerColor)->daysWithoutCastle;
-		if (daysWithoutCastle < 6)
-		{
-			text.addTxt(MetaString::ARRAY_TXT,128); //%s, you only have %d days left to capture a town or you will be banished from this land.
-			text.addReplacement(MetaString::COLOR, playerColor.getNum());
-			text.addReplacement(7 - daysWithoutCastle);
-		}
-		else if(daysWithoutCastle == 6)
-		{
-			text.addTxt(MetaString::ARRAY_TXT,129); //%s, this is your last day to capture a town or you will be banished from this land.
-			text.addReplacement(MetaString::COLOR, playerColor.getNum());
-		}
-
-		showInfoDialogAndWait(components, text);
-	}
-}
-
-void CPlayerInterface::tryDiggging(const CGHeroInstance *h)
-{
-	std::string hlp;
-	CGI->mh->getTerrainDescr(h->getPosition(false), hlp, false);
-
-	int msgToShow = -1;
-	CGHeroInstance::ECanDig isDiggingPossible = h->diggingStatus();
-	if(hlp.length())
-		isDiggingPossible = CGHeroInstance::TILE_OCCUPIED; //TODO integrate with canDig
-
-	switch(isDiggingPossible)
-	{
-	case CGHeroInstance::CAN_DIG:
-		break;
-	case CGHeroInstance::LACK_OF_MOVEMENT:
-		msgToShow = 56; //"Digging for artifacts requires a whole day, try again tomorrow."
-		break;
-	case CGHeroInstance::TILE_OCCUPIED:
-		msgToShow = 97; //Try searching on clear ground.
-		break;
-	case CGHeroInstance::WRONG_TERRAIN:
-		msgToShow = 60; ////Try looking on land!
-		break;
-	default:
-		assert(0);
-	}
-
-	if(msgToShow < 0)
-		cb->dig(h);
-	else
-		showInfoDialog(CGI->generaltexth->allTexts[msgToShow]);
-}
-
-void CPlayerInterface::updateInfo(const CGObjectInstance * specific)
-{
-	adventureInt->infoBar.showSelection();
-}
-
-void CPlayerInterface::battleNewRoundFirst( int round )
-{
-	EVENT_HANDLER_CALLED_BY_CLIENT;
-	BATTLE_EVENT_POSSIBLE_RETURN;
-
-	battleInt->newRoundFirst(round);
-}
-
-void CPlayerInterface::stopMovement()
-{
-	if(stillMoveHero.get() == DURING_MOVE)//if we are in the middle of hero movement
-		stillMoveHero.setn(STOP_MOVE); //after showing dialog movement will be stopped
-}
-
-void CPlayerInterface::showMarketWindow(const IMarket *market, const CGHeroInstance *visitor)
-{
-	EVENT_HANDLER_CALLED_BY_CLIENT;
-	if(market->o->ID == Obj::ALTAR_OF_SACRIFICE)
-	{
-		//EEMarketMode mode = market->availableModes().front();
-		if(market->allowsTrade(EMarketMode::ARTIFACT_EXP) && visitor->getAlignment() != EAlignment::EVIL)
-			GH.pushInt(new CAltarWindow(market, visitor, EMarketMode::ARTIFACT_EXP));
-		else if(market->allowsTrade(EMarketMode::CREATURE_EXP) && visitor->getAlignment() != EAlignment::GOOD)
-			GH.pushInt(new CAltarWindow(market, visitor, EMarketMode::CREATURE_EXP));
-	}
-	else
-		GH.pushInt(new CMarketplaceWindow(market, visitor, market->availableModes().front()));
-}
-
-void CPlayerInterface::showUniversityWindow(const IMarket *market, const CGHeroInstance *visitor)
-{
-	EVENT_HANDLER_CALLED_BY_CLIENT;
-	auto  cuw = new CUniversityWindow(visitor, market);
-	GH.pushInt(cuw);
-}
-
-void CPlayerInterface::showHillFortWindow(const CGObjectInstance *object, const CGHeroInstance *visitor)
-{
-	EVENT_HANDLER_CALLED_BY_CLIENT;
-	auto  chfw = new CHillFortWindow(visitor, object);
-	GH.pushInt(chfw);
-}
-
-void CPlayerInterface::availableArtifactsChanged(const CGBlackMarket *bm /*= nullptr*/)
-{
-	EVENT_HANDLER_CALLED_BY_CLIENT;
-	if(CMarketplaceWindow *cmw = dynamic_cast<CMarketplaceWindow*>(GH.topInt()))
-		cmw->artifactsChanged(false);
-}
-
-void CPlayerInterface::showTavernWindow(const CGObjectInstance *townOrTavern)
-{
-	EVENT_HANDLER_CALLED_BY_CLIENT;
-	auto  tv = new CTavernWindow(townOrTavern);
-	GH.pushInt(tv);
-}
-
-void CPlayerInterface::showThievesGuildWindow (const CGObjectInstance * obj)
-{
-	EVENT_HANDLER_CALLED_BY_CLIENT;
-	auto  tgw = new CThievesGuildWindow(obj);
-	GH.pushInt(tgw);
-}
-
-void CPlayerInterface::showQuestLog()
-{
-	EVENT_HANDLER_CALLED_BY_CLIENT;
-	CQuestLog * ql = new CQuestLog (LOCPLINT->cb->getMyQuests());
-	GH.pushInt (ql);
-}
-
-void CPlayerInterface::showShipyardDialogOrProblemPopup(const IShipyard *obj)
-{
-	if(obj->shipyardStatus() != IBoatGenerator::GOOD)
-	{
-		MetaString txt;
-		obj->getProblemText(txt);
-		showInfoDialog(txt.toString());
-	}
-	else
-		showShipyardDialog(obj);
-}
-
-void CPlayerInterface::requestReturningToMainMenu()
-{
-	sendCustomEvent(RETURN_TO_MAIN_MENU);
-	cb->unregisterAllInterfaces();
-}
-
-void CPlayerInterface::requestStoppingClient()
-{
-	sendCustomEvent(STOP_CLIENT);
-}
-
-void CPlayerInterface::sendCustomEvent( int code )
-{
-	CGuiHandler::pushSDLEvent(SDL_USEREVENT, code);
-}
-
-void CPlayerInterface::stackChagedCount(const StackLocation &location, const TQuantity &change, bool isAbsolute)
-{
-	EVENT_HANDLER_CALLED_BY_CLIENT;
-	garrisonChanged(location.army);
-}
-
-void CPlayerInterface::stackChangedType(const StackLocation &location, const CCreature &newType)
-{
-	EVENT_HANDLER_CALLED_BY_CLIENT;
-	garrisonChanged(location.army);
-}
-
-void CPlayerInterface::stacksErased(const StackLocation &location)
-{
-	EVENT_HANDLER_CALLED_BY_CLIENT;
-	garrisonChanged(location.army);
-}
-
-void CPlayerInterface::stacksSwapped(const StackLocation &loc1, const StackLocation &loc2)
-{
-	EVENT_HANDLER_CALLED_BY_CLIENT;
-
-	std::vector<const CGObjectInstance *> objects;
-	objects.push_back(loc1.army);
-	if(loc2.army != loc1.army)
-		objects.push_back(loc2.army);
-
-	garrisonsChanged(objects);
-}
-
-void CPlayerInterface::newStackInserted(const StackLocation &location, const CStackInstance &stack)
-{
-	EVENT_HANDLER_CALLED_BY_CLIENT;
-	garrisonChanged(location.army);
-}
-
-void CPlayerInterface::stacksRebalanced(const StackLocation &src, const StackLocation &dst, TQuantity count)
-{
-	EVENT_HANDLER_CALLED_BY_CLIENT;
-
-	std::vector<const CGObjectInstance *> objects;
-	objects.push_back(src.army);
-	if(src.army != dst.army)
-		objects.push_back(dst.army);
-
-	garrisonsChanged(objects);
-}
-
-void CPlayerInterface::artifactPut(const ArtifactLocation &al)
-{
-	EVENT_HANDLER_CALLED_BY_CLIENT;
-}
-
-void CPlayerInterface::artifactRemoved(const ArtifactLocation &al)
-{
-	EVENT_HANDLER_CALLED_BY_CLIENT;
-	adventureInt->infoBar.showSelection();
-	for(IShowActivatable *isa : GH.listInt)
-	{
-		auto artWin = dynamic_cast<CArtifactHolder*>(isa);
-		if(artWin)
-			artWin->artifactRemoved(al);
-	}
-}
-
-void CPlayerInterface::artifactMoved(const ArtifactLocation &src, const ArtifactLocation &dst)
-{
-	EVENT_HANDLER_CALLED_BY_CLIENT;
-	adventureInt->infoBar.showSelection();
-	for(IShowActivatable *isa : GH.listInt)
-	{
-		auto artWin = dynamic_cast<CArtifactHolder*>(isa);
-		if(artWin)
-			artWin->artifactMoved(src, dst);
-	}
-}
-
-void CPlayerInterface::artifactAssembled(const ArtifactLocation &al)
-{
-	EVENT_HANDLER_CALLED_BY_CLIENT;
-	adventureInt->infoBar.showSelection();
-	for(IShowActivatable *isa : GH.listInt)
-	{
-		auto artWin = dynamic_cast<CArtifactHolder*>(isa);
-		if(artWin)
-			artWin->artifactAssembled(al);
-	}
-}
-
-void CPlayerInterface::artifactDisassembled(const ArtifactLocation &al)
-{
-	EVENT_HANDLER_CALLED_BY_CLIENT;
-	adventureInt->infoBar.showSelection();
-	for(IShowActivatable *isa : GH.listInt)
-	{
-		auto artWin = dynamic_cast<CArtifactHolder*>(isa);
-		if(artWin)
-			artWin->artifactDisassembled(al);
-	}
-}
-
-void CPlayerInterface::playerStartsTurn(PlayerColor player)
-{
-	EVENT_HANDLER_CALLED_BY_CLIENT;
-	adventureInt->infoBar.showSelection();
-	if (!vstd::contains (GH.listInt, adventureInt))
-	{
-		GH.popInts (GH.listInt.size()); //after map load - remove everything else
-		GH.pushInt (adventureInt);
-	}
-	else
-	{
-		while (GH.listInt.front() != adventureInt && !dynamic_cast<CInfoWindow*>(GH.listInt.front())) //don't remove dialogs that expect query answer
-			GH.popInts(1);
-	}
-
-	if(howManyPeople == 1)
-	{
-		GH.curInt = this;
-		adventureInt->startTurn();
-	}
-	if(player != playerID && this == LOCPLINT)
-	{
-		waitWhileDialog();
-		adventureInt->aiTurnStarted();
-	}
-}
-
-void CPlayerInterface::waitForAllDialogs(bool unlockPim /*= true*/)
-{
-	while(!dialogs.empty())
-	{
-		auto unlock = vstd::makeUnlockGuardIf(*pim, unlockPim);
-		SDL_Delay(5);
-	}
-	waitWhileDialog(unlockPim);
-}
-
-void CPlayerInterface::proposeLoadingGame()
-{
-	showYesNoDialog(CGI->generaltexth->allTexts[68], [this] { sendCustomEvent(RETURN_TO_MENU_LOAD); }, 0, false);
-}
-
-CPlayerInterface::SpellbookLastSetting::SpellbookLastSetting()
-{
-	spellbookLastPageBattle = spellbokLastPageAdvmap = 0;
-	spellbookLastTabBattle = spellbookLastTabAdvmap = 4;
-}
-
-bool CPlayerInterface::capturedAllEvents()
-{
-	if(duringMovement)
-	{
-		//just inform that we are capturing events. they will be processed by heroMoved() in client thread.
-		return true;
-	}
-	
-	if(ignoreEvents)
-	{
-		boost::unique_lock<boost::mutex> un(eventsM);
-		while(!events.empty())
-		{
-			events.pop();
-		}
-		return true;
-	}
-	
-	return false;
-}
-
-void CPlayerInterface::doMoveHero(const CGHeroInstance* h, CGPath path)
-{
-	int i = 1;
-
-	{
-		path.convert(0);
-		boost::unique_lock<boost::mutex> un(stillMoveHero.mx);
-		stillMoveHero.data = CONTINUE_MOVE;
-
-		ETerrainType currentTerrain = ETerrainType::BORDER; // not init yet
-		ETerrainType newTerrain;
-		int sh = -1;
-
-		const TerrainTile * curTile = cb->getTile(CGHeroInstance::convertPosition(h->pos, false));
-
-		for(i=path.nodes.size()-1; i>0 && (stillMoveHero.data == CONTINUE_MOVE || curTile->blocked); i--)
-		{
-			//changing z coordinate means we're moving through subterranean gate -> it's done automatically upon the visit, so we don't have to request that move here
-			if(path.nodes[i-1].coord.z != path.nodes[i].coord.z)
-				continue;
-
-			//stop sending move requests if the next node can't be reached at the current turn (hero exhausted his move points)
-			if(path.nodes[i-1].turns)
-			{
-				stillMoveHero.data = STOP_MOVE;
-				break;
-			}
-
-			// Start a new sound for the hero movement or let the existing one carry on.
-#if 0
-			// TODO
-			if (hero is flying && sh == -1)
-				sh = CCS->soundh->playSound(soundBase::horseFlying, -1);
-#endif
-			{
-				newTerrain = cb->getTile(CGHeroInstance::convertPosition(path.nodes[i].coord, false))->terType;
-
-				if (newTerrain != currentTerrain)
-				{
-					CCS->soundh->stopSound(sh);
-					sh = CCS->soundh->playSound(CCS->soundh->horseSounds[newTerrain], -1);
-					currentTerrain = newTerrain;
-				}
-			}
-
-			stillMoveHero.data = WAITING_MOVE;
-
-			int3 endpos(path.nodes[i-1].coord.x, path.nodes[i-1].coord.y, h->pos.z);
-			bool guarded = CGI->mh->map->isInTheMap(cb->getGuardingCreaturePosition(endpos - int3(1, 0, 0)));
-
-			logGlobal->traceStream() << "Requesting hero movement to " << endpos;
-			cb->moveHero(h,endpos);
-
-			while(stillMoveHero.data != STOP_MOVE  &&  stillMoveHero.data != CONTINUE_MOVE)
-				stillMoveHero.cond.wait(un);
-
-			logGlobal->traceStream() << "Resuming " << __FUNCTION__;
-			if (guarded || showingDialog->get() == true) // Abort movement if a guard was fought or there is a dialog to display (Mantis #1136)
-				break;
-		}
-
-		CCS->soundh->stopSound(sh);
-	}
-
-	//Update cursor so icon can change if needed when it reappears; doesn;'t apply if a dialog box pops up at the end of the movement
-	if(!showingDialog->get())
-		GH.fakeMouseMove();
-
-
-	//todo: this should be in main thread
-	if (adventureInt)
-	{
-		// (i == 0) means hero went through all the path
-		adventureInt->updateMoveHero(h, (i != 0));
-		adventureInt->updateNextHero(h);
-	}	
-	
-	duringMovement = false;
-}
+#include "StdInc.h"
+#include "CAdvmapInterface.h"
+#include "battle/CBattleInterface.h"
+#include "battle/CBattleInterfaceClasses.h"
+#include "../CCallback.h"
+#include "CCastleInterface.h"
+#include "gui/CCursorHandler.h"
+#include "CKingdomInterface.h"
+#include "CGameInfo.h"
+#include "CHeroWindow.h"
+#include "CCreatureWindow.h"
+#include "CQuestLog.h"
+#include "CMessage.h"
+#include "CPlayerInterface.h"
+#include "gui/SDL_Extensions.h"
+#include "../lib/CConfigHandler.h"
+#include "battle/CCreatureAnimation.h"
+#include "Graphics.h"
+#include "../lib/CArtHandler.h"
+#include "../lib/CGeneralTextHandler.h"
+#include "../lib/CHeroHandler.h"
+#include "../lib/Connection.h"
+#include "../lib/CSpellHandler.h"
+#include "../lib/CTownHandler.h"
+#include "../lib/BattleState.h"
+#include "../lib/JsonNode.h"
+#include "CMusicHandler.h"
+#include "../lib/CondSh.h"
+#include "../lib/NetPacks.h"
+#include "../lib/mapping/CMap.h"
+#include "../lib/VCMIDirs.h"
+#include "mapHandler.h"
+#include "../lib/CStopWatch.h"
+#include "../lib/StartInfo.h"
+#include "../lib/CGameState.h"
+#include "../lib/GameConstants.h"
+#include "gui/CGuiHandler.h"
+#include "../lib/UnlockGuard.h"
+
+#ifdef min
+#undef min
+#endif
+#ifdef max
+#undef max
+#endif
+
+/*
+ * CPlayerInterface.cpp, part of VCMI engine
+ *
+ * Authors: listed in file AUTHORS in main folder
+ *
+ * License: GNU General Public License v2.0 or later
+ * Full text of license available in license.txt file, in main folder
+ *
+ */
+
+
+// The macro below is used to mark functions that are called by client when game state changes.
+// They all assume that CPlayerInterface::pim mutex is locked.
+#define EVENT_HANDLER_CALLED_BY_CLIENT
+
+// The macro marks functions that are run on a new thread by client.
+// They do not own any mutexes intiially.
+#define THREAD_CREATED_BY_CLIENT
+
+#define RETURN_IF_QUICK_COMBAT		\
+	if(isAutoFightOn && !battleInt)	\
+		return;
+
+#define BATTLE_EVENT_POSSIBLE_RETURN\
+	if(LOCPLINT != this)			\
+		return;						\
+	RETURN_IF_QUICK_COMBAT
+
+using namespace boost::assign;
+using namespace CSDL_Ext;
+
+void processCommand(const std::string &message, CClient *&client);
+
+extern std::queue<SDL_Event> events;
+extern boost::mutex eventsM;
+boost::recursive_mutex * CPlayerInterface::pim = new boost::recursive_mutex;
+CondSh<bool> CPlayerInterface::terminate_cond;
+
+CPlayerInterface * LOCPLINT;
+
+CBattleInterface * CPlayerInterface::battleInt;
+
+enum  EMoveState {STOP_MOVE, WAITING_MOVE, CONTINUE_MOVE, DURING_MOVE};
+CondSh<EMoveState> stillMoveHero; //used during hero movement
+
+int CPlayerInterface::howManyPeople = 0;
+
+static bool objectBlitOrderSorter(const std::pair<const CGObjectInstance*,SDL_Rect>  & a, const std::pair<const CGObjectInstance*,SDL_Rect> & b)
+{
+	return CMapHandler::compareObjectBlitOrder(a.first, b.first);
+}
+
+CPlayerInterface::CPlayerInterface(PlayerColor Player)
+{
+    logGlobal->traceStream() << "\tHuman player interface for player " << Player << " being constructed";
+	observerInDuelMode = false;
+	howManyPeople++;
+	GH.defActionsDef = 0;
+	LOCPLINT = this;
+	curAction = nullptr;
+	playerID=Player;
+	human=true;
+	castleInt = nullptr;
+	battleInt = nullptr;
+	//pim = new boost::recursive_mutex;
+	makingTurn = false;
+	showingDialog = new CondSh<bool>(false);
+	cingconsole = new CInGameConsole;
+	terminate_cond.set(false);
+	firstCall = 1; //if loading will be overwritten in serialize
+	autosaveCount = 0;
+	isAutoFightOn = false;
+	
+	duringMovement = false;
+}
+
+CPlayerInterface::~CPlayerInterface()
+{
+	logGlobal->traceStream() << "\tHuman player interface for player " << playerID << " being destructed";
+	//howManyPeople--;
+	//delete pim;
+	//vstd::clear_pointer(pim);
+	delete showingDialog;
+	delete cingconsole;
+	if(LOCPLINT == this)
+		LOCPLINT = nullptr;
+}
+void CPlayerInterface::init(shared_ptr<CCallback> CB)
+{
+	cb = CB;
+	if(observerInDuelMode)
+		return;
+
+	if(!towns.size() && !wanderingHeroes.size())
+		initializeHeroTownList();
+
+	if(!adventureInt)
+		adventureInt = new CAdvMapInt();
+}
+void CPlayerInterface::yourTurn()
+{
+	EVENT_HANDLER_CALLED_BY_CLIENT;
+	{
+		boost::unique_lock<boost::mutex> lock(eventsM); //block handling events until interface is ready
+
+		LOCPLINT = this;
+		GH.curInt = this;
+		adventureInt->selection = nullptr;
+
+		if(firstCall)
+		{
+			if(howManyPeople == 1)
+				adventureInt->setPlayer(playerID);
+
+			autosaveCount = getLastIndex("Autosave_");
+
+			if(firstCall > 0) //new game, not loaded
+			{
+				int index = getLastIndex("Newgame_Autosave_");
+				index %= SAVES_COUNT;
+				cb->save("Saves/Newgame_Autosave_" + boost::lexical_cast<std::string>(index + 1));
+			}
+			firstCall = 0;
+		}
+		else
+		{
+			LOCPLINT->cb->save("Saves/Autosave_" + boost::lexical_cast<std::string>(autosaveCount++ + 1));
+			autosaveCount %= 5;
+		}
+
+		if(adventureInt->player != playerID)
+			adventureInt->setPlayer(playerID);
+
+		if(howManyPeople > 1) //hot seat message
+		{
+			adventureInt->startHotSeatWait(playerID);
+
+			makingTurn = true;
+			std::string msg = CGI->generaltexth->allTexts[13];
+			boost::replace_first(msg, "%s", cb->getStartInfo()->playerInfos.find(playerID)->second.name);
+			std::vector<CComponent*> cmp;
+			cmp.push_back(new CComponent(CComponent::flag, playerID.getNum(), 0));
+			showInfoDialog(msg, cmp);
+		}
+		else
+		{
+			makingTurn = true;
+			adventureInt->startTurn();
+		}
+	}
+
+	acceptTurn();
+}
+
+STRONG_INLINE void subRect(const int & x, const int & y, const int & z, const SDL_Rect & r, const ObjectInstanceID & hid)
+{
+	TerrainTile2 & hlp = CGI->mh->ttiles[x][y][z];
+	for(auto & elem : hlp.objects)
+		if(elem.first->id == hid)
+		{
+			elem.second = r;
+			return;
+		}
+}
+
+STRONG_INLINE void delObjRect(const int & x, const int & y, const int & z, const ObjectInstanceID & hid)
+{
+	TerrainTile2 & hlp = CGI->mh->ttiles[x][y][z];
+	for(int h=0; h<hlp.objects.size(); ++h)
+		if(hlp.objects[h].first->id == hid)
+		{
+			hlp.objects.erase(hlp.objects.begin()+h);
+			return;
+		}
+}
+void CPlayerInterface::heroMoved(const TryMoveHero & details)
+{
+	EVENT_HANDLER_CALLED_BY_CLIENT;
+	waitWhileDialog();
+	if(LOCPLINT != this)
+		return;
+
+	const CGHeroInstance * hero = cb->getHero(details.id); //object representing this hero
+	int3 hp = details.start;
+
+	if(!hero)
+	{
+		//AI hero left the visible area (we can't obtain info)
+		//TODO very evil workaround -> retrieve pointer to hero so we could animate it
+		// TODO -> we should not need full CGHeroInstance structure to display animation or it should not be handled by playerint (but by the client itself)
+		const TerrainTile2 &tile = CGI->mh->ttiles[hp.x-1][hp.y][hp.z];
+		for(auto & elem : tile.objects)
+			if(elem.first->id == details.id)
+				hero = dynamic_cast<const CGHeroInstance *>(elem.first);
+
+		if(!hero) //still nothing...
+			return;
+	}
+
+	adventureInt->centerOn(hero); //actualizing screen pos
+	adventureInt->minimap.redraw();
+	adventureInt->heroList.redraw();
+
+	bool directlyAttackingCreature =
+		details.attackedFrom
+		&& adventureInt->terrain.currentPath					//in case if movement has been canceled in the meantime and path was already erased
+		&& adventureInt->terrain.currentPath->nodes.size() == 3;//FIXME should be 2 but works nevertheless...
+
+	if(makingTurn  &&  hero->tempOwner == playerID) //we are moving our hero - we may need to update assigned path
+	{
+		//We may need to change music - select new track, music handler will change it if needed
+		CCS->musich->playMusicFromSet("terrain", LOCPLINT->cb->getTile(hero->visitablePos())->terType, true);
+
+		if(details.result == TryMoveHero::TELEPORTATION)
+		{
+			if(adventureInt->terrain.currentPath)
+			{
+				assert(adventureInt->terrain.currentPath->nodes.size() >= 2);
+				std::vector<CGPathNode>::const_iterator nodesIt = adventureInt->terrain.currentPath->nodes.end() - 1;
+
+				if((nodesIt)->coord == CGHeroInstance::convertPosition(details.start, false)
+					&& (nodesIt-1)->coord == CGHeroInstance::convertPosition(details.end, false))
+				{
+					//path was between entrance and exit of teleport -> OK, erase node as usual
+					removeLastNodeFromPath(hero);
+				}
+				else
+				{
+					//teleport was not along current path, it'll now be invalid (hero is somewhere else)
+					eraseCurrentPathOf(hero);
+
+				}
+			}
+			adventureInt->heroList.update(hero);
+			return;	//teleport - no fancy moving animation
+					//TODO: smooth disappear / appear effect
+		}
+
+		if (hero->pos != details.end //hero didn't change tile but visit succeeded
+			|| directlyAttackingCreature) // or creature was attacked from endangering tile.
+		{
+			eraseCurrentPathOf(hero, false);
+		}
+		else if(adventureInt->terrain.currentPath  &&  hero->pos == details.end) //&& hero is moving
+		{
+			if(details.start != details.end) //so we don't touch path when revisiting with spacebar
+				removeLastNodeFromPath(hero);
+		}
+	}
+
+	if (details.result != TryMoveHero::SUCCESS) //hero failed to move
+	{
+		hero->isStanding = true;
+		stillMoveHero.setn(STOP_MOVE);
+		GH.totalRedraw();
+		adventureInt->heroList.update(hero);
+		return;
+	}
+
+	initMovement(details, hero, hp);
+
+	//first initializing done
+	GH.mainFPSmng->framerateDelay(); // after first move
+
+	ui32 speed = settings["adventure"]["heroSpeed"].Float();
+	//main moving
+	for(int i=1; i<32; i+=2*speed)
+	{
+		movementPxStep(details, i, hp, hero);
+		adventureInt->updateScreen = true;
+		adventureInt->show(screen);
+		{
+			//evil returns here ...
+			//todo: get rid of it 
+			logGlobal->traceStream() << "before [un]locks in " << __FUNCTION__;
+			auto unlockPim = vstd::makeUnlockGuard(*pim); //let frame to be rendered
+			GH.mainFPSmng->framerateDelay(); //for animation purposes
+			logGlobal->traceStream() << "after [un]locks in " << __FUNCTION__;		
+		}
+		//CSDL_Ext::update(screen);
+		
+	} //for(int i=1; i<32; i+=4)
+	//main moving done
+
+	//finishing move
+	finishMovement(details, hp, hero);
+	hero->isStanding = true;
+
+	//move finished
+	adventureInt->minimap.redraw();
+	adventureInt->heroList.update(hero);
+
+	//check if user cancelled movement
+	{
+		boost::unique_lock<boost::mutex> un(eventsM);
+		while(!events.empty())
+		{
+			SDL_Event ev = events.front();
+			events.pop();
+			switch(ev.type)
+			{
+			case SDL_MOUSEBUTTONDOWN:
+				stillMoveHero.setn(STOP_MOVE);
+				break;
+			case SDL_KEYDOWN:
+				if(ev.key.keysym.sym < SDLK_F1  ||  ev.key.keysym.sym > SDLK_F15)
+					stillMoveHero.setn(STOP_MOVE);
+				break;
+			}
+		}
+	}
+
+	if(stillMoveHero.get() == WAITING_MOVE)
+		stillMoveHero.setn(DURING_MOVE);
+
+	// Hero attacked creature directly, set direction to face it.
+	if (directlyAttackingCreature) {
+		// Get direction to attacker.
+		int3 posOffset = *details.attackedFrom - details.end + int3(2, 1, 0);
+		static const ui8 dirLookup[3][3] = {
+			{ 1, 2, 3 },
+			{ 8, 0, 4 },
+			{ 7, 6, 5 }
+		};
+		// FIXME: Avoid const_cast, make moveDir mutable in some other way?
+		const_cast<CGHeroInstance *>(hero)->moveDir = dirLookup[posOffset.y][posOffset.x];
+	}
+}
+void CPlayerInterface::heroKilled(const CGHeroInstance* hero)
+{
+	EVENT_HANDLER_CALLED_BY_CLIENT;
+	LOG_TRACE_PARAMS(logGlobal, "Hero %s killed handler for player %s", hero->name % playerID);
+
+	const CArmedInstance *newSelection = nullptr;
+	if (makingTurn)
+	{
+		//find new object for selection: either hero
+		int next = adventureInt->getNextHeroIndex(vstd::find_pos(wanderingHeroes, hero));
+		if (next >= 0)
+			newSelection = wanderingHeroes[next];
+
+		//or town
+		if (!newSelection || newSelection == hero)
+		{
+			if (towns.empty())
+				newSelection = nullptr;
+			else
+				newSelection = towns.front();
+		}
+	}
+
+	wanderingHeroes -= hero;
+	if(vstd::contains(paths, hero))
+		paths.erase(hero);
+
+	adventureInt->heroList.update(hero);
+	if (makingTurn && newSelection)
+		adventureInt->select(newSelection, true);
+	else if(adventureInt->selection == hero)
+		adventureInt->selection = nullptr;
+}
+
+void CPlayerInterface::heroCreated(const CGHeroInstance * hero)
+{
+	EVENT_HANDLER_CALLED_BY_CLIENT;
+	wanderingHeroes.push_back(hero);
+	adventureInt->heroList.update(hero);
+}
+void CPlayerInterface::openTownWindow(const CGTownInstance * town)
+{
+	if (castleInt)
+		castleInt->close();
+	castleInt = new CCastleInterface(town);
+	GH.pushInt(castleInt);
+}
+
+int3 CPlayerInterface::repairScreenPos(int3 pos)
+{
+	if(pos.x<-CGI->mh->frameW)
+		pos.x = -CGI->mh->frameW;
+	if(pos.y<-CGI->mh->frameH)
+		pos.y = -CGI->mh->frameH;
+	if(pos.x>CGI->mh->sizes.x - adventureInt->terrain.tilesw + CGI->mh->frameW)
+		pos.x = CGI->mh->sizes.x - adventureInt->terrain.tilesw + CGI->mh->frameW;
+	if(pos.y>CGI->mh->sizes.y - adventureInt->terrain.tilesh + CGI->mh->frameH)
+		pos.y = CGI->mh->sizes.y - adventureInt->terrain.tilesh + CGI->mh->frameH;
+	return pos;
+}
+void CPlayerInterface::heroPrimarySkillChanged(const CGHeroInstance * hero, int which, si64 val)
+{
+	EVENT_HANDLER_CALLED_BY_CLIENT;
+	if(which == 4)
+	{
+		if(CAltarWindow *ctw = dynamic_cast<CAltarWindow *>(GH.topInt()))
+			ctw->setExpToLevel();
+	}
+	else if(which < GameConstants::PRIMARY_SKILLS) //no need to redraw infowin if this is experience (exp is treated as prim skill with id==4)
+		updateInfo(hero);
+}
+
+void CPlayerInterface::heroSecondarySkillChanged(const CGHeroInstance * hero, int which, int val)
+{
+	EVENT_HANDLER_CALLED_BY_CLIENT;
+	CUniversityWindow* cuw = dynamic_cast<CUniversityWindow*>(GH.topInt());
+	if(cuw) //university window is open
+	{
+		GH.totalRedraw();
+	}
+}
+
+void CPlayerInterface::heroManaPointsChanged(const CGHeroInstance * hero)
+{
+	EVENT_HANDLER_CALLED_BY_CLIENT;
+	updateInfo(hero);
+	if(makingTurn && hero->tempOwner == playerID)
+		adventureInt->heroList.update(hero);
+}
+void CPlayerInterface::heroMovePointsChanged(const CGHeroInstance * hero)
+{
+	EVENT_HANDLER_CALLED_BY_CLIENT;
+	if(makingTurn && hero->tempOwner == playerID)
+		adventureInt->heroList.update(hero);
+}
+void CPlayerInterface::receivedResource(int type, int val)
+{
+	EVENT_HANDLER_CALLED_BY_CLIENT;
+	if(CMarketplaceWindow *mw = dynamic_cast<CMarketplaceWindow *>(GH.topInt()))
+		mw->resourceChanged(type, val);
+
+	GH.totalRedraw();
+}
+
+void CPlayerInterface::heroGotLevel(const CGHeroInstance *hero, PrimarySkill::PrimarySkill pskill, std::vector<SecondarySkill>& skills, QueryID queryID)
+{
+	EVENT_HANDLER_CALLED_BY_CLIENT;
+	waitWhileDialog();
+	CCS->soundh->playSound(soundBase::heroNewLevel);
+
+	CLevelWindow *lw = new CLevelWindow(hero,pskill,skills,
+										[=](ui32 selection){ cb->selectionMade(selection, queryID); });
+	GH.pushInt(lw);
+}
+void CPlayerInterface::commanderGotLevel (const CCommanderInstance * commander, std::vector<ui32> skills, QueryID queryID)
+{
+	EVENT_HANDLER_CALLED_BY_CLIENT;
+	waitWhileDialog();
+	CCS->soundh->playSound(soundBase::heroNewLevel);
+
+	CCreatureWindow * cw = new CCreatureWindow(skills, commander,
+												[=](ui32 selection){ cb->selectionMade(selection, queryID); });
+	GH.pushInt(cw);
+}
+void CPlayerInterface::heroInGarrisonChange(const CGTownInstance *town)
+{
+	EVENT_HANDLER_CALLED_BY_CLIENT;
+	updateInfo(town);
+
+	if(town->garrisonHero && vstd::contains(wanderingHeroes,town->garrisonHero)) //wandering hero moved to the garrison
+	{
+		CGI->mh->hideObject(town->garrisonHero);
+		if (town->garrisonHero->tempOwner == playerID) // our hero
+			wanderingHeroes -= town->garrisonHero;
+	}
+
+	if(town->visitingHero && !vstd::contains(wanderingHeroes,town->visitingHero)) //hero leaves garrison
+	{
+		CGI->mh->printObject(town->visitingHero);
+		if (town->visitingHero->tempOwner == playerID) // our hero
+			wanderingHeroes.push_back(town->visitingHero);
+	}
+	adventureInt->heroList.update();
+	adventureInt->updateNextHero(nullptr);
+
+	if(CCastleInterface *c = castleInt)
+	{
+		c->garr->selectSlot(nullptr);
+		c->garr->setArmy(town->getUpperArmy(), 0);
+		c->garr->setArmy(town->visitingHero, 1);
+		c->garr->recreateSlots();
+		c->heroes->update();
+	}
+	for(IShowActivatable *isa : GH.listInt)
+	{
+		CKingdomInterface *ki = dynamic_cast<CKingdomInterface*>(isa);
+		if (ki)
+		{
+			ki->townChanged(town);
+			ki->updateGarrisons();
+		}
+	}
+	GH.totalRedraw();
+}
+void CPlayerInterface::heroVisitsTown(const CGHeroInstance* hero, const CGTownInstance * town)
+{
+	EVENT_HANDLER_CALLED_BY_CLIENT;
+	if(hero->tempOwner != playerID )
+		return;
+
+	waitWhileDialog();
+	openTownWindow(town);
+}
+void CPlayerInterface::garrisonsChanged(std::vector<const CGObjectInstance *> objs)
+{
+	boost::unique_lock<boost::recursive_mutex> un(*pim);
+	for(auto object : objs)
+		updateInfo(object);
+
+	for(auto & elem : GH.listInt)
+	{
+		CGarrisonHolder *cgh = dynamic_cast<CGarrisonHolder*>(elem);
+		if (cgh)
+			cgh->updateGarrisons();
+
+		if(CTradeWindow *cmw = dynamic_cast<CTradeWindow*>(elem))
+		{
+			if(vstd::contains(objs, cmw->hero))
+				cmw->garrisonChanged();
+		}
+	}
+
+	GH.totalRedraw();
+}
+
+void CPlayerInterface::garrisonChanged( const CGObjectInstance * obj)
+{
+	garrisonsChanged(std::vector<const CGObjectInstance *>(1, obj));
+}
+
+void CPlayerInterface::buildChanged(const CGTownInstance *town, BuildingID buildingID, int what) //what: 1 - built, 2 - demolished
+{
+	EVENT_HANDLER_CALLED_BY_CLIENT;
+	switch (buildingID)
+	{
+	case BuildingID::FORT: case BuildingID::CITADEL: case BuildingID::CASTLE:
+	case BuildingID::VILLAGE_HALL: case BuildingID::TOWN_HALL: case BuildingID::CITY_HALL: case BuildingID::CAPITOL:
+	case BuildingID::RESOURCE_SILO:
+		updateInfo(town);
+		break;
+	}
+
+	if(!castleInt)
+		return;
+	if(castleInt->town!=town)
+		return;
+	switch(what)
+	{
+	case 1:
+		CCS->soundh->playSound(soundBase::newBuilding);
+		castleInt->addBuilding(buildingID);
+		break;
+	case 2:
+		castleInt->removeBuilding(buildingID);
+		break;
+	}
+	adventureInt->townList.update(town);
+	castleInt->townlist->update(town);
+}
+
+void CPlayerInterface::battleStartBefore(const CCreatureSet *army1, const CCreatureSet *army2, int3 tile, const CGHeroInstance *hero1, const CGHeroInstance *hero2)
+{
+	//Don't wait for dialogs when we are non-active hot-seat player
+	if(LOCPLINT == this)
+		waitForAllDialogs();
+}
+
+void CPlayerInterface::battleStart(const CCreatureSet *army1, const CCreatureSet *army2, int3 tile, const CGHeroInstance *hero1, const CGHeroInstance *hero2, bool side)
+{
+	EVENT_HANDLER_CALLED_BY_CLIENT;
+	if(settings["adventure"]["quickCombat"].Bool())
+	{
+		autofightingAI = CDynLibHandler::getNewBattleAI(settings["server"]["neutralAI"].String());
+		autofightingAI->init(cb);
+		autofightingAI->battleStart(army1, army2, int3(0,0,0), hero1, hero2, side);
+		isAutoFightOn = true;
+		cb->registerBattleInterface(autofightingAI);
+	}
+
+	//Don't wait for dialogs when we are non-active hot-seat player
+	if(LOCPLINT == this)
+		waitForAllDialogs();
+
+	BATTLE_EVENT_POSSIBLE_RETURN;
+}
+
+
+void CPlayerInterface::battleStacksHealedRes(const std::vector<std::pair<ui32, ui32> > & healedStacks, bool lifeDrain, bool tentHeal, si32 lifeDrainFrom)
+{
+	EVENT_HANDLER_CALLED_BY_CLIENT;
+	BATTLE_EVENT_POSSIBLE_RETURN;
+
+	for(auto & healedStack : healedStacks)
+	{
+		const CStack * healed = cb->battleGetStackByID(healedStack.first);
+		if(battleInt->creAnims[healed->ID]->isDead())
+		{
+			//stack has been resurrected
+			battleInt->creAnims[healed->ID]->setType(CCreatureAnim::HOLDING);
+		}
+	}
+
+	if (lifeDrain)
+	{
+		const CStack *attacker = cb->battleGetStackByID(healedStacks[0].first, false);
+		const CStack *defender = cb->battleGetStackByID(lifeDrainFrom, false);
+		int textOff = 0;
+
+		if (attacker)
+		{
+			battleInt->displayEffect(52, attacker->position); //TODO: transparency
+			if (attacker->count > 1)
+			{
+				textOff += 1;
+			}
+			CCS->soundh->playSound(soundBase::DRAINLIF);
+
+			//print info about life drain
+			char textBuf[1000];
+			sprintf(textBuf, CGI->generaltexth->allTexts[361 + textOff].c_str(), attacker->getCreature()->nameSing.c_str(),
+				healedStacks[0].second, defender->getCreature()->namePl.c_str());
+			battleInt->console->addText(textBuf);
+		}
+	}
+	if (tentHeal)
+	{
+		std::string text = CGI->generaltexth->allTexts[414];
+		boost::algorithm::replace_first(text, "%s", cb->battleGetStackByID(lifeDrainFrom, false)->getCreature()->nameSing);
+		boost::algorithm::replace_first(text, "%s",	cb->battleGetStackByID(healedStacks[0].first, false)->getCreature()->nameSing);
+		boost::algorithm::replace_first(text, "%d", boost::lexical_cast<std::string>(healedStacks[0].second));
+		battleInt->console->addText(text);
+	}
+}
+
+void CPlayerInterface::battleNewStackAppeared(const CStack * stack)
+{
+	EVENT_HANDLER_CALLED_BY_CLIENT;
+	BATTLE_EVENT_POSSIBLE_RETURN;
+
+	battleInt->newStack(stack);
+}
+
+void CPlayerInterface::battleObstaclesRemoved(const std::set<si32> & removedObstacles)
+{
+	EVENT_HANDLER_CALLED_BY_CLIENT;
+	BATTLE_EVENT_POSSIBLE_RETURN;
+
+// 	for(std::set<si32>::const_iterator it = removedObstacles.begin(); it != removedObstacles.end(); ++it)
+// 	{
+// 		for(std::map< int, CDefHandler * >::iterator itBat = battleInt->idToObstacle.begin(); itBat != battleInt->idToObstacle.end(); ++itBat)
+// 		{
+// 			if(itBat->first == *it) //remove this obstacle
+// 			{
+// 				battleInt->idToObstacle.erase(itBat);
+// 				break;
+// 			}
+// 		}
+// 	}
+	//update accessible hexes
+	battleInt->redrawBackgroundWithHexes(battleInt->activeStack);
+}
+
+void CPlayerInterface::battleCatapultAttacked(const CatapultAttack & ca)
+{
+	EVENT_HANDLER_CALLED_BY_CLIENT;
+	BATTLE_EVENT_POSSIBLE_RETURN;
+
+	battleInt->stackIsCatapulting(ca);
+}
+
+void CPlayerInterface::battleStacksRemoved(const BattleStacksRemoved & bsr)
+{
+	EVENT_HANDLER_CALLED_BY_CLIENT;
+	BATTLE_EVENT_POSSIBLE_RETURN;
+
+	for(auto & elem : bsr.stackIDs) //for each removed stack
+	{
+		battleInt->stackRemoved(elem);
+	}
+}
+
+void CPlayerInterface::battleNewRound(int round) //called at the beginning of each turn, round=-1 is the tactic phase, round=0 is the first "normal" turn
+{
+	EVENT_HANDLER_CALLED_BY_CLIENT;
+	BATTLE_EVENT_POSSIBLE_RETURN;
+
+	battleInt->newRound(round);
+}
+
+void CPlayerInterface::actionStarted(const BattleAction &action)
+{
+	EVENT_HANDLER_CALLED_BY_CLIENT;
+	BATTLE_EVENT_POSSIBLE_RETURN;
+
+	curAction = new BattleAction(action);
+	battleInt->startAction(curAction);
+}
+
+void CPlayerInterface::actionFinished(const BattleAction &action)
+{
+	EVENT_HANDLER_CALLED_BY_CLIENT;
+	BATTLE_EVENT_POSSIBLE_RETURN;
+
+	battleInt->endAction(curAction);
+	delete curAction;
+	curAction = nullptr;
+}
+
+BattleAction CPlayerInterface::activeStack(const CStack * stack) //called when it's turn of that stack
+{
+	THREAD_CREATED_BY_CLIENT;
+    logGlobal->traceStream() << "Awaiting command for " << stack->nodeName();
+
+	if(autofightingAI)
+	{
+		if(isAutoFightOn)
+		{
+			auto ret = autofightingAI->activeStack(stack);
+			if(isAutoFightOn)
+			{
+				return ret;
+			}
+		}
+
+		cb->unregisterBattleInterface(autofightingAI);
+		autofightingAI.reset();
+	}
+
+	CBattleInterface *b = battleInt;
+
+	if (b->givenCommand->get())
+	{
+		logGlobal->errorStream() << "Command buffer must be clean! (we don't want to use old command)";
+		vstd::clear_pointer(b->givenCommand->data);
+	}
+
+	{
+		boost::unique_lock<boost::recursive_mutex> un(*pim);
+		b->stackActivated(stack);
+		//Regeneration & mana drain go there
+	}
+	//wait till BattleInterface sets its command
+	boost::unique_lock<boost::mutex> lock(b->givenCommand->mx);
+	while(!b->givenCommand->data)
+	{
+		b->givenCommand->cond.wait(lock);
+		if(!battleInt) //batle ended while we were waiting for movement (eg. because of spell)
+			throw boost::thread_interrupted(); //will shut the thread peacefully
+	}
+
+	//tidy up
+	BattleAction ret = *(b->givenCommand->data);
+	delete b->givenCommand->data;
+	b->givenCommand->data = nullptr;
+
+	//return command
+    logGlobal->traceStream() << "Giving command for " << stack->nodeName();
+	return ret;
+}
+
+void CPlayerInterface::battleEnd(const BattleResult *br)
+{
+	EVENT_HANDLER_CALLED_BY_CLIENT;
+	if(isAutoFightOn)
+	{
+		isAutoFightOn = false;
+		cb->unregisterBattleInterface(autofightingAI);
+		autofightingAI.reset();
+
+		if(!battleInt)
+		{
+			SDL_Rect temp_rect = genRect(561, 470, (screen->w - 800)/2 + 165, (screen->h - 600)/2 + 19);
+			auto   resWindow = new CBattleResultWindow(*br, temp_rect, *this);
+			GH.pushInt(resWindow);
+			// #1490 - during AI turn when quick combat is on, we need to display the message and wait for user to close it.
+			// Otherwise NewTurn causes freeze.
+			waitWhileDialog();
+			return;
+		}
+	}
+
+	BATTLE_EVENT_POSSIBLE_RETURN;
+
+	battleInt->battleFinished(*br);
+}
+
+void CPlayerInterface::battleStackMoved(const CStack * stack, std::vector<BattleHex> dest, int distance)
+{
+	EVENT_HANDLER_CALLED_BY_CLIENT;
+	BATTLE_EVENT_POSSIBLE_RETURN;
+
+	battleInt->stackMoved(stack, dest, distance);
+}
+void CPlayerInterface::battleSpellCast( const BattleSpellCast *sc )
+{
+	EVENT_HANDLER_CALLED_BY_CLIENT;
+	BATTLE_EVENT_POSSIBLE_RETURN;
+
+	battleInt->spellCast(sc);
+}
+void CPlayerInterface::battleStacksEffectsSet( const SetStackEffect & sse )
+{
+	EVENT_HANDLER_CALLED_BY_CLIENT;
+	BATTLE_EVENT_POSSIBLE_RETURN;
+
+	battleInt->battleStacksEffectsSet(sse);
+}
+void CPlayerInterface::battleTriggerEffect (const BattleTriggerEffect & bte)
+{
+	EVENT_HANDLER_CALLED_BY_CLIENT;
+	//TODO why is this different (no return on LOPLINT != this) ?
+
+	RETURN_IF_QUICK_COMBAT;
+	battleInt->battleTriggerEffect(bte);
+}
+void CPlayerInterface::battleStacksAttacked(const std::vector<BattleStackAttacked> & bsa)
+{
+	EVENT_HANDLER_CALLED_BY_CLIENT;
+	BATTLE_EVENT_POSSIBLE_RETURN;
+
+	std::vector<StackAttackedInfo> arg;
+	for(auto & elem : bsa)
+	{
+		const CStack *defender = cb->battleGetStackByID(elem.stackAttacked, false);
+		const CStack *attacker = cb->battleGetStackByID(elem.attackerID, false);
+		if(elem.isEffect() && elem.effect != 12) //and not armageddon
+		{
+			if (defender && !elem.isSecondary())
+				battleInt->displayEffect(elem.effect, defender->position);
+		}
+		//FIXME: why action is deleted during enchanter cast?
+		bool remoteAttack = false;
+
+		if (LOCPLINT->curAction)
+			remoteAttack |= LOCPLINT->curAction->actionType != Battle::WALK_AND_ATTACK;
+
+		StackAttackedInfo to_put = {defender, elem.damageAmount, elem.killedAmount, attacker, remoteAttack, elem.killed(), elem.willRebirth(), elem.cloneKilled()};
+		arg.push_back(to_put);
+	}
+
+	if(bsa.begin()->isEffect() && bsa.begin()->effect == 12) //for armageddon - I hope this condition is enough
+	{
+		battleInt->displayEffect(bsa.begin()->effect, -1);
+	}
+
+	battleInt->stacksAreAttacked(arg);
+}
+void CPlayerInterface::battleAttack(const BattleAttack *ba)
+{
+	EVENT_HANDLER_CALLED_BY_CLIENT;
+	BATTLE_EVENT_POSSIBLE_RETURN;
+
+	assert(curAction);
+	if(ba->lucky()) //lucky hit
+	{
+		const CStack *stack = cb->battleGetStackByID(ba->stackAttacking);
+		std::string hlp = CGI->generaltexth->allTexts[45];
+		boost::algorithm::replace_first(hlp,"%s", (stack->count != 1) ? stack->getCreature()->namePl.c_str() : stack->getCreature()->nameSing.c_str());
+		battleInt->console->addText(hlp);
+		battleInt->displayEffect(18, stack->position);
+		CCS->soundh->playSound(soundBase::GOODLUCK);
+	}
+	if(ba->unlucky()) //unlucky hit
+	{
+		const CStack *stack = cb->battleGetStackByID(ba->stackAttacking);
+		std::string hlp = CGI->generaltexth->allTexts[44];
+		boost::algorithm::replace_first(hlp,"%s", (stack->count != 1) ? stack->getCreature()->namePl.c_str() : stack->getCreature()->nameSing.c_str());
+		battleInt->console->addText(hlp);
+		battleInt->displayEffect(48, stack->position);
+		CCS->soundh->playSound(soundBase::BADLUCK);
+	}
+	if (ba->deathBlow())
+	{
+		const CStack *stack = cb->battleGetStackByID(ba->stackAttacking);
+		std::string hlp = CGI->generaltexth->allTexts[(stack->count != 1) ? 366 : 365];
+		boost::algorithm::replace_first(hlp,"%s", (stack->count != 1) ? stack->getCreature()->namePl.c_str() : stack->getCreature()->nameSing.c_str());
+		battleInt->console->addText(hlp);
+		for (auto & elem : ba->bsa)
+		{
+			const CStack * attacked = cb->battleGetStackByID(elem.stackAttacked);
+			battleInt->displayEffect(73, attacked->position);
+		}
+		CCS->soundh->playSound(soundBase::deathBlow);
+
+	}
+
+	const CStack * attacker = cb->battleGetStackByID(ba->stackAttacking);
+
+	if(ba->shot())
+	{
+		for(auto & elem : ba->bsa)
+		{
+			if (!elem.isSecondary()) //display projectile only for primary target
+			{
+				const CStack * attacked = cb->battleGetStackByID(elem.stackAttacked);
+				battleInt->stackAttacking(attacker, attacked->position, attacked, true);
+			}
+		}
+	}
+	else
+	{
+		int shift = 0;
+		if(ba->counter() && BattleHex::mutualPosition(curAction->destinationTile, attacker->position) < 0)
+		{
+			int distp = BattleHex::getDistance(curAction->destinationTile + 1, attacker->position);
+			int distm = BattleHex::getDistance(curAction->destinationTile - 1, attacker->position);
+
+			if( distp < distm )
+				shift = 1;
+			else
+				shift = -1;
+		}
+		const CStack * attacked = cb->battleGetStackByID(ba->bsa.begin()->stackAttacked);
+		battleInt->stackAttacking( attacker, ba->counter() ? curAction->destinationTile + shift : curAction->additionalInfo, attacked, false);
+	}
+}
+void CPlayerInterface::battleObstaclePlaced(const CObstacleInstance &obstacle)
+{
+	EVENT_HANDLER_CALLED_BY_CLIENT;
+	BATTLE_EVENT_POSSIBLE_RETURN;
+
+	battleInt->obstaclePlaced(obstacle);
+}
+
+void CPlayerInterface::yourTacticPhase(int distance)
+{
+	THREAD_CREATED_BY_CLIENT;
+	while(battleInt && battleInt->tacticsMode)
+		boost::this_thread::sleep(boost::posix_time::millisec(1));
+}
+
+void CPlayerInterface::showComp(const Component &comp, std::string message)
+{
+	EVENT_HANDLER_CALLED_BY_CLIENT;
+	waitWhileDialog(); //Fix for mantis #98
+
+	CCS->soundh->playSoundFromSet(CCS->soundh->pickupSounds);
+	adventureInt->infoBar.showComponent(comp, message);
+}
+
+void CPlayerInterface::showInfoDialog(const std::string &text, const std::vector<Component*> &components, int soundID)
+{
+	EVENT_HANDLER_CALLED_BY_CLIENT;
+	if (settings["session"]["autoSkip"].Bool() && !LOCPLINT->shiftPressed())
+	{
+		return;
+	}
+	std::vector<CComponent*> intComps;
+	for(auto & component : components)
+		intComps.push_back(new CComponent(*component));
+	showInfoDialog(text,intComps,soundID);
+
+}
+
+void CPlayerInterface::showInfoDialog(const std::string &text, CComponent * component)
+{
+	std::vector<CComponent*> intComps;
+	intComps.push_back(component);
+
+	showInfoDialog(text, intComps, soundBase::sound_todo, true);
+}
+
+void CPlayerInterface::showInfoDialog(const std::string &text, const std::vector<CComponent*> & components, int soundID, bool delComps)
+{
+	LOG_TRACE_PARAMS(logGlobal, "player=%s, text=%s, is LOCPLINT=%d", playerID % text % (this==LOCPLINT));
+	waitWhileDialog();
+
+	if (settings["session"]["autoSkip"].Bool() && !LOCPLINT->shiftPressed())
+	{
+		return;
+	}
+	CInfoWindow *temp = CInfoWindow::create(text, playerID, &components);
+	temp->setDelComps(delComps);
+	if(makingTurn && GH.listInt.size() && LOCPLINT == this)
+	{
+		CCS->soundh->playSound(static_cast<soundBase::soundID>(soundID));
+		showingDialog->set(true);
+		stopMovement(); // interrupt movement to show dialog
+		GH.pushInt(temp);
+	}
+	else
+	{
+		dialogs.push_back(temp);
+	}
+}
+
+void CPlayerInterface::showInfoDialogAndWait(std::vector<Component> & components, const MetaString & text)
+{
+	EVENT_HANDLER_CALLED_BY_CLIENT;
+	std::vector<Component*> comps;
+	for(auto & elem : components)
+	{
+		comps.push_back(&elem);
+	}
+	std::string str;
+	text.toString(str);
+
+	showInfoDialog(str,comps, 0);
+	waitWhileDialog();
+}
+
+void CPlayerInterface::showYesNoDialog(const std::string &text, CFunctionList<void()> onYes, CFunctionList<void()> onNo, bool DelComps, const std::vector<CComponent*> & components)
+{
+	boost::unique_lock<boost::recursive_mutex> un(*pim);
+
+	stopMovement();
+	LOCPLINT->showingDialog->setn(true);
+	CInfoWindow::showYesNoDialog(text, &components, onYes, onNo, DelComps, playerID);
+}
+
+void CPlayerInterface::showOkDialog(std::vector<Component> & components, const MetaString & text, const boost::function<void()> & onOk)
+{
+	boost::unique_lock<boost::recursive_mutex> un(*pim);
+
+	std::vector<Component*> comps;
+	for(auto & elem : components)
+	{
+		comps.push_back(&elem);
+	}
+	std::string str;
+	text.toString(str);
+
+	stopMovement();
+	showingDialog->setn(true);
+
+	std::vector<CComponent*> intComps;
+	for(auto & component : comps)
+		intComps.push_back(new CComponent(*component));
+	CInfoWindow::showOkDialog(str, &intComps, onOk, true, playerID);
+}
+
+void CPlayerInterface::showBlockingDialog( const std::string &text, const std::vector<Component> &components, QueryID askID, int soundID, bool selection, bool cancel )
+{
+	EVENT_HANDLER_CALLED_BY_CLIENT;
+	waitWhileDialog();
+
+	stopMovement();
+	CCS->soundh->playSound(static_cast<soundBase::soundID>(soundID));
+
+	if(!selection && cancel) //simple yes/no dialog
+	{
+		std::vector<CComponent*> intComps;
+		for(auto & component : components)
+			intComps.push_back(new CComponent(component)); //will be deleted by close in window
+
+		showYesNoDialog(text, [=]{ cb->selectionMade(1, askID); }, [=]{ cb->selectionMade(0, askID); }, true, intComps);
+	}
+	else if(selection)
+	{
+		std::vector<CSelectableComponent*> intComps;
+		for(auto & component : components)
+			intComps.push_back(new CSelectableComponent(component)); //will be deleted by CSelWindow::close
+
+		std::vector<std::pair<std::string,CFunctionList<void()> > > pom;
+		pom.push_back(std::pair<std::string,CFunctionList<void()> >("IOKAY.DEF",0));
+		if(cancel)
+		{
+			pom.push_back(std::pair<std::string,CFunctionList<void()> >("ICANCEL.DEF",0));
+		}
+
+		int charperline = 35;
+		if (pom.size() > 1)
+			charperline = 50;
+		auto   temp = new CSelWindow(text, playerID, charperline, intComps, pom, askID);
+		GH.pushInt(temp);
+		intComps[0]->clickLeft(true, false);
+	}
+
+}
+
+void CPlayerInterface::tileRevealed(const std::unordered_set<int3, ShashInt3> &pos)
+{
+	EVENT_HANDLER_CALLED_BY_CLIENT;
+	//FIXME: wait for dialog? Magi hut/eye would benefit from this but may break other areas
+	for(auto & po : pos)
+		adventureInt->minimap.showTile(po);
+	if(!pos.empty())
+		GH.totalRedraw();
+}
+
+void CPlayerInterface::tileHidden(const std::unordered_set<int3, ShashInt3> &pos)
+{
+	EVENT_HANDLER_CALLED_BY_CLIENT;
+	for(auto & po : pos)
+		adventureInt->minimap.hideTile(po);
+	if(!pos.empty())
+		GH.totalRedraw();
+}
+
+void CPlayerInterface::openHeroWindow(const CGHeroInstance *hero)
+{
+	boost::unique_lock<boost::recursive_mutex> un(*pim);
+	GH.pushInt(new CHeroWindow(hero));
+}
+/*
+void CPlayerInterface::heroArtifactSetChanged(const CGHeroInstance*hero)
+{
+	boost::unique_lock<boost::recursive_mutex> un(*pim);
+	if(adventureInt->heroWindow->curHero && adventureInt->heroWindow->curHero->id == hero->id) //hero window is opened
+	{
+		adventureInt->heroWindow->deactivate();
+		adventureInt->heroWindow->setHero(hero);
+		adventureInt->heroWindow->activate();
+	}
+	else if(CExchangeWindow* cew = dynamic_cast<CExchangeWindow*>(GH.topInt())) //exchange window is open
+	{
+		cew->deactivate();
+		for(int g=0; g<ARRAY_COUNT(cew->heroInst); ++g)
+		{
+			if(cew->heroInst[g]->id == hero->id)
+			{
+				cew->heroInst[g] = hero;
+				cew->artifs[g]->updateState = true;
+				cew->artifs[g]->setHero(hero);
+				cew->artifs[g]->updateState = false;
+			}
+		}
+		cew->prepareBackground();
+		cew->activate();
+	}
+	else if(CTradeWindow *caw = dynamic_cast<CTradeWindow*>(GH.topInt()))
+	{
+		if(caw->arts)
+		{
+			caw->deactivate();
+			caw->arts->updateState = true;
+			caw->arts->setHero(hero);
+			caw->arts->updateState = false;
+			caw->activate();
+		}
+	}
+
+	updateInfo(hero);
+}*/
+
+void CPlayerInterface::availableCreaturesChanged( const CGDwelling *town )
+{
+	EVENT_HANDLER_CALLED_BY_CLIENT;
+	if(const CGTownInstance * townObj = dynamic_cast<const CGTownInstance*>(town))
+	{
+		CFortScreen *fs = dynamic_cast<CFortScreen*>(GH.topInt());
+		if(fs)
+			fs->creaturesChanged();
+
+		for(IShowActivatable *isa : GH.listInt)
+		{
+			CKingdomInterface *ki = dynamic_cast<CKingdomInterface*>(isa);
+			if (ki && townObj)
+				ki->townChanged(townObj);
+		}
+	}
+	else if(GH.listInt.size() && (town->ID == Obj::CREATURE_GENERATOR1
+		||  town->ID == Obj::CREATURE_GENERATOR4  ||  town->ID == Obj::WAR_MACHINE_FACTORY))
+	{
+		CRecruitmentWindow *crw = dynamic_cast<CRecruitmentWindow*>(GH.topInt());
+		if(crw && crw->dwelling == town)
+			crw->availableCreaturesChanged();
+	}
+}
+
+void CPlayerInterface::heroBonusChanged( const CGHeroInstance *hero, const Bonus &bonus, bool gain )
+{
+	EVENT_HANDLER_CALLED_BY_CLIENT;
+	if(bonus.type == Bonus::NONE)
+		return;
+
+	updateInfo(hero);
+	if ((bonus.type == Bonus::FLYING_MOVEMENT || bonus.type == Bonus::WATER_WALKING) && !gain)
+	{
+		//recalculate paths because hero has lost bonus influencing pathfinding
+		eraseCurrentPathOf(hero, false);
+	}
+}
+
+template <typename Handler> void CPlayerInterface::serializeTempl( Handler &h, const int version )
+{
+
+	h & observerInDuelMode;
+
+	h & wanderingHeroes & towns & sleepingHeroes;
+
+	std::map<const CGHeroInstance *, int3> pathsMap; //hero -> dest
+	if(h.saving)
+	{
+		for(auto &p : paths)
+		{
+			if(p.second.nodes.size())
+				pathsMap[p.first] = p.second.endPos();
+			else
+				logGlobal->errorStream() << p.first->name << " has assigned an empty path! Ignoring it...";
+		}
+		h & pathsMap;
+	}
+	else
+	{
+		h & pathsMap;
+
+		CPathsInfo pathsInfo(cb->getMapSize());
+		for(auto &p : pathsMap)
+		{
+			cb->calculatePaths(p.first, pathsInfo);
+			CGPath path;
+			pathsInfo.getPath(p.second, path);
+			paths[p.first] = path;
+			logGlobal->traceStream() << boost::format("Restored path for hero %s leading to %s with %d nodes")
+				% p.first->nodeName() % p.second % path.nodes.size();
+		}
+	}
+
+	h & spellbookSettings;
+}
+
+void CPlayerInterface::saveGame( COSer<CSaveFile> &h, const int version )
+{
+	EVENT_HANDLER_CALLED_BY_CLIENT;
+	serializeTempl(h,version);
+}
+
+void CPlayerInterface::loadGame( CISer<CLoadFile> &h, const int version )
+{
+	EVENT_HANDLER_CALLED_BY_CLIENT;
+	serializeTempl(h,version);
+	firstCall = -1;
+}
+
+void CPlayerInterface::moveHero( const CGHeroInstance *h, CGPath path )
+{
+    logGlobal->traceStream() << __FUNCTION__;
+	if(!LOCPLINT->makingTurn)
+		return;
+	if (!h)
+		return; //can't find hero
+
+	//It shouldn't be possible to move hero with open dialog (or dialog waiting in bg)
+	if(showingDialog->get() || !dialogs.empty())
+		return;
+
+	duringMovement = true;
+	
+	if (adventureInt && adventureInt->isHeroSleeping(h))
+	{
+		adventureInt->sleepWake.clickLeft(true, false);
+		adventureInt->sleepWake.clickLeft(false, true);
+		//could've just called
+		//adventureInt->fsleepWake();
+		//but no authentic button click/sound ;-)
+	}
+	
+	boost::thread moveHeroTask(boost::bind(&CPlayerInterface::doMoveHero,this,h,path));
+
+	
+}
+
+bool CPlayerInterface::shiftPressed() const
+{
+	return isShiftKeyDown();
+}
+
+bool CPlayerInterface::altPressed() const
+{
+	return isAltKeyDown();
+}
+
+void CPlayerInterface::showGarrisonDialog( const CArmedInstance *up, const CGHeroInstance *down, bool removableUnits, QueryID queryID)
+{
+	EVENT_HANDLER_CALLED_BY_CLIENT;
+	auto onEnd = [=]{ cb->selectionMade(0, queryID); };
+
+	if(stillMoveHero.get() == DURING_MOVE  && adventureInt->terrain.currentPath && adventureInt->terrain.currentPath->nodes.size() > 1) //to ignore calls on passing through garrisons
+	{
+		onEnd();
+		return;
+	}
+
+	waitForAllDialogs();
+
+	auto  cgw = new CGarrisonWindow(up,down,removableUnits);
+	cgw->quit->callback += onEnd;
+	GH.pushInt(cgw);
+}
+
+/**
+ * Shows the dialog that appears when right-clicking an artifact that can be assembled
+ * into a combinational one on an artifact screen. Does not require the combination of
+ * artifacts to be legal.
+ * @param artifactID ID of a constituent artifact.
+ * @param assembleTo ID of artifact to assemble a constituent into, not used when assemble
+ * is false.
+ * @param assemble True if the artifact is to be assembled, false if it is to be disassembled.
+ */
+void CPlayerInterface::showArtifactAssemblyDialog (ui32 artifactID, ui32 assembleTo, bool assemble, CFunctionList<void()> onYes, CFunctionList<void()> onNo)
+{
+	const CArtifact &artifact = *CGI->arth->artifacts[artifactID];
+	std::string text = artifact.Description();
+	text += "\n\n";
+	std::vector<CComponent*> scs;
+
+	if (assemble) {
+		const CArtifact &assembledArtifact = *CGI->arth->artifacts[assembleTo];
+
+		// You possess all of the components to...
+		text += boost::str(boost::format(CGI->generaltexth->allTexts[732]) % assembledArtifact.Name());
+
+		// Picture of assembled artifact at bottom.
+		auto   sc = new CComponent(CComponent::artifact, assembledArtifact.id, 0);
+		//sc->description = assembledArtifact.Description();
+		//sc->subtitle = assembledArtifact.Name();
+		scs.push_back(sc);
+	} else {
+		// Do you wish to disassemble this artifact?
+		text += CGI->generaltexth->allTexts[733];
+	}
+
+	showYesNoDialog(text, onYes, onNo, true, scs);
+}
+
+void CPlayerInterface::requestRealized( PackageApplied *pa )
+{
+	EVENT_HANDLER_CALLED_BY_CLIENT;
+	if(pa->packType == typeList.getTypeID<MoveHero>()  &&  stillMoveHero.get() == DURING_MOVE)
+		stillMoveHero.setn(CONTINUE_MOVE);
+}
+
+void CPlayerInterface::heroExchangeStarted(ObjectInstanceID hero1, ObjectInstanceID hero2, QueryID query)
+{
+	EVENT_HANDLER_CALLED_BY_CLIENT;
+	GH.pushInt(new CExchangeWindow(hero1, hero2, query));
+}
+
+void CPlayerInterface::objectPropertyChanged(const SetObjectProperty * sop)
+{
+	EVENT_HANDLER_CALLED_BY_CLIENT;
+	//redraw minimap if owner changed
+	if(sop->what == ObjProperty::OWNER)
+	{
+		const CGObjectInstance * obj = cb->getObj(sop->id);
+		std::set<int3> pos = obj->getBlockedPos();
+		for(auto & po : pos)
+		{
+			if(cb->isVisible(po))
+				adventureInt->minimap.showTile(po);
+		}
+
+		if(obj->ID == Obj::TOWN)
+		{
+			if(obj->tempOwner == playerID)
+				towns.push_back(static_cast<const CGTownInstance *>(obj));
+			else
+				towns -= obj;
+			adventureInt->townList.update();
+		}
+
+		assert(cb->getTownsInfo().size() == towns.size());
+	}
+
+}
+
+void CPlayerInterface::initializeHeroTownList()
+{
+	std::vector<const CGHeroInstance*> allHeroes = cb->getHeroesInfo();
+	/*
+	std::vector <const CGHeroInstance *> newWanderingHeroes;
+
+	//applying current heroes order to new heroes info
+	int j;
+	for (int i = 0; i < wanderingHeroes.size(); i++)
+		if ((j = vstd::find_pos(allHeroes, wanderingHeroes[i])) >= 0)
+			if (!allHeroes[j]->inTownGarrison)
+			{
+				newWanderingHeroes += allHeroes[j];
+				allHeroes -= allHeroes[j];
+			}
+	//all the rest of new heroes go the end of the list
+	wanderingHeroes.clear();
+	wanderingHeroes = newWanderingHeroes;
+	newWanderingHeroes.clear();*/
+
+	for (auto & allHeroe : allHeroes)
+		if (!allHeroe->inTownGarrison)
+			wanderingHeroes += allHeroe;
+
+	std::vector<const CGTownInstance*> allTowns = cb->getTownsInfo();
+	/*
+	std::vector<const CGTownInstance*> newTowns;
+	for (int i = 0; i < towns.size(); i++)
+		if ((j = vstd::find_pos(allTowns, towns[i])) >= 0)
+		{
+			newTowns += allTowns[j];
+			allTowns -= allTowns[j];
+		}
+
+	towns.clear();
+	towns = newTowns;
+	newTowns.clear();*/
+	for(auto & allTown : allTowns)
+		towns.push_back(allTown);
+
+	if (adventureInt)
+		adventureInt->updateNextHero(nullptr);
+}
+
+void CPlayerInterface::showRecruitmentDialog(const CGDwelling *dwelling, const CArmedInstance *dst, int level)
+{
+	EVENT_HANDLER_CALLED_BY_CLIENT;
+	waitWhileDialog();
+	auto recruitCb = [=](CreatureID id, int count){ LOCPLINT->cb->recruitCreatures(dwelling, id, count, -1); };
+	CRecruitmentWindow *cr = new CRecruitmentWindow(dwelling, level, dst, recruitCb);
+	GH.pushInt(cr);
+}
+
+void CPlayerInterface::waitWhileDialog(bool unlockPim /*= true*/)
+{
+	if(GH.amIGuiThread())
+	{
+        logGlobal->warnStream() << "Cannot wait for dialogs in gui thread (deadlock risk)!";
+		return;
+	}
+
+	auto unlock = vstd::makeUnlockGuardIf(*pim, unlockPim);
+	boost::unique_lock<boost::mutex> un(showingDialog->mx);
+	while(showingDialog->data)
+		showingDialog->cond.wait(un);
+}
+
+void CPlayerInterface::showShipyardDialog(const IShipyard *obj)
+{
+	EVENT_HANDLER_CALLED_BY_CLIENT;
+	auto state = obj->shipyardStatus();
+	std::vector<si32> cost;
+	obj->getBoatCost(cost);
+	CShipyardWindow *csw = new CShipyardWindow(cost, state, obj->getBoatType(), [=]{ cb->buildBoat(obj); });
+	GH.pushInt(csw);
+}
+
+void CPlayerInterface::newObject( const CGObjectInstance * obj )
+{
+	EVENT_HANDLER_CALLED_BY_CLIENT;
+	//we might have built a boat in shipyard in opened town screen
+	if(obj->ID == Obj::BOAT
+		&& LOCPLINT->castleInt
+		&&  obj->pos-obj->getVisitableOffset() == LOCPLINT->castleInt->town->bestLocation())
+	{
+		CCS->soundh->playSound(soundBase::newBuilding);
+		LOCPLINT->castleInt->addBuilding(BuildingID::SHIP);
+	}
+}
+
+void CPlayerInterface::centerView (int3 pos, int focusTime)
+{
+	EVENT_HANDLER_CALLED_BY_CLIENT;
+	waitWhileDialog();
+	adventureInt->centerOn (pos);
+	if(focusTime)
+	{
+		GH.totalRedraw();
+		#ifdef VCMI_SDL1
+		CSDL_Ext::update(screen);
+		SDL_Delay(focusTime);
+		#else
+		{
+			auto unlockPim = vstd::makeUnlockGuard(*pim);
+			IgnoreEvents ignore(*this);
+			SDL_Delay(focusTime);
+		}
+		#endif
+	}
+}
+
+void CPlayerInterface::objectRemoved( const CGObjectInstance *obj )
+{
+	EVENT_HANDLER_CALLED_BY_CLIENT;
+	if(obj->ID == Obj::HERO  &&  obj->tempOwner == playerID)
+	{
+		const CGHeroInstance *h = static_cast<const CGHeroInstance*>(obj);
+		heroKilled(h);
+	}
+}
+
+bool CPlayerInterface::ctrlPressed() const
+{
+	return isCtrlKeyDown();
+}
+
+void CPlayerInterface::update()
+{
+//	if(duringMovement)
+//		return;
+	// Updating GUI requires locking pim mutex (that protects screen and GUI state).
+	// When ending the game, the pim mutex might be hold by other thread,
+	// that will notify us about the ending game by setting terminate_cond flag.
+
+	bool acquiredTheLockOnPim = false; //for tracking whether pim mutex locking succeeded
+	while(!terminate_cond.get() && !(acquiredTheLockOnPim = pim->try_lock())) //try acquiring long until it succeeds or we are told to terminate
+		boost::this_thread::sleep(boost::posix_time::milliseconds(15));
+
+	if(!acquiredTheLockOnPim)
+	{
+		// We broke the while loop above and not because of mutex, so we must be terminating.
+		assert(terminate_cond.get());
+		return;
+	}
+
+	// If we are here, pim mutex has been successfully locked - let's store it in a safe RAII lock.
+	boost::unique_lock<boost::recursive_mutex> un(*pim, boost::adopt_lock);
+
+	// While mutexes were locked away we may be have stopped being the active interface
+	if(LOCPLINT != this)
+		return;
+
+	// Make sure that gamestate won't change when GUI objects may obtain its parts on event processing or drawing request
+	boost::shared_lock<boost::shared_mutex> gsLock(cb->getGsMutex());
+
+	//if there are any waiting dialogs, show them
+	if((howManyPeople <= 1 || makingTurn) && !dialogs.empty() && !showingDialog->get())
+	{
+		showingDialog->set(true);
+		GH.pushInt(dialogs.front());
+		dialogs.pop_front();
+	}
+
+	//in some conditions we may receive calls before selection is initialized - we must ignore them
+	if(adventureInt && !adventureInt->selection && GH.topInt() == adventureInt)
+	{
+		return;
+	}
+
+	// Handles mouse and key input
+	GH.updateTime();
+	GH.handleEvents();
+
+	if(adventureInt && !adventureInt->isActive() && adventureInt->scrollingDir) //player forces map scrolling though interface is disabled
+		GH.totalRedraw();
+	else
+		GH.simpleRedraw();
+
+	if (settings["general"]["showfps"].Bool())
+		GH.drawFPSCounter();
+
+	// draw the mouse cursor and update the screen
+	CCS->curh->drawWithScreenRestore();
+	CSDL_Ext::update(screen);
+	CCS->curh->drawRestored();
+}
+
+int CPlayerInterface::getLastIndex( std::string namePrefix)
+{
+	using namespace boost::filesystem;
+	using namespace boost::algorithm;
+
+	path gamesDir = VCMIDirs::get().userSavePath();
+	std::map<std::time_t, int> dates; //save number => datestamp
+
+	directory_iterator enddir;
+	if(!exists(gamesDir))
+		create_directory(gamesDir);
+
+	for (directory_iterator dir(gamesDir); dir!=enddir; dir++)
+	{
+		if(is_regular(dir->status()))
+		{
+			std::string name = dir->path().leaf().string();
+			if(starts_with(name, namePrefix) && ends_with(name, ".vcgm1"))
+			{
+				char nr = name[namePrefix.size()];
+				if(std::isdigit(nr))
+				{
+					dates[last_write_time(dir->path())] = boost::lexical_cast<int>(nr);
+				}
+			}
+		}
+	}
+
+	if(!dates.empty())
+		return (--dates.end())->second; //return latest file number
+	return 0;
+}
+
+void CPlayerInterface::initMovement( const TryMoveHero &details, const CGHeroInstance * ho, const int3 &hp )
+{
+	if(details.end.x+1 == details.start.x && details.end.y+1 == details.start.y) //tl
+	{
+		//ho->moveDir = 1;
+		ho->isStanding = false;
+		CGI->mh->ttiles[hp.x-3][hp.y-2][hp.z].objects.push_back(std::make_pair(ho, genRect(32, 32, -31, -31)));
+		CGI->mh->ttiles[hp.x-2][hp.y-2][hp.z].objects.push_back(std::make_pair(ho, genRect(32, 32, 1, -31)));
+		CGI->mh->ttiles[hp.x-1][hp.y-2][hp.z].objects.push_back(std::make_pair(ho, genRect(32, 32, 33, -31)));
+		CGI->mh->ttiles[hp.x][hp.y-2][hp.z].objects.push_back(std::make_pair(ho, genRect(32, 32, 65, -31)));
+
+		CGI->mh->ttiles[hp.x-3][hp.y-1][hp.z].objects.push_back(std::make_pair(ho, genRect(32, 32, -31, 1)));
+		subRect(hp.x-2, hp.y-1, hp.z, genRect(32, 32, 1, 1), ho->id);
+		subRect(hp.x-1, hp.y-1, hp.z, genRect(32, 32, 33, 1), ho->id);
+		subRect(hp.x, hp.y-1, hp.z, genRect(32, 32, 65, 1), ho->id);
+
+		CGI->mh->ttiles[hp.x-3][hp.y][hp.z].objects.push_back(std::make_pair(ho, genRect(32, 32, -31, 33)));
+		subRect(hp.x-2, hp.y, hp.z, genRect(32, 32, 1, 33), ho->id);
+		subRect(hp.x-1, hp.y, hp.z, genRect(32, 32, 33, 33), ho->id);
+		subRect(hp.x, hp.y, hp.z, genRect(32, 32, 65, 33), ho->id);
+
+		std::stable_sort(CGI->mh->ttiles[hp.x-3][hp.y-2][hp.z].objects.begin(), CGI->mh->ttiles[hp.x-3][hp.y-2][hp.z].objects.end(), objectBlitOrderSorter);
+		std::stable_sort(CGI->mh->ttiles[hp.x-2][hp.y-2][hp.z].objects.begin(), CGI->mh->ttiles[hp.x-2][hp.y-2][hp.z].objects.end(), objectBlitOrderSorter);
+		std::stable_sort(CGI->mh->ttiles[hp.x-1][hp.y-2][hp.z].objects.begin(), CGI->mh->ttiles[hp.x-1][hp.y-2][hp.z].objects.end(), objectBlitOrderSorter);
+		std::stable_sort(CGI->mh->ttiles[hp.x][hp.y-2][hp.z].objects.begin(), CGI->mh->ttiles[hp.x][hp.y-2][hp.z].objects.end(), objectBlitOrderSorter);
+
+		std::stable_sort(CGI->mh->ttiles[hp.x-3][hp.y-1][hp.z].objects.begin(), CGI->mh->ttiles[hp.x-3][hp.y-1][hp.z].objects.end(), objectBlitOrderSorter);
+
+		std::stable_sort(CGI->mh->ttiles[hp.x-3][hp.y][hp.z].objects.begin(), CGI->mh->ttiles[hp.x-3][hp.y][hp.z].objects.end(), objectBlitOrderSorter);
+	}
+	else if(details.end.x == details.start.x && details.end.y+1 == details.start.y) //t
+	{
+		//ho->moveDir = 2;
+		ho->isStanding = false;
+		CGI->mh->ttiles[hp.x-2][hp.y-2][hp.z].objects.push_back(std::make_pair(ho, genRect(32, 32, 0, -31)));
+		CGI->mh->ttiles[hp.x-1][hp.y-2][hp.z].objects.push_back(std::make_pair(ho, genRect(32, 32, 32, -31)));
+		CGI->mh->ttiles[hp.x][hp.y-2][hp.z].objects.push_back(std::make_pair(ho, genRect(32, 32, 64, -31)));
+
+		subRect(hp.x-2, hp.y-1, hp.z, genRect(32, 32, 0, 1), ho->id);
+		subRect(hp.x-1, hp.y-1, hp.z, genRect(32, 32, 32, 1), ho->id);
+		subRect(hp.x, hp.y-1, hp.z, genRect(32, 32, 64, 1), ho->id);
+
+		subRect(hp.x-2, hp.y, hp.z, genRect(32, 32, 0, 33), ho->id);
+		subRect(hp.x-1, hp.y, hp.z, genRect(32, 32, 32, 33), ho->id);
+		subRect(hp.x, hp.y, hp.z, genRect(32, 32, 64, 33), ho->id);
+
+		std::stable_sort(CGI->mh->ttiles[hp.x-2][hp.y-2][hp.z].objects.begin(), CGI->mh->ttiles[hp.x-2][hp.y-2][hp.z].objects.end(), objectBlitOrderSorter);
+		std::stable_sort(CGI->mh->ttiles[hp.x-1][hp.y-2][hp.z].objects.begin(), CGI->mh->ttiles[hp.x-1][hp.y-2][hp.z].objects.end(), objectBlitOrderSorter);
+		std::stable_sort(CGI->mh->ttiles[hp.x][hp.y-2][hp.z].objects.begin(), CGI->mh->ttiles[hp.x][hp.y-2][hp.z].objects.end(), objectBlitOrderSorter);
+	}
+	else if(details.end.x-1 == details.start.x && details.end.y+1 == details.start.y) //tr
+	{
+		//ho->moveDir = 3;
+		ho->isStanding = false;
+		CGI->mh->ttiles[hp.x-2][hp.y-2][hp.z].objects.push_back(std::make_pair(ho, genRect(32, 32, -1, -31)));
+		CGI->mh->ttiles[hp.x-1][hp.y-2][hp.z].objects.push_back(std::make_pair(ho, genRect(32, 32, 31, -31)));
+		CGI->mh->ttiles[hp.x][hp.y-2][hp.z].objects.push_back(std::make_pair(ho, genRect(32, 32, 63, -31)));
+		CGI->mh->ttiles[hp.x+1][hp.y-2][hp.z].objects.push_back(std::make_pair(ho, genRect(32, 32, 95, -31)));
+
+		subRect(hp.x-2, hp.y-1, hp.z, genRect(32, 32, -1, 1), ho->id);
+		subRect(hp.x-1, hp.y-1, hp.z, genRect(32, 32, 31, 1), ho->id);
+		subRect(hp.x, hp.y-1, hp.z, genRect(32, 32, 63, 1), ho->id);
+		CGI->mh->ttiles[hp.x+1][hp.y-1][hp.z].objects.push_back(std::make_pair(ho, genRect(32, 32, 95, 1)));
+
+		subRect(hp.x-2, hp.y, hp.z, genRect(32, 32, -1, 33), ho->id);
+		subRect(hp.x-1, hp.y, hp.z, genRect(32, 32, 31, 33), ho->id);
+		subRect(hp.x, hp.y, hp.z, genRect(32, 32, 63, 33), ho->id);
+		CGI->mh->ttiles[hp.x+1][hp.y][hp.z].objects.push_back(std::make_pair(ho, genRect(32, 32, 95, 33)));
+
+		std::stable_sort(CGI->mh->ttiles[hp.x-2][hp.y-2][hp.z].objects.begin(), CGI->mh->ttiles[hp.x-2][hp.y-2][hp.z].objects.end(), objectBlitOrderSorter);
+		std::stable_sort(CGI->mh->ttiles[hp.x-1][hp.y-2][hp.z].objects.begin(), CGI->mh->ttiles[hp.x-1][hp.y-2][hp.z].objects.end(), objectBlitOrderSorter);
+		std::stable_sort(CGI->mh->ttiles[hp.x][hp.y-2][hp.z].objects.begin(), CGI->mh->ttiles[hp.x][hp.y-2][hp.z].objects.end(), objectBlitOrderSorter);
+		std::stable_sort(CGI->mh->ttiles[hp.x+1][hp.y-2][hp.z].objects.begin(), CGI->mh->ttiles[hp.x+1][hp.y-2][hp.z].objects.end(), objectBlitOrderSorter);
+
+		std::stable_sort(CGI->mh->ttiles[hp.x+1][hp.y-1][hp.z].objects.begin(), CGI->mh->ttiles[hp.x+1][hp.y-1][hp.z].objects.end(), objectBlitOrderSorter);
+
+		std::stable_sort(CGI->mh->ttiles[hp.x+1][hp.y][hp.z].objects.begin(), CGI->mh->ttiles[hp.x+1][hp.y][hp.z].objects.end(), objectBlitOrderSorter);
+	}
+	else if(details.end.x-1 == details.start.x && details.end.y == details.start.y) //r
+	{
+		//ho->moveDir = 4;
+		ho->isStanding = false;
+		subRect(hp.x-2, hp.y-1, hp.z, genRect(32, 32, -1, 0), ho->id);
+		subRect(hp.x-1, hp.y-1, hp.z, genRect(32, 32, 31, 0), ho->id);
+		subRect(hp.x, hp.y-1, hp.z, genRect(32, 32, 63, 0), ho->id);
+		CGI->mh->ttiles[hp.x+1][hp.y-1][hp.z].objects.push_back(std::make_pair(ho, genRect(32, 32, 95, 0)));
+
+		subRect(hp.x-2, hp.y, hp.z, genRect(32, 32, -1, 32), ho->id);
+		subRect(hp.x-1, hp.y, hp.z, genRect(32, 32, 31, 32), ho->id);
+		subRect(hp.x, hp.y, hp.z, genRect(32, 32, 63, 32), ho->id);
+		CGI->mh->ttiles[hp.x+1][hp.y][hp.z].objects.push_back(std::make_pair(ho, genRect(32, 32, 95, 32)));
+
+		std::stable_sort(CGI->mh->ttiles[hp.x+1][hp.y-1][hp.z].objects.begin(), CGI->mh->ttiles[hp.x+1][hp.y-1][hp.z].objects.end(), objectBlitOrderSorter);
+
+		std::stable_sort(CGI->mh->ttiles[hp.x+1][hp.y][hp.z].objects.begin(), CGI->mh->ttiles[hp.x+1][hp.y][hp.z].objects.end(), objectBlitOrderSorter);
+	}
+	else if(details.end.x-1 == details.start.x && details.end.y-1 == details.start.y) //br
+	{
+		//ho->moveDir = 5;
+		ho->isStanding = false;
+		subRect(hp.x-2, hp.y-1, hp.z, genRect(32, 32, -1, -1), ho->id);
+		subRect(hp.x-1, hp.y-1, hp.z, genRect(32, 32, 31, -1), ho->id);
+		subRect(hp.x, hp.y-1, hp.z, genRect(32, 32, 63, -1), ho->id);
+		CGI->mh->ttiles[hp.x+1][hp.y-1][hp.z].objects.push_back(std::make_pair(ho, genRect(32, 32, 95, -1)));
+
+		subRect(hp.x-2, hp.y, hp.z, genRect(32, 32, -1, 31), ho->id);
+		subRect(hp.x-1, hp.y, hp.z, genRect(32, 32, 31, 31), ho->id);
+		subRect(hp.x, hp.y, hp.z, genRect(32, 32, 63, 31), ho->id);
+		CGI->mh->ttiles[hp.x+1][hp.y][hp.z].objects.push_back(std::make_pair(ho, genRect(32, 32, 95, 31)));
+
+		CGI->mh->ttiles[hp.x-2][hp.y+1][hp.z].objects.push_back(std::make_pair(ho, genRect(32, 32, -1, 63)));
+		CGI->mh->ttiles[hp.x-1][hp.y+1][hp.z].objects.push_back(std::make_pair(ho, genRect(32, 32, 31, 63)));
+		CGI->mh->ttiles[hp.x][hp.y+1][hp.z].objects.push_back(std::make_pair(ho, genRect(32, 32, 63, 63)));
+		CGI->mh->ttiles[hp.x+1][hp.y+1][hp.z].objects.push_back(std::make_pair(ho, genRect(32, 32, 95, 63)));
+
+		std::stable_sort(CGI->mh->ttiles[hp.x+1][hp.y-1][hp.z].objects.begin(), CGI->mh->ttiles[hp.x+1][hp.y-1][hp.z].objects.end(), objectBlitOrderSorter);
+
+		std::stable_sort(CGI->mh->ttiles[hp.x+1][hp.y][hp.z].objects.begin(), CGI->mh->ttiles[hp.x+1][hp.y][hp.z].objects.end(), objectBlitOrderSorter);
+
+		std::stable_sort(CGI->mh->ttiles[hp.x-2][hp.y+1][hp.z].objects.begin(), CGI->mh->ttiles[hp.x-2][hp.y+1][hp.z].objects.end(), objectBlitOrderSorter);
+		std::stable_sort(CGI->mh->ttiles[hp.x-1][hp.y+1][hp.z].objects.begin(), CGI->mh->ttiles[hp.x-1][hp.y+1][hp.z].objects.end(), objectBlitOrderSorter);
+		std::stable_sort(CGI->mh->ttiles[hp.x][hp.y+1][hp.z].objects.begin(), CGI->mh->ttiles[hp.x][hp.y+1][hp.z].objects.end(), objectBlitOrderSorter);
+		std::stable_sort(CGI->mh->ttiles[hp.x+1][hp.y+1][hp.z].objects.begin(), CGI->mh->ttiles[hp.x+1][hp.y+1][hp.z].objects.end(), objectBlitOrderSorter);
+	}
+	else if(details.end.x == details.start.x && details.end.y-1 == details.start.y) //b
+	{
+		//ho->moveDir = 6;
+		ho->isStanding = false;
+		subRect(hp.x-2, hp.y-1, hp.z, genRect(32, 32, 0, -1), ho->id);
+		subRect(hp.x-1, hp.y-1, hp.z, genRect(32, 32, 32, -1), ho->id);
+		subRect(hp.x, hp.y-1, hp.z, genRect(32, 32, 64, -1), ho->id);
+
+		subRect(hp.x-2, hp.y, hp.z, genRect(32, 32, 0, 31), ho->id);
+		subRect(hp.x-1, hp.y, hp.z, genRect(32, 32, 32, 31), ho->id);
+		subRect(hp.x, hp.y, hp.z, genRect(32, 32, 64, 31), ho->id);
+
+		CGI->mh->ttiles[hp.x-2][hp.y+1][hp.z].objects.push_back(std::make_pair(ho, genRect(32, 32, 0, 63)));
+		CGI->mh->ttiles[hp.x-1][hp.y+1][hp.z].objects.push_back(std::make_pair(ho, genRect(32, 32, 32, 63)));
+		CGI->mh->ttiles[hp.x][hp.y+1][hp.z].objects.push_back(std::make_pair(ho, genRect(32, 32, 64, 63)));
+
+		std::stable_sort(CGI->mh->ttiles[hp.x-2][hp.y+1][hp.z].objects.begin(), CGI->mh->ttiles[hp.x-2][hp.y+1][hp.z].objects.end(), objectBlitOrderSorter);
+		std::stable_sort(CGI->mh->ttiles[hp.x-1][hp.y+1][hp.z].objects.begin(), CGI->mh->ttiles[hp.x-1][hp.y+1][hp.z].objects.end(), objectBlitOrderSorter);
+		std::stable_sort(CGI->mh->ttiles[hp.x][hp.y+1][hp.z].objects.begin(), CGI->mh->ttiles[hp.x][hp.y+1][hp.z].objects.end(), objectBlitOrderSorter);
+	}
+	else if(details.end.x+1 == details.start.x && details.end.y-1 == details.start.y) //bl
+	{
+		//ho->moveDir = 7;
+		ho->isStanding = false;
+		CGI->mh->ttiles[hp.x-3][hp.y-1][hp.z].objects.push_back(std::make_pair(ho, genRect(32, 32, -31, -1)));
+		subRect(hp.x-2, hp.y-1, hp.z, genRect(32, 32, 1, -1), ho->id);
+		subRect(hp.x-1, hp.y-1, hp.z, genRect(32, 32, 33, -1), ho->id);
+		subRect(hp.x, hp.y-1, hp.z, genRect(32, 32, 65, -1), ho->id);
+
+		CGI->mh->ttiles[hp.x-3][hp.y][hp.z].objects.push_back(std::make_pair(ho, genRect(32, 32, -31, 31)));
+		subRect(hp.x-2, hp.y, hp.z, genRect(32, 32, 1, 31), ho->id);
+		subRect(hp.x-1, hp.y, hp.z, genRect(32, 32, 33, 31), ho->id);
+		subRect(hp.x, hp.y, hp.z, genRect(32, 32, 65, 31), ho->id);
+
+		CGI->mh->ttiles[hp.x-3][hp.y+1][hp.z].objects.push_back(std::make_pair(ho, genRect(32, 32, -31, 63)));
+		CGI->mh->ttiles[hp.x-2][hp.y+1][hp.z].objects.push_back(std::make_pair(ho, genRect(32, 32, 1, 63)));
+		CGI->mh->ttiles[hp.x-1][hp.y+1][hp.z].objects.push_back(std::make_pair(ho, genRect(32, 32, 33, 63)));
+		CGI->mh->ttiles[hp.x][hp.y+1][hp.z].objects.push_back(std::make_pair(ho, genRect(32, 32, 65, 63)));
+
+		std::stable_sort(CGI->mh->ttiles[hp.x-3][hp.y-1][hp.z].objects.begin(), CGI->mh->ttiles[hp.x-3][hp.y-1][hp.z].objects.end(), objectBlitOrderSorter);
+
+		std::stable_sort(CGI->mh->ttiles[hp.x-3][hp.y][hp.z].objects.begin(), CGI->mh->ttiles[hp.x-3][hp.y][hp.z].objects.end(), objectBlitOrderSorter);
+
+		std::stable_sort(CGI->mh->ttiles[hp.x-3][hp.y+1][hp.z].objects.begin(), CGI->mh->ttiles[hp.x-3][hp.y+1][hp.z].objects.end(), objectBlitOrderSorter);
+		std::stable_sort(CGI->mh->ttiles[hp.x-2][hp.y+1][hp.z].objects.begin(), CGI->mh->ttiles[hp.x-2][hp.y+1][hp.z].objects.end(), objectBlitOrderSorter);
+		std::stable_sort(CGI->mh->ttiles[hp.x-1][hp.y+1][hp.z].objects.begin(), CGI->mh->ttiles[hp.x-1][hp.y+1][hp.z].objects.end(), objectBlitOrderSorter);
+		std::stable_sort(CGI->mh->ttiles[hp.x][hp.y+1][hp.z].objects.begin(), CGI->mh->ttiles[hp.x][hp.y+1][hp.z].objects.end(), objectBlitOrderSorter);
+	}
+	else if(details.end.x+1 == details.start.x && details.end.y == details.start.y) //l
+	{
+		//ho->moveDir = 8;
+		ho->isStanding = false;
+		CGI->mh->ttiles[hp.x-3][hp.y-1][hp.z].objects.push_back(std::make_pair(ho, genRect(32, 32, -31, 0)));
+		subRect(hp.x-2, hp.y-1, hp.z, genRect(32, 32, 1, 0), ho->id);
+		subRect(hp.x-1, hp.y-1, hp.z, genRect(32, 32, 33, 0), ho->id);
+		subRect(hp.x, hp.y-1, hp.z, genRect(32, 32, 65, 0), ho->id);
+
+		CGI->mh->ttiles[hp.x-3][hp.y][hp.z].objects.push_back(std::make_pair(ho, genRect(32, 32, -31, 32)));
+		subRect(hp.x-2, hp.y, hp.z, genRect(32, 32, 1, 32), ho->id);
+		subRect(hp.x-1, hp.y, hp.z, genRect(32, 32, 33, 32), ho->id);
+		subRect(hp.x, hp.y, hp.z, genRect(32, 32, 65, 32), ho->id);
+
+		std::stable_sort(CGI->mh->ttiles[hp.x-3][hp.y-1][hp.z].objects.begin(), CGI->mh->ttiles[hp.x-3][hp.y-1][hp.z].objects.end(), objectBlitOrderSorter);
+
+		std::stable_sort(CGI->mh->ttiles[hp.x-3][hp.y][hp.z].objects.begin(), CGI->mh->ttiles[hp.x-3][hp.y][hp.z].objects.end(), objectBlitOrderSorter);
+	}
+}
+
+void CPlayerInterface::movementPxStep( const TryMoveHero &details, int i, const int3 &hp, const CGHeroInstance * ho )
+{
+	if(details.end.x+1 == details.start.x && details.end.y+1 == details.start.y) //tl
+	{
+		//setting advmap shift
+		adventureInt->terrain.moveX = i-32;
+		adventureInt->terrain.moveY = i-32;
+
+		subRect(hp.x-3, hp.y-2, hp.z, genRect(32, 32, -31+i, -31+i), ho->id);
+		subRect(hp.x-2, hp.y-2, hp.z, genRect(32, 32, 1+i, -31+i), ho->id);
+		subRect(hp.x-1, hp.y-2, hp.z, genRect(32, 32, 33+i, -31+i), ho->id);
+		subRect(hp.x, hp.y-2, hp.z, genRect(32, 32, 65+i, -31+i), ho->id);
+
+		subRect(hp.x-3, hp.y-1, hp.z, genRect(32, 32, -31+i, 1+i), ho->id);
+		subRect(hp.x-2, hp.y-1, hp.z, genRect(32, 32, 1+i, 1+i), ho->id);
+		subRect(hp.x-1, hp.y-1, hp.z, genRect(32, 32, 33+i, 1+i), ho->id);
+		subRect(hp.x, hp.y-1, hp.z, genRect(32, 32, 65+i, 1+i), ho->id);
+
+		subRect(hp.x-3, hp.y, hp.z, genRect(32, 32, -31+i, 33+i), ho->id);
+		subRect(hp.x-2, hp.y, hp.z, genRect(32, 32, 1+i, 33+i), ho->id);
+		subRect(hp.x-1, hp.y, hp.z, genRect(32, 32, 33+i, 33+i), ho->id);
+		subRect(hp.x, hp.y, hp.z, genRect(32, 32, 65+i, 33+i), ho->id);
+	}
+	else if(details.end.x == details.start.x && details.end.y+1 == details.start.y) //t
+	{
+		//setting advmap shift
+		adventureInt->terrain.moveY = i-32;
+
+		subRect(hp.x-2, hp.y-2, hp.z, genRect(32, 32, 0, -31+i), ho->id);
+		subRect(hp.x-1, hp.y-2, hp.z, genRect(32, 32, 32, -31+i), ho->id);
+		subRect(hp.x, hp.y-2, hp.z, genRect(32, 32, 64, -31+i), ho->id);
+
+		subRect(hp.x-2, hp.y-1, hp.z, genRect(32, 32, 0, 1+i), ho->id);
+		subRect(hp.x-1, hp.y-1, hp.z, genRect(32, 32, 32, 1+i), ho->id);
+		subRect(hp.x, hp.y-1, hp.z, genRect(32, 32, 64, 1+i), ho->id);
+
+		subRect(hp.x-2, hp.y, hp.z, genRect(32, 32, 0, 33+i), ho->id);
+		subRect(hp.x-1, hp.y, hp.z, genRect(32, 32, 32, 33+i), ho->id);
+		subRect(hp.x, hp.y, hp.z, genRect(32, 32, 64, 33+i), ho->id);
+	}
+	else if(details.end.x-1 == details.start.x && details.end.y+1 == details.start.y) //tr
+	{
+		//setting advmap shift
+		adventureInt->terrain.moveX = -i+32;
+		adventureInt->terrain.moveY = i-32;
+
+		subRect(hp.x-2, hp.y-2, hp.z, genRect(32, 32, -1-i, -31+i), ho->id);
+		subRect(hp.x-1, hp.y-2, hp.z, genRect(32, 32, 31-i, -31+i), ho->id);
+		subRect(hp.x, hp.y-2, hp.z, genRect(32, 32, 63-i, -31+i), ho->id);
+		subRect(hp.x+1, hp.y-2, hp.z, genRect(32, 32, 95-i, -31+i), ho->id);
+
+		subRect(hp.x-2, hp.y-1, hp.z, genRect(32, 32, -1-i, 1+i), ho->id);
+		subRect(hp.x-1, hp.y-1, hp.z, genRect(32, 32, 31-i, 1+i), ho->id);
+		subRect(hp.x, hp.y-1, hp.z, genRect(32, 32, 63-i, 1+i), ho->id);
+		subRect(hp.x+1, hp.y-1, hp.z, genRect(32, 32, 95-i, 1+i), ho->id);
+
+		subRect(hp.x-2, hp.y, hp.z, genRect(32, 32, -1-i, 33+i), ho->id);
+		subRect(hp.x-1, hp.y, hp.z, genRect(32, 32, 31-i, 33+i), ho->id);
+		subRect(hp.x, hp.y, hp.z, genRect(32, 32, 63-i, 33+i), ho->id);
+		subRect(hp.x+1, hp.y, hp.z, genRect(32, 32, 95-i, 33+i), ho->id);
+	}
+	else if(details.end.x-1 == details.start.x && details.end.y == details.start.y) //r
+	{
+		//setting advmap shift
+		adventureInt->terrain.moveX = -i+32;
+
+		subRect(hp.x-2, hp.y-1, hp.z, genRect(32, 32, -1-i, 0), ho->id);
+		subRect(hp.x-1, hp.y-1, hp.z, genRect(32, 32, 31-i, 0), ho->id);
+		subRect(hp.x, hp.y-1, hp.z, genRect(32, 32, 63-i, 0), ho->id);
+		subRect(hp.x+1, hp.y-1, hp.z, genRect(32, 32, 95-i, 0), ho->id);
+
+		subRect(hp.x-2, hp.y, hp.z, genRect(32, 32, -1-i, 32), ho->id);
+		subRect(hp.x-1, hp.y, hp.z, genRect(32, 32, 31-i, 32), ho->id);
+		subRect(hp.x, hp.y, hp.z, genRect(32, 32, 63-i, 32), ho->id);
+		subRect(hp.x+1, hp.y, hp.z, genRect(32, 32, 95-i, 32), ho->id);
+	}
+	else if(details.end.x-1 == details.start.x && details.end.y-1 == details.start.y) //br
+	{
+
+		//setting advmap shift
+		adventureInt->terrain.moveX = -i+32;
+		adventureInt->terrain.moveY = -i+32;
+
+		subRect(hp.x-2, hp.y-1, hp.z, genRect(32, 32, -1-i, -1-i), ho->id);
+		subRect(hp.x-1, hp.y-1, hp.z, genRect(32, 32, 31-i, -1-i), ho->id);
+		subRect(hp.x, hp.y-1, hp.z, genRect(32, 32, 63-i, -1-i), ho->id);
+		subRect(hp.x+1, hp.y-1, hp.z, genRect(32, 32, 95-i, -1-i), ho->id);
+
+		subRect(hp.x-2, hp.y, hp.z, genRect(32, 32, -1-i, 31-i), ho->id);
+		subRect(hp.x-1, hp.y, hp.z, genRect(32, 32, 31-i, 31-i), ho->id);
+		subRect(hp.x, hp.y, hp.z, genRect(32, 32, 63-i, 31-i), ho->id);
+		subRect(hp.x+1, hp.y, hp.z, genRect(32, 32, 95-i, 31-i), ho->id);
+
+		subRect(hp.x-2, hp.y+1, hp.z, genRect(32, 32, -1-i, 63-i), ho->id);
+		subRect(hp.x-1, hp.y+1, hp.z, genRect(32, 32, 31-i, 63-i), ho->id);
+		subRect(hp.x, hp.y+1, hp.z, genRect(32, 32, 63-i, 63-i), ho->id);
+		subRect(hp.x+1, hp.y+1, hp.z, genRect(32, 32, 95-i, 63-i), ho->id);
+	}
+	else if(details.end.x == details.start.x && details.end.y-1 == details.start.y) //b
+	{
+		//setting advmap shift
+		adventureInt->terrain.moveY = -i+32;
+
+		subRect(hp.x-2, hp.y-1, hp.z, genRect(32, 32, 0, -1-i), ho->id);
+		subRect(hp.x-1, hp.y-1, hp.z, genRect(32, 32, 32, -1-i), ho->id);
+		subRect(hp.x, hp.y-1, hp.z, genRect(32, 32, 64, -1-i), ho->id);
+
+		subRect(hp.x-2, hp.y, hp.z, genRect(32, 32, 0, 31-i), ho->id);
+		subRect(hp.x-1, hp.y, hp.z, genRect(32, 32, 32, 31-i), ho->id);
+		subRect(hp.x, hp.y, hp.z, genRect(32, 32, 64, 31-i), ho->id);
+
+		subRect(hp.x-2, hp.y+1, hp.z, genRect(32, 32, 0, 63-i), ho->id);
+		subRect(hp.x-1, hp.y+1, hp.z, genRect(32, 32, 32, 63-i), ho->id);
+		subRect(hp.x, hp.y+1, hp.z, genRect(32, 32, 64, 63-i), ho->id);
+	}
+	else if(details.end.x+1 == details.start.x && details.end.y-1 == details.start.y) //bl
+	{
+		//setting advmap shift
+		adventureInt->terrain.moveX = i-32;
+		adventureInt->terrain.moveY = -i+32;
+
+		subRect(hp.x-3, hp.y-1, hp.z, genRect(32, 32, -31+i, -1-i), ho->id);
+		subRect(hp.x-2, hp.y-1, hp.z, genRect(32, 32, 1+i, -1-i), ho->id);
+		subRect(hp.x-1, hp.y-1, hp.z, genRect(32, 32, 33+i, -1-i), ho->id);
+		subRect(hp.x, hp.y-1, hp.z, genRect(32, 32, 65+i, -1-i), ho->id);
+
+		subRect(hp.x-3, hp.y, hp.z, genRect(32, 32, -31+i, 31-i), ho->id);
+		subRect(hp.x-2, hp.y, hp.z, genRect(32, 32, 1+i, 31-i), ho->id);
+		subRect(hp.x-1, hp.y, hp.z, genRect(32, 32, 33+i, 31-i), ho->id);
+		subRect(hp.x, hp.y, hp.z, genRect(32, 32, 65+i, 31-i), ho->id);
+
+		subRect(hp.x-3, hp.y+1, hp.z, genRect(32, 32, -31+i, 63-i), ho->id);
+		subRect(hp.x-2, hp.y+1, hp.z, genRect(32, 32, 1+i, 63-i), ho->id);
+		subRect(hp.x-1, hp.y+1, hp.z, genRect(32, 32, 33+i, 63-i), ho->id);
+		subRect(hp.x, hp.y+1, hp.z, genRect(32, 32, 65+i, 63-i), ho->id);
+	}
+	else if(details.end.x+1 == details.start.x && details.end.y == details.start.y) //l
+	{
+		//setting advmap shift
+		adventureInt->terrain.moveX = i-32;
+
+		subRect(hp.x-3, hp.y-1, hp.z, genRect(32, 32, -31+i, 0), ho->id);
+		subRect(hp.x-2, hp.y-1, hp.z, genRect(32, 32, 1+i, 0), ho->id);
+		subRect(hp.x-1, hp.y-1, hp.z, genRect(32, 32, 33+i, 0), ho->id);
+		subRect(hp.x, hp.y-1, hp.z, genRect(32, 32, 65+i, 0), ho->id);
+
+		subRect(hp.x-3, hp.y, hp.z, genRect(32, 32, -31+i, 32), ho->id);
+		subRect(hp.x-2, hp.y, hp.z, genRect(32, 32, 1+i, 32), ho->id);
+		subRect(hp.x-1, hp.y, hp.z, genRect(32, 32, 33+i, 32), ho->id);
+		subRect(hp.x, hp.y, hp.z, genRect(32, 32, 65+i, 32), ho->id);
+	}
+}
+
+void CPlayerInterface::finishMovement( const TryMoveHero &details, const int3 &hp, const CGHeroInstance * ho )
+{
+	adventureInt->terrain.moveX = adventureInt->terrain.moveY = 0;
+
+	if(details.end.x+1 == details.start.x && details.end.y+1 == details.start.y) //tl
+	{
+		delObjRect(hp.x, hp.y-2, hp.z, ho->id);
+		delObjRect(hp.x, hp.y-1, hp.z, ho->id);
+		delObjRect(hp.x, hp.y, hp.z, ho->id);
+		delObjRect(hp.x-1, hp.y, hp.z, ho->id);
+		delObjRect(hp.x-2, hp.y, hp.z, ho->id);
+		delObjRect(hp.x-3, hp.y, hp.z, ho->id);
+	}
+	else if(details.end.x == details.start.x && details.end.y+1 == details.start.y) //t
+	{
+		delObjRect(hp.x, hp.y, hp.z, ho->id);
+		delObjRect(hp.x-1, hp.y, hp.z, ho->id);
+		delObjRect(hp.x-2, hp.y, hp.z, ho->id);
+	}
+	else if(details.end.x-1 == details.start.x && details.end.y+1 == details.start.y) //tr
+	{
+		delObjRect(hp.x-2, hp.y-2, hp.z, ho->id);
+		delObjRect(hp.x-2, hp.y-1, hp.z, ho->id);
+		delObjRect(hp.x+1, hp.y, hp.z, ho->id);
+		delObjRect(hp.x, hp.y, hp.z, ho->id);
+		delObjRect(hp.x-1, hp.y, hp.z, ho->id);
+		delObjRect(hp.x-2, hp.y, hp.z, ho->id);
+	}
+	else if(details.end.x-1 == details.start.x && details.end.y == details.start.y) //r
+	{
+		delObjRect(hp.x-2, hp.y-1, hp.z, ho->id);
+		delObjRect(hp.x-2, hp.y, hp.z, ho->id);
+	}
+	else if(details.end.x-1 == details.start.x && details.end.y-1 == details.start.y) //br
+	{
+		delObjRect(hp.x-2, hp.y+1, hp.z, ho->id);
+		delObjRect(hp.x-2, hp.y, hp.z, ho->id);
+		delObjRect(hp.x+1, hp.y-1, hp.z, ho->id);
+		delObjRect(hp.x, hp.y-1, hp.z, ho->id);
+		delObjRect(hp.x-1, hp.y-1, hp.z, ho->id);
+		delObjRect(hp.x-2, hp.y-1, hp.z, ho->id);
+	}
+	else if(details.end.x == details.start.x && details.end.y-1 == details.start.y) //b
+	{
+		delObjRect(hp.x, hp.y-1, hp.z, ho->id);
+		delObjRect(hp.x-1, hp.y-1, hp.z, ho->id);
+		delObjRect(hp.x-2, hp.y-1, hp.z, ho->id);
+	}
+	else if(details.end.x+1 == details.start.x && details.end.y-1 == details.start.y) //bl
+	{
+		delObjRect(hp.x, hp.y-1, hp.z, ho->id);
+		delObjRect(hp.x-1, hp.y-1, hp.z, ho->id);
+		delObjRect(hp.x-2, hp.y-1, hp.z, ho->id);
+		delObjRect(hp.x-3, hp.y-1, hp.z, ho->id);
+		delObjRect(hp.x, hp.y, hp.z, ho->id);
+		delObjRect(hp.x, hp.y+1, hp.z, ho->id);
+	}
+	else if(details.end.x+1 == details.start.x && details.end.y == details.start.y) //l
+	{
+		delObjRect(hp.x, hp.y-1, hp.z, ho->id);
+		delObjRect(hp.x, hp.y, hp.z, ho->id);
+	}
+
+	//restoring good rects
+	subRect(details.end.x-2, details.end.y-1, details.end.z, genRect(32, 32, 0, 0), ho->id);
+	subRect(details.end.x-1, details.end.y-1, details.end.z, genRect(32, 32, 32, 0), ho->id);
+	subRect(details.end.x, details.end.y-1, details.end.z, genRect(32, 32, 64, 0), ho->id);
+
+	subRect(details.end.x-2, details.end.y, details.end.z, genRect(32, 32, 0, 32), ho->id);
+	subRect(details.end.x-1, details.end.y, details.end.z, genRect(32, 32, 32, 32), ho->id);
+	subRect(details.end.x, details.end.y, details.end.z, genRect(32, 32, 64, 32), ho->id);
+
+	//restoring good order of objects
+	std::stable_sort(CGI->mh->ttiles[details.end.x-2][details.end.y-1][details.end.z].objects.begin(), CGI->mh->ttiles[details.end.x-2][details.end.y-1][details.end.z].objects.end(), objectBlitOrderSorter);
+	std::stable_sort(CGI->mh->ttiles[details.end.x-1][details.end.y-1][details.end.z].objects.begin(), CGI->mh->ttiles[details.end.x-1][details.end.y-1][details.end.z].objects.end(), objectBlitOrderSorter);
+	std::stable_sort(CGI->mh->ttiles[details.end.x][details.end.y-1][details.end.z].objects.begin(), CGI->mh->ttiles[details.end.x][details.end.y-1][details.end.z].objects.end(), objectBlitOrderSorter);
+
+	std::stable_sort(CGI->mh->ttiles[details.end.x-2][details.end.y][details.end.z].objects.begin(), CGI->mh->ttiles[details.end.x-2][details.end.y][details.end.z].objects.end(), objectBlitOrderSorter);
+	std::stable_sort(CGI->mh->ttiles[details.end.x-1][details.end.y][details.end.z].objects.begin(), CGI->mh->ttiles[details.end.x-1][details.end.y][details.end.z].objects.end(), objectBlitOrderSorter);
+	std::stable_sort(CGI->mh->ttiles[details.end.x][details.end.y][details.end.z].objects.begin(), CGI->mh->ttiles[details.end.x][details.end.y][details.end.z].objects.end(), objectBlitOrderSorter);
+}
+
+void CPlayerInterface::gameOver(PlayerColor player, const EVictoryLossCheckResult & victoryLossCheckResult )
+{
+	EVENT_HANDLER_CALLED_BY_CLIENT;
+
+	if(player == playerID)
+	{
+		if(victoryLossCheckResult.loss())
+			showInfoDialog(CGI->generaltexth->allTexts[95]);
+
+		if(LOCPLINT == this)
+		{
+			GH.curInt = this; //waiting for dialogs requires this to get events
+			waitForAllDialogs(); //wait till all dialogs are displayed and closed
+		}
+
+		--howManyPeople;
+
+		if(howManyPeople == 0) //all human players eliminated
+		{
+			if(adventureInt)
+			{
+				terminate_cond.setn(true);
+				adventureInt->deactivate();
+				if(GH.topInt() == adventureInt)
+					GH.popInt(adventureInt);
+				delete adventureInt;
+				adventureInt = nullptr;
+			}
+		}
+
+		if(cb->getStartInfo()->mode == StartInfo::CAMPAIGN)
+		{
+			// if you lose the campaign go back to the main menu
+			// campaign wins are handled in proposeNextMission
+			if(victoryLossCheckResult.loss()) requestReturningToMainMenu();
+		}
+		else
+		{
+			if(howManyPeople == 0) //all human players eliminated
+			{
+				requestReturningToMainMenu();
+			}
+			else if(victoryLossCheckResult.victory() && LOCPLINT == this) // end game if current human player has won
+			{
+				requestReturningToMainMenu();
+			}
+		}
+
+		if(GH.curInt == this) GH.curInt = nullptr;
+	}
+	else
+	{
+		if(victoryLossCheckResult.loss() && cb->getPlayerStatus(playerID) == EPlayerStatus::INGAME) //enemy has lost
+		{
+			std::string str = victoryLossCheckResult.messageToSelf;
+			boost::algorithm::replace_first(str, "%s", CGI->generaltexth->capColors[player.getNum()]);
+			showInfoDialog(str, std::vector<CComponent*>(1, new CComponent(CComponent::flag, player.getNum(), 0)));
+		}
+	}
+}
+
+void CPlayerInterface::playerBonusChanged( const Bonus &bonus, bool gain )
+{
+	EVENT_HANDLER_CALLED_BY_CLIENT;
+}
+
+void CPlayerInterface::showPuzzleMap()
+{
+	EVENT_HANDLER_CALLED_BY_CLIENT;
+	waitWhileDialog();
+
+	//TODO: interface should not know the real position of Grail...
+	double ratio = 0;
+	int3 grailPos = cb->getGrailPos(ratio);
+
+	GH.pushInt(new CPuzzleWindow(grailPos, ratio));
+}
+
+void CPlayerInterface::advmapSpellCast(const CGHeroInstance * caster, int spellID)
+{
+	EVENT_HANDLER_CALLED_BY_CLIENT;
+	if (spellID == SpellID::FLY || spellID == SpellID::WATER_WALK)
+	{
+		eraseCurrentPathOf(caster, false);
+	}
+	const CSpell * spell = CGI->spellh->objects[spellID];
+	
+	auto castSoundPath = spell->getCastSound();
+	if (!castSoundPath.empty())
+		CCS->soundh->playSound(castSoundPath);
+}
+
+void CPlayerInterface::eraseCurrentPathOf( const CGHeroInstance * ho, bool checkForExistanceOfPath /*= true */ )
+{
+	if(checkForExistanceOfPath)
+	{
+		assert(vstd::contains(paths, ho));
+	}
+	else if (!vstd::contains(paths, ho))
+	{
+		return;
+	}
+	assert(ho == adventureInt->selection);
+
+	paths.erase(ho);
+	adventureInt->terrain.currentPath = nullptr;
+	adventureInt->updateMoveHero(ho, false);
+}
+
+void CPlayerInterface::removeLastNodeFromPath(const CGHeroInstance *ho)
+{
+	adventureInt->terrain.currentPath->nodes.erase(adventureInt->terrain.currentPath->nodes.end()-1);
+	if(adventureInt->terrain.currentPath->nodes.size() < 2)  //if it was the last one, remove entire path and path with only one tile is not a real path
+		eraseCurrentPathOf(ho);
+}
+
+CGPath * CPlayerInterface::getAndVerifyPath(const CGHeroInstance * h)
+{
+	if(vstd::contains(paths,h)) //hero has assigned path
+	{
+		CGPath &path = paths[h];
+		if(!path.nodes.size())
+		{
+            logGlobal->warnStream() << "Warning: empty path found...";
+			paths.erase(h);
+		}
+		else
+		{
+			assert(h->getPosition(false) == path.startPos());
+			//update the hero path in case of something has changed on map
+			if(LOCPLINT->cb->getPath2(path.endPos(), path))
+				return &path;
+			else
+				paths.erase(h);
+		}
+	}
+
+	return nullptr;
+}
+
+void CPlayerInterface::acceptTurn()
+{
+	if(settings["session"]["autoSkip"].Bool())
+	{
+		while(CInfoWindow *iw = dynamic_cast<CInfoWindow *>(GH.topInt()))
+			iw->close();
+	}
+	waitWhileDialog();
+
+	if(howManyPeople > 1)
+		adventureInt->startTurn();
+
+	adventureInt->heroList.update();
+	adventureInt->townList.update();
+
+	const CGHeroInstance * heroToSelect = nullptr;
+
+	// find first non-sleeping hero
+	for (auto hero : wanderingHeroes)
+	{
+		if (boost::range::find(sleepingHeroes, hero) == sleepingHeroes.end())
+		{
+			heroToSelect = hero;
+			break;
+		}
+	}
+
+	//select first hero if available.
+	if(heroToSelect != nullptr)
+	{
+		adventureInt->select(heroToSelect);
+	}
+	else
+		adventureInt->select(towns.front());
+
+	//show new day animation and sound on infobar
+	adventureInt->infoBar.showDate();
+
+	adventureInt->updateNextHero(nullptr);
+	adventureInt->showAll(screen);
+
+	if(settings["session"]["autoSkip"].Bool() && !LOCPLINT->shiftPressed())
+	{
+		if(CInfoWindow *iw = dynamic_cast<CInfoWindow *>(GH.topInt()))
+			iw->close();
+
+		adventureInt->endTurn.callback();
+	}
+
+	// warn player if he has no town
+	if(cb->howManyTowns() == 0)
+	{
+		auto playerColor = *cb->getPlayerID();
+
+		std::vector<Component> components;
+		components.push_back(Component(Component::FLAG, playerColor.getNum(), 0, 0));
+		MetaString text;
+
+		auto daysWithoutCastle = *cb->getPlayer(playerColor)->daysWithoutCastle;
+		if (daysWithoutCastle < 6)
+		{
+			text.addTxt(MetaString::ARRAY_TXT,128); //%s, you only have %d days left to capture a town or you will be banished from this land.
+			text.addReplacement(MetaString::COLOR, playerColor.getNum());
+			text.addReplacement(7 - daysWithoutCastle);
+		}
+		else if(daysWithoutCastle == 6)
+		{
+			text.addTxt(MetaString::ARRAY_TXT,129); //%s, this is your last day to capture a town or you will be banished from this land.
+			text.addReplacement(MetaString::COLOR, playerColor.getNum());
+		}
+
+		showInfoDialogAndWait(components, text);
+	}
+}
+
+void CPlayerInterface::tryDiggging(const CGHeroInstance *h)
+{
+	std::string hlp;
+	CGI->mh->getTerrainDescr(h->getPosition(false), hlp, false);
+
+	int msgToShow = -1;
+	CGHeroInstance::ECanDig isDiggingPossible = h->diggingStatus();
+	if(hlp.length())
+		isDiggingPossible = CGHeroInstance::TILE_OCCUPIED; //TODO integrate with canDig
+
+	switch(isDiggingPossible)
+	{
+	case CGHeroInstance::CAN_DIG:
+		break;
+	case CGHeroInstance::LACK_OF_MOVEMENT:
+		msgToShow = 56; //"Digging for artifacts requires a whole day, try again tomorrow."
+		break;
+	case CGHeroInstance::TILE_OCCUPIED:
+		msgToShow = 97; //Try searching on clear ground.
+		break;
+	case CGHeroInstance::WRONG_TERRAIN:
+		msgToShow = 60; ////Try looking on land!
+		break;
+	default:
+		assert(0);
+	}
+
+	if(msgToShow < 0)
+		cb->dig(h);
+	else
+		showInfoDialog(CGI->generaltexth->allTexts[msgToShow]);
+}
+
+void CPlayerInterface::updateInfo(const CGObjectInstance * specific)
+{
+	adventureInt->infoBar.showSelection();
+}
+
+void CPlayerInterface::battleNewRoundFirst( int round )
+{
+	EVENT_HANDLER_CALLED_BY_CLIENT;
+	BATTLE_EVENT_POSSIBLE_RETURN;
+
+	battleInt->newRoundFirst(round);
+}
+
+void CPlayerInterface::stopMovement()
+{
+	if(stillMoveHero.get() == DURING_MOVE)//if we are in the middle of hero movement
+		stillMoveHero.setn(STOP_MOVE); //after showing dialog movement will be stopped
+}
+
+void CPlayerInterface::showMarketWindow(const IMarket *market, const CGHeroInstance *visitor)
+{
+	EVENT_HANDLER_CALLED_BY_CLIENT;
+	if(market->o->ID == Obj::ALTAR_OF_SACRIFICE)
+	{
+		//EEMarketMode mode = market->availableModes().front();
+		if(market->allowsTrade(EMarketMode::ARTIFACT_EXP) && visitor->getAlignment() != EAlignment::EVIL)
+			GH.pushInt(new CAltarWindow(market, visitor, EMarketMode::ARTIFACT_EXP));
+		else if(market->allowsTrade(EMarketMode::CREATURE_EXP) && visitor->getAlignment() != EAlignment::GOOD)
+			GH.pushInt(new CAltarWindow(market, visitor, EMarketMode::CREATURE_EXP));
+	}
+	else
+		GH.pushInt(new CMarketplaceWindow(market, visitor, market->availableModes().front()));
+}
+
+void CPlayerInterface::showUniversityWindow(const IMarket *market, const CGHeroInstance *visitor)
+{
+	EVENT_HANDLER_CALLED_BY_CLIENT;
+	auto  cuw = new CUniversityWindow(visitor, market);
+	GH.pushInt(cuw);
+}
+
+void CPlayerInterface::showHillFortWindow(const CGObjectInstance *object, const CGHeroInstance *visitor)
+{
+	EVENT_HANDLER_CALLED_BY_CLIENT;
+	auto  chfw = new CHillFortWindow(visitor, object);
+	GH.pushInt(chfw);
+}
+
+void CPlayerInterface::availableArtifactsChanged(const CGBlackMarket *bm /*= nullptr*/)
+{
+	EVENT_HANDLER_CALLED_BY_CLIENT;
+	if(CMarketplaceWindow *cmw = dynamic_cast<CMarketplaceWindow*>(GH.topInt()))
+		cmw->artifactsChanged(false);
+}
+
+void CPlayerInterface::showTavernWindow(const CGObjectInstance *townOrTavern)
+{
+	EVENT_HANDLER_CALLED_BY_CLIENT;
+	auto  tv = new CTavernWindow(townOrTavern);
+	GH.pushInt(tv);
+}
+
+void CPlayerInterface::showThievesGuildWindow (const CGObjectInstance * obj)
+{
+	EVENT_HANDLER_CALLED_BY_CLIENT;
+	auto  tgw = new CThievesGuildWindow(obj);
+	GH.pushInt(tgw);
+}
+
+void CPlayerInterface::showQuestLog()
+{
+	EVENT_HANDLER_CALLED_BY_CLIENT;
+	CQuestLog * ql = new CQuestLog (LOCPLINT->cb->getMyQuests());
+	GH.pushInt (ql);
+}
+
+void CPlayerInterface::showShipyardDialogOrProblemPopup(const IShipyard *obj)
+{
+	if(obj->shipyardStatus() != IBoatGenerator::GOOD)
+	{
+		MetaString txt;
+		obj->getProblemText(txt);
+		showInfoDialog(txt.toString());
+	}
+	else
+		showShipyardDialog(obj);
+}
+
+void CPlayerInterface::requestReturningToMainMenu()
+{
+	sendCustomEvent(RETURN_TO_MAIN_MENU);
+	cb->unregisterAllInterfaces();
+}
+
+void CPlayerInterface::requestStoppingClient()
+{
+	sendCustomEvent(STOP_CLIENT);
+}
+
+void CPlayerInterface::sendCustomEvent( int code )
+{
+	CGuiHandler::pushSDLEvent(SDL_USEREVENT, code);
+}
+
+void CPlayerInterface::stackChagedCount(const StackLocation &location, const TQuantity &change, bool isAbsolute)
+{
+	EVENT_HANDLER_CALLED_BY_CLIENT;
+	garrisonChanged(location.army);
+}
+
+void CPlayerInterface::stackChangedType(const StackLocation &location, const CCreature &newType)
+{
+	EVENT_HANDLER_CALLED_BY_CLIENT;
+	garrisonChanged(location.army);
+}
+
+void CPlayerInterface::stacksErased(const StackLocation &location)
+{
+	EVENT_HANDLER_CALLED_BY_CLIENT;
+	garrisonChanged(location.army);
+}
+
+void CPlayerInterface::stacksSwapped(const StackLocation &loc1, const StackLocation &loc2)
+{
+	EVENT_HANDLER_CALLED_BY_CLIENT;
+
+	std::vector<const CGObjectInstance *> objects;
+	objects.push_back(loc1.army);
+	if(loc2.army != loc1.army)
+		objects.push_back(loc2.army);
+
+	garrisonsChanged(objects);
+}
+
+void CPlayerInterface::newStackInserted(const StackLocation &location, const CStackInstance &stack)
+{
+	EVENT_HANDLER_CALLED_BY_CLIENT;
+	garrisonChanged(location.army);
+}
+
+void CPlayerInterface::stacksRebalanced(const StackLocation &src, const StackLocation &dst, TQuantity count)
+{
+	EVENT_HANDLER_CALLED_BY_CLIENT;
+
+	std::vector<const CGObjectInstance *> objects;
+	objects.push_back(src.army);
+	if(src.army != dst.army)
+		objects.push_back(dst.army);
+
+	garrisonsChanged(objects);
+}
+
+void CPlayerInterface::artifactPut(const ArtifactLocation &al)
+{
+	EVENT_HANDLER_CALLED_BY_CLIENT;
+}
+
+void CPlayerInterface::artifactRemoved(const ArtifactLocation &al)
+{
+	EVENT_HANDLER_CALLED_BY_CLIENT;
+	adventureInt->infoBar.showSelection();
+	for(IShowActivatable *isa : GH.listInt)
+	{
+		auto artWin = dynamic_cast<CArtifactHolder*>(isa);
+		if(artWin)
+			artWin->artifactRemoved(al);
+	}
+}
+
+void CPlayerInterface::artifactMoved(const ArtifactLocation &src, const ArtifactLocation &dst)
+{
+	EVENT_HANDLER_CALLED_BY_CLIENT;
+	adventureInt->infoBar.showSelection();
+	for(IShowActivatable *isa : GH.listInt)
+	{
+		auto artWin = dynamic_cast<CArtifactHolder*>(isa);
+		if(artWin)
+			artWin->artifactMoved(src, dst);
+	}
+}
+
+void CPlayerInterface::artifactAssembled(const ArtifactLocation &al)
+{
+	EVENT_HANDLER_CALLED_BY_CLIENT;
+	adventureInt->infoBar.showSelection();
+	for(IShowActivatable *isa : GH.listInt)
+	{
+		auto artWin = dynamic_cast<CArtifactHolder*>(isa);
+		if(artWin)
+			artWin->artifactAssembled(al);
+	}
+}
+
+void CPlayerInterface::artifactDisassembled(const ArtifactLocation &al)
+{
+	EVENT_HANDLER_CALLED_BY_CLIENT;
+	adventureInt->infoBar.showSelection();
+	for(IShowActivatable *isa : GH.listInt)
+	{
+		auto artWin = dynamic_cast<CArtifactHolder*>(isa);
+		if(artWin)
+			artWin->artifactDisassembled(al);
+	}
+}
+
+void CPlayerInterface::playerStartsTurn(PlayerColor player)
+{
+	EVENT_HANDLER_CALLED_BY_CLIENT;
+	adventureInt->infoBar.showSelection();
+	if (!vstd::contains (GH.listInt, adventureInt))
+	{
+		GH.popInts (GH.listInt.size()); //after map load - remove everything else
+		GH.pushInt (adventureInt);
+	}
+	else
+	{
+		while (GH.listInt.front() != adventureInt && !dynamic_cast<CInfoWindow*>(GH.listInt.front())) //don't remove dialogs that expect query answer
+			GH.popInts(1);
+	}
+
+	if(howManyPeople == 1)
+	{
+		GH.curInt = this;
+		adventureInt->startTurn();
+	}
+	if(player != playerID && this == LOCPLINT)
+	{
+		waitWhileDialog();
+		adventureInt->aiTurnStarted();
+	}
+}
+
+void CPlayerInterface::waitForAllDialogs(bool unlockPim /*= true*/)
+{
+	while(!dialogs.empty())
+	{
+		auto unlock = vstd::makeUnlockGuardIf(*pim, unlockPim);
+		SDL_Delay(5);
+	}
+	waitWhileDialog(unlockPim);
+}
+
+void CPlayerInterface::proposeLoadingGame()
+{
+	showYesNoDialog(CGI->generaltexth->allTexts[68], [this] { sendCustomEvent(RETURN_TO_MENU_LOAD); }, 0, false);
+}
+
+CPlayerInterface::SpellbookLastSetting::SpellbookLastSetting()
+{
+	spellbookLastPageBattle = spellbokLastPageAdvmap = 0;
+	spellbookLastTabBattle = spellbookLastTabAdvmap = 4;
+}
+
+bool CPlayerInterface::capturedAllEvents()
+{
+	if(duringMovement)
+	{
+		//just inform that we are capturing events. they will be processed by heroMoved() in client thread.
+		return true;
+	}
+	
+	if(ignoreEvents)
+	{
+		boost::unique_lock<boost::mutex> un(eventsM);
+		while(!events.empty())
+		{
+			events.pop();
+		}
+		return true;
+	}
+	
+	return false;
+}
+
+void CPlayerInterface::doMoveHero(const CGHeroInstance* h, CGPath path)
+{
+	int i = 1;
+
+	{
+		path.convert(0);
+		boost::unique_lock<boost::mutex> un(stillMoveHero.mx);
+		stillMoveHero.data = CONTINUE_MOVE;
+
+		ETerrainType currentTerrain = ETerrainType::BORDER; // not init yet
+		ETerrainType newTerrain;
+		int sh = -1;
+
+		const TerrainTile * curTile = cb->getTile(CGHeroInstance::convertPosition(h->pos, false));
+
+		for(i=path.nodes.size()-1; i>0 && (stillMoveHero.data == CONTINUE_MOVE || curTile->blocked); i--)
+		{
+			//changing z coordinate means we're moving through subterranean gate -> it's done automatically upon the visit, so we don't have to request that move here
+			if(path.nodes[i-1].coord.z != path.nodes[i].coord.z)
+				continue;
+
+			//stop sending move requests if the next node can't be reached at the current turn (hero exhausted his move points)
+			if(path.nodes[i-1].turns)
+			{
+				stillMoveHero.data = STOP_MOVE;
+				break;
+			}
+
+			// Start a new sound for the hero movement or let the existing one carry on.
+#if 0
+			// TODO
+			if (hero is flying && sh == -1)
+				sh = CCS->soundh->playSound(soundBase::horseFlying, -1);
+#endif
+			{
+				newTerrain = cb->getTile(CGHeroInstance::convertPosition(path.nodes[i].coord, false))->terType;
+
+				if (newTerrain != currentTerrain)
+				{
+					CCS->soundh->stopSound(sh);
+					sh = CCS->soundh->playSound(CCS->soundh->horseSounds[newTerrain], -1);
+					currentTerrain = newTerrain;
+				}
+			}
+
+			stillMoveHero.data = WAITING_MOVE;
+
+			int3 endpos(path.nodes[i-1].coord.x, path.nodes[i-1].coord.y, h->pos.z);
+			bool guarded = CGI->mh->map->isInTheMap(cb->getGuardingCreaturePosition(endpos - int3(1, 0, 0)));
+
+			logGlobal->traceStream() << "Requesting hero movement to " << endpos;
+			cb->moveHero(h,endpos);
+
+			while(stillMoveHero.data != STOP_MOVE  &&  stillMoveHero.data != CONTINUE_MOVE)
+				stillMoveHero.cond.wait(un);
+
+			logGlobal->traceStream() << "Resuming " << __FUNCTION__;
+			if (guarded || showingDialog->get() == true) // Abort movement if a guard was fought or there is a dialog to display (Mantis #1136)
+				break;
+		}
+
+		CCS->soundh->stopSound(sh);
+	}
+
+	//Update cursor so icon can change if needed when it reappears; doesn;'t apply if a dialog box pops up at the end of the movement
+	if(!showingDialog->get())
+		GH.fakeMouseMove();
+
+
+	//todo: this should be in main thread
+	if (adventureInt)
+	{
+		// (i == 0) means hero went through all the path
+		adventureInt->updateMoveHero(h, (i != 0));
+		adventureInt->updateNextHero(h);
+	}	
+	
+	duringMovement = false;
+}