--- conflicted
+++ resolved
@@ -1,2105 +1,2086 @@
-/*
- * CPlayerInterface.cpp, part of VCMI engine
- *
- * Authors: listed in file AUTHORS in main folder
- *
- * License: GNU General Public License v2.0 or later
- * Full text of license available in license.txt file, in main folder
- *
- */
-#include "StdInc.h"
-#include "CPlayerInterface.h"
-
-#include <vcmi/Artifact.h>
-
-#include "adventureMap/CAdventureMapInterface.h"
-#include "mapView/mapHandler.h"
-#include "adventureMap/CList.h"
-#include "adventureMap/CInfoBar.h"
-#include "battle/BattleInterface.h"
-#include "battle/BattleEffectsController.h"
-#include "battle/BattleFieldController.h"
-#include "battle/BattleInterfaceClasses.h"
-#include "battle/BattleWindow.h"
-#include "../CCallback.h"
-#include "windows/CCastleInterface.h"
-#include "gui/CursorHandler.h"
-#include "windows/CKingdomInterface.h"
-#include "CGameInfo.h"
-#include "PlayerLocalState.h"
-#include "CMT.h"
-#include "windows/CHeroWindow.h"
-#include "windows/CCreatureWindow.h"
-#include "windows/CQuestLog.h"
-#include "windows/CPuzzleWindow.h"
-#include "widgets/CComponent.h"
-#include "widgets/Buttons.h"
-#include "windows/CTradeWindow.h"
-#include "windows/CSpellWindow.h"
-#include "../lib/CConfigHandler.h"
-#include "windows/GUIClasses.h"
-#include "render/CAnimation.h"
-#include "render/IImage.h"
-#include "../lib/CArtHandler.h"
-#include "../lib/CGeneralTextHandler.h"
-#include "../lib/CHeroHandler.h"
-#include "../lib/serializer/CTypeList.h"
-#include "../lib/serializer/BinaryDeserializer.h"
-#include "../lib/serializer/BinarySerializer.h"
-#include "../lib/spells/CSpellHandler.h"
-#include "../lib/CTownHandler.h"
-#include "../lib/mapObjects/CObjectClassesHandler.h" // For displaying correct UI when interacting with objects
-#include "../lib/CStack.h"
-#include "../lib/JsonNode.h"
-#include "CMusicHandler.h"
-#include "../lib/CondSh.h"
-#include "../lib/NetPacksBase.h"
-#include "../lib/NetPacks.h"//todo: remove
-#include "../lib/mapping/CMap.h"
-#include "../lib/VCMIDirs.h"
-#include "../lib/CStopWatch.h"
-#include "../lib/StartInfo.h"
-#include "../lib/CPlayerState.h"
-#include "../lib/GameConstants.h"
-#include "gui/CGuiHandler.h"
-#include "windows/InfoWindows.h"
-#include "../lib/UnlockGuard.h"
-#include "../lib/CPathfinder.h"
-#include "../lib/RoadHandler.h"
-#include "../lib/TerrainHandler.h"
-#include "CServerHandler.h"
-// FIXME: only needed for CGameState::mutex
-#include "../lib/CGameState.h"
-#include "gui/NotificationHandler.h"
-#include "adventureMap/CInGameConsole.h"
-
-#include <SDL_events.h>
-
-// The macro below is used to mark functions that are called by client when game state changes.
-// They all assume that CPlayerInterface::pim mutex is locked.
-#define EVENT_HANDLER_CALLED_BY_CLIENT
-
-// The macro marks functions that are run on a new thread by client.
-// They do not own any mutexes intiially.
-#define THREAD_CREATED_BY_CLIENT
-
-#define RETURN_IF_QUICK_COMBAT		\
-	if (isAutoFightOn && !battleInt)	\
-		return;
-
-#define BATTLE_EVENT_POSSIBLE_RETURN\
-	if (LOCPLINT != this)			\
-		return;						\
-	RETURN_IF_QUICK_COMBAT
-
-extern std::queue<SDL_Event> SDLEventsQueue;
-extern boost::mutex eventsM;
-boost::recursive_mutex * CPlayerInterface::pim = new boost::recursive_mutex;
-
-CPlayerInterface * LOCPLINT;
-
-std::shared_ptr<BattleInterface> CPlayerInterface::battleInt;
-
-enum  EMoveState {STOP_MOVE, WAITING_MOVE, CONTINUE_MOVE, DURING_MOVE};
-CondSh<EMoveState> stillMoveHero(STOP_MOVE); //used during hero movement
-
-struct HeroObjectRetriever
-{
-	const CGHeroInstance * operator()(const ConstTransitivePtr<CGHeroInstance> &h) const
-	{
-		return h;
-	}
-	const CGHeroInstance * operator()(const ConstTransitivePtr<CStackInstance> &s) const
-	{
-		return nullptr;
-	}
-};
-
-CPlayerInterface::CPlayerInterface(PlayerColor Player):
-	localState(std::make_unique<PlayerLocalState>(*this))
-{
-	logGlobal->trace("\tHuman player interface for player %s being constructed", Player.getStr());
-	destinationTeleport = ObjectInstanceID();
-	destinationTeleportPos = int3(-1);
-	GH.defActionsDef = 0;
-	LOCPLINT = this;
-	curAction = nullptr;
-	playerID=Player;
-	human=true;
-	battleInt = nullptr;
-	castleInt = nullptr;
-	makingTurn = false;
-	showingDialog = new CondSh<bool>(false);
-	cingconsole = new CInGameConsole();
-	GH.terminate_cond->set(false);
-	firstCall = 1; //if loading will be overwritten in serialize
-	autosaveCount = 0;
-	isAutoFightOn = false;
-
-	duringMovement = false;
-	ignoreEvents = false;
-	numOfMovedArts = 0;
-}
-
-CPlayerInterface::~CPlayerInterface()
-{
-	logGlobal->trace("\tHuman player interface for player %s being destructed", playerID.getStr());
-	delete showingDialog;
-	delete cingconsole;
-	if (LOCPLINT == this)
-		LOCPLINT = nullptr;
-}
-void CPlayerInterface::initGameInterface(std::shared_ptr<Environment> ENV, std::shared_ptr<CCallback> CB)
-{
-	cb = CB;
-	env = ENV;
-
-	CCS->musich->loadTerrainMusicThemes();
-
-	initializeHeroTownList();
-
-	// always recreate advmap interface to avoid possible memory-corruption bugs
-	adventureInt.reset(new CAdventureMapInterface());
-}
-
-void CPlayerInterface::playerStartsTurn(PlayerColor player)
-{
-	EVENT_HANDLER_CALLED_BY_CLIENT;
-	if (!vstd::contains (GH.listInt, adventureInt))
-	{
-		// after map load - remove all active windows and replace them with adventure map
-		GH.popInts ((int)GH.listInt.size());
-		GH.pushInt (adventureInt);
-	}
-
-	// remove all dialogs that do not expect query answer
-	while (GH.listInt.front() != adventureInt && !dynamic_cast<CInfoWindow*>(GH.listInt.front().get()))
-		GH.popInts(1);
-
-	if (player != playerID && LOCPLINT == this)
-	{
-		waitWhileDialog();
-		adventureInt->onEnemyTurnStarted(player);
-	}
-}
-
-void CPlayerInterface::performAutosave()
-{
-	std::string prefix = settings["session"]["saveprefix"].String();
-	int frequency = static_cast<int>(settings["general"]["saveFrequency"].Integer());
-	if(firstCall)
-	{
-		autosaveCount = getLastIndex(prefix + "Autosave_");
-
-		if(firstCall > 0) //new game, not loaded
-		{
-			int index = getLastIndex(prefix + "Newgame_");
-			index %= SAVES_COUNT;
-			cb->save("Saves/" + prefix + "Newgame_Autosave_" + std::to_string(index + 1));
-		}
-		firstCall = 0;
-	}
-	else if(frequency > 0 && cb->getDate() % frequency == 0)
-	{
-		LOCPLINT->cb->save("Saves/" + prefix + "Autosave_" + std::to_string(autosaveCount++ + 1));
-		autosaveCount %= 5;
-	}
-}
-
-void CPlayerInterface::yourTurn()
-{
-	EVENT_HANDLER_CALLED_BY_CLIENT;
-	{
-		boost::unique_lock<boost::mutex> lock(eventsM); //block handling events until interface is ready
-
-		LOCPLINT = this;
-		GH.curInt = this;
-
-		NotificationHandler::notify("Your turn");
-		performAutosave();
-
-		if (CSH->howManyPlayerInterfaces() > 1) //hot seat message
-		{
-			adventureInt->onHotseatWaitStarted(playerID);
-
-			makingTurn = true;
-			std::string msg = CGI->generaltexth->allTexts[13];
-			boost::replace_first(msg, "%s", cb->getStartInfo()->playerInfos.find(playerID)->second.name);
-			std::vector<std::shared_ptr<CComponent>> cmp;
-			cmp.push_back(std::make_shared<CComponent>(CComponent::flag, playerID.getNum(), 0));
-			showInfoDialog(msg, cmp);
-		}
-		else
-		{
-			makingTurn = true;
-			adventureInt->onPlayerTurnStarted(playerID);
-		}
-	}
-	acceptTurn();
-}
-
-void CPlayerInterface::acceptTurn()
-{
-	if (settings["session"]["autoSkip"].Bool())
-	{
-		while(CInfoWindow *iw = dynamic_cast<CInfoWindow *>(GH.topInt().get()))
-			iw->close();
-	}
-
-	if(CSH->howManyPlayerInterfaces() > 1)
-	{
-		waitWhileDialog(); // wait for player to accept turn in hot-seat mode
-
-		adventureInt->onPlayerTurnStarted(playerID);
-	}
-
-	// warn player if he has no town
-	if (cb->howManyTowns() == 0)
-	{
-		auto playerColor = *cb->getPlayerID();
-
-		std::vector<Component> components;
-		components.emplace_back(Component::EComponentType::FLAG, playerColor.getNum(), 0, 0);
-		MetaString text;
-
-		const auto & optDaysWithoutCastle = cb->getPlayerState(playerColor)->daysWithoutCastle;
-
-		if(optDaysWithoutCastle)
-		{
-			auto daysWithoutCastle = optDaysWithoutCastle.value();
-			if (daysWithoutCastle < 6)
-			{
-				text.addTxt(MetaString::ARRAY_TXT,128); //%s, you only have %d days left to capture a town or you will be banished from this land.
-				text.addReplacement(MetaString::COLOR, playerColor.getNum());
-				text.addReplacement(7 - daysWithoutCastle);
-			}
-			else if (daysWithoutCastle == 6)
-			{
-				text.addTxt(MetaString::ARRAY_TXT,129); //%s, this is your last day to capture a town or you will be banished from this land.
-				text.addReplacement(MetaString::COLOR, playerColor.getNum());
-			}
-
-			showInfoDialogAndWait(components, text);
-		}
-		else
-			logGlobal->warn("Player has no towns, but daysWithoutCastle is not set");
-	}
-}
-
-void CPlayerInterface::heroMoved(const TryMoveHero & details, bool verbose)
-{
-	EVENT_HANDLER_CALLED_BY_CLIENT;
-	waitWhileDialog();
-	if(LOCPLINT != this)
-		return;
-
-	//FIXME: read once and store
-	if(settings["session"]["spectate"].Bool() && settings["session"]["spectate-ignore-hero"].Bool())
-		return;
-
-	const CGHeroInstance * hero = cb->getHero(details.id); //object representing this hero
-
-	if (!hero)
-		return;
-
-	if (details.result == TryMoveHero::EMBARK || details.result == TryMoveHero::DISEMBARK)
-	{
-		if(hero->getRemovalSound() && hero->tempOwner == playerID)
-			CCS->soundh->playSound(hero->getRemovalSound().value());
-	}
-
-	std::unordered_set<int3> changedTiles {
-		hero->convertToVisitablePos(details.start),
-		hero->convertToVisitablePos(details.end)
-	};
-	adventureInt->onMapTilesChanged(changedTiles);
-	adventureInt->onHeroMovementStarted(hero);
-
-	bool directlyAttackingCreature = details.attackedFrom && localState->hasPath(hero) && localState->getPath(hero).endPos() == *details.attackedFrom;
-
-	if(makingTurn && hero->tempOwner == playerID) //we are moving our hero - we may need to update assigned path
-	{
-		if(details.result == TryMoveHero::TELEPORTATION)
-		{
-			if(localState->hasPath(hero))
-			{
-				assert(localState->getPath(hero).nodes.size() >= 2);
-				auto nodesIt = localState->getPath(hero).nodes.end() - 1;
-
-				if((nodesIt)->coord == hero->convertToVisitablePos(details.start)
-					&& (nodesIt - 1)->coord == hero->convertToVisitablePos(details.end))
-				{
-					//path was between entrance and exit of teleport -> OK, erase node as usual
-					localState->removeLastNode(hero);
-				}
-				else
-				{
-					//teleport was not along current path, it'll now be invalid (hero is somewhere else)
-					localState->erasePath(hero);
-
-				}
-			}
-		}
-
-		if(hero->pos != details.end //hero didn't change tile but visit succeeded
-			|| directlyAttackingCreature) // or creature was attacked from endangering tile.
-		{
-			localState->erasePath(hero);
-		}
-		else if(localState->hasPath(hero) && hero->pos == details.end) //&& hero is moving
-		{
-			if(details.start != details.end) //so we don't touch path when revisiting with spacebar
-				localState->removeLastNode(hero);
-		}
-	}
-
-	if(details.stopMovement()) //hero failed to move
-	{
-		stillMoveHero.setn(STOP_MOVE);
-		adventureInt->onHeroChanged(hero);
-		return;
-	}
-
-	CGI->mh->waitForOngoingAnimations();
-
-	//move finished
-	adventureInt->onHeroChanged(hero);
-
-	//check if user cancelled movement
-	{
-		boost::unique_lock<boost::mutex> un(eventsM);
-		while(!SDLEventsQueue.empty())
-		{
-			SDL_Event ev = SDLEventsQueue.front();
-			SDLEventsQueue.pop();
-			switch(ev.type)
-			{
-			case SDL_MOUSEBUTTONDOWN:
-				stillMoveHero.setn(STOP_MOVE);
-				break;
-			case SDL_KEYDOWN:
-				if (ev.key.keysym.sym < SDLK_F1  ||  ev.key.keysym.sym > SDLK_F15)
-					stillMoveHero.setn(STOP_MOVE);
-				break;
-			}
-		}
-	}
-
-	if (stillMoveHero.get() == WAITING_MOVE)
-		stillMoveHero.setn(DURING_MOVE);
-
-	// Hero attacked creature directly, set direction to face it.
-	if (directlyAttackingCreature) {
-		// Get direction to attacker.
-		int3 posOffset = *details.attackedFrom - details.end + int3(2, 1, 0);
-		static const ui8 dirLookup[3][3] = {
-			{ 1, 2, 3 },
-			{ 8, 0, 4 },
-			{ 7, 6, 5 }
-		};
-		// FIXME: Avoid const_cast, make moveDir mutable in some other way?
-		const_cast<CGHeroInstance *>(hero)->moveDir = dirLookup[posOffset.y][posOffset.x];
-	}
-}
-
-void CPlayerInterface::heroKilled(const CGHeroInstance* hero)
-{
-	EVENT_HANDLER_CALLED_BY_CLIENT;
-	LOG_TRACE_PARAMS(logGlobal, "Hero %s killed handler for player %s", hero->getNameTranslated() % playerID);
-
-	localState->removeWanderingHero(hero);
-	adventureInt->onHeroChanged(hero);
-	localState->erasePath(hero);
-}
-
-void CPlayerInterface::heroVisit(const CGHeroInstance * visitor, const CGObjectInstance * visitedObj, bool start)
-{
-	EVENT_HANDLER_CALLED_BY_CLIENT;
-	if(start && visitedObj)
-	{
-		if(visitedObj->getVisitSound())
-			CCS->soundh->playSound(visitedObj->getVisitSound().value());
-	}
-}
-
-void CPlayerInterface::heroCreated(const CGHeroInstance * hero)
-{
-	EVENT_HANDLER_CALLED_BY_CLIENT;
-	localState->addWanderingHero(hero);
-	adventureInt->onHeroChanged(hero);
-}
-void CPlayerInterface::openTownWindow(const CGTownInstance * town)
-{
-	if(castleInt)
-		castleInt->close();
-	castleInt = nullptr;
-
-	auto newCastleInt = std::make_shared<CCastleInterface>(town);
-
-	GH.pushInt(newCastleInt);
-}
-
-void CPlayerInterface::heroPrimarySkillChanged(const CGHeroInstance * hero, int which, si64 val)
-{
-	EVENT_HANDLER_CALLED_BY_CLIENT;
-	if (which == 4)
-	{
-		if (CAltarWindow *ctw = dynamic_cast<CAltarWindow *>(GH.topInt().get()))
-			ctw->setExpToLevel();
-	}
-	else
-		adventureInt->onHeroChanged(hero);
-}
-
-void CPlayerInterface::heroSecondarySkillChanged(const CGHeroInstance * hero, int which, int val)
-{
-	EVENT_HANDLER_CALLED_BY_CLIENT;
-	CUniversityWindow* cuw = dynamic_cast<CUniversityWindow*>(GH.topInt().get());
-	if (cuw) //university window is open
-	{
-		GH.totalRedraw();
-	}
-}
-
-void CPlayerInterface::heroManaPointsChanged(const CGHeroInstance * hero)
-{
-	EVENT_HANDLER_CALLED_BY_CLIENT;
-	adventureInt->onHeroChanged(hero);
-	if (makingTurn && hero->tempOwner == playerID)
-		adventureInt->onHeroChanged(hero);
-}
-void CPlayerInterface::heroMovePointsChanged(const CGHeroInstance * hero)
-{
-	EVENT_HANDLER_CALLED_BY_CLIENT;
-	if (makingTurn && hero->tempOwner == playerID)
-		adventureInt->onHeroChanged(hero);
-}
-void CPlayerInterface::receivedResource()
-{
-	EVENT_HANDLER_CALLED_BY_CLIENT;
-	if (CMarketplaceWindow *mw = dynamic_cast<CMarketplaceWindow *>(GH.topInt().get()))
-		mw->resourceChanged();
-
-	GH.totalRedraw();
-}
-
-void CPlayerInterface::heroGotLevel(const CGHeroInstance *hero, PrimarySkill::PrimarySkill pskill, std::vector<SecondarySkill>& skills, QueryID queryID)
-{
-	EVENT_HANDLER_CALLED_BY_CLIENT;
-	waitWhileDialog();
-	CCS->soundh->playSound(soundBase::heroNewLevel);
-	GH.pushIntT<CLevelWindow>(hero, pskill, skills, [=](ui32 selection)
-	{
-		cb->selectionMade(selection, queryID);
-	});
-}
-
-void CPlayerInterface::commanderGotLevel (const CCommanderInstance * commander, std::vector<ui32> skills, QueryID queryID)
-{
-	EVENT_HANDLER_CALLED_BY_CLIENT;
-	waitWhileDialog();
-	CCS->soundh->playSound(soundBase::heroNewLevel);
-	GH.pushIntT<CStackWindow>(commander, skills, [=](ui32 selection)
-	{
-		cb->selectionMade(selection, queryID);
-	});
-}
-
-void CPlayerInterface::heroInGarrisonChange(const CGTownInstance *town)
-{
-	EVENT_HANDLER_CALLED_BY_CLIENT;
-
-	if(town->garrisonHero) //wandering hero moved to the garrison
-	{
-		// This method also gets called on hero recruitment -> garrisoned hero is already in garrison
-		if(town->garrisonHero->tempOwner == playerID && !vstd::contains(localState->getWanderingHeroes(), town->visitingHero))
-			localState->removeWanderingHero(town->garrisonHero);
-	}
-
-	if(town->visitingHero) //hero leaves garrison
-	{
-		// This method also gets called on hero recruitment -> wandering heroes already contains new hero
-		if(town->visitingHero->tempOwner == playerID && !vstd::contains(localState->getWanderingHeroes(), town->visitingHero))
-			localState->addWanderingHero(town->visitingHero);
-	}
-	adventureInt->onHeroChanged(nullptr);
-	adventureInt->onTownChanged(town);
-
-	if(castleInt)
-	{
-		castleInt->garr->selectSlot(nullptr);
-		castleInt->garr->setArmy(town->getUpperArmy(), 0);
-		castleInt->garr->setArmy(town->visitingHero, 1);
-		castleInt->garr->recreateSlots();
-		castleInt->heroes->update();
-		castleInt->redraw();
-	}
-	for (auto isa : GH.listInt)
-	{
-		CKingdomInterface *ki = dynamic_cast<CKingdomInterface*>(isa.get());
-		if (ki)
-		{
-			ki->townChanged(town);
-			ki->updateGarrisons();
-			ki->redraw();
-		}
-	}
-}
-void CPlayerInterface::heroVisitsTown(const CGHeroInstance* hero, const CGTownInstance * town)
-{
-	EVENT_HANDLER_CALLED_BY_CLIENT;
-	if (hero->tempOwner != playerID )
-		return;
-
-	waitWhileDialog();
-	openTownWindow(town);
-}
-
-void CPlayerInterface::garrisonsChanged(ObjectInstanceID id1, ObjectInstanceID id2)
-{
-	std::vector<const CGObjectInstance *> instances;
-
-	if(auto obj = cb->getObj(id1))
-		instances.push_back(obj);
-
-
-	if(id2 != ObjectInstanceID() && id2 != id1)
-	{
-		if(auto obj = cb->getObj(id2))
-			instances.push_back(obj);
-	}
-
-	garrisonsChanged(instances);
-}
-
-void CPlayerInterface::garrisonsChanged(std::vector<const CGObjectInstance *> objs)
-{
-	boost::unique_lock<boost::recursive_mutex> un(*pim);
-	for (auto object : objs)
-	{
-		auto * hero = dynamic_cast<const CGHeroInstance*>(object);
-		auto * town = dynamic_cast<const CGTownInstance*>(object);
-
-		if (hero)
-			adventureInt->onHeroChanged(hero);
-		if (town)
-			adventureInt->onTownChanged(town);
-	}
-
-	for (auto & elem : GH.listInt)
-	{
-		CGarrisonHolder *cgh = dynamic_cast<CGarrisonHolder*>(elem.get());
-		if (cgh)
-			cgh->updateGarrisons();
-
-		if (CTradeWindow *cmw = dynamic_cast<CTradeWindow*>(elem.get()))
-		{
-			if (vstd::contains(objs, cmw->hero))
-				cmw->garrisonChanged();
-		}
-	}
-
-	GH.totalRedraw();
-}
-
-void CPlayerInterface::buildChanged(const CGTownInstance *town, BuildingID buildingID, int what) //what: 1 - built, 2 - demolished
-{
-	EVENT_HANDLER_CALLED_BY_CLIENT;
-	if (castleInt)
-	{
-		castleInt->townlist->update(town);
-
-		if (castleInt->town == town)
-		{
-			switch(what)
-			{
-			case 1:
-				CCS->soundh->playSound(soundBase::newBuilding);
-				castleInt->addBuilding(buildingID);
-				break;
-			case 2:
-				castleInt->removeBuilding(buildingID);
-				break;
-			}
-		}
-	}
-	adventureInt->onTownChanged(town);
-}
-
-void CPlayerInterface::battleStartBefore(const CCreatureSet *army1, const CCreatureSet *army2, int3 tile, const CGHeroInstance *hero1, const CGHeroInstance *hero2)
-{
-	//Don't wait for dialogs when we are non-active hot-seat player
-	if (LOCPLINT == this)
-		waitForAllDialogs();
-}
-
-void CPlayerInterface::battleStart(const CCreatureSet *army1, const CCreatureSet *army2, int3 tile, const CGHeroInstance *hero1, const CGHeroInstance *hero2, bool side)
-{
-	EVENT_HANDLER_CALLED_BY_CLIENT;
-	bool autoBattleResultRefused = (lastBattleArmies.first == army1 && lastBattleArmies.second == army2);
-	lastBattleArmies.first = army1;
-	lastBattleArmies.second = army2;
-	//quick combat with neutral creatures only
-	auto * army2_object = dynamic_cast<const CGObjectInstance *>(army2);
-	if((!autoBattleResultRefused && !allowBattleReplay && army2_object
-		&& army2_object->getOwner() == PlayerColor::UNFLAGGABLE
-		&& settings["adventure"]["quickCombat"].Bool())
-		|| settings["adventure"]["alwaysSkipCombat"].Bool())
-	{
-		autofightingAI = CDynLibHandler::getNewBattleAI(settings["server"]["friendlyAI"].String());
-		autofightingAI->initBattleInterface(env, cb);
-		autofightingAI->battleStart(army1, army2, int3(0,0,0), hero1, hero2, side);
-		isAutoFightOn = true;
-		cb->registerBattleInterface(autofightingAI);
-		// Player shouldn't be able to move on adventure map if quick combat is going
-		allowBattleReplay = true;
-	}
-
-	//Don't wait for dialogs when we are non-active hot-seat player
-	if (LOCPLINT == this)
-		waitForAllDialogs();
-
-	BATTLE_EVENT_POSSIBLE_RETURN;
-}
-
-void CPlayerInterface::battleUnitsChanged(const std::vector<UnitChanges> & units)
-{
-	EVENT_HANDLER_CALLED_BY_CLIENT;
-	BATTLE_EVENT_POSSIBLE_RETURN;
-
-	for(auto & info : units)
-	{
-		switch(info.operation)
-		{
-		case UnitChanges::EOperation::RESET_STATE:
-			{
-				const CStack * stack = cb->battleGetStackByID(info.id );
-
-				if(!stack)
-				{
-					logGlobal->error("Invalid unit ID %d", info.id);
-					continue;
-				}
-				battleInt->stackReset(stack);
-			}
-			break;
-		case UnitChanges::EOperation::REMOVE:
-			battleInt->stackRemoved(info.id);
-			break;
-		case UnitChanges::EOperation::ADD:
-			{
-				const CStack * unit = cb->battleGetStackByID(info.id);
-				if(!unit)
-				{
-					logGlobal->error("Invalid unit ID %d", info.id);
-					continue;
-				}
-				battleInt->stackAdded(unit);
-			}
-			break;
-		default:
-			logGlobal->error("Unknown unit operation %d", (int)info.operation);
-			break;
-		}
-	}
-}
-
-void CPlayerInterface::battleObstaclesChanged(const std::vector<ObstacleChanges> & obstacles)
-{
-	EVENT_HANDLER_CALLED_BY_CLIENT;
-	BATTLE_EVENT_POSSIBLE_RETURN;
-
-	std::vector<std::shared_ptr<const CObstacleInstance>> newObstacles;
-	std::vector<ObstacleChanges> removedObstacles;
-
-	for(auto & change : obstacles)
-	{
-		if(change.operation == BattleChanges::EOperation::ADD)
-		{
-			auto instance = cb->battleGetObstacleByID(change.id);
-			if(instance)
-				newObstacles.push_back(instance);
-			else
-				logNetwork->error("Invalid obstacle instance %d", change.id);
-		}
-		if(change.operation == BattleChanges::EOperation::REMOVE)
-			removedObstacles.push_back(change); //Obstacles are already removed, so, show animation based on json struct
-	}
-
-	if (!newObstacles.empty())
-		battleInt->obstaclePlaced(newObstacles);
-
-	if (!removedObstacles.empty())
-		battleInt->obstacleRemoved(removedObstacles);
-
-	battleInt->fieldController->redrawBackgroundWithHexes();
-}
-
-void CPlayerInterface::battleCatapultAttacked(const CatapultAttack & ca)
-{
-	EVENT_HANDLER_CALLED_BY_CLIENT;
-	BATTLE_EVENT_POSSIBLE_RETURN;
-
-	battleInt->stackIsCatapulting(ca);
-}
-
-void CPlayerInterface::battleNewRound(int round) //called at the beginning of each turn, round=-1 is the tactic phase, round=0 is the first "normal" turn
-{
-	EVENT_HANDLER_CALLED_BY_CLIENT;
-	BATTLE_EVENT_POSSIBLE_RETURN;
-
-	battleInt->newRound(round);
-}
-
-void CPlayerInterface::actionStarted(const BattleAction &action)
-{
-	EVENT_HANDLER_CALLED_BY_CLIENT;
-	BATTLE_EVENT_POSSIBLE_RETURN;
-
-	curAction = new BattleAction(action);
-	battleInt->startAction(curAction);
-}
-
-void CPlayerInterface::actionFinished(const BattleAction &action)
-{
-	EVENT_HANDLER_CALLED_BY_CLIENT;
-	BATTLE_EVENT_POSSIBLE_RETURN;
-
-	battleInt->endAction(curAction);
-	delete curAction;
-	curAction = nullptr;
-}
-
-BattleAction CPlayerInterface::activeStack(const CStack * stack) //called when it's turn of that stack
-{
-	THREAD_CREATED_BY_CLIENT;
-	logGlobal->trace("Awaiting command for %s", stack->nodeName());
-	auto stackId = stack->unitId();
-	auto stackName = stack->nodeName();
-	if (autofightingAI)
-	{
-		if (isAutoFightOn)
-		{
-			auto ret = autofightingAI->activeStack(stack);
-
-			if(cb->battleIsFinished())
-			{
-				return BattleAction::makeDefend(stack); // battle finished with spellcast
-			}
-
-			if (isAutoFightOn)
-			{
-				return ret;
-			}
-		}
-
-		cb->unregisterBattleInterface(autofightingAI);
-		autofightingAI.reset();
-	}
-
-	assert(battleInt);
-
-	if(!battleInt)
-	{
-		return BattleAction::makeDefend(stack); // probably battle is finished already
-	}
-
-	if(BattleInterface::givenCommand.get())
-	{
-		logGlobal->error("Command buffer must be clean! (we don't want to use old command)");
-		vstd::clear_pointer(BattleInterface::givenCommand.data);
-	}
-
-	{
-		boost::unique_lock<boost::recursive_mutex> un(*pim);
-		battleInt->stackActivated(stack);
-		//Regeneration & mana drain go there
-	}
-	//wait till BattleInterface sets its command
-	boost::unique_lock<boost::mutex> lock(BattleInterface::givenCommand.mx);
-	while(!BattleInterface::givenCommand.data)
-	{
-		BattleInterface::givenCommand.cond.wait(lock);
-		if (!battleInt) //battle ended while we were waiting for movement (eg. because of spell)
-			throw boost::thread_interrupted(); //will shut the thread peacefully
-	}
-
-	//tidy up
-	BattleAction ret = *(BattleInterface::givenCommand.data);
-	vstd::clear_pointer(BattleInterface::givenCommand.data);
-
-	if(ret.actionType == EActionType::CANCEL)
-	{
-		if(stackId != ret.stackNumber)
-			logGlobal->error("Not current active stack action canceled");
-		logGlobal->trace("Canceled command for %s", stackName);
-	}
-	else
-		logGlobal->trace("Giving command for %s", stackName);
-
-	return ret;
-}
-
-void CPlayerInterface::battleEnd(const BattleResult *br, QueryID queryID)
-{
-	EVENT_HANDLER_CALLED_BY_CLIENT;
-	if(isAutoFightOn || autofightingAI)
-	{
-		isAutoFightOn = false;
-		cb->unregisterBattleInterface(autofightingAI);
-		autofightingAI.reset();
-
-		if(!battleInt)
-		{
-			bool allowManualReplay = allowBattleReplay && !settings["adventure"]["alwaysSkipCombat"].Bool();
-			allowBattleReplay = false;
-			auto wnd = std::make_shared<BattleResultWindow>(*br, *this, allowManualReplay);
-			wnd->resultCallback = [=](ui32 selection)
-			{
-				cb->selectionMade(selection, queryID);
-			};
-			GH.pushInt(wnd);
-			// #1490 - during AI turn when quick combat is on, we need to display the message and wait for user to close it.
-			// Otherwise NewTurn causes freeze.
-			waitWhileDialog();
-			return;
-		}
-	}
-
-	BATTLE_EVENT_POSSIBLE_RETURN;
-
-	battleInt->battleFinished(*br, queryID);
-}
-
-void CPlayerInterface::battleLogMessage(const std::vector<MetaString> & lines)
-{
-	EVENT_HANDLER_CALLED_BY_CLIENT;
-	BATTLE_EVENT_POSSIBLE_RETURN;
-
-	battleInt->displayBattleLog(lines);
-}
-
-void CPlayerInterface::battleStackMoved(const CStack * stack, std::vector<BattleHex> dest, int distance, bool teleport)
-{
-	EVENT_HANDLER_CALLED_BY_CLIENT;
-	BATTLE_EVENT_POSSIBLE_RETURN;
-
-	battleInt->stackMoved(stack, dest, distance, teleport);
-}
-void CPlayerInterface::battleSpellCast( const BattleSpellCast *sc )
-{
-	EVENT_HANDLER_CALLED_BY_CLIENT;
-	BATTLE_EVENT_POSSIBLE_RETURN;
-
-	battleInt->spellCast(sc);
-}
-void CPlayerInterface::battleStacksEffectsSet( const SetStackEffect & sse )
-{
-	EVENT_HANDLER_CALLED_BY_CLIENT;
-	BATTLE_EVENT_POSSIBLE_RETURN;
-
-	battleInt->battleStacksEffectsSet(sse);
-}
-void CPlayerInterface::battleTriggerEffect (const BattleTriggerEffect & bte)
-{
-	EVENT_HANDLER_CALLED_BY_CLIENT;
-	BATTLE_EVENT_POSSIBLE_RETURN;
-
-	RETURN_IF_QUICK_COMBAT;
-	battleInt->effectsController->battleTriggerEffect(bte);
-}
-void CPlayerInterface::battleStacksAttacked(const std::vector<BattleStackAttacked> & bsa, bool ranged)
-{
-	EVENT_HANDLER_CALLED_BY_CLIENT;
-	BATTLE_EVENT_POSSIBLE_RETURN;
-
-	std::vector<StackAttackedInfo> arg;
-	for(auto & elem : bsa)
-	{
-		const CStack * defender = cb->battleGetStackByID(elem.stackAttacked, false);
-		const CStack * attacker = cb->battleGetStackByID(elem.attackerID, false);
-
-		assert(defender);
-
-		StackAttackedInfo     info;
-		info.defender       = defender;
-		info.attacker       = attacker;
-		info.damageDealt    = elem.damageAmount;
-		info.amountKilled   = elem.killedAmount;
-		info.spellEffect    = SpellID::NONE;
-		info.indirectAttack = ranged;
-		info.killed         = elem.killed();
-		info.rebirth        = elem.willRebirth();
-		info.cloneKilled    = elem.cloneKilled();
-		info.fireShield     = elem.fireShield();
-
-		if (elem.isSpell())
-			info.spellEffect = elem.spellID;
-
-		arg.push_back(info);
-	}
-	battleInt->stacksAreAttacked(arg);
-}
-void CPlayerInterface::battleAttack(const BattleAttack * ba)
-{
-	EVENT_HANDLER_CALLED_BY_CLIENT;
-	BATTLE_EVENT_POSSIBLE_RETURN;
-
-	assert(curAction);
-
-	StackAttackInfo info;
-	info.attacker = cb->battleGetStackByID(ba->stackAttacking);
-	info.defender = nullptr;
-	info.indirectAttack = ba->shot();
-	info.lucky = ba->lucky();
-	info.unlucky = ba->unlucky();
-	info.deathBlow = ba->deathBlow();
-	info.lifeDrain = ba->lifeDrain();
-	info.tile = ba->tile;
-	info.spellEffect = SpellID::NONE;
-
-	if (ba->spellLike())
-		info.spellEffect = ba->spellID;
-
-	for(auto & elem : ba->bsa)
-	{
-		if(!elem.isSecondary())
-		{
-			assert(info.defender == nullptr);
-			info.defender = cb->battleGetStackByID(elem.stackAttacked);
-		}
-		else
-		{
-			info.secondaryDefender.push_back(cb->battleGetStackByID(elem.stackAttacked));
-		}
-	}
-	assert(info.defender != nullptr);
-	assert(info.attacker != nullptr);
-
-	battleInt->stackAttacking(info);
-}
-
-void CPlayerInterface::battleGateStateChanged(const EGateState state)
-{
-	EVENT_HANDLER_CALLED_BY_CLIENT;
-	BATTLE_EVENT_POSSIBLE_RETURN;
-
-	battleInt->gateStateChanged(state);
-}
-
-void CPlayerInterface::yourTacticPhase(int distance)
-{
-	THREAD_CREATED_BY_CLIENT;
-	while(battleInt && battleInt->tacticsMode)
-		boost::this_thread::sleep(boost::posix_time::millisec(1));
-}
-
-void CPlayerInterface::forceEndTacticPhase()
-{
-	if (battleInt)
-		battleInt->tacticsMode = false;
-}
-
-void CPlayerInterface::showInfoDialog(EInfoWindowMode type, const std::string &text, const std::vector<Component> & components, int soundID)
-{
-	EVENT_HANDLER_CALLED_BY_CLIENT;
-
-	bool autoTryHover = settings["gameTweaks"]["infoBarPick"].Bool() && type == EInfoWindowMode::AUTO;
-	auto timer = type == EInfoWindowMode::INFO ? 3000 : 4500; //Implement long info windows like in HD mod
-
-	if(autoTryHover || type == EInfoWindowMode::INFO)
-	{
-		waitWhileDialog(); //Fix for mantis #98
-		adventureInt->showInfoBoxMessage(components, text, timer);
-
-		if (makingTurn && GH.listInt.size() && LOCPLINT == this)
-			CCS->soundh->playSound(static_cast<soundBase::soundID>(soundID));
-		return;
-	}
-
-	if (settings["session"]["autoSkip"].Bool() && !GH.isKeyboardShiftDown())
-	{
-		return;
-	}
-	std::vector<Component> vect = components; //I do not know currently how to avoid copy here
-	do
-	{
-		std::vector<Component> sender = {vect.begin(), vect.begin() + std::min(vect.size(), static_cast<size_t>(8))};
-		std::vector<std::shared_ptr<CComponent>> intComps;
-		for (auto & component : sender)
-			intComps.push_back(std::make_shared<CComponent>(component));
-		showInfoDialog(text,intComps,soundID);
-		vect.erase(vect.begin(), vect.begin() + std::min(vect.size(), static_cast<size_t>(8)));
-	}
-	while(!vect.empty());
-}
-
-void CPlayerInterface::showInfoDialog(const std::string & text, std::shared_ptr<CComponent> component)
-{
-	std::vector<std::shared_ptr<CComponent>> intComps;
-	intComps.push_back(component);
-
-	showInfoDialog(text, intComps, soundBase::sound_todo);
-}
-
-void CPlayerInterface::showInfoDialog(const std::string &text, const std::vector<std::shared_ptr<CComponent>> & components, int soundID)
-{
-	LOG_TRACE_PARAMS(logGlobal, "player=%s, text=%s, is LOCPLINT=%d", playerID % text % (this==LOCPLINT));
-	waitWhileDialog();
-
-	if (settings["session"]["autoSkip"].Bool() && !GH.isKeyboardShiftDown())
-	{
-		return;
-	}
-	std::shared_ptr<CInfoWindow> temp = CInfoWindow::create(text, playerID, components);
-
-	if (makingTurn && GH.listInt.size() && LOCPLINT == this)
-	{
-		CCS->soundh->playSound(static_cast<soundBase::soundID>(soundID));
-		showingDialog->set(true);
-		stopMovement(); // interrupt movement to show dialog
-		GH.pushInt(temp);
-	}
-	else
-	{
-		dialogs.push_back(temp);
-	}
-}
-
-void CPlayerInterface::showInfoDialogAndWait(std::vector<Component> & components, const MetaString & text)
-{
-	EVENT_HANDLER_CALLED_BY_CLIENT;
-
-	std::string str;
-	text.toString(str);
-
-	showInfoDialog(EInfoWindowMode::MODAL, str, components, 0);
-	waitWhileDialog();
-}
-
-void CPlayerInterface::showYesNoDialog(const std::string &text, CFunctionList<void()> onYes, CFunctionList<void()> onNo, const std::vector<std::shared_ptr<CComponent>> & components)
-{
-	boost::unique_lock<boost::recursive_mutex> un(*pim);
-
-	stopMovement();
-	LOCPLINT->showingDialog->setn(true);
-	CInfoWindow::showYesNoDialog(text, components, onYes, onNo, playerID);
-}
-
-void CPlayerInterface::showBlockingDialog( const std::string &text, const std::vector<Component> &components, QueryID askID, const int soundID, bool selection, bool cancel )
-{
-	EVENT_HANDLER_CALLED_BY_CLIENT;
-	waitWhileDialog();
-
-	stopMovement();
-	CCS->soundh->playSound(static_cast<soundBase::soundID>(soundID));
-
-	if (!selection && cancel) //simple yes/no dialog
-	{
-		std::vector<std::shared_ptr<CComponent>> intComps;
-		for (auto & component : components)
-			intComps.push_back(std::make_shared<CComponent>(component)); //will be deleted by close in window
-
-		showYesNoDialog(text, [=](){ cb->selectionMade(1, askID); }, [=](){ cb->selectionMade(0, askID); }, intComps);
-	}
-	else if (selection)
-	{
-		std::vector<std::shared_ptr<CSelectableComponent>> intComps;
-		for (auto & component : components)
-			intComps.push_back(std::make_shared<CSelectableComponent>(component)); //will be deleted by CSelWindow::close
-
-		std::vector<std::pair<std::string,CFunctionList<void()> > > pom;
-		pom.push_back(std::pair<std::string,CFunctionList<void()> >("IOKAY.DEF",0));
-		if (cancel)
-		{
-			pom.push_back(std::pair<std::string,CFunctionList<void()> >("ICANCEL.DEF",0));
-		}
-
-		int charperline = 35;
-		if (pom.size() > 1)
-			charperline = 50;
-		GH.pushIntT<CSelWindow>(text, playerID, charperline, intComps, pom, askID);
-		intComps[0]->clickLeft(true, false);
-	}
-}
-
-void CPlayerInterface::showTeleportDialog(TeleportChannelID channel, TTeleportExitsList exits, bool impassable, QueryID askID)
-{
-	EVENT_HANDLER_CALLED_BY_CLIENT;
-	int choosenExit = -1;
-	auto neededExit = std::make_pair(destinationTeleport, destinationTeleportPos);
-	if (destinationTeleport != ObjectInstanceID() && vstd::contains(exits, neededExit))
-		choosenExit = vstd::find_pos(exits, neededExit);
-
-	cb->selectionMade(choosenExit, askID);
-}
-
-void CPlayerInterface::showMapObjectSelectDialog(QueryID askID, const Component & icon, const MetaString & title, const MetaString & description, const std::vector<ObjectInstanceID> & objects)
-{
-	EVENT_HANDLER_CALLED_BY_CLIENT;
-
-	auto selectCallback = [=](int selection)
-	{
-		JsonNode reply(JsonNode::JsonType::DATA_INTEGER);
-		reply.Integer() = selection;
-		cb->sendQueryReply(reply, askID);
-	};
-
-	auto cancelCallback = [=]()
-	{
-		JsonNode reply(JsonNode::JsonType::DATA_NULL);
-		cb->sendQueryReply(reply, askID);
-	};
-
-	const std::string localTitle = title.toString();
-	const std::string localDescription = description.toString();
-
-	std::vector<int> tempList;
-	tempList.reserve(objects.size());
-
-	for(auto item : objects)
-		tempList.push_back(item.getNum());
-
-	CComponent localIconC(icon);
-
-	std::shared_ptr<CIntObject> localIcon = localIconC.image;
-	localIconC.removeChild(localIcon.get(), false);
-
-	std::shared_ptr<CObjectListWindow> wnd = std::make_shared<CObjectListWindow>(tempList, localIcon, localTitle, localDescription, selectCallback);
-	wnd->onExit = cancelCallback;
-	GH.pushInt(wnd);
-}
-
-void CPlayerInterface::tileRevealed(const std::unordered_set<int3> &pos)
-{
-	EVENT_HANDLER_CALLED_BY_CLIENT;
-	//FIXME: wait for dialog? Magi hut/eye would benefit from this but may break other areas
-	adventureInt->onMapTilesChanged(pos);
-}
-
-void CPlayerInterface::tileHidden(const std::unordered_set<int3> &pos)
-{
-	EVENT_HANDLER_CALLED_BY_CLIENT;
-	adventureInt->onMapTilesChanged(pos);
-}
-
-void CPlayerInterface::openHeroWindow(const CGHeroInstance *hero)
-{
-	boost::unique_lock<boost::recursive_mutex> un(*pim);
-	GH.pushIntT<CHeroWindow>(hero);
-}
-
-void CPlayerInterface::availableCreaturesChanged( const CGDwelling *town )
-{
-	EVENT_HANDLER_CALLED_BY_CLIENT;
-	if (const CGTownInstance * townObj = dynamic_cast<const CGTownInstance*>(town))
-	{
-		CFortScreen * fortScreen = dynamic_cast<CFortScreen*>(GH.topInt().get());
-		CCastleInterface * castleInterface = dynamic_cast<CCastleInterface*>(GH.topInt().get());
-
-		if (fortScreen)
-			fortScreen->creaturesChangedEventHandler();
-		else if(castleInterface)
-			castleInterface->creaturesChangedEventHandler();
-
-		for(auto isa : GH.listInt)
-		{
-			CKingdomInterface *ki = dynamic_cast<CKingdomInterface*>(isa.get());
-			if (ki && townObj)
-				ki->townChanged(townObj);
-		}
-	}
-	else if(town && GH.listInt.size() && (town->ID == Obj::CREATURE_GENERATOR1
-		||  town->ID == Obj::CREATURE_GENERATOR4  ||  town->ID == Obj::WAR_MACHINE_FACTORY))
-	{
-		CRecruitmentWindow *crw = dynamic_cast<CRecruitmentWindow*>(GH.topInt().get());
-		if (crw && crw->dwelling == town)
-			crw->availableCreaturesChanged();
-	}
-}
-
-void CPlayerInterface::heroBonusChanged( const CGHeroInstance *hero, const Bonus &bonus, bool gain )
-{
-	EVENT_HANDLER_CALLED_BY_CLIENT;
-	if (bonus.type == Bonus::NONE)
-		return;
-
-	adventureInt->onHeroChanged(hero);
-	if ((bonus.type == Bonus::FLYING_MOVEMENT || bonus.type == Bonus::WATER_WALKING) && !gain)
-	{
-		//recalculate paths because hero has lost bonus influencing pathfinding
-		localState->erasePath(hero);
-	}
-}
-
-void CPlayerInterface::saveGame( BinarySerializer & h, const int version )
-{
-	EVENT_HANDLER_CALLED_BY_CLIENT;
-	localState->serialize(h, version);
-}
-
-void CPlayerInterface::loadGame( BinaryDeserializer & h, const int version )
-{
-	EVENT_HANDLER_CALLED_BY_CLIENT;
-	localState->serialize(h, version);
-	firstCall = -1;
-}
-
-void CPlayerInterface::moveHero( const CGHeroInstance *h, const CGPath& path )
-{
-	LOG_TRACE(logGlobal);
-	if (!LOCPLINT->makingTurn)
-		return;
-	if (!h)
-		return; //can't find hero
-
-	//It shouldn't be possible to move hero with open dialog (or dialog waiting in bg)
-	if (showingDialog->get() || !dialogs.empty())
-		return;
-
-	setMovementStatus(true);
-
-	if (localState->isHeroSleeping(h))
-		localState->setHeroAwaken(h);
-
-	boost::thread moveHeroTask(std::bind(&CPlayerInterface::doMoveHero,this,h,path));
-}
-
-void CPlayerInterface::showGarrisonDialog( const CArmedInstance *up, const CGHeroInstance *down, bool removableUnits, QueryID queryID)
-{
-	EVENT_HANDLER_CALLED_BY_CLIENT;
-	auto onEnd = [=](){ cb->selectionMade(0, queryID); };
-
-	if (stillMoveHero.get() == DURING_MOVE  && localState->hasPath(down) && localState->getPath(down).nodes.size() > 1) //to ignore calls on passing through garrisons
-	{
-		onEnd();
-		return;
-	}
-
-	waitForAllDialogs();
-
-	auto cgw = std::make_shared<CGarrisonWindow>(up, down, removableUnits);
-	cgw->quit->addCallback(onEnd);
-	GH.pushInt(cgw);
-}
-
-/**
- * Shows the dialog that appears when right-clicking an artifact that can be assembled
- * into a combinational one on an artifact screen. Does not require the combination of
- * artifacts to be legal.
- */
-void CPlayerInterface::showArtifactAssemblyDialog(const Artifact * artifact, const Artifact * assembledArtifact, CFunctionList<bool()> onYes)
-{
-	std::string text = artifact->getDescriptionTranslated();
-	text += "\n\n";
-	std::vector<std::shared_ptr<CComponent>> scs;
-
-	if(assembledArtifact)
-	{
-		// You possess all of the components to...
-		text += boost::str(boost::format(CGI->generaltexth->allTexts[732]) % assembledArtifact->getNameTranslated());
-
-		// Picture of assembled artifact at bottom.
-		auto sc = std::make_shared<CComponent>(CComponent::artifact, assembledArtifact->getIndex(), 0);
-		scs.push_back(sc);
-	}
-	else
-	{
-		// Do you wish to disassemble this artifact?
-		text += CGI->generaltexth->allTexts[733];
-	}
-
-	showYesNoDialog(text, onYes, nullptr, scs);
-}
-
-void CPlayerInterface::requestRealized( PackageApplied *pa )
-{
-	EVENT_HANDLER_CALLED_BY_CLIENT;
-	if (pa->packType == typeList.getTypeID<MoveHero>()  &&  stillMoveHero.get() == DURING_MOVE
-	   && destinationTeleport == ObjectInstanceID())
-		stillMoveHero.setn(CONTINUE_MOVE);
-
-	if (destinationTeleport != ObjectInstanceID()
-	   && pa->packType == typeList.getTypeID<QueryReply>()
-	   && stillMoveHero.get() == DURING_MOVE)
-	{ // After teleportation via CGTeleport object is finished
-		destinationTeleport = ObjectInstanceID();
-		destinationTeleportPos = int3(-1);
-		stillMoveHero.setn(CONTINUE_MOVE);
-	}
-}
-
-
-void CPlayerInterface::showHeroExchange(ObjectInstanceID hero1, ObjectInstanceID hero2)
-{
-	heroExchangeStarted(hero1, hero2, QueryID(-1));
-}
-
-void CPlayerInterface::heroExchangeStarted(ObjectInstanceID hero1, ObjectInstanceID hero2, QueryID query)
-{
-	EVENT_HANDLER_CALLED_BY_CLIENT;
-	GH.pushIntT<CExchangeWindow>(hero1, hero2, query);
-}
-
-void CPlayerInterface::objectPropertyChanged(const SetObjectProperty * sop)
-{
-	EVENT_HANDLER_CALLED_BY_CLIENT;
-
-	//redraw minimap if owner changed
-	if (sop->what == ObjProperty::OWNER)
-	{
-		const CGObjectInstance * obj = cb->getObj(sop->id);
-
-		if(obj->ID == Obj::TOWN)
-		{
-			auto town = static_cast<const CGTownInstance *>(obj);
-
-			if(obj->tempOwner == playerID)
-				localState->addOwnedTown(town);
-			else
-				localState->removeOwnedTown(town);
-
-			adventureInt->onTownChanged(town);
-		}
-
-		std::set<int3> pos = obj->getBlockedPos();
-		std::unordered_set<int3> upos(pos.begin(), pos.end());
-		adventureInt->onMapTilesChanged(upos);
-
-		assert(cb->getTownsInfo().size() == localState->getOwnedTowns().size());
-	}
-}
-
-void CPlayerInterface::initializeHeroTownList()
-{
-	if(localState->getWanderingHeroes().empty())
-	{
-		for(auto & hero : cb->getHeroesInfo())
-		{
-			if(!hero->inTownGarrison)
-				localState->addWanderingHero(hero);
-		}
-	}
-
-	if(localState->getOwnedTowns().empty())
-	{
-		for(auto & town : cb->getTownsInfo())
-			localState->addOwnedTown(town);
-	}
-
-	if(adventureInt)
-		adventureInt->onHeroChanged(nullptr);
-}
-
-void CPlayerInterface::showRecruitmentDialog(const CGDwelling *dwelling, const CArmedInstance *dst, int level)
-{
-	EVENT_HANDLER_CALLED_BY_CLIENT;
-	waitWhileDialog();
-	auto recruitCb = [=](CreatureID id, int count)
-	{
-		LOCPLINT->cb->recruitCreatures(dwelling, dst, id, count, -1);
-	};
-	GH.pushIntT<CRecruitmentWindow>(dwelling, level, dst, recruitCb);
-}
-
-void CPlayerInterface::waitWhileDialog(bool unlockPim)
-{
-	if (GH.amIGuiThread())
-	{
-		logGlobal->warn("Cannot wait for dialogs in gui thread (deadlock risk)!");
-		return;
-	}
-
-	auto unlock = vstd::makeUnlockGuardIf(*pim, unlockPim);
-	boost::unique_lock<boost::mutex> un(showingDialog->mx);
-	while(showingDialog->data)
-		showingDialog->cond.wait(un);
-}
-
-void CPlayerInterface::showShipyardDialog(const IShipyard *obj)
-{
-	EVENT_HANDLER_CALLED_BY_CLIENT;
-	auto state = obj->shipyardStatus();
-	TResources cost;
-	obj->getBoatCost(cost);
-	GH.pushIntT<CShipyardWindow>(cost, state, obj->getBoatType(), [=](){ cb->buildBoat(obj); });
-}
-
-void CPlayerInterface::newObject( const CGObjectInstance * obj )
-{
-	EVENT_HANDLER_CALLED_BY_CLIENT;
-	//we might have built a boat in shipyard in opened town screen
-	if (obj->ID == Obj::BOAT
-		&& LOCPLINT->castleInt
-		&&  obj->visitablePos() == LOCPLINT->castleInt->town->bestLocation())
-	{
-		CCS->soundh->playSound(soundBase::newBuilding);
-		LOCPLINT->castleInt->addBuilding(BuildingID::SHIP);
-	}
-}
-
-void CPlayerInterface::centerView (int3 pos, int focusTime)
-{
-	EVENT_HANDLER_CALLED_BY_CLIENT;
-	waitWhileDialog();
-	CCS->curh->hide();
-	adventureInt->centerOnTile(pos);
-	if (focusTime)
-	{
-		GH.totalRedraw();
-		{
-			auto unlockPim = vstd::makeUnlockGuard(*pim);
-			IgnoreEvents ignore(*this);
-			boost::this_thread::sleep(boost::posix_time::milliseconds(focusTime));
-		}
-	}
-	CCS->curh->show();
-}
-
-void CPlayerInterface::objectRemoved(const CGObjectInstance * obj)
-{
-	EVENT_HANDLER_CALLED_BY_CLIENT;
-	if(LOCPLINT->cb->getCurrentPlayer() == playerID && obj->getRemovalSound())
-	{
-		waitWhileDialog();
-		CCS->soundh->playSound(obj->getRemovalSound().value());
-	}
-	CGI->mh->waitForOngoingAnimations();
-
-	if(obj->ID == Obj::HERO && obj->tempOwner == playerID)
-	{
-		const CGHeroInstance * h = static_cast<const CGHeroInstance *>(obj);
-		heroKilled(h);
-	}
-	GH.fakeMouseMove();
-}
-
-void CPlayerInterface::objectRemovedAfter()
-{
-	EVENT_HANDLER_CALLED_BY_CLIENT;
-	adventureInt->onMapTilesChanged(boost::none);
-}
-
-void CPlayerInterface::playerBlocked(int reason, bool start)
-{
-	if(reason == PlayerBlocked::EReason::UPCOMING_BATTLE)
-	{
-		if(CSH->howManyPlayerInterfaces() > 1 && LOCPLINT != this && LOCPLINT->makingTurn == false)
-		{
-			//one of our players who isn't last in order got attacked not by our another player (happens for example in hotseat mode)
-			boost::unique_lock<boost::mutex> lock(eventsM); //TODO: copied from yourTurn, no idea if it's needed
-			LOCPLINT = this;
-			GH.curInt = this;
-			adventureInt->onCurrentPlayerChanged(playerID);
-			std::string msg = CGI->generaltexth->translate("vcmi.adventureMap.playerAttacked");
-			boost::replace_first(msg, "%s", cb->getStartInfo()->playerInfos.find(playerID)->second.name);
-			std::vector<std::shared_ptr<CComponent>> cmp;
-			cmp.push_back(std::make_shared<CComponent>(CComponent::flag, playerID.getNum(), 0));
-			makingTurn = true; //workaround for stiff showInfoDialog implementation
-			showInfoDialog(msg, cmp);
-			makingTurn = false;
-		}
-	}
-}
-
-void CPlayerInterface::update()
-{
-	// Make sure that gamestate won't change when GUI objects may obtain its parts on event processing or drawing request
-	boost::shared_lock<boost::shared_mutex> gsLock(CGameState::mutex);
-
-	// While mutexes were locked away we may be have stopped being the active interface
-	if (LOCPLINT != this)
-		return;
-
-	//if there are any waiting dialogs, show them
-	if ((CSH->howManyPlayerInterfaces() <= 1 || makingTurn) && !dialogs.empty() && !showingDialog->get())
-	{
-		showingDialog->set(true);
-		GH.pushInt(dialogs.front());
-		dialogs.pop_front();
-	}
-
-	assert(adventureInt);
-
-	// Handles mouse and key input
-	GH.updateTime();
-	GH.handleEvents();
-	GH.simpleRedraw();
-}
-
-int CPlayerInterface::getLastIndex( std::string namePrefix)
-{
-	using namespace boost::filesystem;
-	using namespace boost::algorithm;
-
-	path gamesDir = VCMIDirs::get().userSavePath();
-	std::map<std::time_t, int> dates; //save number => datestamp
-
-	const directory_iterator enddir;
-	if (!exists(gamesDir))
-		create_directory(gamesDir);
-	else
-	for (directory_iterator dir(gamesDir); dir != enddir; ++dir)
-	{
-		if (is_regular_file(dir->status()))
-		{
-			std::string name = dir->path().filename().string();
-			if (starts_with(name, namePrefix) && ends_with(name, ".vcgm1"))
-			{
-				char nr = name[namePrefix.size()];
-				if (std::isdigit(nr))
-					dates[last_write_time(dir->path())] = boost::lexical_cast<int>(nr);
-			}
-		}
-	}
-
-	if (!dates.empty())
-		return (--dates.end())->second; //return latest file number
-	return 0;
-}
-
-void CPlayerInterface::gameOver(PlayerColor player, const EVictoryLossCheckResult & victoryLossCheckResult )
-{
-	EVENT_HANDLER_CALLED_BY_CLIENT;
-
-	if (player == playerID)
-	{
-		if (victoryLossCheckResult.loss())
-			showInfoDialog(CGI->generaltexth->allTexts[95]);
-
-		assert(GH.curInt == LOCPLINT);
-		auto previousInterface = LOCPLINT; //without multiple player interfaces some of lines below are useless, but for hotseat we wanna swap player interface temporarily
-
-		LOCPLINT = this; //this is needed for dialog to show and avoid freeze, dialog showing logic should be reworked someday
-		GH.curInt = this; //waiting for dialogs requires this to get events
-
-		if(!makingTurn)
-		{
-			makingTurn = true; //also needed for dialog to show with current implementation
-			waitForAllDialogs();
-			makingTurn = false;
-		}
-		else
-			waitForAllDialogs();
-
-		GH.curInt = previousInterface;
-		LOCPLINT = previousInterface;
-
-		if(CSH->howManyPlayerInterfaces() == 1 && !settings["session"]["spectate"].Bool()) //all human players eliminated
-		{
-			if(adventureInt)
-			{
-				GH.terminate_cond->setn(true);
-				GH.popInts(GH.listInt.size());
-				adventureInt.reset();
-			}
-		}
-
-		if (victoryLossCheckResult.victory() && LOCPLINT == this)
-		{
-			// end game if current human player has won
-			CSH->sendClientDisconnecting();
-			requestReturningToMainMenu(true);
-		}
-		else if(CSH->howManyPlayerInterfaces() == 1 && !settings["session"]["spectate"].Bool())
-		{
-			//all human players eliminated
-			CSH->sendClientDisconnecting();
-			requestReturningToMainMenu(false);
-		}
-
-		if (GH.curInt == this)
-			GH.curInt = nullptr;
-	}
-	else
-	{
-		if (victoryLossCheckResult.loss() && cb->getPlayerStatus(playerID) == EPlayerStatus::INGAME) //enemy has lost
-		{
-			std::string str = victoryLossCheckResult.messageToSelf;
-			boost::algorithm::replace_first(str, "%s", CGI->generaltexth->capColors[player.getNum()]);
-			showInfoDialog(str, std::vector<std::shared_ptr<CComponent>>(1, std::make_shared<CComponent>(CComponent::flag, player.getNum(), 0)));
-		}
-	}
-}
-
-void CPlayerInterface::playerBonusChanged( const Bonus &bonus, bool gain )
-{
-	EVENT_HANDLER_CALLED_BY_CLIENT;
-}
-
-void CPlayerInterface::showPuzzleMap()
-{
-	EVENT_HANDLER_CALLED_BY_CLIENT;
-	waitWhileDialog();
-
-	//TODO: interface should not know the real position of Grail...
-	double ratio = 0;
-	int3 grailPos = cb->getGrailPos(&ratio);
-
-	GH.pushIntT<CPuzzleWindow>(grailPos, ratio);
-}
-
-void CPlayerInterface::viewWorldMap()
-{
-	adventureInt->openWorldView();
-}
-
-void CPlayerInterface::advmapSpellCast(const CGHeroInstance * caster, int spellID)
-{
-	EVENT_HANDLER_CALLED_BY_CLIENT;
-
-	if(dynamic_cast<CSpellWindow *>(GH.topInt().get()))
-		GH.popInts(1);
-
-	if(spellID == SpellID::FLY || spellID == SpellID::WATER_WALK)
-		localState->erasePath(caster);
-
-	const spells::Spell * spell = CGI->spells()->getByIndex(spellID);
-	auto castSoundPath = spell->getCastSound();
-	if(!castSoundPath.empty())
-		CCS->soundh->playSound(castSoundPath);
-}
-
-void CPlayerInterface::tryDiggging(const CGHeroInstance * h)
-{
-	int msgToShow = -1;
-
-	const auto diggingStatus = h->diggingStatus();
-
-	switch(diggingStatus)
-	{
-	case EDiggingStatus::CAN_DIG:
-		break;
-	case EDiggingStatus::LACK_OF_MOVEMENT:
-		msgToShow = 56; //"Digging for artifacts requires a whole day, try again tomorrow."
-		break;
-	case EDiggingStatus::TILE_OCCUPIED:
-		msgToShow = 97; //Try searching on clear ground.
-		break;
-	case EDiggingStatus::WRONG_TERRAIN:
-		msgToShow = 60; ////Try looking on land!
-		break;
-	case EDiggingStatus::BACKPACK_IS_FULL:
-		msgToShow = 247; //Searching for the Grail is fruitless...
-		break;
-	default:
-		assert(0);
-	}
-
-	if(msgToShow < 0)
-		cb->dig(h);
-	else
-		showInfoDialog(CGI->generaltexth->allTexts[msgToShow]);
-}
-
-void CPlayerInterface::battleNewRoundFirst( int round )
-{
-	EVENT_HANDLER_CALLED_BY_CLIENT;
-	BATTLE_EVENT_POSSIBLE_RETURN;
-
-	battleInt->newRoundFirst(round);
-}
-
-void CPlayerInterface::stopMovement()
-{
-	if (stillMoveHero.get() == DURING_MOVE)//if we are in the middle of hero movement
-		stillMoveHero.setn(STOP_MOVE); //after showing dialog movement will be stopped
-}
-
-void CPlayerInterface::showMarketWindow(const IMarket *market, const CGHeroInstance *visitor)
-{
-	EVENT_HANDLER_CALLED_BY_CLIENT;
-<<<<<<< HEAD
-	auto * o = dynamic_cast<const CGObjectInstance *>(market);
-	if(o && o->ID == Obj::ALTAR_OF_SACRIFICE)
-	{
-		//EEMarketMode mode = market->availableModes().front();
-		if (market->allowsTrade(EMarketMode::ARTIFACT_EXP) && visitor->getAlignment() != EAlignment::EVIL)
-			GH.pushIntT<CAltarWindow>(market, visitor, EMarketMode::ARTIFACT_EXP);
-		else if (market->allowsTrade(EMarketMode::CREATURE_EXP) && visitor->getAlignment() != EAlignment::GOOD)
-			GH.pushIntT<CAltarWindow>(market, visitor, EMarketMode::CREATURE_EXP);
-	}
-	else
-	{
-		if(market->allowsTrade(EMarketMode::CREATURE_UNDEAD))
-			GH.pushIntT<CTransformerWindow>(market, visitor);
-		else
-			GH.pushIntT<CMarketplaceWindow>(market, visitor, market->availableModes().front());
-	}
-=======
-
-	if(market->allowsTrade(EMarketMode::ARTIFACT_EXP) && visitor->getAlignment() != EAlignment::EVIL)
-		GH.pushIntT<CAltarWindow>(market, visitor, EMarketMode::ARTIFACT_EXP);
-	else if(market->allowsTrade(EMarketMode::CREATURE_EXP) && visitor->getAlignment() != EAlignment::GOOD)
-		GH.pushIntT<CAltarWindow>(market, visitor, EMarketMode::CREATURE_EXP);
-	else if(market->allowsTrade(EMarketMode::CREATURE_UNDEAD))
-		GH.pushIntT<CTransformerWindow>(market, visitor);
-	else if(!market->availableModes().empty())
-		GH.pushIntT<CMarketplaceWindow>(market, visitor, market->availableModes().front());
->>>>>>> c9b59735
-}
-
-void CPlayerInterface::showUniversityWindow(const IMarket *market, const CGHeroInstance *visitor)
-{
-	EVENT_HANDLER_CALLED_BY_CLIENT;
-	GH.pushIntT<CUniversityWindow>(visitor, market);
-}
-
-void CPlayerInterface::showHillFortWindow(const CGObjectInstance *object, const CGHeroInstance *visitor)
-{
-	EVENT_HANDLER_CALLED_BY_CLIENT;
-	GH.pushIntT<CHillFortWindow>(visitor, object);
-}
-
-void CPlayerInterface::availableArtifactsChanged(const CGBlackMarket * bm)
-{
-	EVENT_HANDLER_CALLED_BY_CLIENT;
-	if (CMarketplaceWindow *cmw = dynamic_cast<CMarketplaceWindow*>(GH.topInt().get()))
-		cmw->artifactsChanged(false);
-}
-
-void CPlayerInterface::showTavernWindow(const CGObjectInstance *townOrTavern)
-{
-	EVENT_HANDLER_CALLED_BY_CLIENT;
-	GH.pushIntT<CTavernWindow>(townOrTavern);
-}
-
-void CPlayerInterface::showThievesGuildWindow (const CGObjectInstance * obj)
-{
-	EVENT_HANDLER_CALLED_BY_CLIENT;
-	GH.pushIntT<CThievesGuildWindow>(obj);
-}
-
-void CPlayerInterface::showQuestLog()
-{
-	EVENT_HANDLER_CALLED_BY_CLIENT;
-	GH.pushIntT<CQuestLog>(LOCPLINT->cb->getMyQuests());
-}
-
-void CPlayerInterface::showShipyardDialogOrProblemPopup(const IShipyard *obj)
-{
-	if (obj->shipyardStatus() != IBoatGenerator::GOOD)
-	{
-		MetaString txt;
-		obj->getProblemText(txt);
-		showInfoDialog(txt.toString());
-	}
-	else
-		showShipyardDialog(obj);
-}
-
-void CPlayerInterface::requestReturningToMainMenu(bool won)
-{
-	if(won && cb->getStartInfo()->campState)
-		CSH->startCampaignScenario(cb->getStartInfo()->campState);
-	else
-		GH.pushUserEvent(EUserEvent::RETURN_TO_MAIN_MENU);
-}
-
-void CPlayerInterface::askToAssembleArtifact(const ArtifactLocation &al)
-{
-	auto hero = std::visit(HeroObjectRetriever(), al.artHolder);
-	if(hero)
-	{
-		auto art = hero->getArt(al.slot);
-		if(art == nullptr)
-		{
-			logGlobal->error("artifact location %d points to nothing",
-							 al.slot.num);
-			return;
-		}
-		ArtifactUtilsClient::askToAssemble(hero, al.slot);
-	}
-}
-
-void CPlayerInterface::artifactPut(const ArtifactLocation &al)
-{
-	EVENT_HANDLER_CALLED_BY_CLIENT;
-	auto hero = std::visit(HeroObjectRetriever(), al.artHolder);
-	adventureInt->onHeroChanged(hero);
-}
-
-void CPlayerInterface::artifactRemoved(const ArtifactLocation &al)
-{
-	EVENT_HANDLER_CALLED_BY_CLIENT;
-	auto hero = std::visit(HeroObjectRetriever(), al.artHolder);
-	adventureInt->onHeroChanged(hero);
-	for(auto isa : GH.listInt)
-	{
-		auto artWin = dynamic_cast<CArtifactHolder*>(isa.get());
-		if (artWin)
-			artWin->artifactRemoved(al);
-	}
-
-	waitWhileDialog();
-}
-
-void CPlayerInterface::artifactMoved(const ArtifactLocation &src, const ArtifactLocation &dst)
-{
-	EVENT_HANDLER_CALLED_BY_CLIENT;
-	auto hero = std::visit(HeroObjectRetriever(), dst.artHolder);
-	adventureInt->onHeroChanged(hero);
-
-	bool redraw = true;
-	// If a bulk transfer has arrived, then redrawing only the last art movement.
-	if(numOfMovedArts != 0)
-	{
-		numOfMovedArts--;
-		if(numOfMovedArts != 0)
-			redraw = false;
-	}
-
-	for(auto isa : GH.listInt)
-	{
-		auto artWin = dynamic_cast<CArtifactHolder*>(isa.get());
-		if (artWin)
-			artWin->artifactMoved(src, dst, redraw);
-	}
-	waitWhileDialog();
-}
-
-void CPlayerInterface::bulkArtMovementStart(size_t numOfArts)
-{
-	numOfMovedArts = numOfArts;
-}
-
-void CPlayerInterface::artifactAssembled(const ArtifactLocation &al)
-{
-	EVENT_HANDLER_CALLED_BY_CLIENT;
-	auto hero = std::visit(HeroObjectRetriever(), al.artHolder);
-	adventureInt->onHeroChanged(hero);
-	for(auto isa : GH.listInt)
-	{
-		auto artWin = dynamic_cast<CArtifactHolder*>(isa.get());
-		if (artWin)
-			artWin->artifactAssembled(al);
-	}
-}
-
-void CPlayerInterface::artifactDisassembled(const ArtifactLocation &al)
-{
-	EVENT_HANDLER_CALLED_BY_CLIENT;
-	auto hero = std::visit(HeroObjectRetriever(), al.artHolder);
-	adventureInt->onHeroChanged(hero);
-	for(auto isa : GH.listInt)
-	{
-		auto artWin = dynamic_cast<CArtifactHolder*>(isa.get());
-		if (artWin)
-			artWin->artifactDisassembled(al);
-	}
-}
-
-void CPlayerInterface::waitForAllDialogs(bool unlockPim)
-{
-	while(!dialogs.empty())
-	{
-		auto unlock = vstd::makeUnlockGuardIf(*pim, unlockPim);
-		boost::this_thread::sleep(boost::posix_time::milliseconds(5));
-	}
-	waitWhileDialog(unlockPim);
-}
-
-void CPlayerInterface::proposeLoadingGame()
-{
-	showYesNoDialog(CGI->generaltexth->allTexts[68], [](){ GH.pushUserEvent(EUserEvent::RETURN_TO_MENU_LOAD); }, nullptr);
-}
-
-bool CPlayerInterface::capturedAllEvents()
-{
-	if(duringMovement)
-	{
-		//just inform that we are capturing events. they will be processed by heroMoved() in client thread.
-		return true;
-	}
-
-	bool needToLockAdventureMap = adventureInt && adventureInt->active && CGI->mh->hasOngoingAnimations();
-
-	if (ignoreEvents || needToLockAdventureMap || isAutoFightOn)
-	{
-		boost::unique_lock<boost::mutex> un(eventsM);
-		while(!SDLEventsQueue.empty())
-		{
-			SDLEventsQueue.pop();
-		}
-		return true;
-	}
-
-	return false;
-}
-
-void CPlayerInterface::setMovementStatus(bool value)
-{
-	duringMovement = value;
-	if (value)
-	{
-		CCS->curh->hide();
-	}
-	else
-	{
-		CCS->curh->show();
-	}
-}
-
-void CPlayerInterface::doMoveHero(const CGHeroInstance * h, CGPath path)
-{
-	int i = 1;
-	auto getObj = [&](int3 coord, bool ignoreHero)
-	{
-		return cb->getTile(h->convertToVisitablePos(coord))->topVisitableObj(ignoreHero);
-	};
-
-	auto isTeleportAction = [&](CGPathNode::ENodeAction action) -> bool
-	{
-		if (action != CGPathNode::TELEPORT_NORMAL &&
-			action != CGPathNode::TELEPORT_BLOCKING_VISIT &&
-			action != CGPathNode::TELEPORT_BATTLE)
-		{
-			return false;
-		}
-
-		return true;
-	};
-
-	auto getDestTeleportObj = [&](const CGObjectInstance * currentObject, const CGObjectInstance * nextObjectTop, const CGObjectInstance * nextObject) -> const CGObjectInstance *
-	{
-		if (CGTeleport::isConnected(currentObject, nextObjectTop))
-			return nextObjectTop;
-		if (nextObjectTop && nextObjectTop->ID == Obj::HERO &&
-			CGTeleport::isConnected(currentObject, nextObject))
-		{
-			return nextObject;
-		}
-
-		return nullptr;
-	};
-
-	boost::unique_lock<boost::mutex> un(stillMoveHero.mx);
-	stillMoveHero.data = CONTINUE_MOVE;
-	auto doMovement = [&](int3 dst, bool transit)
-	{
-		stillMoveHero.data = WAITING_MOVE;
-		cb->moveHero(h, dst, transit);
-		while(stillMoveHero.data != STOP_MOVE && stillMoveHero.data != CONTINUE_MOVE)
-			stillMoveHero.cond.wait(un);
-	};
-
-	{
-		for (auto & elem : path.nodes)
-			elem.coord = h->convertFromVisitablePos(elem.coord);
-
-		TerrainId currentTerrain = ETerrainId::NONE;
-		TerrainId newTerrain;
-		bool wasOnRoad = true;
-		int sh = -1;
-
-		auto canStop = [&](CGPathNode * node) -> bool
-		{
-			if (node->layer == EPathfindingLayer::LAND || node->layer == EPathfindingLayer::SAIL)
-				return true;
-
-			if (node->accessible == CGPathNode::ACCESSIBLE)
-				return true;
-
-			return false;
-		};
-
-		for (i=(int)path.nodes.size()-1; i>0 && (stillMoveHero.data == CONTINUE_MOVE || !canStop(&path.nodes[i])); i--)
-		{
-			int3 prevCoord = path.nodes[i].coord;
-			int3 nextCoord = path.nodes[i-1].coord;
-
-			auto prevRoad = cb->getTile(h->convertToVisitablePos(prevCoord))->roadType;
-			auto nextRoad = cb->getTile(h->convertToVisitablePos(nextCoord))->roadType;
-
-			bool movingOnRoad = prevRoad->getId() != Road::NO_ROAD && nextRoad->getId() != Road::NO_ROAD;
-
-			auto prevObject = getObj(prevCoord, prevCoord == h->pos);
-			auto nextObjectTop = getObj(nextCoord, false);
-			auto nextObject = getObj(nextCoord, true);
-			auto destTeleportObj = getDestTeleportObj(prevObject, nextObjectTop, nextObject);
-			if (isTeleportAction(path.nodes[i-1].action) && destTeleportObj != nullptr)
-			{
-				CCS->soundh->stopSound(sh);
-				destinationTeleport = destTeleportObj->id;
-				destinationTeleportPos = nextCoord;
-				doMovement(h->pos, false);
-				if (path.nodes[i-1].action == CGPathNode::TELEPORT_BLOCKING_VISIT
-					|| path.nodes[i-1].action == CGPathNode::TELEPORT_BATTLE)
-				{
-					destinationTeleport = ObjectInstanceID();
-					destinationTeleportPos = int3(-1);
-				}
-				if(i != path.nodes.size() - 1)
-				{
-					if (movingOnRoad)
-						sh = CCS->soundh->playSound(VLC->terrainTypeHandler->getById(currentTerrain)->horseSound, -1);
-					else
-						sh = CCS->soundh->playSound(VLC->terrainTypeHandler->getById(currentTerrain)->horseSoundPenalty, -1);
-				}
-				continue;
-			}
-
-			if (path.nodes[i-1].turns)
-			{ //stop sending move requests if the next node can't be reached at the current turn (hero exhausted his move points)
-				stillMoveHero.data = STOP_MOVE;
-				break;
-			}
-
-			// Start a new sound for the hero movement or let the existing one carry on.
-#if 0
-			// TODO
-			if (hero is flying && sh == -1)
-				sh = CCS->soundh->playSound(soundBase::horseFlying, -1);
-#endif
-			{
-				newTerrain = cb->getTile(h->convertToVisitablePos(prevCoord))->terType->getId();
-				if(newTerrain != currentTerrain || wasOnRoad != movingOnRoad)
-				{
-					CCS->soundh->stopSound(sh);
-					if (movingOnRoad)
-						sh = CCS->soundh->playSound(VLC->terrainTypeHandler->getById(newTerrain)->horseSound, -1);
-					else
-						sh = CCS->soundh->playSound(VLC->terrainTypeHandler->getById(newTerrain)->horseSoundPenalty, -1);
-					currentTerrain = newTerrain;
-					wasOnRoad = movingOnRoad;
-				}
-			}
-
-			assert(h->pos.z == nextCoord.z); // Z should change only if it's movement via teleporter and in this case this code shouldn't be executed at all
-			int3 endpos(nextCoord.x, nextCoord.y, h->pos.z);
-			logGlobal->trace("Requesting hero movement to %s", endpos.toString());
-
-			bool useTransit = false;
-			if ((i-2 >= 0) // Check there is node after next one; otherwise transit is pointless
-				&& (CGTeleport::isConnected(nextObjectTop, getObj(path.nodes[i-2].coord, false))
-					|| CGTeleport::isTeleport(nextObjectTop)))
-			{ // Hero should be able to go through object if it's allow transit
-				useTransit = true;
-			}
-			else if (path.nodes[i-1].layer == EPathfindingLayer::AIR)
-				useTransit = true;
-
-			doMovement(endpos, useTransit);
-
-			logGlobal->trace("Resuming %s", __FUNCTION__);
-			bool guarded = cb->isInTheMap(cb->getGuardingCreaturePosition(endpos - int3(1, 0, 0)));
-			if ((!useTransit && guarded) || showingDialog->get() == true) // Abort movement if a guard was fought or there is a dialog to display (Mantis #1136)
-				break;
-		}
-
-		CCS->soundh->stopSound(sh);
-	}
-
-	//Update cursor so icon can change if needed when it reappears; doesn;'t apply if a dialog box pops up at the end of the movement
-	if (!showingDialog->get())
-		GH.fakeMouseMove();
-
-	CGI->mh->waitForOngoingAnimations();
-	setMovementStatus(false);
-}
-
-void CPlayerInterface::showWorldViewEx(const std::vector<ObjectPosInfo>& objectPositions, bool showTerrain)
-{
-	EVENT_HANDLER_CALLED_BY_CLIENT;
-	adventureInt->openWorldView(objectPositions, showTerrain );
-}
+/*
+ * CPlayerInterface.cpp, part of VCMI engine
+ *
+ * Authors: listed in file AUTHORS in main folder
+ *
+ * License: GNU General Public License v2.0 or later
+ * Full text of license available in license.txt file, in main folder
+ *
+ */
+#include "StdInc.h"
+#include "CPlayerInterface.h"
+
+#include <vcmi/Artifact.h>
+
+#include "adventureMap/CAdventureMapInterface.h"
+#include "mapView/mapHandler.h"
+#include "adventureMap/CList.h"
+#include "adventureMap/CInfoBar.h"
+#include "battle/BattleInterface.h"
+#include "battle/BattleEffectsController.h"
+#include "battle/BattleFieldController.h"
+#include "battle/BattleInterfaceClasses.h"
+#include "battle/BattleWindow.h"
+#include "../CCallback.h"
+#include "windows/CCastleInterface.h"
+#include "gui/CursorHandler.h"
+#include "windows/CKingdomInterface.h"
+#include "CGameInfo.h"
+#include "PlayerLocalState.h"
+#include "CMT.h"
+#include "windows/CHeroWindow.h"
+#include "windows/CCreatureWindow.h"
+#include "windows/CQuestLog.h"
+#include "windows/CPuzzleWindow.h"
+#include "widgets/CComponent.h"
+#include "widgets/Buttons.h"
+#include "windows/CTradeWindow.h"
+#include "windows/CSpellWindow.h"
+#include "../lib/CConfigHandler.h"
+#include "windows/GUIClasses.h"
+#include "render/CAnimation.h"
+#include "render/IImage.h"
+#include "../lib/CArtHandler.h"
+#include "../lib/CGeneralTextHandler.h"
+#include "../lib/CHeroHandler.h"
+#include "../lib/serializer/CTypeList.h"
+#include "../lib/serializer/BinaryDeserializer.h"
+#include "../lib/serializer/BinarySerializer.h"
+#include "../lib/spells/CSpellHandler.h"
+#include "../lib/CTownHandler.h"
+#include "../lib/mapObjects/CObjectClassesHandler.h" // For displaying correct UI when interacting with objects
+#include "../lib/CStack.h"
+#include "../lib/JsonNode.h"
+#include "CMusicHandler.h"
+#include "../lib/CondSh.h"
+#include "../lib/NetPacksBase.h"
+#include "../lib/NetPacks.h"//todo: remove
+#include "../lib/mapping/CMap.h"
+#include "../lib/VCMIDirs.h"
+#include "../lib/CStopWatch.h"
+#include "../lib/StartInfo.h"
+#include "../lib/CPlayerState.h"
+#include "../lib/GameConstants.h"
+#include "gui/CGuiHandler.h"
+#include "windows/InfoWindows.h"
+#include "../lib/UnlockGuard.h"
+#include "../lib/CPathfinder.h"
+#include "../lib/RoadHandler.h"
+#include "../lib/TerrainHandler.h"
+#include "CServerHandler.h"
+// FIXME: only needed for CGameState::mutex
+#include "../lib/CGameState.h"
+#include "gui/NotificationHandler.h"
+#include "adventureMap/CInGameConsole.h"
+
+#include <SDL_events.h>
+
+// The macro below is used to mark functions that are called by client when game state changes.
+// They all assume that CPlayerInterface::pim mutex is locked.
+#define EVENT_HANDLER_CALLED_BY_CLIENT
+
+// The macro marks functions that are run on a new thread by client.
+// They do not own any mutexes intiially.
+#define THREAD_CREATED_BY_CLIENT
+
+#define RETURN_IF_QUICK_COMBAT		\
+	if (isAutoFightOn && !battleInt)	\
+		return;
+
+#define BATTLE_EVENT_POSSIBLE_RETURN\
+	if (LOCPLINT != this)			\
+		return;						\
+	RETURN_IF_QUICK_COMBAT
+
+extern std::queue<SDL_Event> SDLEventsQueue;
+extern boost::mutex eventsM;
+boost::recursive_mutex * CPlayerInterface::pim = new boost::recursive_mutex;
+
+CPlayerInterface * LOCPLINT;
+
+std::shared_ptr<BattleInterface> CPlayerInterface::battleInt;
+
+enum  EMoveState {STOP_MOVE, WAITING_MOVE, CONTINUE_MOVE, DURING_MOVE};
+CondSh<EMoveState> stillMoveHero(STOP_MOVE); //used during hero movement
+
+struct HeroObjectRetriever
+{
+	const CGHeroInstance * operator()(const ConstTransitivePtr<CGHeroInstance> &h) const
+	{
+		return h;
+	}
+	const CGHeroInstance * operator()(const ConstTransitivePtr<CStackInstance> &s) const
+	{
+		return nullptr;
+	}
+};
+
+CPlayerInterface::CPlayerInterface(PlayerColor Player):
+	localState(std::make_unique<PlayerLocalState>(*this))
+{
+	logGlobal->trace("\tHuman player interface for player %s being constructed", Player.getStr());
+	destinationTeleport = ObjectInstanceID();
+	destinationTeleportPos = int3(-1);
+	GH.defActionsDef = 0;
+	LOCPLINT = this;
+	curAction = nullptr;
+	playerID=Player;
+	human=true;
+	battleInt = nullptr;
+	castleInt = nullptr;
+	makingTurn = false;
+	showingDialog = new CondSh<bool>(false);
+	cingconsole = new CInGameConsole();
+	GH.terminate_cond->set(false);
+	firstCall = 1; //if loading will be overwritten in serialize
+	autosaveCount = 0;
+	isAutoFightOn = false;
+
+	duringMovement = false;
+	ignoreEvents = false;
+	numOfMovedArts = 0;
+}
+
+CPlayerInterface::~CPlayerInterface()
+{
+	logGlobal->trace("\tHuman player interface for player %s being destructed", playerID.getStr());
+	delete showingDialog;
+	delete cingconsole;
+	if (LOCPLINT == this)
+		LOCPLINT = nullptr;
+}
+void CPlayerInterface::initGameInterface(std::shared_ptr<Environment> ENV, std::shared_ptr<CCallback> CB)
+{
+	cb = CB;
+	env = ENV;
+
+	CCS->musich->loadTerrainMusicThemes();
+
+	initializeHeroTownList();
+
+	// always recreate advmap interface to avoid possible memory-corruption bugs
+	adventureInt.reset(new CAdventureMapInterface());
+}
+
+void CPlayerInterface::playerStartsTurn(PlayerColor player)
+{
+	EVENT_HANDLER_CALLED_BY_CLIENT;
+	if (!vstd::contains (GH.listInt, adventureInt))
+	{
+		// after map load - remove all active windows and replace them with adventure map
+		GH.popInts ((int)GH.listInt.size());
+		GH.pushInt (adventureInt);
+	}
+
+	// remove all dialogs that do not expect query answer
+	while (GH.listInt.front() != adventureInt && !dynamic_cast<CInfoWindow*>(GH.listInt.front().get()))
+		GH.popInts(1);
+
+	if (player != playerID && LOCPLINT == this)
+	{
+		waitWhileDialog();
+		adventureInt->onEnemyTurnStarted(player);
+	}
+}
+
+void CPlayerInterface::performAutosave()
+{
+	std::string prefix = settings["session"]["saveprefix"].String();
+	int frequency = static_cast<int>(settings["general"]["saveFrequency"].Integer());
+	if(firstCall)
+	{
+		autosaveCount = getLastIndex(prefix + "Autosave_");
+
+		if(firstCall > 0) //new game, not loaded
+		{
+			int index = getLastIndex(prefix + "Newgame_");
+			index %= SAVES_COUNT;
+			cb->save("Saves/" + prefix + "Newgame_Autosave_" + std::to_string(index + 1));
+		}
+		firstCall = 0;
+	}
+	else if(frequency > 0 && cb->getDate() % frequency == 0)
+	{
+		LOCPLINT->cb->save("Saves/" + prefix + "Autosave_" + std::to_string(autosaveCount++ + 1));
+		autosaveCount %= 5;
+	}
+}
+
+void CPlayerInterface::yourTurn()
+{
+	EVENT_HANDLER_CALLED_BY_CLIENT;
+	{
+		boost::unique_lock<boost::mutex> lock(eventsM); //block handling events until interface is ready
+
+		LOCPLINT = this;
+		GH.curInt = this;
+
+		NotificationHandler::notify("Your turn");
+		performAutosave();
+
+		if (CSH->howManyPlayerInterfaces() > 1) //hot seat message
+		{
+			adventureInt->onHotseatWaitStarted(playerID);
+
+			makingTurn = true;
+			std::string msg = CGI->generaltexth->allTexts[13];
+			boost::replace_first(msg, "%s", cb->getStartInfo()->playerInfos.find(playerID)->second.name);
+			std::vector<std::shared_ptr<CComponent>> cmp;
+			cmp.push_back(std::make_shared<CComponent>(CComponent::flag, playerID.getNum(), 0));
+			showInfoDialog(msg, cmp);
+		}
+		else
+		{
+			makingTurn = true;
+			adventureInt->onPlayerTurnStarted(playerID);
+		}
+	}
+	acceptTurn();
+}
+
+void CPlayerInterface::acceptTurn()
+{
+	if (settings["session"]["autoSkip"].Bool())
+	{
+		while(CInfoWindow *iw = dynamic_cast<CInfoWindow *>(GH.topInt().get()))
+			iw->close();
+	}
+
+	if(CSH->howManyPlayerInterfaces() > 1)
+	{
+		waitWhileDialog(); // wait for player to accept turn in hot-seat mode
+
+		adventureInt->onPlayerTurnStarted(playerID);
+	}
+
+	// warn player if he has no town
+	if (cb->howManyTowns() == 0)
+	{
+		auto playerColor = *cb->getPlayerID();
+
+		std::vector<Component> components;
+		components.emplace_back(Component::EComponentType::FLAG, playerColor.getNum(), 0, 0);
+		MetaString text;
+
+		const auto & optDaysWithoutCastle = cb->getPlayerState(playerColor)->daysWithoutCastle;
+
+		if(optDaysWithoutCastle)
+		{
+			auto daysWithoutCastle = optDaysWithoutCastle.value();
+			if (daysWithoutCastle < 6)
+			{
+				text.addTxt(MetaString::ARRAY_TXT,128); //%s, you only have %d days left to capture a town or you will be banished from this land.
+				text.addReplacement(MetaString::COLOR, playerColor.getNum());
+				text.addReplacement(7 - daysWithoutCastle);
+			}
+			else if (daysWithoutCastle == 6)
+			{
+				text.addTxt(MetaString::ARRAY_TXT,129); //%s, this is your last day to capture a town or you will be banished from this land.
+				text.addReplacement(MetaString::COLOR, playerColor.getNum());
+			}
+
+			showInfoDialogAndWait(components, text);
+		}
+		else
+			logGlobal->warn("Player has no towns, but daysWithoutCastle is not set");
+	}
+}
+
+void CPlayerInterface::heroMoved(const TryMoveHero & details, bool verbose)
+{
+	EVENT_HANDLER_CALLED_BY_CLIENT;
+	waitWhileDialog();
+	if(LOCPLINT != this)
+		return;
+
+	//FIXME: read once and store
+	if(settings["session"]["spectate"].Bool() && settings["session"]["spectate-ignore-hero"].Bool())
+		return;
+
+	const CGHeroInstance * hero = cb->getHero(details.id); //object representing this hero
+
+	if (!hero)
+		return;
+
+	if (details.result == TryMoveHero::EMBARK || details.result == TryMoveHero::DISEMBARK)
+	{
+		if(hero->getRemovalSound() && hero->tempOwner == playerID)
+			CCS->soundh->playSound(hero->getRemovalSound().value());
+	}
+
+	std::unordered_set<int3> changedTiles {
+		hero->convertToVisitablePos(details.start),
+		hero->convertToVisitablePos(details.end)
+	};
+	adventureInt->onMapTilesChanged(changedTiles);
+	adventureInt->onHeroMovementStarted(hero);
+
+	bool directlyAttackingCreature = details.attackedFrom && localState->hasPath(hero) && localState->getPath(hero).endPos() == *details.attackedFrom;
+
+	if(makingTurn && hero->tempOwner == playerID) //we are moving our hero - we may need to update assigned path
+	{
+		if(details.result == TryMoveHero::TELEPORTATION)
+		{
+			if(localState->hasPath(hero))
+			{
+				assert(localState->getPath(hero).nodes.size() >= 2);
+				auto nodesIt = localState->getPath(hero).nodes.end() - 1;
+
+				if((nodesIt)->coord == hero->convertToVisitablePos(details.start)
+					&& (nodesIt - 1)->coord == hero->convertToVisitablePos(details.end))
+				{
+					//path was between entrance and exit of teleport -> OK, erase node as usual
+					localState->removeLastNode(hero);
+				}
+				else
+				{
+					//teleport was not along current path, it'll now be invalid (hero is somewhere else)
+					localState->erasePath(hero);
+
+				}
+			}
+		}
+
+		if(hero->pos != details.end //hero didn't change tile but visit succeeded
+			|| directlyAttackingCreature) // or creature was attacked from endangering tile.
+		{
+			localState->erasePath(hero);
+		}
+		else if(localState->hasPath(hero) && hero->pos == details.end) //&& hero is moving
+		{
+			if(details.start != details.end) //so we don't touch path when revisiting with spacebar
+				localState->removeLastNode(hero);
+		}
+	}
+
+	if(details.stopMovement()) //hero failed to move
+	{
+		stillMoveHero.setn(STOP_MOVE);
+		adventureInt->onHeroChanged(hero);
+		return;
+	}
+
+	CGI->mh->waitForOngoingAnimations();
+
+	//move finished
+	adventureInt->onHeroChanged(hero);
+
+	//check if user cancelled movement
+	{
+		boost::unique_lock<boost::mutex> un(eventsM);
+		while(!SDLEventsQueue.empty())
+		{
+			SDL_Event ev = SDLEventsQueue.front();
+			SDLEventsQueue.pop();
+			switch(ev.type)
+			{
+			case SDL_MOUSEBUTTONDOWN:
+				stillMoveHero.setn(STOP_MOVE);
+				break;
+			case SDL_KEYDOWN:
+				if (ev.key.keysym.sym < SDLK_F1  ||  ev.key.keysym.sym > SDLK_F15)
+					stillMoveHero.setn(STOP_MOVE);
+				break;
+			}
+		}
+	}
+
+	if (stillMoveHero.get() == WAITING_MOVE)
+		stillMoveHero.setn(DURING_MOVE);
+
+	// Hero attacked creature directly, set direction to face it.
+	if (directlyAttackingCreature) {
+		// Get direction to attacker.
+		int3 posOffset = *details.attackedFrom - details.end + int3(2, 1, 0);
+		static const ui8 dirLookup[3][3] = {
+			{ 1, 2, 3 },
+			{ 8, 0, 4 },
+			{ 7, 6, 5 }
+		};
+		// FIXME: Avoid const_cast, make moveDir mutable in some other way?
+		const_cast<CGHeroInstance *>(hero)->moveDir = dirLookup[posOffset.y][posOffset.x];
+	}
+}
+
+void CPlayerInterface::heroKilled(const CGHeroInstance* hero)
+{
+	EVENT_HANDLER_CALLED_BY_CLIENT;
+	LOG_TRACE_PARAMS(logGlobal, "Hero %s killed handler for player %s", hero->getNameTranslated() % playerID);
+
+	localState->removeWanderingHero(hero);
+	adventureInt->onHeroChanged(hero);
+	localState->erasePath(hero);
+}
+
+void CPlayerInterface::heroVisit(const CGHeroInstance * visitor, const CGObjectInstance * visitedObj, bool start)
+{
+	EVENT_HANDLER_CALLED_BY_CLIENT;
+	if(start && visitedObj)
+	{
+		if(visitedObj->getVisitSound())
+			CCS->soundh->playSound(visitedObj->getVisitSound().value());
+	}
+}
+
+void CPlayerInterface::heroCreated(const CGHeroInstance * hero)
+{
+	EVENT_HANDLER_CALLED_BY_CLIENT;
+	localState->addWanderingHero(hero);
+	adventureInt->onHeroChanged(hero);
+}
+void CPlayerInterface::openTownWindow(const CGTownInstance * town)
+{
+	if(castleInt)
+		castleInt->close();
+	castleInt = nullptr;
+
+	auto newCastleInt = std::make_shared<CCastleInterface>(town);
+
+	GH.pushInt(newCastleInt);
+}
+
+void CPlayerInterface::heroPrimarySkillChanged(const CGHeroInstance * hero, int which, si64 val)
+{
+	EVENT_HANDLER_CALLED_BY_CLIENT;
+	if (which == 4)
+	{
+		if (CAltarWindow *ctw = dynamic_cast<CAltarWindow *>(GH.topInt().get()))
+			ctw->setExpToLevel();
+	}
+	else
+		adventureInt->onHeroChanged(hero);
+}
+
+void CPlayerInterface::heroSecondarySkillChanged(const CGHeroInstance * hero, int which, int val)
+{
+	EVENT_HANDLER_CALLED_BY_CLIENT;
+	CUniversityWindow* cuw = dynamic_cast<CUniversityWindow*>(GH.topInt().get());
+	if (cuw) //university window is open
+	{
+		GH.totalRedraw();
+	}
+}
+
+void CPlayerInterface::heroManaPointsChanged(const CGHeroInstance * hero)
+{
+	EVENT_HANDLER_CALLED_BY_CLIENT;
+	adventureInt->onHeroChanged(hero);
+	if (makingTurn && hero->tempOwner == playerID)
+		adventureInt->onHeroChanged(hero);
+}
+void CPlayerInterface::heroMovePointsChanged(const CGHeroInstance * hero)
+{
+	EVENT_HANDLER_CALLED_BY_CLIENT;
+	if (makingTurn && hero->tempOwner == playerID)
+		adventureInt->onHeroChanged(hero);
+}
+void CPlayerInterface::receivedResource()
+{
+	EVENT_HANDLER_CALLED_BY_CLIENT;
+	if (CMarketplaceWindow *mw = dynamic_cast<CMarketplaceWindow *>(GH.topInt().get()))
+		mw->resourceChanged();
+
+	GH.totalRedraw();
+}
+
+void CPlayerInterface::heroGotLevel(const CGHeroInstance *hero, PrimarySkill::PrimarySkill pskill, std::vector<SecondarySkill>& skills, QueryID queryID)
+{
+	EVENT_HANDLER_CALLED_BY_CLIENT;
+	waitWhileDialog();
+	CCS->soundh->playSound(soundBase::heroNewLevel);
+	GH.pushIntT<CLevelWindow>(hero, pskill, skills, [=](ui32 selection)
+	{
+		cb->selectionMade(selection, queryID);
+	});
+}
+
+void CPlayerInterface::commanderGotLevel (const CCommanderInstance * commander, std::vector<ui32> skills, QueryID queryID)
+{
+	EVENT_HANDLER_CALLED_BY_CLIENT;
+	waitWhileDialog();
+	CCS->soundh->playSound(soundBase::heroNewLevel);
+	GH.pushIntT<CStackWindow>(commander, skills, [=](ui32 selection)
+	{
+		cb->selectionMade(selection, queryID);
+	});
+}
+
+void CPlayerInterface::heroInGarrisonChange(const CGTownInstance *town)
+{
+	EVENT_HANDLER_CALLED_BY_CLIENT;
+
+	if(town->garrisonHero) //wandering hero moved to the garrison
+	{
+		// This method also gets called on hero recruitment -> garrisoned hero is already in garrison
+		if(town->garrisonHero->tempOwner == playerID && !vstd::contains(localState->getWanderingHeroes(), town->visitingHero))
+			localState->removeWanderingHero(town->garrisonHero);
+	}
+
+	if(town->visitingHero) //hero leaves garrison
+	{
+		// This method also gets called on hero recruitment -> wandering heroes already contains new hero
+		if(town->visitingHero->tempOwner == playerID && !vstd::contains(localState->getWanderingHeroes(), town->visitingHero))
+			localState->addWanderingHero(town->visitingHero);
+	}
+	adventureInt->onHeroChanged(nullptr);
+	adventureInt->onTownChanged(town);
+
+	if(castleInt)
+	{
+		castleInt->garr->selectSlot(nullptr);
+		castleInt->garr->setArmy(town->getUpperArmy(), 0);
+		castleInt->garr->setArmy(town->visitingHero, 1);
+		castleInt->garr->recreateSlots();
+		castleInt->heroes->update();
+		castleInt->redraw();
+	}
+	for (auto isa : GH.listInt)
+	{
+		CKingdomInterface *ki = dynamic_cast<CKingdomInterface*>(isa.get());
+		if (ki)
+		{
+			ki->townChanged(town);
+			ki->updateGarrisons();
+			ki->redraw();
+		}
+	}
+}
+void CPlayerInterface::heroVisitsTown(const CGHeroInstance* hero, const CGTownInstance * town)
+{
+	EVENT_HANDLER_CALLED_BY_CLIENT;
+	if (hero->tempOwner != playerID )
+		return;
+
+	waitWhileDialog();
+	openTownWindow(town);
+}
+
+void CPlayerInterface::garrisonsChanged(ObjectInstanceID id1, ObjectInstanceID id2)
+{
+	std::vector<const CGObjectInstance *> instances;
+
+	if(auto obj = cb->getObj(id1))
+		instances.push_back(obj);
+
+
+	if(id2 != ObjectInstanceID() && id2 != id1)
+	{
+		if(auto obj = cb->getObj(id2))
+			instances.push_back(obj);
+	}
+
+	garrisonsChanged(instances);
+}
+
+void CPlayerInterface::garrisonsChanged(std::vector<const CGObjectInstance *> objs)
+{
+	boost::unique_lock<boost::recursive_mutex> un(*pim);
+	for (auto object : objs)
+	{
+		auto * hero = dynamic_cast<const CGHeroInstance*>(object);
+		auto * town = dynamic_cast<const CGTownInstance*>(object);
+
+		if (hero)
+			adventureInt->onHeroChanged(hero);
+		if (town)
+			adventureInt->onTownChanged(town);
+	}
+
+	for (auto & elem : GH.listInt)
+	{
+		CGarrisonHolder *cgh = dynamic_cast<CGarrisonHolder*>(elem.get());
+		if (cgh)
+			cgh->updateGarrisons();
+
+		if (CTradeWindow *cmw = dynamic_cast<CTradeWindow*>(elem.get()))
+		{
+			if (vstd::contains(objs, cmw->hero))
+				cmw->garrisonChanged();
+		}
+	}
+
+	GH.totalRedraw();
+}
+
+void CPlayerInterface::buildChanged(const CGTownInstance *town, BuildingID buildingID, int what) //what: 1 - built, 2 - demolished
+{
+	EVENT_HANDLER_CALLED_BY_CLIENT;
+	if (castleInt)
+	{
+		castleInt->townlist->update(town);
+
+		if (castleInt->town == town)
+		{
+			switch(what)
+			{
+			case 1:
+				CCS->soundh->playSound(soundBase::newBuilding);
+				castleInt->addBuilding(buildingID);
+				break;
+			case 2:
+				castleInt->removeBuilding(buildingID);
+				break;
+			}
+		}
+	}
+	adventureInt->onTownChanged(town);
+}
+
+void CPlayerInterface::battleStartBefore(const CCreatureSet *army1, const CCreatureSet *army2, int3 tile, const CGHeroInstance *hero1, const CGHeroInstance *hero2)
+{
+	//Don't wait for dialogs when we are non-active hot-seat player
+	if (LOCPLINT == this)
+		waitForAllDialogs();
+}
+
+void CPlayerInterface::battleStart(const CCreatureSet *army1, const CCreatureSet *army2, int3 tile, const CGHeroInstance *hero1, const CGHeroInstance *hero2, bool side)
+{
+	EVENT_HANDLER_CALLED_BY_CLIENT;
+	bool autoBattleResultRefused = (lastBattleArmies.first == army1 && lastBattleArmies.second == army2);
+	lastBattleArmies.first = army1;
+	lastBattleArmies.second = army2;
+	//quick combat with neutral creatures only
+	auto * army2_object = dynamic_cast<const CGObjectInstance *>(army2);
+	if((!autoBattleResultRefused && !allowBattleReplay && army2_object
+		&& army2_object->getOwner() == PlayerColor::UNFLAGGABLE
+		&& settings["adventure"]["quickCombat"].Bool())
+		|| settings["adventure"]["alwaysSkipCombat"].Bool())
+	{
+		autofightingAI = CDynLibHandler::getNewBattleAI(settings["server"]["friendlyAI"].String());
+		autofightingAI->initBattleInterface(env, cb);
+		autofightingAI->battleStart(army1, army2, int3(0,0,0), hero1, hero2, side);
+		isAutoFightOn = true;
+		cb->registerBattleInterface(autofightingAI);
+		// Player shouldn't be able to move on adventure map if quick combat is going
+		allowBattleReplay = true;
+	}
+
+	//Don't wait for dialogs when we are non-active hot-seat player
+	if (LOCPLINT == this)
+		waitForAllDialogs();
+
+	BATTLE_EVENT_POSSIBLE_RETURN;
+}
+
+void CPlayerInterface::battleUnitsChanged(const std::vector<UnitChanges> & units)
+{
+	EVENT_HANDLER_CALLED_BY_CLIENT;
+	BATTLE_EVENT_POSSIBLE_RETURN;
+
+	for(auto & info : units)
+	{
+		switch(info.operation)
+		{
+		case UnitChanges::EOperation::RESET_STATE:
+			{
+				const CStack * stack = cb->battleGetStackByID(info.id );
+
+				if(!stack)
+				{
+					logGlobal->error("Invalid unit ID %d", info.id);
+					continue;
+				}
+				battleInt->stackReset(stack);
+			}
+			break;
+		case UnitChanges::EOperation::REMOVE:
+			battleInt->stackRemoved(info.id);
+			break;
+		case UnitChanges::EOperation::ADD:
+			{
+				const CStack * unit = cb->battleGetStackByID(info.id);
+				if(!unit)
+				{
+					logGlobal->error("Invalid unit ID %d", info.id);
+					continue;
+				}
+				battleInt->stackAdded(unit);
+			}
+			break;
+		default:
+			logGlobal->error("Unknown unit operation %d", (int)info.operation);
+			break;
+		}
+	}
+}
+
+void CPlayerInterface::battleObstaclesChanged(const std::vector<ObstacleChanges> & obstacles)
+{
+	EVENT_HANDLER_CALLED_BY_CLIENT;
+	BATTLE_EVENT_POSSIBLE_RETURN;
+
+	std::vector<std::shared_ptr<const CObstacleInstance>> newObstacles;
+	std::vector<ObstacleChanges> removedObstacles;
+
+	for(auto & change : obstacles)
+	{
+		if(change.operation == BattleChanges::EOperation::ADD)
+		{
+			auto instance = cb->battleGetObstacleByID(change.id);
+			if(instance)
+				newObstacles.push_back(instance);
+			else
+				logNetwork->error("Invalid obstacle instance %d", change.id);
+		}
+		if(change.operation == BattleChanges::EOperation::REMOVE)
+			removedObstacles.push_back(change); //Obstacles are already removed, so, show animation based on json struct
+	}
+
+	if (!newObstacles.empty())
+		battleInt->obstaclePlaced(newObstacles);
+
+	if (!removedObstacles.empty())
+		battleInt->obstacleRemoved(removedObstacles);
+
+	battleInt->fieldController->redrawBackgroundWithHexes();
+}
+
+void CPlayerInterface::battleCatapultAttacked(const CatapultAttack & ca)
+{
+	EVENT_HANDLER_CALLED_BY_CLIENT;
+	BATTLE_EVENT_POSSIBLE_RETURN;
+
+	battleInt->stackIsCatapulting(ca);
+}
+
+void CPlayerInterface::battleNewRound(int round) //called at the beginning of each turn, round=-1 is the tactic phase, round=0 is the first "normal" turn
+{
+	EVENT_HANDLER_CALLED_BY_CLIENT;
+	BATTLE_EVENT_POSSIBLE_RETURN;
+
+	battleInt->newRound(round);
+}
+
+void CPlayerInterface::actionStarted(const BattleAction &action)
+{
+	EVENT_HANDLER_CALLED_BY_CLIENT;
+	BATTLE_EVENT_POSSIBLE_RETURN;
+
+	curAction = new BattleAction(action);
+	battleInt->startAction(curAction);
+}
+
+void CPlayerInterface::actionFinished(const BattleAction &action)
+{
+	EVENT_HANDLER_CALLED_BY_CLIENT;
+	BATTLE_EVENT_POSSIBLE_RETURN;
+
+	battleInt->endAction(curAction);
+	delete curAction;
+	curAction = nullptr;
+}
+
+BattleAction CPlayerInterface::activeStack(const CStack * stack) //called when it's turn of that stack
+{
+	THREAD_CREATED_BY_CLIENT;
+	logGlobal->trace("Awaiting command for %s", stack->nodeName());
+	auto stackId = stack->unitId();
+	auto stackName = stack->nodeName();
+	if (autofightingAI)
+	{
+		if (isAutoFightOn)
+		{
+			auto ret = autofightingAI->activeStack(stack);
+
+			if(cb->battleIsFinished())
+			{
+				return BattleAction::makeDefend(stack); // battle finished with spellcast
+			}
+
+			if (isAutoFightOn)
+			{
+				return ret;
+			}
+		}
+
+		cb->unregisterBattleInterface(autofightingAI);
+		autofightingAI.reset();
+	}
+
+	assert(battleInt);
+
+	if(!battleInt)
+	{
+		return BattleAction::makeDefend(stack); // probably battle is finished already
+	}
+
+	if(BattleInterface::givenCommand.get())
+	{
+		logGlobal->error("Command buffer must be clean! (we don't want to use old command)");
+		vstd::clear_pointer(BattleInterface::givenCommand.data);
+	}
+
+	{
+		boost::unique_lock<boost::recursive_mutex> un(*pim);
+		battleInt->stackActivated(stack);
+		//Regeneration & mana drain go there
+	}
+	//wait till BattleInterface sets its command
+	boost::unique_lock<boost::mutex> lock(BattleInterface::givenCommand.mx);
+	while(!BattleInterface::givenCommand.data)
+	{
+		BattleInterface::givenCommand.cond.wait(lock);
+		if (!battleInt) //battle ended while we were waiting for movement (eg. because of spell)
+			throw boost::thread_interrupted(); //will shut the thread peacefully
+	}
+
+	//tidy up
+	BattleAction ret = *(BattleInterface::givenCommand.data);
+	vstd::clear_pointer(BattleInterface::givenCommand.data);
+
+	if(ret.actionType == EActionType::CANCEL)
+	{
+		if(stackId != ret.stackNumber)
+			logGlobal->error("Not current active stack action canceled");
+		logGlobal->trace("Canceled command for %s", stackName);
+	}
+	else
+		logGlobal->trace("Giving command for %s", stackName);
+
+	return ret;
+}
+
+void CPlayerInterface::battleEnd(const BattleResult *br, QueryID queryID)
+{
+	EVENT_HANDLER_CALLED_BY_CLIENT;
+	if(isAutoFightOn || autofightingAI)
+	{
+		isAutoFightOn = false;
+		cb->unregisterBattleInterface(autofightingAI);
+		autofightingAI.reset();
+
+		if(!battleInt)
+		{
+			bool allowManualReplay = allowBattleReplay && !settings["adventure"]["alwaysSkipCombat"].Bool();
+			allowBattleReplay = false;
+			auto wnd = std::make_shared<BattleResultWindow>(*br, *this, allowManualReplay);
+			wnd->resultCallback = [=](ui32 selection)
+			{
+				cb->selectionMade(selection, queryID);
+			};
+			GH.pushInt(wnd);
+			// #1490 - during AI turn when quick combat is on, we need to display the message and wait for user to close it.
+			// Otherwise NewTurn causes freeze.
+			waitWhileDialog();
+			return;
+		}
+	}
+
+	BATTLE_EVENT_POSSIBLE_RETURN;
+
+	battleInt->battleFinished(*br, queryID);
+}
+
+void CPlayerInterface::battleLogMessage(const std::vector<MetaString> & lines)
+{
+	EVENT_HANDLER_CALLED_BY_CLIENT;
+	BATTLE_EVENT_POSSIBLE_RETURN;
+
+	battleInt->displayBattleLog(lines);
+}
+
+void CPlayerInterface::battleStackMoved(const CStack * stack, std::vector<BattleHex> dest, int distance, bool teleport)
+{
+	EVENT_HANDLER_CALLED_BY_CLIENT;
+	BATTLE_EVENT_POSSIBLE_RETURN;
+
+	battleInt->stackMoved(stack, dest, distance, teleport);
+}
+void CPlayerInterface::battleSpellCast( const BattleSpellCast *sc )
+{
+	EVENT_HANDLER_CALLED_BY_CLIENT;
+	BATTLE_EVENT_POSSIBLE_RETURN;
+
+	battleInt->spellCast(sc);
+}
+void CPlayerInterface::battleStacksEffectsSet( const SetStackEffect & sse )
+{
+	EVENT_HANDLER_CALLED_BY_CLIENT;
+	BATTLE_EVENT_POSSIBLE_RETURN;
+
+	battleInt->battleStacksEffectsSet(sse);
+}
+void CPlayerInterface::battleTriggerEffect (const BattleTriggerEffect & bte)
+{
+	EVENT_HANDLER_CALLED_BY_CLIENT;
+	BATTLE_EVENT_POSSIBLE_RETURN;
+
+	RETURN_IF_QUICK_COMBAT;
+	battleInt->effectsController->battleTriggerEffect(bte);
+}
+void CPlayerInterface::battleStacksAttacked(const std::vector<BattleStackAttacked> & bsa, bool ranged)
+{
+	EVENT_HANDLER_CALLED_BY_CLIENT;
+	BATTLE_EVENT_POSSIBLE_RETURN;
+
+	std::vector<StackAttackedInfo> arg;
+	for(auto & elem : bsa)
+	{
+		const CStack * defender = cb->battleGetStackByID(elem.stackAttacked, false);
+		const CStack * attacker = cb->battleGetStackByID(elem.attackerID, false);
+
+		assert(defender);
+
+		StackAttackedInfo     info;
+		info.defender       = defender;
+		info.attacker       = attacker;
+		info.damageDealt    = elem.damageAmount;
+		info.amountKilled   = elem.killedAmount;
+		info.spellEffect    = SpellID::NONE;
+		info.indirectAttack = ranged;
+		info.killed         = elem.killed();
+		info.rebirth        = elem.willRebirth();
+		info.cloneKilled    = elem.cloneKilled();
+		info.fireShield     = elem.fireShield();
+
+		if (elem.isSpell())
+			info.spellEffect = elem.spellID;
+
+		arg.push_back(info);
+	}
+	battleInt->stacksAreAttacked(arg);
+}
+void CPlayerInterface::battleAttack(const BattleAttack * ba)
+{
+	EVENT_HANDLER_CALLED_BY_CLIENT;
+	BATTLE_EVENT_POSSIBLE_RETURN;
+
+	assert(curAction);
+
+	StackAttackInfo info;
+	info.attacker = cb->battleGetStackByID(ba->stackAttacking);
+	info.defender = nullptr;
+	info.indirectAttack = ba->shot();
+	info.lucky = ba->lucky();
+	info.unlucky = ba->unlucky();
+	info.deathBlow = ba->deathBlow();
+	info.lifeDrain = ba->lifeDrain();
+	info.tile = ba->tile;
+	info.spellEffect = SpellID::NONE;
+
+	if (ba->spellLike())
+		info.spellEffect = ba->spellID;
+
+	for(auto & elem : ba->bsa)
+	{
+		if(!elem.isSecondary())
+		{
+			assert(info.defender == nullptr);
+			info.defender = cb->battleGetStackByID(elem.stackAttacked);
+		}
+		else
+		{
+			info.secondaryDefender.push_back(cb->battleGetStackByID(elem.stackAttacked));
+		}
+	}
+	assert(info.defender != nullptr);
+	assert(info.attacker != nullptr);
+
+	battleInt->stackAttacking(info);
+}
+
+void CPlayerInterface::battleGateStateChanged(const EGateState state)
+{
+	EVENT_HANDLER_CALLED_BY_CLIENT;
+	BATTLE_EVENT_POSSIBLE_RETURN;
+
+	battleInt->gateStateChanged(state);
+}
+
+void CPlayerInterface::yourTacticPhase(int distance)
+{
+	THREAD_CREATED_BY_CLIENT;
+	while(battleInt && battleInt->tacticsMode)
+		boost::this_thread::sleep(boost::posix_time::millisec(1));
+}
+
+void CPlayerInterface::forceEndTacticPhase()
+{
+	if (battleInt)
+		battleInt->tacticsMode = false;
+}
+
+void CPlayerInterface::showInfoDialog(EInfoWindowMode type, const std::string &text, const std::vector<Component> & components, int soundID)
+{
+	EVENT_HANDLER_CALLED_BY_CLIENT;
+
+	bool autoTryHover = settings["gameTweaks"]["infoBarPick"].Bool() && type == EInfoWindowMode::AUTO;
+	auto timer = type == EInfoWindowMode::INFO ? 3000 : 4500; //Implement long info windows like in HD mod
+
+	if(autoTryHover || type == EInfoWindowMode::INFO)
+	{
+		waitWhileDialog(); //Fix for mantis #98
+		adventureInt->showInfoBoxMessage(components, text, timer);
+
+		if (makingTurn && GH.listInt.size() && LOCPLINT == this)
+			CCS->soundh->playSound(static_cast<soundBase::soundID>(soundID));
+		return;
+	}
+
+	if (settings["session"]["autoSkip"].Bool() && !GH.isKeyboardShiftDown())
+	{
+		return;
+	}
+	std::vector<Component> vect = components; //I do not know currently how to avoid copy here
+	do
+	{
+		std::vector<Component> sender = {vect.begin(), vect.begin() + std::min(vect.size(), static_cast<size_t>(8))};
+		std::vector<std::shared_ptr<CComponent>> intComps;
+		for (auto & component : sender)
+			intComps.push_back(std::make_shared<CComponent>(component));
+		showInfoDialog(text,intComps,soundID);
+		vect.erase(vect.begin(), vect.begin() + std::min(vect.size(), static_cast<size_t>(8)));
+	}
+	while(!vect.empty());
+}
+
+void CPlayerInterface::showInfoDialog(const std::string & text, std::shared_ptr<CComponent> component)
+{
+	std::vector<std::shared_ptr<CComponent>> intComps;
+	intComps.push_back(component);
+
+	showInfoDialog(text, intComps, soundBase::sound_todo);
+}
+
+void CPlayerInterface::showInfoDialog(const std::string &text, const std::vector<std::shared_ptr<CComponent>> & components, int soundID)
+{
+	LOG_TRACE_PARAMS(logGlobal, "player=%s, text=%s, is LOCPLINT=%d", playerID % text % (this==LOCPLINT));
+	waitWhileDialog();
+
+	if (settings["session"]["autoSkip"].Bool() && !GH.isKeyboardShiftDown())
+	{
+		return;
+	}
+	std::shared_ptr<CInfoWindow> temp = CInfoWindow::create(text, playerID, components);
+
+	if (makingTurn && GH.listInt.size() && LOCPLINT == this)
+	{
+		CCS->soundh->playSound(static_cast<soundBase::soundID>(soundID));
+		showingDialog->set(true);
+		stopMovement(); // interrupt movement to show dialog
+		GH.pushInt(temp);
+	}
+	else
+	{
+		dialogs.push_back(temp);
+	}
+}
+
+void CPlayerInterface::showInfoDialogAndWait(std::vector<Component> & components, const MetaString & text)
+{
+	EVENT_HANDLER_CALLED_BY_CLIENT;
+
+	std::string str;
+	text.toString(str);
+
+	showInfoDialog(EInfoWindowMode::MODAL, str, components, 0);
+	waitWhileDialog();
+}
+
+void CPlayerInterface::showYesNoDialog(const std::string &text, CFunctionList<void()> onYes, CFunctionList<void()> onNo, const std::vector<std::shared_ptr<CComponent>> & components)
+{
+	boost::unique_lock<boost::recursive_mutex> un(*pim);
+
+	stopMovement();
+	LOCPLINT->showingDialog->setn(true);
+	CInfoWindow::showYesNoDialog(text, components, onYes, onNo, playerID);
+}
+
+void CPlayerInterface::showBlockingDialog( const std::string &text, const std::vector<Component> &components, QueryID askID, const int soundID, bool selection, bool cancel )
+{
+	EVENT_HANDLER_CALLED_BY_CLIENT;
+	waitWhileDialog();
+
+	stopMovement();
+	CCS->soundh->playSound(static_cast<soundBase::soundID>(soundID));
+
+	if (!selection && cancel) //simple yes/no dialog
+	{
+		std::vector<std::shared_ptr<CComponent>> intComps;
+		for (auto & component : components)
+			intComps.push_back(std::make_shared<CComponent>(component)); //will be deleted by close in window
+
+		showYesNoDialog(text, [=](){ cb->selectionMade(1, askID); }, [=](){ cb->selectionMade(0, askID); }, intComps);
+	}
+	else if (selection)
+	{
+		std::vector<std::shared_ptr<CSelectableComponent>> intComps;
+		for (auto & component : components)
+			intComps.push_back(std::make_shared<CSelectableComponent>(component)); //will be deleted by CSelWindow::close
+
+		std::vector<std::pair<std::string,CFunctionList<void()> > > pom;
+		pom.push_back(std::pair<std::string,CFunctionList<void()> >("IOKAY.DEF",0));
+		if (cancel)
+		{
+			pom.push_back(std::pair<std::string,CFunctionList<void()> >("ICANCEL.DEF",0));
+		}
+
+		int charperline = 35;
+		if (pom.size() > 1)
+			charperline = 50;
+		GH.pushIntT<CSelWindow>(text, playerID, charperline, intComps, pom, askID);
+		intComps[0]->clickLeft(true, false);
+	}
+}
+
+void CPlayerInterface::showTeleportDialog(TeleportChannelID channel, TTeleportExitsList exits, bool impassable, QueryID askID)
+{
+	EVENT_HANDLER_CALLED_BY_CLIENT;
+	int choosenExit = -1;
+	auto neededExit = std::make_pair(destinationTeleport, destinationTeleportPos);
+	if (destinationTeleport != ObjectInstanceID() && vstd::contains(exits, neededExit))
+		choosenExit = vstd::find_pos(exits, neededExit);
+
+	cb->selectionMade(choosenExit, askID);
+}
+
+void CPlayerInterface::showMapObjectSelectDialog(QueryID askID, const Component & icon, const MetaString & title, const MetaString & description, const std::vector<ObjectInstanceID> & objects)
+{
+	EVENT_HANDLER_CALLED_BY_CLIENT;
+
+	auto selectCallback = [=](int selection)
+	{
+		JsonNode reply(JsonNode::JsonType::DATA_INTEGER);
+		reply.Integer() = selection;
+		cb->sendQueryReply(reply, askID);
+	};
+
+	auto cancelCallback = [=]()
+	{
+		JsonNode reply(JsonNode::JsonType::DATA_NULL);
+		cb->sendQueryReply(reply, askID);
+	};
+
+	const std::string localTitle = title.toString();
+	const std::string localDescription = description.toString();
+
+	std::vector<int> tempList;
+	tempList.reserve(objects.size());
+
+	for(auto item : objects)
+		tempList.push_back(item.getNum());
+
+	CComponent localIconC(icon);
+
+	std::shared_ptr<CIntObject> localIcon = localIconC.image;
+	localIconC.removeChild(localIcon.get(), false);
+
+	std::shared_ptr<CObjectListWindow> wnd = std::make_shared<CObjectListWindow>(tempList, localIcon, localTitle, localDescription, selectCallback);
+	wnd->onExit = cancelCallback;
+	GH.pushInt(wnd);
+}
+
+void CPlayerInterface::tileRevealed(const std::unordered_set<int3> &pos)
+{
+	EVENT_HANDLER_CALLED_BY_CLIENT;
+	//FIXME: wait for dialog? Magi hut/eye would benefit from this but may break other areas
+	adventureInt->onMapTilesChanged(pos);
+}
+
+void CPlayerInterface::tileHidden(const std::unordered_set<int3> &pos)
+{
+	EVENT_HANDLER_CALLED_BY_CLIENT;
+	adventureInt->onMapTilesChanged(pos);
+}
+
+void CPlayerInterface::openHeroWindow(const CGHeroInstance *hero)
+{
+	boost::unique_lock<boost::recursive_mutex> un(*pim);
+	GH.pushIntT<CHeroWindow>(hero);
+}
+
+void CPlayerInterface::availableCreaturesChanged( const CGDwelling *town )
+{
+	EVENT_HANDLER_CALLED_BY_CLIENT;
+	if (const CGTownInstance * townObj = dynamic_cast<const CGTownInstance*>(town))
+	{
+		CFortScreen * fortScreen = dynamic_cast<CFortScreen*>(GH.topInt().get());
+		CCastleInterface * castleInterface = dynamic_cast<CCastleInterface*>(GH.topInt().get());
+
+		if (fortScreen)
+			fortScreen->creaturesChangedEventHandler();
+		else if(castleInterface)
+			castleInterface->creaturesChangedEventHandler();
+
+		for(auto isa : GH.listInt)
+		{
+			CKingdomInterface *ki = dynamic_cast<CKingdomInterface*>(isa.get());
+			if (ki && townObj)
+				ki->townChanged(townObj);
+		}
+	}
+	else if(town && GH.listInt.size() && (town->ID == Obj::CREATURE_GENERATOR1
+		||  town->ID == Obj::CREATURE_GENERATOR4  ||  town->ID == Obj::WAR_MACHINE_FACTORY))
+	{
+		CRecruitmentWindow *crw = dynamic_cast<CRecruitmentWindow*>(GH.topInt().get());
+		if (crw && crw->dwelling == town)
+			crw->availableCreaturesChanged();
+	}
+}
+
+void CPlayerInterface::heroBonusChanged( const CGHeroInstance *hero, const Bonus &bonus, bool gain )
+{
+	EVENT_HANDLER_CALLED_BY_CLIENT;
+	if (bonus.type == Bonus::NONE)
+		return;
+
+	adventureInt->onHeroChanged(hero);
+	if ((bonus.type == Bonus::FLYING_MOVEMENT || bonus.type == Bonus::WATER_WALKING) && !gain)
+	{
+		//recalculate paths because hero has lost bonus influencing pathfinding
+		localState->erasePath(hero);
+	}
+}
+
+void CPlayerInterface::saveGame( BinarySerializer & h, const int version )
+{
+	EVENT_HANDLER_CALLED_BY_CLIENT;
+	localState->serialize(h, version);
+}
+
+void CPlayerInterface::loadGame( BinaryDeserializer & h, const int version )
+{
+	EVENT_HANDLER_CALLED_BY_CLIENT;
+	localState->serialize(h, version);
+	firstCall = -1;
+}
+
+void CPlayerInterface::moveHero( const CGHeroInstance *h, const CGPath& path )
+{
+	LOG_TRACE(logGlobal);
+	if (!LOCPLINT->makingTurn)
+		return;
+	if (!h)
+		return; //can't find hero
+
+	//It shouldn't be possible to move hero with open dialog (or dialog waiting in bg)
+	if (showingDialog->get() || !dialogs.empty())
+		return;
+
+	setMovementStatus(true);
+
+	if (localState->isHeroSleeping(h))
+		localState->setHeroAwaken(h);
+
+	boost::thread moveHeroTask(std::bind(&CPlayerInterface::doMoveHero,this,h,path));
+}
+
+void CPlayerInterface::showGarrisonDialog( const CArmedInstance *up, const CGHeroInstance *down, bool removableUnits, QueryID queryID)
+{
+	EVENT_HANDLER_CALLED_BY_CLIENT;
+	auto onEnd = [=](){ cb->selectionMade(0, queryID); };
+
+	if (stillMoveHero.get() == DURING_MOVE  && localState->hasPath(down) && localState->getPath(down).nodes.size() > 1) //to ignore calls on passing through garrisons
+	{
+		onEnd();
+		return;
+	}
+
+	waitForAllDialogs();
+
+	auto cgw = std::make_shared<CGarrisonWindow>(up, down, removableUnits);
+	cgw->quit->addCallback(onEnd);
+	GH.pushInt(cgw);
+}
+
+/**
+ * Shows the dialog that appears when right-clicking an artifact that can be assembled
+ * into a combinational one on an artifact screen. Does not require the combination of
+ * artifacts to be legal.
+ */
+void CPlayerInterface::showArtifactAssemblyDialog(const Artifact * artifact, const Artifact * assembledArtifact, CFunctionList<bool()> onYes)
+{
+	std::string text = artifact->getDescriptionTranslated();
+	text += "\n\n";
+	std::vector<std::shared_ptr<CComponent>> scs;
+
+	if(assembledArtifact)
+	{
+		// You possess all of the components to...
+		text += boost::str(boost::format(CGI->generaltexth->allTexts[732]) % assembledArtifact->getNameTranslated());
+
+		// Picture of assembled artifact at bottom.
+		auto sc = std::make_shared<CComponent>(CComponent::artifact, assembledArtifact->getIndex(), 0);
+		scs.push_back(sc);
+	}
+	else
+	{
+		// Do you wish to disassemble this artifact?
+		text += CGI->generaltexth->allTexts[733];
+	}
+
+	showYesNoDialog(text, onYes, nullptr, scs);
+}
+
+void CPlayerInterface::requestRealized( PackageApplied *pa )
+{
+	EVENT_HANDLER_CALLED_BY_CLIENT;
+	if (pa->packType == typeList.getTypeID<MoveHero>()  &&  stillMoveHero.get() == DURING_MOVE
+	   && destinationTeleport == ObjectInstanceID())
+		stillMoveHero.setn(CONTINUE_MOVE);
+
+	if (destinationTeleport != ObjectInstanceID()
+	   && pa->packType == typeList.getTypeID<QueryReply>()
+	   && stillMoveHero.get() == DURING_MOVE)
+	{ // After teleportation via CGTeleport object is finished
+		destinationTeleport = ObjectInstanceID();
+		destinationTeleportPos = int3(-1);
+		stillMoveHero.setn(CONTINUE_MOVE);
+	}
+}
+
+
+void CPlayerInterface::showHeroExchange(ObjectInstanceID hero1, ObjectInstanceID hero2)
+{
+	heroExchangeStarted(hero1, hero2, QueryID(-1));
+}
+
+void CPlayerInterface::heroExchangeStarted(ObjectInstanceID hero1, ObjectInstanceID hero2, QueryID query)
+{
+	EVENT_HANDLER_CALLED_BY_CLIENT;
+	GH.pushIntT<CExchangeWindow>(hero1, hero2, query);
+}
+
+void CPlayerInterface::objectPropertyChanged(const SetObjectProperty * sop)
+{
+	EVENT_HANDLER_CALLED_BY_CLIENT;
+
+	//redraw minimap if owner changed
+	if (sop->what == ObjProperty::OWNER)
+	{
+		const CGObjectInstance * obj = cb->getObj(sop->id);
+
+		if(obj->ID == Obj::TOWN)
+		{
+			auto town = static_cast<const CGTownInstance *>(obj);
+
+			if(obj->tempOwner == playerID)
+				localState->addOwnedTown(town);
+			else
+				localState->removeOwnedTown(town);
+
+			adventureInt->onTownChanged(town);
+		}
+
+		std::set<int3> pos = obj->getBlockedPos();
+		std::unordered_set<int3> upos(pos.begin(), pos.end());
+		adventureInt->onMapTilesChanged(upos);
+
+		assert(cb->getTownsInfo().size() == localState->getOwnedTowns().size());
+	}
+}
+
+void CPlayerInterface::initializeHeroTownList()
+{
+	if(localState->getWanderingHeroes().empty())
+	{
+		for(auto & hero : cb->getHeroesInfo())
+		{
+			if(!hero->inTownGarrison)
+				localState->addWanderingHero(hero);
+		}
+	}
+
+	if(localState->getOwnedTowns().empty())
+	{
+		for(auto & town : cb->getTownsInfo())
+			localState->addOwnedTown(town);
+	}
+
+	if(adventureInt)
+		adventureInt->onHeroChanged(nullptr);
+}
+
+void CPlayerInterface::showRecruitmentDialog(const CGDwelling *dwelling, const CArmedInstance *dst, int level)
+{
+	EVENT_HANDLER_CALLED_BY_CLIENT;
+	waitWhileDialog();
+	auto recruitCb = [=](CreatureID id, int count)
+	{
+		LOCPLINT->cb->recruitCreatures(dwelling, dst, id, count, -1);
+	};
+	GH.pushIntT<CRecruitmentWindow>(dwelling, level, dst, recruitCb);
+}
+
+void CPlayerInterface::waitWhileDialog(bool unlockPim)
+{
+	if (GH.amIGuiThread())
+	{
+		logGlobal->warn("Cannot wait for dialogs in gui thread (deadlock risk)!");
+		return;
+	}
+
+	auto unlock = vstd::makeUnlockGuardIf(*pim, unlockPim);
+	boost::unique_lock<boost::mutex> un(showingDialog->mx);
+	while(showingDialog->data)
+		showingDialog->cond.wait(un);
+}
+
+void CPlayerInterface::showShipyardDialog(const IShipyard *obj)
+{
+	EVENT_HANDLER_CALLED_BY_CLIENT;
+	auto state = obj->shipyardStatus();
+	TResources cost;
+	obj->getBoatCost(cost);
+	GH.pushIntT<CShipyardWindow>(cost, state, obj->getBoatType(), [=](){ cb->buildBoat(obj); });
+}
+
+void CPlayerInterface::newObject( const CGObjectInstance * obj )
+{
+	EVENT_HANDLER_CALLED_BY_CLIENT;
+	//we might have built a boat in shipyard in opened town screen
+	if (obj->ID == Obj::BOAT
+		&& LOCPLINT->castleInt
+		&&  obj->visitablePos() == LOCPLINT->castleInt->town->bestLocation())
+	{
+		CCS->soundh->playSound(soundBase::newBuilding);
+		LOCPLINT->castleInt->addBuilding(BuildingID::SHIP);
+	}
+}
+
+void CPlayerInterface::centerView (int3 pos, int focusTime)
+{
+	EVENT_HANDLER_CALLED_BY_CLIENT;
+	waitWhileDialog();
+	CCS->curh->hide();
+	adventureInt->centerOnTile(pos);
+	if (focusTime)
+	{
+		GH.totalRedraw();
+		{
+			auto unlockPim = vstd::makeUnlockGuard(*pim);
+			IgnoreEvents ignore(*this);
+			boost::this_thread::sleep(boost::posix_time::milliseconds(focusTime));
+		}
+	}
+	CCS->curh->show();
+}
+
+void CPlayerInterface::objectRemoved(const CGObjectInstance * obj)
+{
+	EVENT_HANDLER_CALLED_BY_CLIENT;
+	if(LOCPLINT->cb->getCurrentPlayer() == playerID && obj->getRemovalSound())
+	{
+		waitWhileDialog();
+		CCS->soundh->playSound(obj->getRemovalSound().value());
+	}
+	CGI->mh->waitForOngoingAnimations();
+
+	if(obj->ID == Obj::HERO && obj->tempOwner == playerID)
+	{
+		const CGHeroInstance * h = static_cast<const CGHeroInstance *>(obj);
+		heroKilled(h);
+	}
+	GH.fakeMouseMove();
+}
+
+void CPlayerInterface::objectRemovedAfter()
+{
+	EVENT_HANDLER_CALLED_BY_CLIENT;
+	adventureInt->onMapTilesChanged(boost::none);
+}
+
+void CPlayerInterface::playerBlocked(int reason, bool start)
+{
+	if(reason == PlayerBlocked::EReason::UPCOMING_BATTLE)
+	{
+		if(CSH->howManyPlayerInterfaces() > 1 && LOCPLINT != this && LOCPLINT->makingTurn == false)
+		{
+			//one of our players who isn't last in order got attacked not by our another player (happens for example in hotseat mode)
+			boost::unique_lock<boost::mutex> lock(eventsM); //TODO: copied from yourTurn, no idea if it's needed
+			LOCPLINT = this;
+			GH.curInt = this;
+			adventureInt->onCurrentPlayerChanged(playerID);
+			std::string msg = CGI->generaltexth->translate("vcmi.adventureMap.playerAttacked");
+			boost::replace_first(msg, "%s", cb->getStartInfo()->playerInfos.find(playerID)->second.name);
+			std::vector<std::shared_ptr<CComponent>> cmp;
+			cmp.push_back(std::make_shared<CComponent>(CComponent::flag, playerID.getNum(), 0));
+			makingTurn = true; //workaround for stiff showInfoDialog implementation
+			showInfoDialog(msg, cmp);
+			makingTurn = false;
+		}
+	}
+}
+
+void CPlayerInterface::update()
+{
+	// Make sure that gamestate won't change when GUI objects may obtain its parts on event processing or drawing request
+	boost::shared_lock<boost::shared_mutex> gsLock(CGameState::mutex);
+
+	// While mutexes were locked away we may be have stopped being the active interface
+	if (LOCPLINT != this)
+		return;
+
+	//if there are any waiting dialogs, show them
+	if ((CSH->howManyPlayerInterfaces() <= 1 || makingTurn) && !dialogs.empty() && !showingDialog->get())
+	{
+		showingDialog->set(true);
+		GH.pushInt(dialogs.front());
+		dialogs.pop_front();
+	}
+
+	assert(adventureInt);
+
+	// Handles mouse and key input
+	GH.updateTime();
+	GH.handleEvents();
+	GH.simpleRedraw();
+}
+
+int CPlayerInterface::getLastIndex( std::string namePrefix)
+{
+	using namespace boost::filesystem;
+	using namespace boost::algorithm;
+
+	path gamesDir = VCMIDirs::get().userSavePath();
+	std::map<std::time_t, int> dates; //save number => datestamp
+
+	const directory_iterator enddir;
+	if (!exists(gamesDir))
+		create_directory(gamesDir);
+	else
+	for (directory_iterator dir(gamesDir); dir != enddir; ++dir)
+	{
+		if (is_regular_file(dir->status()))
+		{
+			std::string name = dir->path().filename().string();
+			if (starts_with(name, namePrefix) && ends_with(name, ".vcgm1"))
+			{
+				char nr = name[namePrefix.size()];
+				if (std::isdigit(nr))
+					dates[last_write_time(dir->path())] = boost::lexical_cast<int>(nr);
+			}
+		}
+	}
+
+	if (!dates.empty())
+		return (--dates.end())->second; //return latest file number
+	return 0;
+}
+
+void CPlayerInterface::gameOver(PlayerColor player, const EVictoryLossCheckResult & victoryLossCheckResult )
+{
+	EVENT_HANDLER_CALLED_BY_CLIENT;
+
+	if (player == playerID)
+	{
+		if (victoryLossCheckResult.loss())
+			showInfoDialog(CGI->generaltexth->allTexts[95]);
+
+		assert(GH.curInt == LOCPLINT);
+		auto previousInterface = LOCPLINT; //without multiple player interfaces some of lines below are useless, but for hotseat we wanna swap player interface temporarily
+
+		LOCPLINT = this; //this is needed for dialog to show and avoid freeze, dialog showing logic should be reworked someday
+		GH.curInt = this; //waiting for dialogs requires this to get events
+
+		if(!makingTurn)
+		{
+			makingTurn = true; //also needed for dialog to show with current implementation
+			waitForAllDialogs();
+			makingTurn = false;
+		}
+		else
+			waitForAllDialogs();
+
+		GH.curInt = previousInterface;
+		LOCPLINT = previousInterface;
+
+		if(CSH->howManyPlayerInterfaces() == 1 && !settings["session"]["spectate"].Bool()) //all human players eliminated
+		{
+			if(adventureInt)
+			{
+				GH.terminate_cond->setn(true);
+				GH.popInts(GH.listInt.size());
+				adventureInt.reset();
+			}
+		}
+
+		if (victoryLossCheckResult.victory() && LOCPLINT == this)
+		{
+			// end game if current human player has won
+			CSH->sendClientDisconnecting();
+			requestReturningToMainMenu(true);
+		}
+		else if(CSH->howManyPlayerInterfaces() == 1 && !settings["session"]["spectate"].Bool())
+		{
+			//all human players eliminated
+			CSH->sendClientDisconnecting();
+			requestReturningToMainMenu(false);
+		}
+
+		if (GH.curInt == this)
+			GH.curInt = nullptr;
+	}
+	else
+	{
+		if (victoryLossCheckResult.loss() && cb->getPlayerStatus(playerID) == EPlayerStatus::INGAME) //enemy has lost
+		{
+			std::string str = victoryLossCheckResult.messageToSelf;
+			boost::algorithm::replace_first(str, "%s", CGI->generaltexth->capColors[player.getNum()]);
+			showInfoDialog(str, std::vector<std::shared_ptr<CComponent>>(1, std::make_shared<CComponent>(CComponent::flag, player.getNum(), 0)));
+		}
+	}
+}
+
+void CPlayerInterface::playerBonusChanged( const Bonus &bonus, bool gain )
+{
+	EVENT_HANDLER_CALLED_BY_CLIENT;
+}
+
+void CPlayerInterface::showPuzzleMap()
+{
+	EVENT_HANDLER_CALLED_BY_CLIENT;
+	waitWhileDialog();
+
+	//TODO: interface should not know the real position of Grail...
+	double ratio = 0;
+	int3 grailPos = cb->getGrailPos(&ratio);
+
+	GH.pushIntT<CPuzzleWindow>(grailPos, ratio);
+}
+
+void CPlayerInterface::viewWorldMap()
+{
+	adventureInt->openWorldView();
+}
+
+void CPlayerInterface::advmapSpellCast(const CGHeroInstance * caster, int spellID)
+{
+	EVENT_HANDLER_CALLED_BY_CLIENT;
+
+	if(dynamic_cast<CSpellWindow *>(GH.topInt().get()))
+		GH.popInts(1);
+
+	if(spellID == SpellID::FLY || spellID == SpellID::WATER_WALK)
+		localState->erasePath(caster);
+
+	const spells::Spell * spell = CGI->spells()->getByIndex(spellID);
+	auto castSoundPath = spell->getCastSound();
+	if(!castSoundPath.empty())
+		CCS->soundh->playSound(castSoundPath);
+}
+
+void CPlayerInterface::tryDiggging(const CGHeroInstance * h)
+{
+	int msgToShow = -1;
+
+	const auto diggingStatus = h->diggingStatus();
+
+	switch(diggingStatus)
+	{
+	case EDiggingStatus::CAN_DIG:
+		break;
+	case EDiggingStatus::LACK_OF_MOVEMENT:
+		msgToShow = 56; //"Digging for artifacts requires a whole day, try again tomorrow."
+		break;
+	case EDiggingStatus::TILE_OCCUPIED:
+		msgToShow = 97; //Try searching on clear ground.
+		break;
+	case EDiggingStatus::WRONG_TERRAIN:
+		msgToShow = 60; ////Try looking on land!
+		break;
+	case EDiggingStatus::BACKPACK_IS_FULL:
+		msgToShow = 247; //Searching for the Grail is fruitless...
+		break;
+	default:
+		assert(0);
+	}
+
+	if(msgToShow < 0)
+		cb->dig(h);
+	else
+		showInfoDialog(CGI->generaltexth->allTexts[msgToShow]);
+}
+
+void CPlayerInterface::battleNewRoundFirst( int round )
+{
+	EVENT_HANDLER_CALLED_BY_CLIENT;
+	BATTLE_EVENT_POSSIBLE_RETURN;
+
+	battleInt->newRoundFirst(round);
+}
+
+void CPlayerInterface::stopMovement()
+{
+	if (stillMoveHero.get() == DURING_MOVE)//if we are in the middle of hero movement
+		stillMoveHero.setn(STOP_MOVE); //after showing dialog movement will be stopped
+}
+
+void CPlayerInterface::showMarketWindow(const IMarket *market, const CGHeroInstance *visitor)
+{
+	EVENT_HANDLER_CALLED_BY_CLIENT;
+
+	if(market->allowsTrade(EMarketMode::ARTIFACT_EXP) && visitor->getAlignment() != EAlignment::EVIL)
+		GH.pushIntT<CAltarWindow>(market, visitor, EMarketMode::ARTIFACT_EXP);
+	else if(market->allowsTrade(EMarketMode::CREATURE_EXP) && visitor->getAlignment() != EAlignment::GOOD)
+		GH.pushIntT<CAltarWindow>(market, visitor, EMarketMode::CREATURE_EXP);
+	else if(market->allowsTrade(EMarketMode::CREATURE_UNDEAD))
+		GH.pushIntT<CTransformerWindow>(market, visitor);
+	else if(!market->availableModes().empty())
+		GH.pushIntT<CMarketplaceWindow>(market, visitor, market->availableModes().front());
+}
+
+void CPlayerInterface::showUniversityWindow(const IMarket *market, const CGHeroInstance *visitor)
+{
+	EVENT_HANDLER_CALLED_BY_CLIENT;
+	GH.pushIntT<CUniversityWindow>(visitor, market);
+}
+
+void CPlayerInterface::showHillFortWindow(const CGObjectInstance *object, const CGHeroInstance *visitor)
+{
+	EVENT_HANDLER_CALLED_BY_CLIENT;
+	GH.pushIntT<CHillFortWindow>(visitor, object);
+}
+
+void CPlayerInterface::availableArtifactsChanged(const CGBlackMarket * bm)
+{
+	EVENT_HANDLER_CALLED_BY_CLIENT;
+	if (CMarketplaceWindow *cmw = dynamic_cast<CMarketplaceWindow*>(GH.topInt().get()))
+		cmw->artifactsChanged(false);
+}
+
+void CPlayerInterface::showTavernWindow(const CGObjectInstance *townOrTavern)
+{
+	EVENT_HANDLER_CALLED_BY_CLIENT;
+	GH.pushIntT<CTavernWindow>(townOrTavern);
+}
+
+void CPlayerInterface::showThievesGuildWindow (const CGObjectInstance * obj)
+{
+	EVENT_HANDLER_CALLED_BY_CLIENT;
+	GH.pushIntT<CThievesGuildWindow>(obj);
+}
+
+void CPlayerInterface::showQuestLog()
+{
+	EVENT_HANDLER_CALLED_BY_CLIENT;
+	GH.pushIntT<CQuestLog>(LOCPLINT->cb->getMyQuests());
+}
+
+void CPlayerInterface::showShipyardDialogOrProblemPopup(const IShipyard *obj)
+{
+	if (obj->shipyardStatus() != IBoatGenerator::GOOD)
+	{
+		MetaString txt;
+		obj->getProblemText(txt);
+		showInfoDialog(txt.toString());
+	}
+	else
+		showShipyardDialog(obj);
+}
+
+void CPlayerInterface::requestReturningToMainMenu(bool won)
+{
+	if(won && cb->getStartInfo()->campState)
+		CSH->startCampaignScenario(cb->getStartInfo()->campState);
+	else
+		GH.pushUserEvent(EUserEvent::RETURN_TO_MAIN_MENU);
+}
+
+void CPlayerInterface::askToAssembleArtifact(const ArtifactLocation &al)
+{
+	auto hero = std::visit(HeroObjectRetriever(), al.artHolder);
+	if(hero)
+	{
+		auto art = hero->getArt(al.slot);
+		if(art == nullptr)
+		{
+			logGlobal->error("artifact location %d points to nothing",
+							 al.slot.num);
+			return;
+		}
+		ArtifactUtilsClient::askToAssemble(hero, al.slot);
+	}
+}
+
+void CPlayerInterface::artifactPut(const ArtifactLocation &al)
+{
+	EVENT_HANDLER_CALLED_BY_CLIENT;
+	auto hero = std::visit(HeroObjectRetriever(), al.artHolder);
+	adventureInt->onHeroChanged(hero);
+}
+
+void CPlayerInterface::artifactRemoved(const ArtifactLocation &al)
+{
+	EVENT_HANDLER_CALLED_BY_CLIENT;
+	auto hero = std::visit(HeroObjectRetriever(), al.artHolder);
+	adventureInt->onHeroChanged(hero);
+	for(auto isa : GH.listInt)
+	{
+		auto artWin = dynamic_cast<CArtifactHolder*>(isa.get());
+		if (artWin)
+			artWin->artifactRemoved(al);
+	}
+
+	waitWhileDialog();
+}
+
+void CPlayerInterface::artifactMoved(const ArtifactLocation &src, const ArtifactLocation &dst)
+{
+	EVENT_HANDLER_CALLED_BY_CLIENT;
+	auto hero = std::visit(HeroObjectRetriever(), dst.artHolder);
+	adventureInt->onHeroChanged(hero);
+
+	bool redraw = true;
+	// If a bulk transfer has arrived, then redrawing only the last art movement.
+	if(numOfMovedArts != 0)
+	{
+		numOfMovedArts--;
+		if(numOfMovedArts != 0)
+			redraw = false;
+	}
+
+	for(auto isa : GH.listInt)
+	{
+		auto artWin = dynamic_cast<CArtifactHolder*>(isa.get());
+		if (artWin)
+			artWin->artifactMoved(src, dst, redraw);
+	}
+	waitWhileDialog();
+}
+
+void CPlayerInterface::bulkArtMovementStart(size_t numOfArts)
+{
+	numOfMovedArts = numOfArts;
+}
+
+void CPlayerInterface::artifactAssembled(const ArtifactLocation &al)
+{
+	EVENT_HANDLER_CALLED_BY_CLIENT;
+	auto hero = std::visit(HeroObjectRetriever(), al.artHolder);
+	adventureInt->onHeroChanged(hero);
+	for(auto isa : GH.listInt)
+	{
+		auto artWin = dynamic_cast<CArtifactHolder*>(isa.get());
+		if (artWin)
+			artWin->artifactAssembled(al);
+	}
+}
+
+void CPlayerInterface::artifactDisassembled(const ArtifactLocation &al)
+{
+	EVENT_HANDLER_CALLED_BY_CLIENT;
+	auto hero = std::visit(HeroObjectRetriever(), al.artHolder);
+	adventureInt->onHeroChanged(hero);
+	for(auto isa : GH.listInt)
+	{
+		auto artWin = dynamic_cast<CArtifactHolder*>(isa.get());
+		if (artWin)
+			artWin->artifactDisassembled(al);
+	}
+}
+
+void CPlayerInterface::waitForAllDialogs(bool unlockPim)
+{
+	while(!dialogs.empty())
+	{
+		auto unlock = vstd::makeUnlockGuardIf(*pim, unlockPim);
+		boost::this_thread::sleep(boost::posix_time::milliseconds(5));
+	}
+	waitWhileDialog(unlockPim);
+}
+
+void CPlayerInterface::proposeLoadingGame()
+{
+	showYesNoDialog(CGI->generaltexth->allTexts[68], [](){ GH.pushUserEvent(EUserEvent::RETURN_TO_MENU_LOAD); }, nullptr);
+}
+
+bool CPlayerInterface::capturedAllEvents()
+{
+	if(duringMovement)
+	{
+		//just inform that we are capturing events. they will be processed by heroMoved() in client thread.
+		return true;
+	}
+
+	bool needToLockAdventureMap = adventureInt && adventureInt->active && CGI->mh->hasOngoingAnimations();
+
+	if (ignoreEvents || needToLockAdventureMap || isAutoFightOn)
+	{
+		boost::unique_lock<boost::mutex> un(eventsM);
+		while(!SDLEventsQueue.empty())
+		{
+			SDLEventsQueue.pop();
+		}
+		return true;
+	}
+
+	return false;
+}
+
+void CPlayerInterface::setMovementStatus(bool value)
+{
+	duringMovement = value;
+	if (value)
+	{
+		CCS->curh->hide();
+	}
+	else
+	{
+		CCS->curh->show();
+	}
+}
+
+void CPlayerInterface::doMoveHero(const CGHeroInstance * h, CGPath path)
+{
+	int i = 1;
+	auto getObj = [&](int3 coord, bool ignoreHero)
+	{
+		return cb->getTile(h->convertToVisitablePos(coord))->topVisitableObj(ignoreHero);
+	};
+
+	auto isTeleportAction = [&](CGPathNode::ENodeAction action) -> bool
+	{
+		if (action != CGPathNode::TELEPORT_NORMAL &&
+			action != CGPathNode::TELEPORT_BLOCKING_VISIT &&
+			action != CGPathNode::TELEPORT_BATTLE)
+		{
+			return false;
+		}
+
+		return true;
+	};
+
+	auto getDestTeleportObj = [&](const CGObjectInstance * currentObject, const CGObjectInstance * nextObjectTop, const CGObjectInstance * nextObject) -> const CGObjectInstance *
+	{
+		if (CGTeleport::isConnected(currentObject, nextObjectTop))
+			return nextObjectTop;
+		if (nextObjectTop && nextObjectTop->ID == Obj::HERO &&
+			CGTeleport::isConnected(currentObject, nextObject))
+		{
+			return nextObject;
+		}
+
+		return nullptr;
+	};
+
+	boost::unique_lock<boost::mutex> un(stillMoveHero.mx);
+	stillMoveHero.data = CONTINUE_MOVE;
+	auto doMovement = [&](int3 dst, bool transit)
+	{
+		stillMoveHero.data = WAITING_MOVE;
+		cb->moveHero(h, dst, transit);
+		while(stillMoveHero.data != STOP_MOVE && stillMoveHero.data != CONTINUE_MOVE)
+			stillMoveHero.cond.wait(un);
+	};
+
+	{
+		for (auto & elem : path.nodes)
+			elem.coord = h->convertFromVisitablePos(elem.coord);
+
+		TerrainId currentTerrain = ETerrainId::NONE;
+		TerrainId newTerrain;
+		bool wasOnRoad = true;
+		int sh = -1;
+
+		auto canStop = [&](CGPathNode * node) -> bool
+		{
+			if (node->layer == EPathfindingLayer::LAND || node->layer == EPathfindingLayer::SAIL)
+				return true;
+
+			if (node->accessible == CGPathNode::ACCESSIBLE)
+				return true;
+
+			return false;
+		};
+
+		for (i=(int)path.nodes.size()-1; i>0 && (stillMoveHero.data == CONTINUE_MOVE || !canStop(&path.nodes[i])); i--)
+		{
+			int3 prevCoord = path.nodes[i].coord;
+			int3 nextCoord = path.nodes[i-1].coord;
+
+			auto prevRoad = cb->getTile(h->convertToVisitablePos(prevCoord))->roadType;
+			auto nextRoad = cb->getTile(h->convertToVisitablePos(nextCoord))->roadType;
+
+			bool movingOnRoad = prevRoad->getId() != Road::NO_ROAD && nextRoad->getId() != Road::NO_ROAD;
+
+			auto prevObject = getObj(prevCoord, prevCoord == h->pos);
+			auto nextObjectTop = getObj(nextCoord, false);
+			auto nextObject = getObj(nextCoord, true);
+			auto destTeleportObj = getDestTeleportObj(prevObject, nextObjectTop, nextObject);
+			if (isTeleportAction(path.nodes[i-1].action) && destTeleportObj != nullptr)
+			{
+				CCS->soundh->stopSound(sh);
+				destinationTeleport = destTeleportObj->id;
+				destinationTeleportPos = nextCoord;
+				doMovement(h->pos, false);
+				if (path.nodes[i-1].action == CGPathNode::TELEPORT_BLOCKING_VISIT
+					|| path.nodes[i-1].action == CGPathNode::TELEPORT_BATTLE)
+				{
+					destinationTeleport = ObjectInstanceID();
+					destinationTeleportPos = int3(-1);
+				}
+				if(i != path.nodes.size() - 1)
+				{
+					if (movingOnRoad)
+						sh = CCS->soundh->playSound(VLC->terrainTypeHandler->getById(currentTerrain)->horseSound, -1);
+					else
+						sh = CCS->soundh->playSound(VLC->terrainTypeHandler->getById(currentTerrain)->horseSoundPenalty, -1);
+				}
+				continue;
+			}
+
+			if (path.nodes[i-1].turns)
+			{ //stop sending move requests if the next node can't be reached at the current turn (hero exhausted his move points)
+				stillMoveHero.data = STOP_MOVE;
+				break;
+			}
+
+			// Start a new sound for the hero movement or let the existing one carry on.
+#if 0
+			// TODO
+			if (hero is flying && sh == -1)
+				sh = CCS->soundh->playSound(soundBase::horseFlying, -1);
+#endif
+			{
+				newTerrain = cb->getTile(h->convertToVisitablePos(prevCoord))->terType->getId();
+				if(newTerrain != currentTerrain || wasOnRoad != movingOnRoad)
+				{
+					CCS->soundh->stopSound(sh);
+					if (movingOnRoad)
+						sh = CCS->soundh->playSound(VLC->terrainTypeHandler->getById(newTerrain)->horseSound, -1);
+					else
+						sh = CCS->soundh->playSound(VLC->terrainTypeHandler->getById(newTerrain)->horseSoundPenalty, -1);
+					currentTerrain = newTerrain;
+					wasOnRoad = movingOnRoad;
+				}
+			}
+
+			assert(h->pos.z == nextCoord.z); // Z should change only if it's movement via teleporter and in this case this code shouldn't be executed at all
+			int3 endpos(nextCoord.x, nextCoord.y, h->pos.z);
+			logGlobal->trace("Requesting hero movement to %s", endpos.toString());
+
+			bool useTransit = false;
+			if ((i-2 >= 0) // Check there is node after next one; otherwise transit is pointless
+				&& (CGTeleport::isConnected(nextObjectTop, getObj(path.nodes[i-2].coord, false))
+					|| CGTeleport::isTeleport(nextObjectTop)))
+			{ // Hero should be able to go through object if it's allow transit
+				useTransit = true;
+			}
+			else if (path.nodes[i-1].layer == EPathfindingLayer::AIR)
+				useTransit = true;
+
+			doMovement(endpos, useTransit);
+
+			logGlobal->trace("Resuming %s", __FUNCTION__);
+			bool guarded = cb->isInTheMap(cb->getGuardingCreaturePosition(endpos - int3(1, 0, 0)));
+			if ((!useTransit && guarded) || showingDialog->get() == true) // Abort movement if a guard was fought or there is a dialog to display (Mantis #1136)
+				break;
+		}
+
+		CCS->soundh->stopSound(sh);
+	}
+
+	//Update cursor so icon can change if needed when it reappears; doesn;'t apply if a dialog box pops up at the end of the movement
+	if (!showingDialog->get())
+		GH.fakeMouseMove();
+
+	CGI->mh->waitForOngoingAnimations();
+	setMovementStatus(false);
+}
+
+void CPlayerInterface::showWorldViewEx(const std::vector<ObjectPosInfo>& objectPositions, bool showTerrain)
+{
+	EVENT_HANDLER_CALLED_BY_CLIENT;
+	adventureInt->openWorldView(objectPositions, showTerrain );
+}