<<<<<<< HEAD
/*
 * AdventureMapInterface.cpp, part of VCMI engine
 *
 * Authors: listed in file AUTHORS in main folder
 *
 * License: GNU General Public License v2.0 or later
 * Full text of license available in license.txt file, in main folder
 *
 */
#include "StdInc.h"
#include "AdventureMapInterface.h"

#include "AdventureOptions.h"
#include "AdventureState.h"
#include "CInGameConsole.h"
#include "CMinimap.h"
#include "CList.h"
#include "CInfoBar.h"
#include "MapAudioPlayer.h"
#include "TurnTimerWidget.h"
#include "AdventureMapWidget.h"
#include "AdventureMapShortcuts.h"

#include "../mapView/mapHandler.h"
#include "../mapView/MapView.h"
#include "../windows/InfoWindows.h"
#include "../widgets/RadialMenu.h"
#include "../CGameInfo.h"
#include "../gui/CursorHandler.h"
#include "../gui/CGuiHandler.h"
#include "../gui/Shortcut.h"
#include "../gui/WindowHandler.h"
#include "../render/Canvas.h"
#include "../CMT.h"
#include "../PlayerLocalState.h"
#include "../CPlayerInterface.h"

#include "../../CCallback.h"
#include "../../lib/CConfigHandler.h"
#include "../../lib/StartInfo.h"
#include "../../lib/CGeneralTextHandler.h"
#include "../../lib/spells/CSpellHandler.h"
#include "../../lib/mapObjects/CGHeroInstance.h"
#include "../../lib/mapObjects/CGTownInstance.h"
#include "../../lib/mapping/CMapDefines.h"
#include "../../lib/pathfinder/CGPathNode.h"

std::shared_ptr<AdventureMapInterface> adventureInt;

AdventureMapInterface::AdventureMapInterface():
	mapAudio(new MapAudioPlayer()),
	spellBeingCasted(nullptr),
	scrollingWasActive(false),
	scrollingWasBlocked(false),
	backgroundDimLevel(settings["adventure"]["backgroundDimLevel"].Integer())
{
	OBJ_CONSTRUCTION_CAPTURING_ALL_NO_DISPOSE;
	pos.x = pos.y = 0;
	pos.w = GH.screenDimensions().x;
	pos.h = GH.screenDimensions().y;

	shortcuts = std::make_shared<AdventureMapShortcuts>(*this);

	widget = std::make_shared<AdventureMapWidget>(shortcuts);
	shortcuts->setState(EAdventureState::MAKING_TURN);
	widget->getMapView()->onViewMapActivated();

	if(LOCPLINT->cb->getStartInfo()->turnTimerInfo.isEnabled() || LOCPLINT->cb->getStartInfo()->turnTimerInfo.isBattleEnabled())
		watches = std::make_shared<TurnTimerWidget>();
	
	addUsedEvents(KEYBOARD | TIME);
}

void AdventureMapInterface::onMapViewMoved(const Rect & visibleArea, int mapLevel)
{
	shortcuts->onMapViewMoved(visibleArea, mapLevel);
	widget->getMinimap()->onMapViewMoved(visibleArea, mapLevel);
	widget->onMapViewMoved(visibleArea, mapLevel);
}

void AdventureMapInterface::onAudioResumed()
{
	mapAudio->onAudioResumed();
}

void AdventureMapInterface::onAudioPaused()
{
	mapAudio->onAudioPaused();
}

void AdventureMapInterface::onHeroMovementStarted(const CGHeroInstance * hero)
{
	if (shortcuts->optionMapViewActive())
	{
		widget->getInfoBar()->popAll();
		widget->getInfoBar()->showSelection();
	}
}

void AdventureMapInterface::onHeroChanged(const CGHeroInstance *h)
{
	widget->getHeroList()->updateElement(h);

	if (h && h == LOCPLINT->localState->getCurrentHero() && !widget->getInfoBar()->showingComponents())
		widget->getInfoBar()->showSelection();

	widget->updateActiveState();
}

void AdventureMapInterface::onTownChanged(const CGTownInstance * town)
{
	widget->getTownList()->updateElement(town);

	if (town && town == LOCPLINT->localState->getCurrentTown() && !widget->getInfoBar()->showingComponents())
		widget->getInfoBar()->showSelection();
}

void AdventureMapInterface::showInfoBoxMessage(const std::vector<Component> & components, std::string message, int timer)
{
	widget->getInfoBar()->pushComponents(components, message, timer);
}

void AdventureMapInterface::activate()
{
	CIntObject::activate();

	adjustActiveness();

	screenBuf = screen;
	
	if(LOCPLINT)
	{
		LOCPLINT->cingconsole->activate();
		LOCPLINT->cingconsole->pos = this->pos;
	}

	GH.fakeMouseMove(); //to restore the cursor

	// workaround for an edge case:
	// if player unequips Angel Wings / Boots of Levitation of currently active hero
	// game will correctly invalidate paths but current route will not be updated since verifyPath() is not called for current hero
	if (LOCPLINT->makingTurn && LOCPLINT->localState->getCurrentHero())
		LOCPLINT->localState->verifyPath(LOCPLINT->localState->getCurrentHero());
}

void AdventureMapInterface::deactivate()
{
	CIntObject::deactivate();
	CCS->curh->set(Cursor::Map::POINTER);

	if(LOCPLINT)
		LOCPLINT->cingconsole->deactivate();
}

void AdventureMapInterface::showAll(Canvas & to)
{
	CIntObject::showAll(to);
	dim(to);
	LOCPLINT->cingconsole->show(to);
}

void AdventureMapInterface::show(Canvas & to)
{
	CIntObject::show(to);
	dim(to);
	LOCPLINT->cingconsole->show(to);
}

void AdventureMapInterface::dim(Canvas & to)
{
	for (auto window : GH.windows().findWindows<IShowActivatable>())
	{
		if (!std::dynamic_pointer_cast<AdventureMapInterface>(window) && !std::dynamic_pointer_cast<RadialMenu>(window) && !window->isPopupWindow())
		{
			Rect targetRect(0, 0, GH.screenDimensions().x, GH.screenDimensions().y);
			ColorRGBA colorToFill(0, 0, 0, std::clamp<int>(backgroundDimLevel, 0, 255));
			if(backgroundDimLevel > 0)
				to.drawColorBlended(targetRect, colorToFill);
			return;
		}
	}
}

void AdventureMapInterface::tick(uint32_t msPassed)
{
	handleMapScrollingUpdate(msPassed);

	// we want animations to be active during enemy turn but map itself to be non-interactive
	// so call timer update directly on inactive element
	widget->getMapView()->tick(msPassed);
}

void AdventureMapInterface::handleMapScrollingUpdate(uint32_t timePassed)
{
	/// Width of window border, in pixels, that triggers map scrolling
	static constexpr int32_t borderScrollWidth = 15;

	int32_t scrollSpeedPixels = settings["adventure"]["scrollSpeedPixels"].Float();
	int32_t scrollDistance = scrollSpeedPixels * timePassed / 1000;

	Point cursorPosition = GH.getCursorPosition();
	Point scrollDirection;

	if (cursorPosition.x < borderScrollWidth)
		scrollDirection.x = -1;

	if (cursorPosition.x > GH.screenDimensions().x - borderScrollWidth)
		scrollDirection.x = +1;

	if (cursorPosition.y < borderScrollWidth)
		scrollDirection.y = -1;

	if (cursorPosition.y > GH.screenDimensions().y - borderScrollWidth)
		scrollDirection.y = +1;

	Point scrollDelta = scrollDirection * scrollDistance;

	bool cursorInScrollArea = scrollDelta != Point(0,0);
	bool scrollingActive = cursorInScrollArea && shortcuts->optionMapScrollingActive() && !scrollingWasBlocked;
	bool scrollingBlocked = GH.isKeyboardCtrlDown() || !settings["adventure"]["borderScroll"].Bool();

	if (!scrollingWasActive && scrollingBlocked)
	{
		scrollingWasBlocked = true;
		return;
	}

	if (!cursorInScrollArea && scrollingWasBlocked)
	{
		scrollingWasBlocked = false;
		return;
	}

	if (scrollingActive)
		widget->getMapView()->onMapScrolled(scrollDelta);

	if (!scrollingActive && !scrollingWasActive)
		return;

	if(scrollDelta.x > 0)
	{
		if(scrollDelta.y < 0)
			CCS->curh->set(Cursor::Map::SCROLL_NORTHEAST);
		if(scrollDelta.y > 0)
			CCS->curh->set(Cursor::Map::SCROLL_SOUTHEAST);
		if(scrollDelta.y == 0)
			CCS->curh->set(Cursor::Map::SCROLL_EAST);
	}
	if(scrollDelta.x < 0)
	{
		if(scrollDelta.y < 0)
			CCS->curh->set(Cursor::Map::SCROLL_NORTHWEST);
		if(scrollDelta.y > 0)
			CCS->curh->set(Cursor::Map::SCROLL_SOUTHWEST);
		if(scrollDelta.y == 0)
			CCS->curh->set(Cursor::Map::SCROLL_WEST);
	}

	if (scrollDelta.x == 0)
	{
		if(scrollDelta.y < 0)
			CCS->curh->set(Cursor::Map::SCROLL_NORTH);
		if(scrollDelta.y > 0)
			CCS->curh->set(Cursor::Map::SCROLL_SOUTH);
		if(scrollDelta.y == 0)
			CCS->curh->set(Cursor::Map::POINTER);
	}

	scrollingWasActive = scrollingActive;
}

void AdventureMapInterface::centerOnTile(int3 on)
{
	widget->getMapView()->onCenteredTile(on);
}

void AdventureMapInterface::centerOnObject(const CGObjectInstance * obj)
{
	widget->getMapView()->onCenteredObject(obj);
}

void AdventureMapInterface::keyPressed(EShortcut key)
{
	if (key == EShortcut::GLOBAL_CANCEL && spellBeingCasted)
		hotkeyAbortCastingMode();

	//fake mouse use to trigger onTileHovered()
	GH.fakeMouseMove();
}

void AdventureMapInterface::onSelectionChanged(const CArmedInstance *sel)
{
	assert(sel);

	widget->getInfoBar()->popAll();
	mapAudio->onSelectionChanged(sel);
	bool centerView = !settings["session"]["autoSkip"].Bool();

	if (centerView)
		centerOnObject(sel);

	if(sel->ID==Obj::TOWN)
	{
		auto town = dynamic_cast<const CGTownInstance*>(sel);

		widget->getInfoBar()->showTownSelection(town);
		widget->getTownList()->updateWidget();;
		widget->getTownList()->select(town);
		widget->getHeroList()->select(nullptr);
		onHeroChanged(nullptr);
	}
	else //hero selected
	{
		auto hero = dynamic_cast<const CGHeroInstance*>(sel);

		widget->getInfoBar()->showHeroSelection(hero);
		widget->getHeroList()->select(hero);
		widget->getTownList()->select(nullptr);

		LOCPLINT->localState->verifyPath(hero);
		onHeroChanged(hero);
	}

	widget->updateActiveState();
	widget->getHeroList()->redraw();
	widget->getTownList()->redraw();
}

void AdventureMapInterface::onTownOrderChanged()
{
	widget->getTownList()->updateWidget();
}

void AdventureMapInterface::onMapTilesChanged(boost::optional<std::unordered_set<int3>> positions)
{
	if (positions)
		widget->getMinimap()->updateTiles(*positions);
	else
		widget->getMinimap()->update();
}

void AdventureMapInterface::onHotseatWaitStarted(PlayerColor playerID)
{
	backgroundDimLevel = 255;

	onCurrentPlayerChanged(playerID);
	setState(EAdventureState::HOTSEAT_WAIT);
}

void AdventureMapInterface::onEnemyTurnStarted(PlayerColor playerID, bool isHuman)
{
	if(settings["session"]["spectate"].Bool())
		return;

	mapAudio->onEnemyTurnStarted();
	widget->getMinimap()->setAIRadar(!isHuman);
	widget->getInfoBar()->startEnemyTurn(playerID);
	setState(isHuman ? EAdventureState::OTHER_HUMAN_PLAYER_TURN : EAdventureState::AI_PLAYER_TURN);
}

void AdventureMapInterface::setState(EAdventureState state)
{
	shortcuts->setState(state);
	adjustActiveness();
	widget->updateActiveState();
}

void AdventureMapInterface::adjustActiveness()
{
	bool widgetMustBeActive = isActive() && shortcuts->optionSidePanelActive();
	bool mapViewMustBeActive = isActive() && (shortcuts->optionMapViewActive());

	widget->setInputEnabled(widgetMustBeActive);
	widget->getMapView()->setInputEnabled(mapViewMustBeActive);
}

void AdventureMapInterface::onCurrentPlayerChanged(PlayerColor playerID)
{
	LOCPLINT->localState->setSelection(nullptr);

	if (playerID == currentPlayerID)
		return;

	currentPlayerID = playerID;
	widget->setPlayer(playerID);
}

void AdventureMapInterface::onPlayerTurnStarted(PlayerColor playerID)
{
	backgroundDimLevel = settings["adventure"]["backgroundDimLevel"].Integer();

	onCurrentPlayerChanged(playerID);

	setState(EAdventureState::MAKING_TURN);
	if(playerID == LOCPLINT->playerID || settings["session"]["spectate"].Bool())
	{
		widget->getMinimap()->setAIRadar(false);
		widget->getInfoBar()->showSelection();
	}

	widget->getHeroList()->updateWidget();
	widget->getTownList()->updateWidget();

	const CGHeroInstance * heroToSelect = nullptr;

	// find first non-sleeping hero
	for (auto hero : LOCPLINT->localState->getWanderingHeroes())
	{
		if (!LOCPLINT->localState->isHeroSleeping(hero))
		{
			heroToSelect = hero;
			break;
		}
	}

	//select first hero if available.
	if (heroToSelect != nullptr)
	{
		LOCPLINT->localState->setSelection(heroToSelect);
	}
	else if (LOCPLINT->localState->getOwnedTowns().size())
	{
		LOCPLINT->localState->setSelection(LOCPLINT->localState->getOwnedTown(0));
	}
	else
	{
		LOCPLINT->localState->setSelection(LOCPLINT->localState->getWanderingHero(0));
	}

	//show new day animation and sound on infobar, except for 1st day of the game
	if (LOCPLINT->cb->getDate(Date::DAY) != 1)
		widget->getInfoBar()->showDate();

	onHeroChanged(nullptr);
	Canvas canvas = Canvas::createFromSurface(screen);
	showAll(canvas);
	mapAudio->onPlayerTurnStarted();

	if(settings["session"]["autoSkip"].Bool() && !GH.isKeyboardShiftDown())
	{
		if(auto iw = GH.windows().topWindow<CInfoWindow>())
			iw->close();

		hotkeyEndingTurn();
	}
}

void AdventureMapInterface::hotkeyEndingTurn()
{
	if(settings["session"]["spectate"].Bool())
		return;

	if(!settings["general"]["startTurnAutosave"].Bool())
	{
		LOCPLINT->performAutosave();
	}

	LOCPLINT->makingTurn = false;
	LOCPLINT->cb->endTurn();

	mapAudio->onPlayerTurnEnded();
}

const CGObjectInstance* AdventureMapInterface::getActiveObject(const int3 &mapPos)
{
	std::vector < const CGObjectInstance * > bobjs = LOCPLINT->cb->getBlockingObjs(mapPos);  //blocking objects at tile

	if (bobjs.empty())
		return nullptr;

	return *boost::range::max_element(bobjs, &CMapHandler::compareObjectBlitOrder);
}

void AdventureMapInterface::onTileLeftClicked(const int3 &mapPos)
{
	if(!shortcuts->optionMapViewActive())
		return;

	//FIXME: this line breaks H3 behavior for Dimension Door
	if(!LOCPLINT->cb->isVisible(mapPos))
		return;
	if(!LOCPLINT->makingTurn)
		return;

	const TerrainTile *tile = LOCPLINT->cb->getTile(mapPos);

	const CGObjectInstance *topBlocking = getActiveObject(mapPos);

	int3 selPos = LOCPLINT->localState->getCurrentArmy()->getSightCenter();
	if(spellBeingCasted)
	{
		assert(shortcuts->optionSpellcasting());

		if (!isInScreenRange(selPos, mapPos))
			return;

		const TerrainTile *heroTile = LOCPLINT->cb->getTile(selPos);

		switch(spellBeingCasted->id)
		{
		case SpellID::SCUTTLE_BOAT: //Scuttle Boat
			if(topBlocking && topBlocking->ID == Obj::BOAT)
				performSpellcasting(mapPos);
			break;
		case SpellID::DIMENSION_DOOR:
			if(!tile || tile->isClear(heroTile))
				performSpellcasting(mapPos);
			break;
		}
		return;
	}
	//check if we can select this object
	bool canSelect = topBlocking && topBlocking->ID == Obj::HERO && topBlocking->tempOwner == LOCPLINT->playerID;
	canSelect |= topBlocking && topBlocking->ID == Obj::TOWN && LOCPLINT->cb->getPlayerRelations(LOCPLINT->playerID, topBlocking->tempOwner) != PlayerRelations::ENEMIES;

	bool isHero = false;
	if(LOCPLINT->localState->getCurrentArmy()->ID != Obj::HERO) //hero is not selected (presumably town)
	{
		if(LOCPLINT->localState->getCurrentArmy() == topBlocking) //selected town clicked
			LOCPLINT->openTownWindow(static_cast<const CGTownInstance*>(topBlocking));
		else if(canSelect)
			LOCPLINT->localState->setSelection(static_cast<const CArmedInstance*>(topBlocking));
	}
	else if(const CGHeroInstance * currentHero = LOCPLINT->localState->getCurrentHero()) //hero is selected
	{
		isHero = true;

		const CGPathNode *pn = LOCPLINT->cb->getPathsInfo(currentHero)->getPathInfo(mapPos);
		if(currentHero == topBlocking) //clicked selected hero
		{
			LOCPLINT->openHeroWindow(currentHero);
			return;
		}
		else if(canSelect && pn->turns == 255 ) //selectable object at inaccessible tile
		{
			LOCPLINT->localState->setSelection(static_cast<const CArmedInstance*>(topBlocking));
			return;
		}
		else //still here? we need to move hero if we clicked end of already selected path or calculate a new path otherwise
		{
			if(LOCPLINT->localState->hasPath(currentHero) &&
			   LOCPLINT->localState->getPath(currentHero).endPos() == mapPos)//we'll be moving
			{
				assert(!CGI->mh->hasOngoingAnimations());
				if(!CGI->mh->hasOngoingAnimations() && LOCPLINT->localState->getPath(currentHero).nextNode().turns == 0)
					LOCPLINT->moveHero(currentHero, LOCPLINT->localState->getPath(currentHero));
				return;
			}
			else
			{
				if(GH.isKeyboardCtrlDown()) //normal click behaviour (as no hero selected)
				{
					if(canSelect)
						LOCPLINT->localState->setSelection(static_cast<const CArmedInstance*>(topBlocking));
				}
				else //remove old path and find a new one if we clicked on accessible tile
				{
					LOCPLINT->localState->setPath(currentHero, mapPos);
					onHeroChanged(currentHero);
				}
			}
		}
	} //end of hero is selected "case"
	else
	{
		throw std::runtime_error("Nothing is selected...");
	}

	const auto shipyard = ourInaccessibleShipyard(topBlocking);
	if(isHero && shipyard != nullptr)
	{
		LOCPLINT->showShipyardDialogOrProblemPopup(shipyard);
	}
}

void AdventureMapInterface::onTileHovered(const int3 &mapPos)
{
	if(!shortcuts->optionMapViewActive())
		return;

	//may occur just at the start of game (fake move before full intiialization)
	if(!LOCPLINT->localState->getCurrentArmy())
		return;

	if(!LOCPLINT->cb->isVisible(mapPos))
	{
		CCS->curh->set(Cursor::Map::POINTER);
		GH.statusbar()->clear();
		return;
	}
	auto objRelations = PlayerRelations::ALLIES;
	const CGObjectInstance *objAtTile = getActiveObject(mapPos);
	if(objAtTile)
	{
		objRelations = LOCPLINT->cb->getPlayerRelations(LOCPLINT->playerID, objAtTile->tempOwner);
		std::string text = LOCPLINT->localState->getCurrentHero() ? objAtTile->getHoverText(LOCPLINT->localState->getCurrentHero()) : objAtTile->getHoverText(LOCPLINT->playerID);
		boost::replace_all(text,"\n"," ");
		GH.statusbar()->write(text);
	}
	else
	{
		std::string hlp = CGI->mh->getTerrainDescr(mapPos, false);
		GH.statusbar()->write(hlp);
	}

	if(spellBeingCasted)
	{
		switch(spellBeingCasted->id)
		{
		case SpellID::SCUTTLE_BOAT:
			{
			int3 hpos = LOCPLINT->localState->getCurrentArmy()->getSightCenter();

			if(objAtTile && objAtTile->ID == Obj::BOAT && isInScreenRange(hpos, mapPos))
				CCS->curh->set(Cursor::Map::SCUTTLE_BOAT);
			else
				CCS->curh->set(Cursor::Map::POINTER);
			return;
			}
		case SpellID::DIMENSION_DOOR:
			{
				const TerrainTile * t = LOCPLINT->cb->getTile(mapPos, false);
				int3 hpos = LOCPLINT->localState->getCurrentArmy()->getSightCenter();
				if((!t || t->isClear(LOCPLINT->cb->getTile(hpos))) && isInScreenRange(hpos, mapPos))
					CCS->curh->set(Cursor::Map::TELEPORT);
				else
					CCS->curh->set(Cursor::Map::POINTER);
				return;
			}
		}
	}

	if(LOCPLINT->localState->getCurrentArmy()->ID == Obj::TOWN || GH.isKeyboardCtrlDown())
	{
		if(objAtTile)
		{
			if(objAtTile->ID == Obj::TOWN && objRelations != PlayerRelations::ENEMIES)
				CCS->curh->set(Cursor::Map::TOWN);
			else if(objAtTile->ID == Obj::HERO && objRelations == PlayerRelations::SAME_PLAYER)
				CCS->curh->set(Cursor::Map::HERO);
			else
				CCS->curh->set(Cursor::Map::POINTER);
		}
		else
			CCS->curh->set(Cursor::Map::POINTER);
	}
	else if(const CGHeroInstance * hero = LOCPLINT->localState->getCurrentHero())
	{
		std::array<Cursor::Map, 4> cursorMove      = { Cursor::Map::T1_MOVE,       Cursor::Map::T2_MOVE,       Cursor::Map::T3_MOVE,       Cursor::Map::T4_MOVE,       };
		std::array<Cursor::Map, 4> cursorAttack    = { Cursor::Map::T1_ATTACK,     Cursor::Map::T2_ATTACK,     Cursor::Map::T3_ATTACK,     Cursor::Map::T4_ATTACK,     };
		std::array<Cursor::Map, 4> cursorSail      = { Cursor::Map::T1_SAIL,       Cursor::Map::T2_SAIL,       Cursor::Map::T3_SAIL,       Cursor::Map::T4_SAIL,       };
		std::array<Cursor::Map, 4> cursorDisembark = { Cursor::Map::T1_DISEMBARK,  Cursor::Map::T2_DISEMBARK,  Cursor::Map::T3_DISEMBARK,  Cursor::Map::T4_DISEMBARK,  };
		std::array<Cursor::Map, 4> cursorExchange  = { Cursor::Map::T1_EXCHANGE,   Cursor::Map::T2_EXCHANGE,   Cursor::Map::T3_EXCHANGE,   Cursor::Map::T4_EXCHANGE,   };
		std::array<Cursor::Map, 4> cursorVisit     = { Cursor::Map::T1_VISIT,      Cursor::Map::T2_VISIT,      Cursor::Map::T3_VISIT,      Cursor::Map::T4_VISIT,      };
		std::array<Cursor::Map, 4> cursorSailVisit = { Cursor::Map::T1_SAIL_VISIT, Cursor::Map::T2_SAIL_VISIT, Cursor::Map::T3_SAIL_VISIT, Cursor::Map::T4_SAIL_VISIT, };

		const CGPathNode * pathNode = LOCPLINT->cb->getPathsInfo(hero)->getPathInfo(mapPos);
		assert(pathNode);

		if((GH.isKeyboardAltDown() || settings["gameTweaks"]["forceMovementInfo"].Bool()) && pathNode->reachable()) //overwrite status bar text with movement info
		{
			showMoveDetailsInStatusbar(*hero, *pathNode);
		}

		int turns = pathNode->turns;
		vstd::amin(turns, 3);
		switch(pathNode->action)
		{
		case EPathNodeAction::NORMAL:
		case EPathNodeAction::TELEPORT_NORMAL:
			if(pathNode->layer == EPathfindingLayer::LAND)
				CCS->curh->set(cursorMove[turns]);
			else
				CCS->curh->set(cursorSailVisit[turns]);
			break;

		case EPathNodeAction::VISIT:
		case EPathNodeAction::BLOCKING_VISIT:
		case EPathNodeAction::TELEPORT_BLOCKING_VISIT:
			if(objAtTile && objAtTile->ID == Obj::HERO)
			{
				if(LOCPLINT->localState->getCurrentArmy()  == objAtTile)
					CCS->curh->set(Cursor::Map::HERO);
				else
					CCS->curh->set(cursorExchange[turns]);
			}
			else if(pathNode->layer == EPathfindingLayer::LAND)
				CCS->curh->set(cursorVisit[turns]);
			else
				CCS->curh->set(cursorSailVisit[turns]);
			break;

		case EPathNodeAction::BATTLE:
		case EPathNodeAction::TELEPORT_BATTLE:
			CCS->curh->set(cursorAttack[turns]);
			break;

		case EPathNodeAction::EMBARK:
			CCS->curh->set(cursorSail[turns]);
			break;

		case EPathNodeAction::DISEMBARK:
			CCS->curh->set(cursorDisembark[turns]);
			break;

		default:
			if(objAtTile && objRelations != PlayerRelations::ENEMIES)
			{
				if(objAtTile->ID == Obj::TOWN)
					CCS->curh->set(Cursor::Map::TOWN);
				else if(objAtTile->ID == Obj::HERO && objRelations == PlayerRelations::SAME_PLAYER)
					CCS->curh->set(Cursor::Map::HERO);
				else
					CCS->curh->set(Cursor::Map::POINTER);
			}
			else
				CCS->curh->set(Cursor::Map::POINTER);
			break;
		}
	}

	if(ourInaccessibleShipyard(objAtTile))
	{
		CCS->curh->set(Cursor::Map::T1_SAIL);
	}
}

void AdventureMapInterface::showMoveDetailsInStatusbar(const CGHeroInstance & hero, const CGPathNode & pathNode)
{
	const int maxMovementPointsAtStartOfLastTurn = pathNode.turns > 0 ? hero.movementPointsLimit(pathNode.layer == EPathfindingLayer::LAND) : hero.movementPointsRemaining();
	const int movementPointsLastTurnCost = maxMovementPointsAtStartOfLastTurn - pathNode.moveRemains;
	const int remainingPointsAfterMove = pathNode.turns == 0 ? pathNode.moveRemains : 0;

	std::string result = VLC->generaltexth->translate("vcmi.adventureMap", pathNode.turns > 0 ? "moveCostDetails" : "moveCostDetailsNoTurns");

	boost::replace_first(result, "%TURNS", std::to_string(pathNode.turns));
	boost::replace_first(result, "%POINTS", std::to_string(movementPointsLastTurnCost));
	boost::replace_first(result, "%REMAINING", std::to_string(remainingPointsAfterMove));

	GH.statusbar()->write(result);
}

void AdventureMapInterface::onTileRightClicked(const int3 &mapPos)
{
	if(!shortcuts->optionMapViewActive())
		return;

	if(spellBeingCasted)
	{
		hotkeyAbortCastingMode();
		return;
	}

	if(!LOCPLINT->cb->isVisible(mapPos))
	{
		CRClickPopup::createAndPush(VLC->generaltexth->allTexts[61]); //Uncharted Territory
		return;
	}

	const CGObjectInstance * obj = getActiveObject(mapPos);
	if(!obj)
	{
		// Bare or undiscovered terrain
		const TerrainTile * tile = LOCPLINT->cb->getTile(mapPos);
		if(tile)
		{
			std::string hlp = CGI->mh->getTerrainDescr(mapPos, true);
			CRClickPopup::createAndPush(hlp);
		}
		return;
	}

	CRClickPopup::createAndPush(obj, GH.getCursorPosition(), ETextAlignment::CENTER);
}

void AdventureMapInterface::enterCastingMode(const CSpell * sp)
{
	assert(sp->id == SpellID::SCUTTLE_BOAT || sp->id == SpellID::DIMENSION_DOOR);
	spellBeingCasted = sp;
	Settings config = settings.write["session"]["showSpellRange"];
	config->Bool() = true;

	setState(EAdventureState::CASTING_SPELL);
}

void AdventureMapInterface::exitCastingMode()
{
	assert(spellBeingCasted);
	spellBeingCasted = nullptr;
	setState(EAdventureState::MAKING_TURN);

	Settings config = settings.write["session"]["showSpellRange"];
	config->Bool() = false;
}

void AdventureMapInterface::hotkeyAbortCastingMode()
{
	exitCastingMode();
	LOCPLINT->showInfoDialog(CGI->generaltexth->allTexts[731]); //Spell cancelled
}

void AdventureMapInterface::performSpellcasting(const int3 & dest)
{
	SpellID id = spellBeingCasted->id;
	exitCastingMode();
	LOCPLINT->cb->castSpell(LOCPLINT->localState->getCurrentHero(), id, dest);
}

Rect AdventureMapInterface::terrainAreaPixels() const
{
	return widget->getMapView()->pos;
}

const IShipyard * AdventureMapInterface::ourInaccessibleShipyard(const CGObjectInstance *obj) const
{
	const IShipyard *ret = IShipyard::castFrom(obj);

	if(!ret ||
		obj->tempOwner != currentPlayerID ||
		(CCS->curh->get<Cursor::Map>() != Cursor::Map::T1_SAIL && CCS->curh->get<Cursor::Map>() != Cursor::Map::POINTER))
		return nullptr;

	return ret;
}

void AdventureMapInterface::hotkeyExitWorldView()
{
	setState(EAdventureState::MAKING_TURN);
	widget->getMapView()->onViewMapActivated();
}

void AdventureMapInterface::openWorldView(int tileSize)
{
	setState(EAdventureState::WORLD_VIEW);
	widget->getMapView()->onViewWorldActivated(tileSize);
}

void AdventureMapInterface::openWorldView()
{
	openWorldView(11);
}

void AdventureMapInterface::openWorldView(const std::vector<ObjectPosInfo>& objectPositions, bool showTerrain)
{
	openWorldView(11);
	widget->getMapView()->onViewSpellActivated(11, objectPositions, showTerrain);
}

void AdventureMapInterface::hotkeyNextTown()
{
	widget->getTownList()->selectNext();
}

void AdventureMapInterface::hotkeySwitchMapLevel()
{
	widget->getMapView()->onMapLevelSwitched();
}

void AdventureMapInterface::hotkeyZoom(int delta)
{
	widget->getMapView()->onMapZoomLevelChanged(delta);
}

void AdventureMapInterface::onScreenResize()
{
	OBJ_CONSTRUCTION_CAPTURING_ALL_NO_DISPOSE;

	// remember our activation state and reactive after reconstruction
	// since othervice activate() calls for created elements will bypass virtual dispatch
	// and will call directly CIntObject::activate() instead of dispatching virtual function call
	bool widgetActive = isActive();

	if (widgetActive)
		deactivate();

	widget.reset();
	pos.x = pos.y = 0;
	pos.w = GH.screenDimensions().x;
	pos.h = GH.screenDimensions().y;

	widget = std::make_shared<AdventureMapWidget>(shortcuts);
	widget->getMapView()->onViewMapActivated();
	widget->setPlayer(currentPlayerID);
	widget->updateActiveState();
	widget->getMinimap()->update();
	widget->getInfoBar()->showSelection();

	if (LOCPLINT && LOCPLINT->localState->getCurrentArmy())
		widget->getMapView()->onCenteredObject(LOCPLINT->localState->getCurrentArmy());

	adjustActiveness();

	if (widgetActive)
		activate();
}
=======
/*
 * AdventureMapInterface.cpp, part of VCMI engine
 *
 * Authors: listed in file AUTHORS in main folder
 *
 * License: GNU General Public License v2.0 or later
 * Full text of license available in license.txt file, in main folder
 *
 */
#include "StdInc.h"
#include "AdventureMapInterface.h"

#include "AdventureOptions.h"
#include "AdventureState.h"
#include "CInGameConsole.h"
#include "CMinimap.h"
#include "CList.h"
#include "CInfoBar.h"
#include "MapAudioPlayer.h"
#include "TurnTimerWidget.h"
#include "AdventureMapWidget.h"
#include "AdventureMapShortcuts.h"

#include "../mapView/mapHandler.h"
#include "../mapView/MapView.h"
#include "../windows/InfoWindows.h"
#include "../widgets/RadialMenu.h"
#include "../CGameInfo.h"
#include "../gui/CursorHandler.h"
#include "../gui/CGuiHandler.h"
#include "../gui/Shortcut.h"
#include "../gui/WindowHandler.h"
#include "../render/Canvas.h"
#include "../CMT.h"
#include "../PlayerLocalState.h"
#include "../CPlayerInterface.h"

#include "../../CCallback.h"
#include "../../lib/CConfigHandler.h"
#include "../../lib/StartInfo.h"
#include "../../lib/CGeneralTextHandler.h"
#include "../../lib/spells/CSpellHandler.h"
#include "../../lib/mapObjects/CGHeroInstance.h"
#include "../../lib/mapObjects/CGTownInstance.h"
#include "../../lib/mapping/CMapDefines.h"
#include "../../lib/pathfinder/CGPathNode.h"

std::shared_ptr<AdventureMapInterface> adventureInt;

AdventureMapInterface::AdventureMapInterface():
	mapAudio(new MapAudioPlayer()),
	spellBeingCasted(nullptr),
	scrollingWasActive(false),
	scrollingWasBlocked(false),
	backgroundDimLevel(settings["adventure"]["backgroundDimLevel"].Integer())
{
	OBJ_CONSTRUCTION_CAPTURING_ALL_NO_DISPOSE;
	pos.x = pos.y = 0;
	pos.w = GH.screenDimensions().x;
	pos.h = GH.screenDimensions().y;

	shortcuts = std::make_shared<AdventureMapShortcuts>(*this);

	widget = std::make_shared<AdventureMapWidget>(shortcuts);
	shortcuts->setState(EAdventureState::MAKING_TURN);
	widget->getMapView()->onViewMapActivated();

	if(LOCPLINT->cb->getStartInfo()->turnTimerInfo.isEnabled() || LOCPLINT->cb->getStartInfo()->turnTimerInfo.isBattleEnabled())
		watches = std::make_shared<TurnTimerWidget>();
	
	addUsedEvents(KEYBOARD | TIME);
}

void AdventureMapInterface::onMapViewMoved(const Rect & visibleArea, int mapLevel)
{
	shortcuts->onMapViewMoved(visibleArea, mapLevel);
	widget->getMinimap()->onMapViewMoved(visibleArea, mapLevel);
	widget->onMapViewMoved(visibleArea, mapLevel);
}

void AdventureMapInterface::onAudioResumed()
{
	mapAudio->onAudioResumed();
}

void AdventureMapInterface::onAudioPaused()
{
	mapAudio->onAudioPaused();
}

void AdventureMapInterface::onHeroMovementStarted(const CGHeroInstance * hero)
{
	if (shortcuts->optionMapViewActive())
	{
		widget->getInfoBar()->popAll();
		widget->getInfoBar()->showSelection();
	}
}

void AdventureMapInterface::onHeroChanged(const CGHeroInstance *h)
{
	widget->getHeroList()->updateElement(h);

	if (h && h == LOCPLINT->localState->getCurrentHero() && !widget->getInfoBar()->showingComponents())
		widget->getInfoBar()->showSelection();

	widget->updateActiveState();
}

void AdventureMapInterface::onTownChanged(const CGTownInstance * town)
{
	widget->getTownList()->updateElement(town);

	if (town && town == LOCPLINT->localState->getCurrentTown() && !widget->getInfoBar()->showingComponents())
		widget->getInfoBar()->showSelection();
}

void AdventureMapInterface::showInfoBoxMessage(const std::vector<Component> & components, std::string message, int timer)
{
	widget->getInfoBar()->pushComponents(components, message, timer);
}

void AdventureMapInterface::activate()
{
	CIntObject::activate();

	adjustActiveness();

	screenBuf = screen;
	
	if(LOCPLINT)
	{
		LOCPLINT->cingconsole->activate();
		LOCPLINT->cingconsole->pos = this->pos;
	}

	GH.fakeMouseMove(); //to restore the cursor

	// workaround for an edge case:
	// if player unequips Angel Wings / Boots of Levitation of currently active hero
	// game will correctly invalidate paths but current route will not be updated since verifyPath() is not called for current hero
	if (LOCPLINT->makingTurn && LOCPLINT->localState->getCurrentHero())
		LOCPLINT->localState->verifyPath(LOCPLINT->localState->getCurrentHero());
}

void AdventureMapInterface::deactivate()
{
	CIntObject::deactivate();
	CCS->curh->set(Cursor::Map::POINTER);

	if(LOCPLINT)
		LOCPLINT->cingconsole->deactivate();
}

void AdventureMapInterface::showAll(Canvas & to)
{
	CIntObject::showAll(to);
	dim(to);
	LOCPLINT->cingconsole->show(to);
}

void AdventureMapInterface::show(Canvas & to)
{
	CIntObject::show(to);
	dim(to);
	LOCPLINT->cingconsole->show(to);
}

void AdventureMapInterface::dim(Canvas & to)
{
	for (auto window : GH.windows().findWindows<IShowActivatable>())
	{
		if (!std::dynamic_pointer_cast<AdventureMapInterface>(window) && !std::dynamic_pointer_cast<RadialMenu>(window) && !window->isPopupWindow())
		{
			Rect targetRect(0, 0, GH.screenDimensions().x, GH.screenDimensions().y);
			ColorRGBA colorToFill(0, 0, 0, std::clamp<int>(backgroundDimLevel, 0, 255));
			if(backgroundDimLevel > 0)
				to.drawColorBlended(targetRect, colorToFill);
			return;
		}
	}
}

void AdventureMapInterface::tick(uint32_t msPassed)
{
	handleMapScrollingUpdate(msPassed);

	// we want animations to be active during enemy turn but map itself to be non-interactive
	// so call timer update directly on inactive element
	widget->getMapView()->tick(msPassed);
}

void AdventureMapInterface::handleMapScrollingUpdate(uint32_t timePassed)
{
	/// Width of window border, in pixels, that triggers map scrolling
	static constexpr int32_t borderScrollWidth = 15;

	int32_t scrollSpeedPixels = settings["adventure"]["scrollSpeedPixels"].Float();
	int32_t scrollDistance = scrollSpeedPixels * timePassed / 1000;

	Point cursorPosition = GH.getCursorPosition();
	Point scrollDirection;

	if (cursorPosition.x < borderScrollWidth)
		scrollDirection.x = -1;

	if (cursorPosition.x > GH.screenDimensions().x - borderScrollWidth)
		scrollDirection.x = +1;

	if (cursorPosition.y < borderScrollWidth)
		scrollDirection.y = -1;

	if (cursorPosition.y > GH.screenDimensions().y - borderScrollWidth)
		scrollDirection.y = +1;

	Point scrollDelta = scrollDirection * scrollDistance;

	bool cursorInScrollArea = scrollDelta != Point(0,0);
	bool scrollingActive = cursorInScrollArea && shortcuts->optionMapScrollingActive() && !scrollingWasBlocked;
	bool scrollingBlocked = GH.isKeyboardCtrlDown() || !settings["adventure"]["borderScroll"].Bool();

	if (!scrollingWasActive && scrollingBlocked)
	{
		scrollingWasBlocked = true;
		return;
	}

	if (!cursorInScrollArea && scrollingWasBlocked)
	{
		scrollingWasBlocked = false;
		return;
	}

	if (scrollingActive)
		widget->getMapView()->onMapScrolled(scrollDelta);

	if (!scrollingActive && !scrollingWasActive)
		return;

	if(scrollDelta.x > 0)
	{
		if(scrollDelta.y < 0)
			CCS->curh->set(Cursor::Map::SCROLL_NORTHEAST);
		if(scrollDelta.y > 0)
			CCS->curh->set(Cursor::Map::SCROLL_SOUTHEAST);
		if(scrollDelta.y == 0)
			CCS->curh->set(Cursor::Map::SCROLL_EAST);
	}
	if(scrollDelta.x < 0)
	{
		if(scrollDelta.y < 0)
			CCS->curh->set(Cursor::Map::SCROLL_NORTHWEST);
		if(scrollDelta.y > 0)
			CCS->curh->set(Cursor::Map::SCROLL_SOUTHWEST);
		if(scrollDelta.y == 0)
			CCS->curh->set(Cursor::Map::SCROLL_WEST);
	}

	if (scrollDelta.x == 0)
	{
		if(scrollDelta.y < 0)
			CCS->curh->set(Cursor::Map::SCROLL_NORTH);
		if(scrollDelta.y > 0)
			CCS->curh->set(Cursor::Map::SCROLL_SOUTH);
		if(scrollDelta.y == 0)
			CCS->curh->set(Cursor::Map::POINTER);
	}

	scrollingWasActive = scrollingActive;
}

void AdventureMapInterface::centerOnTile(int3 on)
{
	widget->getMapView()->onCenteredTile(on);
}

void AdventureMapInterface::centerOnObject(const CGObjectInstance * obj)
{
	widget->getMapView()->onCenteredObject(obj);
}

void AdventureMapInterface::keyPressed(EShortcut key)
{
	if (key == EShortcut::GLOBAL_CANCEL && spellBeingCasted)
		hotkeyAbortCastingMode();

	//fake mouse use to trigger onTileHovered()
	GH.fakeMouseMove();
}

void AdventureMapInterface::onSelectionChanged(const CArmedInstance *sel)
{
	assert(sel);

	widget->getInfoBar()->popAll();
	mapAudio->onSelectionChanged(sel);
	bool centerView = !settings["session"]["autoSkip"].Bool();

	if (centerView)
		centerOnObject(sel);

	if(sel->ID==Obj::TOWN)
	{
		auto town = dynamic_cast<const CGTownInstance*>(sel);

		widget->getInfoBar()->showTownSelection(town);
		widget->getTownList()->select(town);
		widget->getHeroList()->select(nullptr);
		onHeroChanged(nullptr);
	}
	else //hero selected
	{
		auto hero = dynamic_cast<const CGHeroInstance*>(sel);

		widget->getInfoBar()->showHeroSelection(hero);
		widget->getHeroList()->select(hero);
		widget->getTownList()->select(nullptr);

		LOCPLINT->localState->verifyPath(hero);
		onHeroChanged(hero);
	}

	widget->updateActiveState();
	widget->getHeroList()->redraw();
	widget->getTownList()->redraw();
}

void AdventureMapInterface::onMapTilesChanged(boost::optional<std::unordered_set<int3>> positions)
{
	if (positions)
		widget->getMinimap()->updateTiles(*positions);
	else
		widget->getMinimap()->update();
}

void AdventureMapInterface::onHotseatWaitStarted(PlayerColor playerID)
{
	backgroundDimLevel = 255;

	onCurrentPlayerChanged(playerID);
	setState(EAdventureState::HOTSEAT_WAIT);
}

void AdventureMapInterface::onEnemyTurnStarted(PlayerColor playerID, bool isHuman)
{
	if(settings["session"]["spectate"].Bool())
		return;

	mapAudio->onEnemyTurnStarted();
	widget->getMinimap()->setAIRadar(!isHuman);
	widget->getInfoBar()->startEnemyTurn(playerID);
	setState(isHuman ? EAdventureState::OTHER_HUMAN_PLAYER_TURN : EAdventureState::AI_PLAYER_TURN);
}

void AdventureMapInterface::setState(EAdventureState state)
{
	shortcuts->setState(state);
	adjustActiveness();
	widget->updateActiveState();
}

void AdventureMapInterface::adjustActiveness()
{
	bool widgetMustBeActive = isActive() && shortcuts->optionSidePanelActive();
	bool mapViewMustBeActive = isActive() && (shortcuts->optionMapViewActive());

	widget->setInputEnabled(widgetMustBeActive);
	widget->getMapView()->setInputEnabled(mapViewMustBeActive);
}

void AdventureMapInterface::onCurrentPlayerChanged(PlayerColor playerID)
{
	LOCPLINT->localState->setSelection(nullptr);

	if (playerID == currentPlayerID)
		return;

	currentPlayerID = playerID;
	widget->setPlayer(playerID);
}

void AdventureMapInterface::onPlayerTurnStarted(PlayerColor playerID)
{
	backgroundDimLevel = settings["adventure"]["backgroundDimLevel"].Integer();

	onCurrentPlayerChanged(playerID);

	setState(EAdventureState::MAKING_TURN);
	if(playerID == LOCPLINT->playerID || settings["session"]["spectate"].Bool())
	{
		widget->getMinimap()->setAIRadar(false);
		widget->getInfoBar()->showSelection();
	}

	widget->getHeroList()->updateWidget();
	widget->getTownList()->updateWidget();

	const CGHeroInstance * heroToSelect = nullptr;

	// find first non-sleeping hero
	for (auto hero : LOCPLINT->localState->getWanderingHeroes())
	{
		if (!LOCPLINT->localState->isHeroSleeping(hero))
		{
			heroToSelect = hero;
			break;
		}
	}

	//select first hero if available.
	if (heroToSelect != nullptr)
	{
		LOCPLINT->localState->setSelection(heroToSelect);
	}
	else if (LOCPLINT->localState->getOwnedTowns().size())
	{
		LOCPLINT->localState->setSelection(LOCPLINT->localState->getOwnedTown(0));
	}
	else
	{
		LOCPLINT->localState->setSelection(LOCPLINT->localState->getWanderingHero(0));
	}

	//show new day animation and sound on infobar, except for 1st day of the game
	if (LOCPLINT->cb->getDate(Date::DAY) != 1)
		widget->getInfoBar()->showDate();

	onHeroChanged(nullptr);
	Canvas canvas = Canvas::createFromSurface(screen);
	showAll(canvas);
	mapAudio->onPlayerTurnStarted();

	if(settings["session"]["autoSkip"].Bool() && !GH.isKeyboardShiftDown())
	{
		if(auto iw = GH.windows().topWindow<CInfoWindow>())
			iw->close();

		hotkeyEndingTurn();
	}
}

void AdventureMapInterface::hotkeyEndingTurn()
{
	if(settings["session"]["spectate"].Bool())
		return;

	if(!settings["general"]["startTurnAutosave"].Bool())
	{
		LOCPLINT->performAutosave();
	}

	LOCPLINT->makingTurn = false;
	LOCPLINT->cb->endTurn();

	mapAudio->onPlayerTurnEnded();
}

const CGObjectInstance* AdventureMapInterface::getActiveObject(const int3 &mapPos)
{
	std::vector < const CGObjectInstance * > bobjs = LOCPLINT->cb->getBlockingObjs(mapPos);  //blocking objects at tile

	if (bobjs.empty())
		return nullptr;

	return *boost::range::max_element(bobjs, &CMapHandler::compareObjectBlitOrder);
}

void AdventureMapInterface::onTileLeftClicked(const int3 &mapPos)
{
	if(!shortcuts->optionMapViewActive())
		return;

	//FIXME: this line breaks H3 behavior for Dimension Door
	if(!LOCPLINT->cb->isVisible(mapPos))
		return;
	if(!LOCPLINT->makingTurn)
		return;

	const TerrainTile *tile = LOCPLINT->cb->getTile(mapPos);

	const CGObjectInstance *topBlocking = getActiveObject(mapPos);

	int3 selPos = LOCPLINT->localState->getCurrentArmy()->getSightCenter();
	if(spellBeingCasted)
	{
		assert(shortcuts->optionSpellcasting());

		if (!isInScreenRange(selPos, mapPos))
			return;

		const TerrainTile *heroTile = LOCPLINT->cb->getTile(selPos);

		switch(spellBeingCasted->id)
		{
		case SpellID::SCUTTLE_BOAT: //Scuttle Boat
			if(topBlocking && topBlocking->ID == Obj::BOAT)
				performSpellcasting(mapPos);
			break;
		case SpellID::DIMENSION_DOOR:
			if(!tile || tile->isClear(heroTile))
				performSpellcasting(mapPos);
			break;
		}
		return;
	}
	//check if we can select this object
	bool canSelect = topBlocking && topBlocking->ID == Obj::HERO && topBlocking->tempOwner == LOCPLINT->playerID;
	canSelect |= topBlocking && topBlocking->ID == Obj::TOWN && LOCPLINT->cb->getPlayerRelations(LOCPLINT->playerID, topBlocking->tempOwner) != PlayerRelations::ENEMIES;

	bool isHero = false;
	if(LOCPLINT->localState->getCurrentArmy()->ID != Obj::HERO) //hero is not selected (presumably town)
	{
		if(LOCPLINT->localState->getCurrentArmy() == topBlocking) //selected town clicked
			LOCPLINT->openTownWindow(static_cast<const CGTownInstance*>(topBlocking));
		else if(canSelect)
			LOCPLINT->localState->setSelection(static_cast<const CArmedInstance*>(topBlocking));
	}
	else if(const CGHeroInstance * currentHero = LOCPLINT->localState->getCurrentHero()) //hero is selected
	{
		isHero = true;

		const CGPathNode *pn = LOCPLINT->cb->getPathsInfo(currentHero)->getPathInfo(mapPos);
		if(currentHero == topBlocking) //clicked selected hero
		{
			LOCPLINT->openHeroWindow(currentHero);
			return;
		}
		else if(canSelect && pn->turns == 255 ) //selectable object at inaccessible tile
		{
			LOCPLINT->localState->setSelection(static_cast<const CArmedInstance*>(topBlocking));
			return;
		}
		else //still here? we need to move hero if we clicked end of already selected path or calculate a new path otherwise
		{
			if(LOCPLINT->localState->hasPath(currentHero) &&
			   LOCPLINT->localState->getPath(currentHero).endPos() == mapPos)//we'll be moving
			{
				assert(!CGI->mh->hasOngoingAnimations());
				if(!CGI->mh->hasOngoingAnimations() && LOCPLINT->localState->getPath(currentHero).nextNode().turns == 0)
					LOCPLINT->moveHero(currentHero, LOCPLINT->localState->getPath(currentHero));
				return;
			}
			else
			{
				if(GH.isKeyboardCtrlDown()) //normal click behaviour (as no hero selected)
				{
					if(canSelect)
						LOCPLINT->localState->setSelection(static_cast<const CArmedInstance*>(topBlocking));
				}
				else //remove old path and find a new one if we clicked on accessible tile
				{
					LOCPLINT->localState->setPath(currentHero, mapPos);
					onHeroChanged(currentHero);
				}
			}
		}
	} //end of hero is selected "case"
	else
	{
		throw std::runtime_error("Nothing is selected...");
	}

	const auto shipyard = ourInaccessibleShipyard(topBlocking);
	if(isHero && shipyard != nullptr)
	{
		LOCPLINT->showShipyardDialogOrProblemPopup(shipyard);
	}
}

void AdventureMapInterface::onTileHovered(const int3 &mapPos)
{
	if(!shortcuts->optionMapViewActive())
		return;

	//may occur just at the start of game (fake move before full intiialization)
	if(!LOCPLINT->localState->getCurrentArmy())
		return;

	if(!LOCPLINT->cb->isVisible(mapPos))
	{
		CCS->curh->set(Cursor::Map::POINTER);
		GH.statusbar()->clear();
		return;
	}
	auto objRelations = PlayerRelations::ALLIES;
	const CGObjectInstance *objAtTile = getActiveObject(mapPos);
	if(objAtTile)
	{
		objRelations = LOCPLINT->cb->getPlayerRelations(LOCPLINT->playerID, objAtTile->tempOwner);
		std::string text = LOCPLINT->localState->getCurrentHero() ? objAtTile->getHoverText(LOCPLINT->localState->getCurrentHero()) : objAtTile->getHoverText(LOCPLINT->playerID);
		boost::replace_all(text,"\n"," ");
		GH.statusbar()->write(text);
	}
	else
	{
		std::string hlp = CGI->mh->getTerrainDescr(mapPos, false);
		GH.statusbar()->write(hlp);
	}

	if(spellBeingCasted)
	{
		switch(spellBeingCasted->id)
		{
		case SpellID::SCUTTLE_BOAT:
			{
			int3 hpos = LOCPLINT->localState->getCurrentArmy()->getSightCenter();

			if(objAtTile && objAtTile->ID == Obj::BOAT && isInScreenRange(hpos, mapPos))
				CCS->curh->set(Cursor::Map::SCUTTLE_BOAT);
			else
				CCS->curh->set(Cursor::Map::POINTER);
			return;
			}
		case SpellID::DIMENSION_DOOR:
			{
				const TerrainTile * t = LOCPLINT->cb->getTile(mapPos, false);
				int3 hpos = LOCPLINT->localState->getCurrentArmy()->getSightCenter();
				if((!t || t->isClear(LOCPLINT->cb->getTile(hpos))) && isInScreenRange(hpos, mapPos))
					CCS->curh->set(Cursor::Map::TELEPORT);
				else
					CCS->curh->set(Cursor::Map::POINTER);
				return;
			}
		}
	}

	if(LOCPLINT->localState->getCurrentArmy()->ID == Obj::TOWN || GH.isKeyboardCtrlDown())
	{
		if(objAtTile)
		{
			if(objAtTile->ID == Obj::TOWN && objRelations != PlayerRelations::ENEMIES)
				CCS->curh->set(Cursor::Map::TOWN);
			else if(objAtTile->ID == Obj::HERO && objRelations == PlayerRelations::SAME_PLAYER)
				CCS->curh->set(Cursor::Map::HERO);
			else
				CCS->curh->set(Cursor::Map::POINTER);
		}
		else
			CCS->curh->set(Cursor::Map::POINTER);
	}
	else if(const CGHeroInstance * hero = LOCPLINT->localState->getCurrentHero())
	{
		std::array<Cursor::Map, 4> cursorMove      = { Cursor::Map::T1_MOVE,       Cursor::Map::T2_MOVE,       Cursor::Map::T3_MOVE,       Cursor::Map::T4_MOVE,       };
		std::array<Cursor::Map, 4> cursorAttack    = { Cursor::Map::T1_ATTACK,     Cursor::Map::T2_ATTACK,     Cursor::Map::T3_ATTACK,     Cursor::Map::T4_ATTACK,     };
		std::array<Cursor::Map, 4> cursorSail      = { Cursor::Map::T1_SAIL,       Cursor::Map::T2_SAIL,       Cursor::Map::T3_SAIL,       Cursor::Map::T4_SAIL,       };
		std::array<Cursor::Map, 4> cursorDisembark = { Cursor::Map::T1_DISEMBARK,  Cursor::Map::T2_DISEMBARK,  Cursor::Map::T3_DISEMBARK,  Cursor::Map::T4_DISEMBARK,  };
		std::array<Cursor::Map, 4> cursorExchange  = { Cursor::Map::T1_EXCHANGE,   Cursor::Map::T2_EXCHANGE,   Cursor::Map::T3_EXCHANGE,   Cursor::Map::T4_EXCHANGE,   };
		std::array<Cursor::Map, 4> cursorVisit     = { Cursor::Map::T1_VISIT,      Cursor::Map::T2_VISIT,      Cursor::Map::T3_VISIT,      Cursor::Map::T4_VISIT,      };
		std::array<Cursor::Map, 4> cursorSailVisit = { Cursor::Map::T1_SAIL_VISIT, Cursor::Map::T2_SAIL_VISIT, Cursor::Map::T3_SAIL_VISIT, Cursor::Map::T4_SAIL_VISIT, };

		const CGPathNode * pathNode = LOCPLINT->cb->getPathsInfo(hero)->getPathInfo(mapPos);
		assert(pathNode);

		if((GH.isKeyboardAltDown() || settings["gameTweaks"]["forceMovementInfo"].Bool()) && pathNode->reachable()) //overwrite status bar text with movement info
		{
			showMoveDetailsInStatusbar(*hero, *pathNode);
		}

		int turns = pathNode->turns;
		vstd::amin(turns, 3);
		switch(pathNode->action)
		{
		case EPathNodeAction::NORMAL:
		case EPathNodeAction::TELEPORT_NORMAL:
			if(pathNode->layer == EPathfindingLayer::LAND)
				CCS->curh->set(cursorMove[turns]);
			else
				CCS->curh->set(cursorSailVisit[turns]);
			break;

		case EPathNodeAction::VISIT:
		case EPathNodeAction::BLOCKING_VISIT:
		case EPathNodeAction::TELEPORT_BLOCKING_VISIT:
			if(objAtTile && objAtTile->ID == Obj::HERO)
			{
				if(LOCPLINT->localState->getCurrentArmy()  == objAtTile)
					CCS->curh->set(Cursor::Map::HERO);
				else
					CCS->curh->set(cursorExchange[turns]);
			}
			else if(pathNode->layer == EPathfindingLayer::LAND)
				CCS->curh->set(cursorVisit[turns]);
			else
				CCS->curh->set(cursorSailVisit[turns]);
			break;

		case EPathNodeAction::BATTLE:
		case EPathNodeAction::TELEPORT_BATTLE:
			CCS->curh->set(cursorAttack[turns]);
			break;

		case EPathNodeAction::EMBARK:
			CCS->curh->set(cursorSail[turns]);
			break;

		case EPathNodeAction::DISEMBARK:
			CCS->curh->set(cursorDisembark[turns]);
			break;

		default:
			if(objAtTile && objRelations != PlayerRelations::ENEMIES)
			{
				if(objAtTile->ID == Obj::TOWN)
					CCS->curh->set(Cursor::Map::TOWN);
				else if(objAtTile->ID == Obj::HERO && objRelations == PlayerRelations::SAME_PLAYER)
					CCS->curh->set(Cursor::Map::HERO);
				else
					CCS->curh->set(Cursor::Map::POINTER);
			}
			else
				CCS->curh->set(Cursor::Map::POINTER);
			break;
		}
	}

	if(ourInaccessibleShipyard(objAtTile))
	{
		CCS->curh->set(Cursor::Map::T1_SAIL);
	}
}

void AdventureMapInterface::showMoveDetailsInStatusbar(const CGHeroInstance & hero, const CGPathNode & pathNode)
{
	const int maxMovementPointsAtStartOfLastTurn = pathNode.turns > 0 ? hero.movementPointsLimit(pathNode.layer == EPathfindingLayer::LAND) : hero.movementPointsRemaining();
	const int movementPointsLastTurnCost = maxMovementPointsAtStartOfLastTurn - pathNode.moveRemains;
	const int remainingPointsAfterMove = pathNode.turns == 0 ? pathNode.moveRemains : 0;

	std::string result = VLC->generaltexth->translate("vcmi.adventureMap", pathNode.turns > 0 ? "moveCostDetails" : "moveCostDetailsNoTurns");

	boost::replace_first(result, "%TURNS", std::to_string(pathNode.turns));
	boost::replace_first(result, "%POINTS", std::to_string(movementPointsLastTurnCost));
	boost::replace_first(result, "%REMAINING", std::to_string(remainingPointsAfterMove));

	GH.statusbar()->write(result);
}

void AdventureMapInterface::onTileRightClicked(const int3 &mapPos)
{
	if(!shortcuts->optionMapViewActive())
		return;

	if(spellBeingCasted)
	{
		hotkeyAbortCastingMode();
		return;
	}

	if(!LOCPLINT->cb->isVisible(mapPos))
	{
		CRClickPopup::createAndPush(VLC->generaltexth->allTexts[61]); //Uncharted Territory
		return;
	}

	const CGObjectInstance * obj = getActiveObject(mapPos);
	if(!obj)
	{
		// Bare or undiscovered terrain
		const TerrainTile * tile = LOCPLINT->cb->getTile(mapPos);
		if(tile)
		{
			std::string hlp = CGI->mh->getTerrainDescr(mapPos, true);
			CRClickPopup::createAndPush(hlp);
		}
		return;
	}

	CRClickPopup::createAndPush(obj, GH.getCursorPosition(), ETextAlignment::CENTER);
}

void AdventureMapInterface::enterCastingMode(const CSpell * sp)
{
	assert(sp->id == SpellID::SCUTTLE_BOAT || sp->id == SpellID::DIMENSION_DOOR);
	spellBeingCasted = sp;
	Settings config = settings.write["session"]["showSpellRange"];
	config->Bool() = true;

	setState(EAdventureState::CASTING_SPELL);
}

void AdventureMapInterface::exitCastingMode()
{
	assert(spellBeingCasted);
	spellBeingCasted = nullptr;
	setState(EAdventureState::MAKING_TURN);

	Settings config = settings.write["session"]["showSpellRange"];
	config->Bool() = false;
}

void AdventureMapInterface::hotkeyAbortCastingMode()
{
	exitCastingMode();
	LOCPLINT->showInfoDialog(CGI->generaltexth->allTexts[731]); //Spell cancelled
}

void AdventureMapInterface::performSpellcasting(const int3 & dest)
{
	SpellID id = spellBeingCasted->id;
	exitCastingMode();
	LOCPLINT->cb->castSpell(LOCPLINT->localState->getCurrentHero(), id, dest);
}

Rect AdventureMapInterface::terrainAreaPixels() const
{
	return widget->getMapView()->pos;
}

const IShipyard * AdventureMapInterface::ourInaccessibleShipyard(const CGObjectInstance *obj) const
{
	const IShipyard *ret = IShipyard::castFrom(obj);

	if(!ret ||
		obj->tempOwner != currentPlayerID ||
		(CCS->curh->get<Cursor::Map>() != Cursor::Map::T1_SAIL && CCS->curh->get<Cursor::Map>() != Cursor::Map::POINTER))
		return nullptr;

	return ret;
}

void AdventureMapInterface::hotkeyExitWorldView()
{
	setState(EAdventureState::MAKING_TURN);
	widget->getMapView()->onViewMapActivated();
}

void AdventureMapInterface::openWorldView(int tileSize)
{
	setState(EAdventureState::WORLD_VIEW);
	widget->getMapView()->onViewWorldActivated(tileSize);
}

void AdventureMapInterface::openWorldView()
{
	openWorldView(11);
}

void AdventureMapInterface::openWorldView(const std::vector<ObjectPosInfo>& objectPositions, bool showTerrain)
{
	openWorldView(11);
	widget->getMapView()->onViewSpellActivated(11, objectPositions, showTerrain);
}

void AdventureMapInterface::hotkeyNextTown()
{
	widget->getTownList()->selectNext();
}

void AdventureMapInterface::hotkeySwitchMapLevel()
{
	widget->getMapView()->onMapLevelSwitched();
}

void AdventureMapInterface::hotkeyZoom(int delta)
{
	widget->getMapView()->onMapZoomLevelChanged(delta);
}

void AdventureMapInterface::onScreenResize()
{
	OBJ_CONSTRUCTION_CAPTURING_ALL_NO_DISPOSE;

	// remember our activation state and reactive after reconstruction
	// since othervice activate() calls for created elements will bypass virtual dispatch
	// and will call directly CIntObject::activate() instead of dispatching virtual function call
	bool widgetActive = isActive();

	if (widgetActive)
		deactivate();

	widget.reset();
	pos.x = pos.y = 0;
	pos.w = GH.screenDimensions().x;
	pos.h = GH.screenDimensions().y;

	widget = std::make_shared<AdventureMapWidget>(shortcuts);
	widget->getMapView()->onViewMapActivated();
	widget->setPlayer(currentPlayerID);
	widget->updateActiveState();
	widget->getMinimap()->update();
	widget->getInfoBar()->showSelection();

	if (LOCPLINT && LOCPLINT->localState->getCurrentArmy())
		widget->getMapView()->onCenteredObject(LOCPLINT->localState->getCurrentArmy());

	adjustActiveness();

	if (widgetActive)
		activate();
}
>>>>>>> a1a5bc28
<|MERGE_RESOLUTION|>--- conflicted
+++ resolved
@@ -1,4 +1,3 @@
-<<<<<<< HEAD
 /*
  * AdventureMapInterface.cpp, part of VCMI engine
  *
@@ -893,895 +892,4 @@
 
 	if (widgetActive)
 		activate();
-}
-=======
-/*
- * AdventureMapInterface.cpp, part of VCMI engine
- *
- * Authors: listed in file AUTHORS in main folder
- *
- * License: GNU General Public License v2.0 or later
- * Full text of license available in license.txt file, in main folder
- *
- */
-#include "StdInc.h"
-#include "AdventureMapInterface.h"
-
-#include "AdventureOptions.h"
-#include "AdventureState.h"
-#include "CInGameConsole.h"
-#include "CMinimap.h"
-#include "CList.h"
-#include "CInfoBar.h"
-#include "MapAudioPlayer.h"
-#include "TurnTimerWidget.h"
-#include "AdventureMapWidget.h"
-#include "AdventureMapShortcuts.h"
-
-#include "../mapView/mapHandler.h"
-#include "../mapView/MapView.h"
-#include "../windows/InfoWindows.h"
-#include "../widgets/RadialMenu.h"
-#include "../CGameInfo.h"
-#include "../gui/CursorHandler.h"
-#include "../gui/CGuiHandler.h"
-#include "../gui/Shortcut.h"
-#include "../gui/WindowHandler.h"
-#include "../render/Canvas.h"
-#include "../CMT.h"
-#include "../PlayerLocalState.h"
-#include "../CPlayerInterface.h"
-
-#include "../../CCallback.h"
-#include "../../lib/CConfigHandler.h"
-#include "../../lib/StartInfo.h"
-#include "../../lib/CGeneralTextHandler.h"
-#include "../../lib/spells/CSpellHandler.h"
-#include "../../lib/mapObjects/CGHeroInstance.h"
-#include "../../lib/mapObjects/CGTownInstance.h"
-#include "../../lib/mapping/CMapDefines.h"
-#include "../../lib/pathfinder/CGPathNode.h"
-
-std::shared_ptr<AdventureMapInterface> adventureInt;
-
-AdventureMapInterface::AdventureMapInterface():
-	mapAudio(new MapAudioPlayer()),
-	spellBeingCasted(nullptr),
-	scrollingWasActive(false),
-	scrollingWasBlocked(false),
-	backgroundDimLevel(settings["adventure"]["backgroundDimLevel"].Integer())
-{
-	OBJ_CONSTRUCTION_CAPTURING_ALL_NO_DISPOSE;
-	pos.x = pos.y = 0;
-	pos.w = GH.screenDimensions().x;
-	pos.h = GH.screenDimensions().y;
-
-	shortcuts = std::make_shared<AdventureMapShortcuts>(*this);
-
-	widget = std::make_shared<AdventureMapWidget>(shortcuts);
-	shortcuts->setState(EAdventureState::MAKING_TURN);
-	widget->getMapView()->onViewMapActivated();
-
-	if(LOCPLINT->cb->getStartInfo()->turnTimerInfo.isEnabled() || LOCPLINT->cb->getStartInfo()->turnTimerInfo.isBattleEnabled())
-		watches = std::make_shared<TurnTimerWidget>();
-	
-	addUsedEvents(KEYBOARD | TIME);
-}
-
-void AdventureMapInterface::onMapViewMoved(const Rect & visibleArea, int mapLevel)
-{
-	shortcuts->onMapViewMoved(visibleArea, mapLevel);
-	widget->getMinimap()->onMapViewMoved(visibleArea, mapLevel);
-	widget->onMapViewMoved(visibleArea, mapLevel);
-}
-
-void AdventureMapInterface::onAudioResumed()
-{
-	mapAudio->onAudioResumed();
-}
-
-void AdventureMapInterface::onAudioPaused()
-{
-	mapAudio->onAudioPaused();
-}
-
-void AdventureMapInterface::onHeroMovementStarted(const CGHeroInstance * hero)
-{
-	if (shortcuts->optionMapViewActive())
-	{
-		widget->getInfoBar()->popAll();
-		widget->getInfoBar()->showSelection();
-	}
-}
-
-void AdventureMapInterface::onHeroChanged(const CGHeroInstance *h)
-{
-	widget->getHeroList()->updateElement(h);
-
-	if (h && h == LOCPLINT->localState->getCurrentHero() && !widget->getInfoBar()->showingComponents())
-		widget->getInfoBar()->showSelection();
-
-	widget->updateActiveState();
-}
-
-void AdventureMapInterface::onTownChanged(const CGTownInstance * town)
-{
-	widget->getTownList()->updateElement(town);
-
-	if (town && town == LOCPLINT->localState->getCurrentTown() && !widget->getInfoBar()->showingComponents())
-		widget->getInfoBar()->showSelection();
-}
-
-void AdventureMapInterface::showInfoBoxMessage(const std::vector<Component> & components, std::string message, int timer)
-{
-	widget->getInfoBar()->pushComponents(components, message, timer);
-}
-
-void AdventureMapInterface::activate()
-{
-	CIntObject::activate();
-
-	adjustActiveness();
-
-	screenBuf = screen;
-	
-	if(LOCPLINT)
-	{
-		LOCPLINT->cingconsole->activate();
-		LOCPLINT->cingconsole->pos = this->pos;
-	}
-
-	GH.fakeMouseMove(); //to restore the cursor
-
-	// workaround for an edge case:
-	// if player unequips Angel Wings / Boots of Levitation of currently active hero
-	// game will correctly invalidate paths but current route will not be updated since verifyPath() is not called for current hero
-	if (LOCPLINT->makingTurn && LOCPLINT->localState->getCurrentHero())
-		LOCPLINT->localState->verifyPath(LOCPLINT->localState->getCurrentHero());
-}
-
-void AdventureMapInterface::deactivate()
-{
-	CIntObject::deactivate();
-	CCS->curh->set(Cursor::Map::POINTER);
-
-	if(LOCPLINT)
-		LOCPLINT->cingconsole->deactivate();
-}
-
-void AdventureMapInterface::showAll(Canvas & to)
-{
-	CIntObject::showAll(to);
-	dim(to);
-	LOCPLINT->cingconsole->show(to);
-}
-
-void AdventureMapInterface::show(Canvas & to)
-{
-	CIntObject::show(to);
-	dim(to);
-	LOCPLINT->cingconsole->show(to);
-}
-
-void AdventureMapInterface::dim(Canvas & to)
-{
-	for (auto window : GH.windows().findWindows<IShowActivatable>())
-	{
-		if (!std::dynamic_pointer_cast<AdventureMapInterface>(window) && !std::dynamic_pointer_cast<RadialMenu>(window) && !window->isPopupWindow())
-		{
-			Rect targetRect(0, 0, GH.screenDimensions().x, GH.screenDimensions().y);
-			ColorRGBA colorToFill(0, 0, 0, std::clamp<int>(backgroundDimLevel, 0, 255));
-			if(backgroundDimLevel > 0)
-				to.drawColorBlended(targetRect, colorToFill);
-			return;
-		}
-	}
-}
-
-void AdventureMapInterface::tick(uint32_t msPassed)
-{
-	handleMapScrollingUpdate(msPassed);
-
-	// we want animations to be active during enemy turn but map itself to be non-interactive
-	// so call timer update directly on inactive element
-	widget->getMapView()->tick(msPassed);
-}
-
-void AdventureMapInterface::handleMapScrollingUpdate(uint32_t timePassed)
-{
-	/// Width of window border, in pixels, that triggers map scrolling
-	static constexpr int32_t borderScrollWidth = 15;
-
-	int32_t scrollSpeedPixels = settings["adventure"]["scrollSpeedPixels"].Float();
-	int32_t scrollDistance = scrollSpeedPixels * timePassed / 1000;
-
-	Point cursorPosition = GH.getCursorPosition();
-	Point scrollDirection;
-
-	if (cursorPosition.x < borderScrollWidth)
-		scrollDirection.x = -1;
-
-	if (cursorPosition.x > GH.screenDimensions().x - borderScrollWidth)
-		scrollDirection.x = +1;
-
-	if (cursorPosition.y < borderScrollWidth)
-		scrollDirection.y = -1;
-
-	if (cursorPosition.y > GH.screenDimensions().y - borderScrollWidth)
-		scrollDirection.y = +1;
-
-	Point scrollDelta = scrollDirection * scrollDistance;
-
-	bool cursorInScrollArea = scrollDelta != Point(0,0);
-	bool scrollingActive = cursorInScrollArea && shortcuts->optionMapScrollingActive() && !scrollingWasBlocked;
-	bool scrollingBlocked = GH.isKeyboardCtrlDown() || !settings["adventure"]["borderScroll"].Bool();
-
-	if (!scrollingWasActive && scrollingBlocked)
-	{
-		scrollingWasBlocked = true;
-		return;
-	}
-
-	if (!cursorInScrollArea && scrollingWasBlocked)
-	{
-		scrollingWasBlocked = false;
-		return;
-	}
-
-	if (scrollingActive)
-		widget->getMapView()->onMapScrolled(scrollDelta);
-
-	if (!scrollingActive && !scrollingWasActive)
-		return;
-
-	if(scrollDelta.x > 0)
-	{
-		if(scrollDelta.y < 0)
-			CCS->curh->set(Cursor::Map::SCROLL_NORTHEAST);
-		if(scrollDelta.y > 0)
-			CCS->curh->set(Cursor::Map::SCROLL_SOUTHEAST);
-		if(scrollDelta.y == 0)
-			CCS->curh->set(Cursor::Map::SCROLL_EAST);
-	}
-	if(scrollDelta.x < 0)
-	{
-		if(scrollDelta.y < 0)
-			CCS->curh->set(Cursor::Map::SCROLL_NORTHWEST);
-		if(scrollDelta.y > 0)
-			CCS->curh->set(Cursor::Map::SCROLL_SOUTHWEST);
-		if(scrollDelta.y == 0)
-			CCS->curh->set(Cursor::Map::SCROLL_WEST);
-	}
-
-	if (scrollDelta.x == 0)
-	{
-		if(scrollDelta.y < 0)
-			CCS->curh->set(Cursor::Map::SCROLL_NORTH);
-		if(scrollDelta.y > 0)
-			CCS->curh->set(Cursor::Map::SCROLL_SOUTH);
-		if(scrollDelta.y == 0)
-			CCS->curh->set(Cursor::Map::POINTER);
-	}
-
-	scrollingWasActive = scrollingActive;
-}
-
-void AdventureMapInterface::centerOnTile(int3 on)
-{
-	widget->getMapView()->onCenteredTile(on);
-}
-
-void AdventureMapInterface::centerOnObject(const CGObjectInstance * obj)
-{
-	widget->getMapView()->onCenteredObject(obj);
-}
-
-void AdventureMapInterface::keyPressed(EShortcut key)
-{
-	if (key == EShortcut::GLOBAL_CANCEL && spellBeingCasted)
-		hotkeyAbortCastingMode();
-
-	//fake mouse use to trigger onTileHovered()
-	GH.fakeMouseMove();
-}
-
-void AdventureMapInterface::onSelectionChanged(const CArmedInstance *sel)
-{
-	assert(sel);
-
-	widget->getInfoBar()->popAll();
-	mapAudio->onSelectionChanged(sel);
-	bool centerView = !settings["session"]["autoSkip"].Bool();
-
-	if (centerView)
-		centerOnObject(sel);
-
-	if(sel->ID==Obj::TOWN)
-	{
-		auto town = dynamic_cast<const CGTownInstance*>(sel);
-
-		widget->getInfoBar()->showTownSelection(town);
-		widget->getTownList()->select(town);
-		widget->getHeroList()->select(nullptr);
-		onHeroChanged(nullptr);
-	}
-	else //hero selected
-	{
-		auto hero = dynamic_cast<const CGHeroInstance*>(sel);
-
-		widget->getInfoBar()->showHeroSelection(hero);
-		widget->getHeroList()->select(hero);
-		widget->getTownList()->select(nullptr);
-
-		LOCPLINT->localState->verifyPath(hero);
-		onHeroChanged(hero);
-	}
-
-	widget->updateActiveState();
-	widget->getHeroList()->redraw();
-	widget->getTownList()->redraw();
-}
-
-void AdventureMapInterface::onMapTilesChanged(boost::optional<std::unordered_set<int3>> positions)
-{
-	if (positions)
-		widget->getMinimap()->updateTiles(*positions);
-	else
-		widget->getMinimap()->update();
-}
-
-void AdventureMapInterface::onHotseatWaitStarted(PlayerColor playerID)
-{
-	backgroundDimLevel = 255;
-
-	onCurrentPlayerChanged(playerID);
-	setState(EAdventureState::HOTSEAT_WAIT);
-}
-
-void AdventureMapInterface::onEnemyTurnStarted(PlayerColor playerID, bool isHuman)
-{
-	if(settings["session"]["spectate"].Bool())
-		return;
-
-	mapAudio->onEnemyTurnStarted();
-	widget->getMinimap()->setAIRadar(!isHuman);
-	widget->getInfoBar()->startEnemyTurn(playerID);
-	setState(isHuman ? EAdventureState::OTHER_HUMAN_PLAYER_TURN : EAdventureState::AI_PLAYER_TURN);
-}
-
-void AdventureMapInterface::setState(EAdventureState state)
-{
-	shortcuts->setState(state);
-	adjustActiveness();
-	widget->updateActiveState();
-}
-
-void AdventureMapInterface::adjustActiveness()
-{
-	bool widgetMustBeActive = isActive() && shortcuts->optionSidePanelActive();
-	bool mapViewMustBeActive = isActive() && (shortcuts->optionMapViewActive());
-
-	widget->setInputEnabled(widgetMustBeActive);
-	widget->getMapView()->setInputEnabled(mapViewMustBeActive);
-}
-
-void AdventureMapInterface::onCurrentPlayerChanged(PlayerColor playerID)
-{
-	LOCPLINT->localState->setSelection(nullptr);
-
-	if (playerID == currentPlayerID)
-		return;
-
-	currentPlayerID = playerID;
-	widget->setPlayer(playerID);
-}
-
-void AdventureMapInterface::onPlayerTurnStarted(PlayerColor playerID)
-{
-	backgroundDimLevel = settings["adventure"]["backgroundDimLevel"].Integer();
-
-	onCurrentPlayerChanged(playerID);
-
-	setState(EAdventureState::MAKING_TURN);
-	if(playerID == LOCPLINT->playerID || settings["session"]["spectate"].Bool())
-	{
-		widget->getMinimap()->setAIRadar(false);
-		widget->getInfoBar()->showSelection();
-	}
-
-	widget->getHeroList()->updateWidget();
-	widget->getTownList()->updateWidget();
-
-	const CGHeroInstance * heroToSelect = nullptr;
-
-	// find first non-sleeping hero
-	for (auto hero : LOCPLINT->localState->getWanderingHeroes())
-	{
-		if (!LOCPLINT->localState->isHeroSleeping(hero))
-		{
-			heroToSelect = hero;
-			break;
-		}
-	}
-
-	//select first hero if available.
-	if (heroToSelect != nullptr)
-	{
-		LOCPLINT->localState->setSelection(heroToSelect);
-	}
-	else if (LOCPLINT->localState->getOwnedTowns().size())
-	{
-		LOCPLINT->localState->setSelection(LOCPLINT->localState->getOwnedTown(0));
-	}
-	else
-	{
-		LOCPLINT->localState->setSelection(LOCPLINT->localState->getWanderingHero(0));
-	}
-
-	//show new day animation and sound on infobar, except for 1st day of the game
-	if (LOCPLINT->cb->getDate(Date::DAY) != 1)
-		widget->getInfoBar()->showDate();
-
-	onHeroChanged(nullptr);
-	Canvas canvas = Canvas::createFromSurface(screen);
-	showAll(canvas);
-	mapAudio->onPlayerTurnStarted();
-
-	if(settings["session"]["autoSkip"].Bool() && !GH.isKeyboardShiftDown())
-	{
-		if(auto iw = GH.windows().topWindow<CInfoWindow>())
-			iw->close();
-
-		hotkeyEndingTurn();
-	}
-}
-
-void AdventureMapInterface::hotkeyEndingTurn()
-{
-	if(settings["session"]["spectate"].Bool())
-		return;
-
-	if(!settings["general"]["startTurnAutosave"].Bool())
-	{
-		LOCPLINT->performAutosave();
-	}
-
-	LOCPLINT->makingTurn = false;
-	LOCPLINT->cb->endTurn();
-
-	mapAudio->onPlayerTurnEnded();
-}
-
-const CGObjectInstance* AdventureMapInterface::getActiveObject(const int3 &mapPos)
-{
-	std::vector < const CGObjectInstance * > bobjs = LOCPLINT->cb->getBlockingObjs(mapPos);  //blocking objects at tile
-
-	if (bobjs.empty())
-		return nullptr;
-
-	return *boost::range::max_element(bobjs, &CMapHandler::compareObjectBlitOrder);
-}
-
-void AdventureMapInterface::onTileLeftClicked(const int3 &mapPos)
-{
-	if(!shortcuts->optionMapViewActive())
-		return;
-
-	//FIXME: this line breaks H3 behavior for Dimension Door
-	if(!LOCPLINT->cb->isVisible(mapPos))
-		return;
-	if(!LOCPLINT->makingTurn)
-		return;
-
-	const TerrainTile *tile = LOCPLINT->cb->getTile(mapPos);
-
-	const CGObjectInstance *topBlocking = getActiveObject(mapPos);
-
-	int3 selPos = LOCPLINT->localState->getCurrentArmy()->getSightCenter();
-	if(spellBeingCasted)
-	{
-		assert(shortcuts->optionSpellcasting());
-
-		if (!isInScreenRange(selPos, mapPos))
-			return;
-
-		const TerrainTile *heroTile = LOCPLINT->cb->getTile(selPos);
-
-		switch(spellBeingCasted->id)
-		{
-		case SpellID::SCUTTLE_BOAT: //Scuttle Boat
-			if(topBlocking && topBlocking->ID == Obj::BOAT)
-				performSpellcasting(mapPos);
-			break;
-		case SpellID::DIMENSION_DOOR:
-			if(!tile || tile->isClear(heroTile))
-				performSpellcasting(mapPos);
-			break;
-		}
-		return;
-	}
-	//check if we can select this object
-	bool canSelect = topBlocking && topBlocking->ID == Obj::HERO && topBlocking->tempOwner == LOCPLINT->playerID;
-	canSelect |= topBlocking && topBlocking->ID == Obj::TOWN && LOCPLINT->cb->getPlayerRelations(LOCPLINT->playerID, topBlocking->tempOwner) != PlayerRelations::ENEMIES;
-
-	bool isHero = false;
-	if(LOCPLINT->localState->getCurrentArmy()->ID != Obj::HERO) //hero is not selected (presumably town)
-	{
-		if(LOCPLINT->localState->getCurrentArmy() == topBlocking) //selected town clicked
-			LOCPLINT->openTownWindow(static_cast<const CGTownInstance*>(topBlocking));
-		else if(canSelect)
-			LOCPLINT->localState->setSelection(static_cast<const CArmedInstance*>(topBlocking));
-	}
-	else if(const CGHeroInstance * currentHero = LOCPLINT->localState->getCurrentHero()) //hero is selected
-	{
-		isHero = true;
-
-		const CGPathNode *pn = LOCPLINT->cb->getPathsInfo(currentHero)->getPathInfo(mapPos);
-		if(currentHero == topBlocking) //clicked selected hero
-		{
-			LOCPLINT->openHeroWindow(currentHero);
-			return;
-		}
-		else if(canSelect && pn->turns == 255 ) //selectable object at inaccessible tile
-		{
-			LOCPLINT->localState->setSelection(static_cast<const CArmedInstance*>(topBlocking));
-			return;
-		}
-		else //still here? we need to move hero if we clicked end of already selected path or calculate a new path otherwise
-		{
-			if(LOCPLINT->localState->hasPath(currentHero) &&
-			   LOCPLINT->localState->getPath(currentHero).endPos() == mapPos)//we'll be moving
-			{
-				assert(!CGI->mh->hasOngoingAnimations());
-				if(!CGI->mh->hasOngoingAnimations() && LOCPLINT->localState->getPath(currentHero).nextNode().turns == 0)
-					LOCPLINT->moveHero(currentHero, LOCPLINT->localState->getPath(currentHero));
-				return;
-			}
-			else
-			{
-				if(GH.isKeyboardCtrlDown()) //normal click behaviour (as no hero selected)
-				{
-					if(canSelect)
-						LOCPLINT->localState->setSelection(static_cast<const CArmedInstance*>(topBlocking));
-				}
-				else //remove old path and find a new one if we clicked on accessible tile
-				{
-					LOCPLINT->localState->setPath(currentHero, mapPos);
-					onHeroChanged(currentHero);
-				}
-			}
-		}
-	} //end of hero is selected "case"
-	else
-	{
-		throw std::runtime_error("Nothing is selected...");
-	}
-
-	const auto shipyard = ourInaccessibleShipyard(topBlocking);
-	if(isHero && shipyard != nullptr)
-	{
-		LOCPLINT->showShipyardDialogOrProblemPopup(shipyard);
-	}
-}
-
-void AdventureMapInterface::onTileHovered(const int3 &mapPos)
-{
-	if(!shortcuts->optionMapViewActive())
-		return;
-
-	//may occur just at the start of game (fake move before full intiialization)
-	if(!LOCPLINT->localState->getCurrentArmy())
-		return;
-
-	if(!LOCPLINT->cb->isVisible(mapPos))
-	{
-		CCS->curh->set(Cursor::Map::POINTER);
-		GH.statusbar()->clear();
-		return;
-	}
-	auto objRelations = PlayerRelations::ALLIES;
-	const CGObjectInstance *objAtTile = getActiveObject(mapPos);
-	if(objAtTile)
-	{
-		objRelations = LOCPLINT->cb->getPlayerRelations(LOCPLINT->playerID, objAtTile->tempOwner);
-		std::string text = LOCPLINT->localState->getCurrentHero() ? objAtTile->getHoverText(LOCPLINT->localState->getCurrentHero()) : objAtTile->getHoverText(LOCPLINT->playerID);
-		boost::replace_all(text,"\n"," ");
-		GH.statusbar()->write(text);
-	}
-	else
-	{
-		std::string hlp = CGI->mh->getTerrainDescr(mapPos, false);
-		GH.statusbar()->write(hlp);
-	}
-
-	if(spellBeingCasted)
-	{
-		switch(spellBeingCasted->id)
-		{
-		case SpellID::SCUTTLE_BOAT:
-			{
-			int3 hpos = LOCPLINT->localState->getCurrentArmy()->getSightCenter();
-
-			if(objAtTile && objAtTile->ID == Obj::BOAT && isInScreenRange(hpos, mapPos))
-				CCS->curh->set(Cursor::Map::SCUTTLE_BOAT);
-			else
-				CCS->curh->set(Cursor::Map::POINTER);
-			return;
-			}
-		case SpellID::DIMENSION_DOOR:
-			{
-				const TerrainTile * t = LOCPLINT->cb->getTile(mapPos, false);
-				int3 hpos = LOCPLINT->localState->getCurrentArmy()->getSightCenter();
-				if((!t || t->isClear(LOCPLINT->cb->getTile(hpos))) && isInScreenRange(hpos, mapPos))
-					CCS->curh->set(Cursor::Map::TELEPORT);
-				else
-					CCS->curh->set(Cursor::Map::POINTER);
-				return;
-			}
-		}
-	}
-
-	if(LOCPLINT->localState->getCurrentArmy()->ID == Obj::TOWN || GH.isKeyboardCtrlDown())
-	{
-		if(objAtTile)
-		{
-			if(objAtTile->ID == Obj::TOWN && objRelations != PlayerRelations::ENEMIES)
-				CCS->curh->set(Cursor::Map::TOWN);
-			else if(objAtTile->ID == Obj::HERO && objRelations == PlayerRelations::SAME_PLAYER)
-				CCS->curh->set(Cursor::Map::HERO);
-			else
-				CCS->curh->set(Cursor::Map::POINTER);
-		}
-		else
-			CCS->curh->set(Cursor::Map::POINTER);
-	}
-	else if(const CGHeroInstance * hero = LOCPLINT->localState->getCurrentHero())
-	{
-		std::array<Cursor::Map, 4> cursorMove      = { Cursor::Map::T1_MOVE,       Cursor::Map::T2_MOVE,       Cursor::Map::T3_MOVE,       Cursor::Map::T4_MOVE,       };
-		std::array<Cursor::Map, 4> cursorAttack    = { Cursor::Map::T1_ATTACK,     Cursor::Map::T2_ATTACK,     Cursor::Map::T3_ATTACK,     Cursor::Map::T4_ATTACK,     };
-		std::array<Cursor::Map, 4> cursorSail      = { Cursor::Map::T1_SAIL,       Cursor::Map::T2_SAIL,       Cursor::Map::T3_SAIL,       Cursor::Map::T4_SAIL,       };
-		std::array<Cursor::Map, 4> cursorDisembark = { Cursor::Map::T1_DISEMBARK,  Cursor::Map::T2_DISEMBARK,  Cursor::Map::T3_DISEMBARK,  Cursor::Map::T4_DISEMBARK,  };
-		std::array<Cursor::Map, 4> cursorExchange  = { Cursor::Map::T1_EXCHANGE,   Cursor::Map::T2_EXCHANGE,   Cursor::Map::T3_EXCHANGE,   Cursor::Map::T4_EXCHANGE,   };
-		std::array<Cursor::Map, 4> cursorVisit     = { Cursor::Map::T1_VISIT,      Cursor::Map::T2_VISIT,      Cursor::Map::T3_VISIT,      Cursor::Map::T4_VISIT,      };
-		std::array<Cursor::Map, 4> cursorSailVisit = { Cursor::Map::T1_SAIL_VISIT, Cursor::Map::T2_SAIL_VISIT, Cursor::Map::T3_SAIL_VISIT, Cursor::Map::T4_SAIL_VISIT, };
-
-		const CGPathNode * pathNode = LOCPLINT->cb->getPathsInfo(hero)->getPathInfo(mapPos);
-		assert(pathNode);
-
-		if((GH.isKeyboardAltDown() || settings["gameTweaks"]["forceMovementInfo"].Bool()) && pathNode->reachable()) //overwrite status bar text with movement info
-		{
-			showMoveDetailsInStatusbar(*hero, *pathNode);
-		}
-
-		int turns = pathNode->turns;
-		vstd::amin(turns, 3);
-		switch(pathNode->action)
-		{
-		case EPathNodeAction::NORMAL:
-		case EPathNodeAction::TELEPORT_NORMAL:
-			if(pathNode->layer == EPathfindingLayer::LAND)
-				CCS->curh->set(cursorMove[turns]);
-			else
-				CCS->curh->set(cursorSailVisit[turns]);
-			break;
-
-		case EPathNodeAction::VISIT:
-		case EPathNodeAction::BLOCKING_VISIT:
-		case EPathNodeAction::TELEPORT_BLOCKING_VISIT:
-			if(objAtTile && objAtTile->ID == Obj::HERO)
-			{
-				if(LOCPLINT->localState->getCurrentArmy()  == objAtTile)
-					CCS->curh->set(Cursor::Map::HERO);
-				else
-					CCS->curh->set(cursorExchange[turns]);
-			}
-			else if(pathNode->layer == EPathfindingLayer::LAND)
-				CCS->curh->set(cursorVisit[turns]);
-			else
-				CCS->curh->set(cursorSailVisit[turns]);
-			break;
-
-		case EPathNodeAction::BATTLE:
-		case EPathNodeAction::TELEPORT_BATTLE:
-			CCS->curh->set(cursorAttack[turns]);
-			break;
-
-		case EPathNodeAction::EMBARK:
-			CCS->curh->set(cursorSail[turns]);
-			break;
-
-		case EPathNodeAction::DISEMBARK:
-			CCS->curh->set(cursorDisembark[turns]);
-			break;
-
-		default:
-			if(objAtTile && objRelations != PlayerRelations::ENEMIES)
-			{
-				if(objAtTile->ID == Obj::TOWN)
-					CCS->curh->set(Cursor::Map::TOWN);
-				else if(objAtTile->ID == Obj::HERO && objRelations == PlayerRelations::SAME_PLAYER)
-					CCS->curh->set(Cursor::Map::HERO);
-				else
-					CCS->curh->set(Cursor::Map::POINTER);
-			}
-			else
-				CCS->curh->set(Cursor::Map::POINTER);
-			break;
-		}
-	}
-
-	if(ourInaccessibleShipyard(objAtTile))
-	{
-		CCS->curh->set(Cursor::Map::T1_SAIL);
-	}
-}
-
-void AdventureMapInterface::showMoveDetailsInStatusbar(const CGHeroInstance & hero, const CGPathNode & pathNode)
-{
-	const int maxMovementPointsAtStartOfLastTurn = pathNode.turns > 0 ? hero.movementPointsLimit(pathNode.layer == EPathfindingLayer::LAND) : hero.movementPointsRemaining();
-	const int movementPointsLastTurnCost = maxMovementPointsAtStartOfLastTurn - pathNode.moveRemains;
-	const int remainingPointsAfterMove = pathNode.turns == 0 ? pathNode.moveRemains : 0;
-
-	std::string result = VLC->generaltexth->translate("vcmi.adventureMap", pathNode.turns > 0 ? "moveCostDetails" : "moveCostDetailsNoTurns");
-
-	boost::replace_first(result, "%TURNS", std::to_string(pathNode.turns));
-	boost::replace_first(result, "%POINTS", std::to_string(movementPointsLastTurnCost));
-	boost::replace_first(result, "%REMAINING", std::to_string(remainingPointsAfterMove));
-
-	GH.statusbar()->write(result);
-}
-
-void AdventureMapInterface::onTileRightClicked(const int3 &mapPos)
-{
-	if(!shortcuts->optionMapViewActive())
-		return;
-
-	if(spellBeingCasted)
-	{
-		hotkeyAbortCastingMode();
-		return;
-	}
-
-	if(!LOCPLINT->cb->isVisible(mapPos))
-	{
-		CRClickPopup::createAndPush(VLC->generaltexth->allTexts[61]); //Uncharted Territory
-		return;
-	}
-
-	const CGObjectInstance * obj = getActiveObject(mapPos);
-	if(!obj)
-	{
-		// Bare or undiscovered terrain
-		const TerrainTile * tile = LOCPLINT->cb->getTile(mapPos);
-		if(tile)
-		{
-			std::string hlp = CGI->mh->getTerrainDescr(mapPos, true);
-			CRClickPopup::createAndPush(hlp);
-		}
-		return;
-	}
-
-	CRClickPopup::createAndPush(obj, GH.getCursorPosition(), ETextAlignment::CENTER);
-}
-
-void AdventureMapInterface::enterCastingMode(const CSpell * sp)
-{
-	assert(sp->id == SpellID::SCUTTLE_BOAT || sp->id == SpellID::DIMENSION_DOOR);
-	spellBeingCasted = sp;
-	Settings config = settings.write["session"]["showSpellRange"];
-	config->Bool() = true;
-
-	setState(EAdventureState::CASTING_SPELL);
-}
-
-void AdventureMapInterface::exitCastingMode()
-{
-	assert(spellBeingCasted);
-	spellBeingCasted = nullptr;
-	setState(EAdventureState::MAKING_TURN);
-
-	Settings config = settings.write["session"]["showSpellRange"];
-	config->Bool() = false;
-}
-
-void AdventureMapInterface::hotkeyAbortCastingMode()
-{
-	exitCastingMode();
-	LOCPLINT->showInfoDialog(CGI->generaltexth->allTexts[731]); //Spell cancelled
-}
-
-void AdventureMapInterface::performSpellcasting(const int3 & dest)
-{
-	SpellID id = spellBeingCasted->id;
-	exitCastingMode();
-	LOCPLINT->cb->castSpell(LOCPLINT->localState->getCurrentHero(), id, dest);
-}
-
-Rect AdventureMapInterface::terrainAreaPixels() const
-{
-	return widget->getMapView()->pos;
-}
-
-const IShipyard * AdventureMapInterface::ourInaccessibleShipyard(const CGObjectInstance *obj) const
-{
-	const IShipyard *ret = IShipyard::castFrom(obj);
-
-	if(!ret ||
-		obj->tempOwner != currentPlayerID ||
-		(CCS->curh->get<Cursor::Map>() != Cursor::Map::T1_SAIL && CCS->curh->get<Cursor::Map>() != Cursor::Map::POINTER))
-		return nullptr;
-
-	return ret;
-}
-
-void AdventureMapInterface::hotkeyExitWorldView()
-{
-	setState(EAdventureState::MAKING_TURN);
-	widget->getMapView()->onViewMapActivated();
-}
-
-void AdventureMapInterface::openWorldView(int tileSize)
-{
-	setState(EAdventureState::WORLD_VIEW);
-	widget->getMapView()->onViewWorldActivated(tileSize);
-}
-
-void AdventureMapInterface::openWorldView()
-{
-	openWorldView(11);
-}
-
-void AdventureMapInterface::openWorldView(const std::vector<ObjectPosInfo>& objectPositions, bool showTerrain)
-{
-	openWorldView(11);
-	widget->getMapView()->onViewSpellActivated(11, objectPositions, showTerrain);
-}
-
-void AdventureMapInterface::hotkeyNextTown()
-{
-	widget->getTownList()->selectNext();
-}
-
-void AdventureMapInterface::hotkeySwitchMapLevel()
-{
-	widget->getMapView()->onMapLevelSwitched();
-}
-
-void AdventureMapInterface::hotkeyZoom(int delta)
-{
-	widget->getMapView()->onMapZoomLevelChanged(delta);
-}
-
-void AdventureMapInterface::onScreenResize()
-{
-	OBJ_CONSTRUCTION_CAPTURING_ALL_NO_DISPOSE;
-
-	// remember our activation state and reactive after reconstruction
-	// since othervice activate() calls for created elements will bypass virtual dispatch
-	// and will call directly CIntObject::activate() instead of dispatching virtual function call
-	bool widgetActive = isActive();
-
-	if (widgetActive)
-		deactivate();
-
-	widget.reset();
-	pos.x = pos.y = 0;
-	pos.w = GH.screenDimensions().x;
-	pos.h = GH.screenDimensions().y;
-
-	widget = std::make_shared<AdventureMapWidget>(shortcuts);
-	widget->getMapView()->onViewMapActivated();
-	widget->setPlayer(currentPlayerID);
-	widget->updateActiveState();
-	widget->getMinimap()->update();
-	widget->getInfoBar()->showSelection();
-
-	if (LOCPLINT && LOCPLINT->localState->getCurrentArmy())
-		widget->getMapView()->onCenteredObject(LOCPLINT->localState->getCurrentArmy());
-
-	adjustActiveness();
-
-	if (widgetActive)
-		activate();
-}
->>>>>>> a1a5bc28
+}