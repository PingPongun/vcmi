--- conflicted
+++ resolved
@@ -1,1542 +1,1539 @@
-/*
- * CAdvMapInt.cpp, part of VCMI engine
- *
- * Authors: listed in file AUTHORS in main folder
- *
- * License: GNU General Public License v2.0 or later
- * Full text of license available in license.txt file, in main folder
- *
- */
-#include "StdInc.h"
-#include "CAdvMapInt.h"
-
-#include "CAdvMapPanel.h"
-#include "CAdventureOptions.h"
-#include "CInGameConsole.h"
-#include "mapHandler.h"
-
-#include "../windows/CKingdomInterface.h"
-#include "../windows/CSpellWindow.h"
-#include "../windows/CTradeWindow.h"
-#include "../windows/GUIClasses.h"
-#include "../windows/InfoWindows.h"
-#include "../CGameInfo.h"
-#include "../CMusicHandler.h"
-#include "../CPlayerInterface.h"
-#include "../lobby/CSavingScreen.h"
-#include "../render/CAnimation.h"
-#include "../gui/CursorHandler.h"
-#include "../render/IImage.h"
-#include "../gui/CGuiHandler.h"
-#include "../widgets/TextControls.h"
-#include "../widgets/Buttons.h"
-<<<<<<< HEAD
-#include "../windows/SettingsMainContainer.h"
-=======
-#include "../CMT.h"
->>>>>>> a20e6aec
-
-#include "../../CCallback.h"
-#include "../../lib/CConfigHandler.h"
-#include "../../lib/CGeneralTextHandler.h"
-#include "../../lib/spells/CSpellHandler.h"
-#include "../../lib/mapObjects/CGHeroInstance.h"
-#include "../../lib/mapObjects/CGTownInstance.h"
-#include "../../lib/CPathfinder.h"
-#include "../../lib/mapping/CMap.h"
-#include "../../lib/UnlockGuard.h"
-#include "../../lib/TerrainHandler.h"
-
-#define ADVOPT (conf.go()->ac)
-
-std::shared_ptr<CAdvMapInt> adventureInt;
-
-static void setScrollingCursor(ui8 direction)
-{
-	if(direction & CAdvMapInt::RIGHT)
-	{
-		if(direction & CAdvMapInt::UP)
-			CCS->curh->set(Cursor::Map::SCROLL_NORTHEAST);
-		else if(direction & CAdvMapInt::DOWN)
-			CCS->curh->set(Cursor::Map::SCROLL_SOUTHEAST);
-		else
-			CCS->curh->set(Cursor::Map::SCROLL_EAST);
-	}
-	else if(direction & CAdvMapInt::LEFT)
-	{
-		if(direction & CAdvMapInt::UP)
-			CCS->curh->set(Cursor::Map::SCROLL_NORTHWEST);
-		else if(direction & CAdvMapInt::DOWN)
-			CCS->curh->set(Cursor::Map::SCROLL_SOUTHWEST);
-		else
-			CCS->curh->set(Cursor::Map::SCROLL_WEST);
-	}
-	else if(direction & CAdvMapInt::UP)
-		CCS->curh->set(Cursor::Map::SCROLL_NORTH);
-	else if(direction & CAdvMapInt::DOWN)
-		CCS->curh->set(Cursor::Map::SCROLL_SOUTH);
-}
-
-CAdvMapInt::CAdvMapInt():
-	mode(EAdvMapMode::NORMAL),
-	worldViewScale(0.0f), //actual init later in changeMode
-	minimap(Rect(ADVOPT.minimapX, ADVOPT.minimapY, ADVOPT.minimapW, ADVOPT.minimapH)),
-	statusbar(CGStatusBar::create(ADVOPT.statusbarX,ADVOPT.statusbarY,ADVOPT.statusbarG)),
-	heroList(ADVOPT.hlistSize, Point(ADVOPT.hlistX, ADVOPT.hlistY), ADVOPT.hlistAU, ADVOPT.hlistAD),
-	townList(ADVOPT.tlistSize, Point(ADVOPT.tlistX, ADVOPT.tlistY), ADVOPT.tlistAU, ADVOPT.tlistAD),
-	infoBar(Rect(ADVOPT.infoboxX, ADVOPT.infoboxY, 192, 192)), state(NA),
-	spellBeingCasted(nullptr), position(int3(0, 0, 0)), selection(nullptr),
-	updateScreen(false), anim(0), animValHitCount(0), heroAnim(0), heroAnimValHitCount(0),
-	activeMapPanel(nullptr), duringAITurn(false), scrollingDir(0), scrollingState(false),
-	swipeEnabled(settings["general"]["swipe"].Bool()), swipeMovementRequested(false),
-	swipeTargetPosition(int3(-1, -1, -1))
-{
-	pos.x = pos.y = 0;
-	pos.w = GH.screenDimensions().x;
-	pos.h = GH.screenDimensions().y;
-	strongInterest = true; // handle all mouse move events to prevent dead mouse move space in fullscreen mode
-	townList.onSelect = std::bind(&CAdvMapInt::selectionChanged,this);
-	bg = IImage::createFromFile(ADVOPT.mainGraphic);
-	if(!ADVOPT.worldViewGraphic.empty())
-	{
-		bgWorldView = IImage::createFromFile(ADVOPT.worldViewGraphic);
-	}
-	else
-	{
-		bgWorldView = nullptr;
-		logGlobal->warn("ADVOPT.worldViewGraphic is empty => bitmap not loaded");
-	}
-	if (!bgWorldView)
-	{
-		logGlobal->warn("bgWorldView not defined in resolution config; fallback to VWorld.bmp");
-		bgWorldView = IImage::createFromFile("VWorld.bmp");
-	}
-
-	worldViewIcons = std::make_shared<CAnimation>("VwSymbol");//todo: customize with ADVOPT
-	worldViewIcons->preload();
-
-	for(int g = 0; g < ADVOPT.gemG.size(); ++g)
-	{
-		gems.push_back(std::make_shared<CAnimImage>(ADVOPT.gemG[g], 0, 0, ADVOPT.gemX[g], ADVOPT.gemY[g]));
-	}
-
-	auto makeButton = [&](int textID, std::function<void()> callback, config::ButtonInfo info, int key) -> std::shared_ptr<CButton>
-	{
-		auto button = std::make_shared<CButton>(Point(info.x, info.y), info.defName, CGI->generaltexth->zelp[textID], callback, key, info.playerColoured);
-		for(auto image : info.additionalDefs)
-			button->addImage(image);
-		return button;
-	};
-
-	kingOverview = makeButton(293, std::bind(&CAdvMapInt::fshowOverview,this),     ADVOPT.kingOverview, SDLK_k);
-	underground  = makeButton(294, std::bind(&CAdvMapInt::fswitchLevel,this),      ADVOPT.underground,  SDLK_u);
-	questlog     = makeButton(295, std::bind(&CAdvMapInt::fshowQuestlog,this),     ADVOPT.questlog,     SDLK_q);
-	sleepWake    = makeButton(296, std::bind(&CAdvMapInt::fsleepWake,this),        ADVOPT.sleepWake,    SDLK_w);
-	moveHero     = makeButton(297, std::bind(&CAdvMapInt::fmoveHero,this),         ADVOPT.moveHero,     SDLK_m);
-	spellbook    = makeButton(298, std::bind(&CAdvMapInt::fshowSpellbok,this),     ADVOPT.spellbook,    SDLK_c);
-	advOptions   = makeButton(299, std::bind(&CAdvMapInt::fadventureOPtions,this), ADVOPT.advOptions,   SDLK_a);
-	sysOptions   = makeButton(300, std::bind(&CAdvMapInt::fsystemOptions,this),    ADVOPT.sysOptions,   SDLK_o);
-	nextHero     = makeButton(301, std::bind(&CAdvMapInt::fnextHero,this),         ADVOPT.nextHero,     SDLK_h);
-	endTurn      = makeButton(302, std::bind(&CAdvMapInt::fendTurn,this),          ADVOPT.endTurn,      SDLK_e);
-
-	int panelSpaceBottom = GH.screenDimensions().y - resdatabar.pos.h - 4;
-
-	panelMain = std::make_shared<CAdvMapPanel>(nullptr, Point(0, 0));
-	// TODO correct drawing position
-	panelWorldView = std::make_shared<CAdvMapWorldViewPanel>(worldViewIcons, bgWorldView, Point(heroList.pos.x - 2, 195), panelSpaceBottom, LOCPLINT->playerID);
-
-	panelMain->addChildColorableButton(kingOverview);
-	panelMain->addChildColorableButton(underground);
-	panelMain->addChildColorableButton(questlog);
-	panelMain->addChildColorableButton(sleepWake);
-	panelMain->addChildColorableButton(moveHero);
-	panelMain->addChildColorableButton(spellbook);
-	panelMain->addChildColorableButton(advOptions);
-	panelMain->addChildColorableButton(sysOptions);
-	panelMain->addChildColorableButton(nextHero);
-	panelMain->addChildColorableButton(endTurn);
-
-
-	// TODO move configs to resolutions.json, similarly to previous buttons
-	config::ButtonInfo worldViewBackConfig = config::ButtonInfo();
-	worldViewBackConfig.defName = "IOK6432.DEF";
-	worldViewBackConfig.x = GH.screenDimensions().x - 73;
-	worldViewBackConfig.y = 343 + 195;
-	worldViewBackConfig.playerColoured = false;
-	panelWorldView->addChildToPanel(
-		makeButton(288, std::bind(&CAdvMapInt::fworldViewBack,this), worldViewBackConfig, SDLK_ESCAPE), ACTIVATE | DEACTIVATE);
-
-	config::ButtonInfo worldViewPuzzleConfig = config::ButtonInfo();
-	worldViewPuzzleConfig.defName = "VWPUZ.DEF";
-	worldViewPuzzleConfig.x = GH.screenDimensions().x - 188;
-	worldViewPuzzleConfig.y = 343 + 195;
-	worldViewPuzzleConfig.playerColoured = false;
-	panelWorldView->addChildToPanel( // no help text for this one
-		std::make_shared<CButton>(Point(worldViewPuzzleConfig.x, worldViewPuzzleConfig.y), worldViewPuzzleConfig.defName, std::pair<std::string, std::string>(),
-				std::bind(&CPlayerInterface::showPuzzleMap,LOCPLINT), SDLK_p, worldViewPuzzleConfig.playerColoured), ACTIVATE | DEACTIVATE);
-
-	config::ButtonInfo worldViewScale1xConfig = config::ButtonInfo();
-	worldViewScale1xConfig.defName = "VWMAG1.DEF";
-	worldViewScale1xConfig.x = GH.screenDimensions().x - 191;
-	worldViewScale1xConfig.y = 23 + 195;
-	worldViewScale1xConfig.playerColoured = false;
-	panelWorldView->addChildToPanel( // help text is wrong for this button
-		makeButton(291, std::bind(&CAdvMapInt::fworldViewScale1x,this), worldViewScale1xConfig, SDLK_1), ACTIVATE | DEACTIVATE);
-
-	config::ButtonInfo worldViewScale2xConfig = config::ButtonInfo();
-	worldViewScale2xConfig.defName = "VWMAG2.DEF";
-	worldViewScale2xConfig.x = GH.screenDimensions().x- 191 + 63;
-	worldViewScale2xConfig.y = 23 + 195;
-	worldViewScale2xConfig.playerColoured = false;
-	panelWorldView->addChildToPanel( // help text is wrong for this button
-		makeButton(291, std::bind(&CAdvMapInt::fworldViewScale2x,this), worldViewScale2xConfig, SDLK_2), ACTIVATE | DEACTIVATE);
-
-	config::ButtonInfo worldViewScale4xConfig = config::ButtonInfo();
-	worldViewScale4xConfig.defName = "VWMAG4.DEF";
-	worldViewScale4xConfig.x = GH.screenDimensions().x- 191 + 126;
-	worldViewScale4xConfig.y = 23 + 195;
-	worldViewScale4xConfig.playerColoured = false;
-	panelWorldView->addChildToPanel( // help text is wrong for this button
-		makeButton(291, std::bind(&CAdvMapInt::fworldViewScale4x,this), worldViewScale4xConfig, SDLK_4), ACTIVATE | DEACTIVATE);
-
-	config::ButtonInfo worldViewUndergroundConfig = config::ButtonInfo();
-	worldViewUndergroundConfig.defName = "IAM010.DEF";
-	worldViewUndergroundConfig.additionalDefs.push_back("IAM003.DEF");
-	worldViewUndergroundConfig.x = GH.screenDimensions().x - 115;
-	worldViewUndergroundConfig.y = 343 + 195;
-	worldViewUndergroundConfig.playerColoured = true;
-	worldViewUnderground = makeButton(294, std::bind(&CAdvMapInt::fswitchLevel,this), worldViewUndergroundConfig, SDLK_u);
-	panelWorldView->addChildColorableButton(worldViewUnderground);
-
-	setPlayer(LOCPLINT->playerID);
-
-	int iconColorMultiplier = player.getNum() * 19;
-	int wvLeft = heroList.pos.x - 2; // TODO correct drawing position
-	//int wvTop = 195;
-	for (int i = 0; i < 5; ++i)
-	{
-		panelWorldView->addChildIcon(std::pair<int, Point>(i, Point(5, 58 + i * 20)), iconColorMultiplier);
-		panelWorldView->addChildToPanel(std::make_shared<CLabel>(wvLeft + 45, 263 + i * 20, EFonts::FONT_SMALL, ETextAlignment::TOPLEFT,
-												Colors::WHITE, CGI->generaltexth->allTexts[612 + i]));
-	}
-	for (int i = 0; i < 7; ++i)
-	{
-		panelWorldView->addChildIcon(std::pair<int, Point>(i +  5, Point(5, 182 + i * 20)), iconColorMultiplier);
-		panelWorldView->addChildIcon(std::pair<int, Point>(i + 12, Point(160, 182 + i * 20)), iconColorMultiplier);
-		panelWorldView->addChildToPanel(std::make_shared<CLabel>(wvLeft + 45, 387 + i * 20, EFonts::FONT_SMALL, ETextAlignment::TOPLEFT,
-												Colors::WHITE, CGI->generaltexth->allTexts[619 + i]));
-	}
-	panelWorldView->addChildToPanel(std::make_shared<CLabel>(wvLeft +   5, 367, EFonts::FONT_SMALL, ETextAlignment::TOPLEFT,
-											Colors::WHITE, CGI->generaltexth->allTexts[617]));
-	panelWorldView->addChildToPanel(std::make_shared<CLabel>(wvLeft + 45, 367, EFonts::FONT_SMALL, ETextAlignment::TOPLEFT,
-											Colors::WHITE, CGI->generaltexth->allTexts[618]));
-
-	activeMapPanel = panelMain;
-
-	changeMode(EAdvMapMode::NORMAL);
-
-	underground->block(!CGI->mh->map->twoLevel);
-	questlog->block(!CGI->mh->map->quests.size());
-	worldViewUnderground->block(!CGI->mh->map->twoLevel);
-
-	addUsedEvents(MOVE);
-}
-
-void CAdvMapInt::fshowOverview()
-{
-	GH.pushIntT<CKingdomInterface>();
-}
-
-void CAdvMapInt::fworldViewBack()
-{
-	changeMode(EAdvMapMode::NORMAL);
-	CGI->mh->discardWorldViewCache();
-
-	auto hero = curHero();
-	if (hero)
-		centerOn(hero);
-}
-
-void CAdvMapInt::fworldViewScale1x()
-{
-	// TODO set corresponding scale button to "selected" mode
-	changeMode(EAdvMapMode::WORLD_VIEW, 0.22f);
-}
-
-void CAdvMapInt::fworldViewScale2x()
-{
-	changeMode(EAdvMapMode::WORLD_VIEW, 0.36f);
-}
-
-void CAdvMapInt::fworldViewScale4x()
-{
-	changeMode(EAdvMapMode::WORLD_VIEW, 0.5f);
-}
-
-void CAdvMapInt::fswitchLevel()
-{
-	// with support for future multi-level maps :)
-	int maxLevels = CGI->mh->map->levels();
-	if (maxLevels < 2)
-		return;
-
-	position.z = (position.z + 1) % maxLevels;
-
-	underground->setIndex(position.z, true);
-	underground->redraw();
-
-	worldViewUnderground->setIndex(position.z, true);
-	worldViewUnderground->redraw();
-
-	updateScreen = true;
-	minimap.setLevel(position.z);
-
-	if (mode == EAdvMapMode::WORLD_VIEW)
-		terrain.redraw();
-}
-void CAdvMapInt::fshowQuestlog()
-{
-	LOCPLINT->showQuestLog();
-}
-void CAdvMapInt::fsleepWake()
-{
-	const CGHeroInstance *h = curHero();
-	if (!h)
-		return;
-	bool newSleep = !isHeroSleeping(h);
-	setHeroSleeping(h, newSleep);
-	updateSleepWake(h);
-	if (newSleep)
-	{
-		fnextHero();
-
-		//moveHero.block(true);
-		//uncomment to enable original HoMM3 behaviour:
-		//move button is disabled for hero going to sleep, even though it's enabled when you reselect him
-	}
-}
-
-void CAdvMapInt::fmoveHero()
-{
-	const CGHeroInstance *h = curHero();
-	if (!h || !terrain.currentPath || !CGI->mh->canStartHeroMovement())
-		return;
-
-	LOCPLINT->moveHero(h, *terrain.currentPath);
-}
-
-void CAdvMapInt::fshowSpellbok()
-{
-	if (!curHero()) //checking necessary values
-		return;
-
-	centerOn(selection);
-
-	GH.pushIntT<CSpellWindow>(curHero(), LOCPLINT, false);
-}
-
-void CAdvMapInt::fadventureOPtions()
-{
-	GH.pushIntT<CAdventureOptions>();
-}
-
-void CAdvMapInt::fsystemOptions()
-{
-	GH.pushIntT<SettingsMainContainer>();
-}
-
-void CAdvMapInt::fnextHero()
-{
-	auto hero = dynamic_cast<const CGHeroInstance*>(selection);
-	int next = getNextHeroIndex(vstd::find_pos(LOCPLINT->wanderingHeroes, hero));
-	if (next < 0)
-		return;
-	select(LOCPLINT->wanderingHeroes[next], true);
-}
-
-void CAdvMapInt::fendTurn()
-{
-	if(!LOCPLINT->makingTurn)
-		return;
-
-	if(settings["adventure"]["heroReminder"].Bool())
-	{
-		for(auto hero : LOCPLINT->wanderingHeroes)
-		{
-			if(!isHeroSleeping(hero) && hero->movement > 0)
-			{
-				// Only show hero reminder if conditions met:
-				// - There still movement points
-				// - Hero don't have a path or there not points for first step on path
-				auto path = LOCPLINT->getAndVerifyPath(hero);
-				if(!path || path->nodes.size() < 2 || !path->nodes[path->nodes.size()-2].turns)
-				{
-					LOCPLINT->showYesNoDialog(CGI->generaltexth->allTexts[55], std::bind(&CAdvMapInt::endingTurn, this), nullptr);
-					return;
-				}
-			}
-		}
-	}
-	endingTurn();
-}
-
-void CAdvMapInt::updateSleepWake(const CGHeroInstance *h)
-{
-	sleepWake->block(!h);
-	if (!h)
-		return;
-	bool state = isHeroSleeping(h);
-	sleepWake->setIndex(state ? 1 : 0, true);
-	sleepWake->assignedKeys.clear();
-	sleepWake->assignedKeys.insert(state ? SDLK_w : SDLK_z);
-}
-
-void CAdvMapInt::updateMoveHero(const CGHeroInstance *h, tribool hasPath)
-{
-	if(!h)
-	{
-		moveHero->block(true);
-		return;
-	}
-	//default value is for everywhere but CPlayerInterface::moveHero, because paths are not updated from there immediately
-	if(boost::logic::indeterminate(hasPath))
-		hasPath = LOCPLINT->paths[h].nodes.size() ? true : false;
-
-	moveHero->block(!(bool)hasPath || (h->movement == 0));
-}
-
-void CAdvMapInt::updateSpellbook(const CGHeroInstance *h)
-{
-	spellbook->block(!h);
-}
-
-int CAdvMapInt::getNextHeroIndex(int startIndex)
-{
-	if (LOCPLINT->wanderingHeroes.size() == 0)
-		return -1;
-	if (startIndex < 0)
-		startIndex = 0;
-	int i = startIndex;
-	do
-	{
-		i++;
-		if (i >= LOCPLINT->wanderingHeroes.size())
-			i = 0;
-	}
-	while (((LOCPLINT->wanderingHeroes[i]->movement == 0) || isHeroSleeping(LOCPLINT->wanderingHeroes[i])) && (i != startIndex));
-
-	if ((LOCPLINT->wanderingHeroes[i]->movement != 0) && !isHeroSleeping(LOCPLINT->wanderingHeroes[i]))
-		return i;
-	else
-		return -1;
-}
-
-void CAdvMapInt::updateNextHero(const CGHeroInstance *h)
-{
-	int start = vstd::find_pos(LOCPLINT->wanderingHeroes, h);
-	int next = getNextHeroIndex(start);
-	if (next < 0)
-	{
-		nextHero->block(true);
-		return;
-	}
-	const CGHeroInstance *nextH = LOCPLINT->wanderingHeroes[next];
-	bool noActiveHeroes = (next == start) && ((nextH->movement == 0) || isHeroSleeping(nextH));
-	nextHero->block(noActiveHeroes);
-}
-
-void CAdvMapInt::activate()
-{
-	CIntObject::activate();
-	if (!(active & KEYBOARD))
-		CIntObject::activate(KEYBOARD);
-
-	screenBuf = screen;
-	GH.statusbar = statusbar;
-	
-	if(LOCPLINT)
-	{
-		LOCPLINT->cingconsole->activate();
-		LOCPLINT->cingconsole->pos = this->pos;
-	}
-	
-	if(!duringAITurn)
-	{
-		activeMapPanel->activate();
-		if (mode == EAdvMapMode::NORMAL)
-		{
-			heroList.activate();
-			townList.activate();
-			infoBar.activate();
-		}
-		minimap.activate();
-		terrain.activate();
-		statusbar->activate();
-
-		GH.fakeMouseMove(); //to restore the cursor
-	}
-}
-
-void CAdvMapInt::deactivate()
-{
-	CIntObject::deactivate();
-
-	if(!duringAITurn)
-	{
-		scrollingDir = 0;
-
-		CCS->curh->set(Cursor::Map::POINTER);
-		activeMapPanel->deactivate();
-		if (mode == EAdvMapMode::NORMAL)
-		{
-			heroList.deactivate();
-			townList.deactivate();
-			infoBar.deactivate();
-		}
-		minimap.deactivate();
-		terrain.deactivate();
-		statusbar->deactivate();
-	}
-}
-
-void CAdvMapInt::showAll(SDL_Surface * to)
-{
-	bg->draw(to, 0, 0);
-
-	if(state != INGAME)
-		return;
-
-	switch (mode)
-	{
-	case EAdvMapMode::NORMAL:
-
-		heroList.showAll(to);
-		townList.showAll(to);
-		infoBar.showAll(to);
-		break;
-	case EAdvMapMode::WORLD_VIEW:
-
-		terrain.showAll(to);
-		break;
-	}
-	activeMapPanel->showAll(to);
-
-	updateScreen = true;
-	minimap.showAll(to);
-	show(to);
-
-
-	resdatabar.showAll(to);
-
-	statusbar->show(to);
-
-	LOCPLINT->cingconsole->show(to);
-}
-
-bool CAdvMapInt::isHeroSleeping(const CGHeroInstance *hero)
-{
-	if (!hero)
-		return false;
-
-	return vstd::contains(LOCPLINT->sleepingHeroes, hero);
-}
-
-void CAdvMapInt::setHeroSleeping(const CGHeroInstance *hero, bool sleep)
-{
-	if (sleep)
-		LOCPLINT->sleepingHeroes.push_back(hero); //FIXME: should we check for existence?
-	else
-		LOCPLINT->sleepingHeroes -= hero;
-	updateNextHero(nullptr);
-}
-
-void CAdvMapInt::show(SDL_Surface * to)
-{
-	if(state != INGAME)
-		return;
-
-	++animValHitCount; //for animations
-
-	if(animValHitCount % 2 == 0)
-	{
-		++heroAnim;
-	}
-	if(animValHitCount >= 8)
-	{
-		CGI->mh->updateWater();
-		animValHitCount = 0;
-		++anim;
-		updateScreen = true;
-	}
-
-	if(swipeEnabled)
-	{
-		handleSwipeUpdate();
-	}
-#if defined(VCMI_ANDROID) || defined(VCMI_IOS) // on mobile, map-moving mode is exclusive (TODO technically it might work with both enabled; to be checked)
-	else
-#endif
-	{
-		handleMapScrollingUpdate();
-	}
-
-	for(int i = 0; i < 4; i++)
-	{
-		if(settings["session"]["spectate"].Bool())
-			gems[i]->setFrame(PlayerColor(1).getNum());
-		else
-			gems[i]->setFrame(LOCPLINT->playerID.getNum());
-	}
-	if(updateScreen)
-	{
-		int3 betterPos = LOCPLINT->repairScreenPos(position);
-		if (betterPos != position)
-		{
-			logGlobal->warn("Incorrect position for adventure map!");
-			position = betterPos;
-		}
-
-		terrain.show(to);
-		for(int i = 0; i < 4; i++)
-			gems[i]->showAll(to);
-		updateScreen=false;
-		LOCPLINT->cingconsole->show(to);
-	}
-	else if (terrain.needsAnimUpdate())
-	{
-		terrain.showAnim(to);
-		for(int i = 0; i < 4; i++)
-			gems[i]->showAll(to);
-	}
-
-	infoBar.show(to);
-	statusbar->showAll(to);
-}
-
-void CAdvMapInt::handleMapScrollingUpdate()
-{
-	int scrollSpeed = static_cast<int>(settings["adventure"]["scrollSpeed"].Float());
-	//if advmap needs updating AND (no dialog is shown OR ctrl is pressed)
-	if((animValHitCount % (4 / scrollSpeed)) == 0
-	   && GH.isKeyboardCtrlDown())
-	{
-		if((scrollingDir & LEFT) && (position.x > -CGI->mh->frameW))
-			position.x--;
-
-		if((scrollingDir & RIGHT) && (position.x < CGI->mh->map->width - CGI->mh->tilesW + CGI->mh->frameW))
-			position.x++;
-
-		if((scrollingDir & UP) && (position.y > -CGI->mh->frameH))
-			position.y--;
-
-		if((scrollingDir & DOWN) && (position.y < CGI->mh->map->height - CGI->mh->tilesH + CGI->mh->frameH))
-			position.y++;
-
-		if(scrollingDir)
-		{
-			setScrollingCursor(scrollingDir);
-			scrollingState = true;
-			updateScreen = true;
-			minimap.redraw();
-			if(mode == EAdvMapMode::WORLD_VIEW)
-				terrain.redraw();
-		}
-		else if(scrollingState)
-		{
-			CCS->curh->set(Cursor::Map::POINTER);
-			scrollingState = false;
-		}
-	}
-}
-
-void CAdvMapInt::handleSwipeUpdate()
-{
-	if(swipeMovementRequested)
-	{
-		auto fixedPos = LOCPLINT->repairScreenPos(swipeTargetPosition);
-		position.x = fixedPos.x;
-		position.y = fixedPos.y;
-		CCS->curh->set(Cursor::Map::POINTER);
-		updateScreen = true;
-		minimap.redraw();
-		swipeMovementRequested = false;
-	}
-}
-
-void CAdvMapInt::selectionChanged()
-{
-	const CGTownInstance *to = LOCPLINT->towns[townList.getSelectedIndex()];
-	if (selection != to)
-		select(to);
-}
-
-void CAdvMapInt::centerOn(int3 on, bool fade)
-{
-	bool switchedLevels = on.z != position.z;
-
-	if (fade)
-	{
-		terrain.fadeFromCurrentView();
-	}
-
-	switch (mode)
-	{
-	default:
-	case EAdvMapMode::NORMAL:
-		on.x -= CGI->mh->frameW; // is this intentional? frame size doesn't really have to correspond to camera size...
-		on.y -= CGI->mh->frameH;
-		break;
-	case EAdvMapMode::WORLD_VIEW:
-		on.x -= static_cast<si32>(CGI->mh->tilesW / 2 / worldViewScale);
-		on.y -= static_cast<si32>(CGI->mh->tilesH / 2 / worldViewScale);
-		break;
-	}
-
-
-	on = LOCPLINT->repairScreenPos(on);
-
-	position = on;
-	updateScreen=true;
-	underground->setIndex(on.z,true); //change underground switch button image
-	underground->redraw();
-	worldViewUnderground->setIndex(on.z, true);
-	worldViewUnderground->redraw();
-	if (switchedLevels)
-		minimap.setLevel(position.z);
-	minimap.redraw();
-
-	if (mode == EAdvMapMode::WORLD_VIEW)
-		terrain.redraw();
-}
-
-void CAdvMapInt::centerOn(const CGObjectInstance * obj, bool fade)
-{
-	centerOn(obj->getSightCenter(), fade);
-}
-
-void CAdvMapInt::keyReleased(const SDL_Keycode &key)
-{
-	if (mode == EAdvMapMode::WORLD_VIEW)
-		return;
-
-	switch (key)
-	{
-		case SDLK_s:
-			if(isActive())
-				GH.pushIntT<CSavingScreen>();
-			return;
-		default:
-		{
-			auto direction = keyToMoveDirection(key);
-
-			if (!direction)
-				return;
-
-			ui8 Dir = (direction->x<0 ? LEFT  : 0) |
-				  (direction->x>0 ? RIGHT : 0) |
-				  (direction->y<0 ? UP    : 0) |
-				  (direction->y>0 ? DOWN  : 0) ;
-
-			scrollingDir &= ~Dir;
-		}
-	}
-}
-
-void CAdvMapInt::keyPressed(const SDL_Keycode & key)
-{
-	if (mode == EAdvMapMode::WORLD_VIEW)
-		return;
-
-	const CGHeroInstance *h = curHero(); //selected hero
-	const CGTownInstance *t = curTown(); //selected town
-
-	switch(key)
-	{
-	case SDLK_g:
-		if(GH.topInt()->type & BLOCK_ADV_HOTKEYS)
-			return;
-
-		{
-			//find first town with tavern
-			auto itr = range::find_if(LOCPLINT->towns, [](const CGTownInstance * town)
-			{
-				return town->hasBuilt(BuildingID::TAVERN);
-			});
-
-			if(itr != LOCPLINT->towns.end())
-				LOCPLINT->showThievesGuildWindow(*itr);
-			else
-				LOCPLINT->showInfoDialog(CGI->generaltexth->translate("vcmi.adventureMap.noTownWithTavern"));
-		}
-		return;
-	case SDLK_i:
-		if(isActive())
-			CAdventureOptions::showScenarioInfo();
-		return;
-	case SDLK_l:
-		if(isActive())
-			LOCPLINT->proposeLoadingGame();
-		return;
-	case SDLK_d:
-		{
-			if(h && isActive() && LOCPLINT->makingTurn)
-				LOCPLINT->tryDiggging(h);
-			return;
-		}
-	case SDLK_p:
-		if(isActive())
-			LOCPLINT->showPuzzleMap();
-		return;
-	case SDLK_v:
-		if(isActive())
-			LOCPLINT->viewWorldMap();
-		return;
-	case SDLK_r:
-		if(isActive() && GH.isKeyboardCtrlDown())
-		{
-			LOCPLINT->showYesNoDialog(CGI->generaltexth->translate("vcmi.adventureMap.confirmRestartGame"),
-				[](){ GH.pushUserEvent(EUserEvent::RESTART_GAME); }, nullptr);
-		}
-		return;
-	case SDLK_SPACE: //space - try to revisit current object with selected hero
-		{
-			if(!isActive())
-				return;
-			if(h)
-			{
-				auto unlockPim = vstd::makeUnlockGuard(*CPlayerInterface::pim);
-				//TODO!!!!!!! possible freeze, when GS mutex is locked and network thread can't apply package
-				//this thread leaves scope and tries to lock pim while holding gs,
-				//network thread tries to lock gs (appluy cl) while holding pim
-				//this thread should first lock pim, however gs locking/unlocking is done inside cb
-				LOCPLINT->cb->moveHero(h,h->pos);
-			}
-		}
-		return;
-	case SDLK_RETURN:
-		{
-			if(!isActive() || !selection)
-				return;
-			if(h)
-				LOCPLINT->openHeroWindow(h);
-			else if(t)
-				LOCPLINT->openTownWindow(t);
-			return;
-		}
-	case SDLK_ESCAPE:
-		{
-			if(isActive() || GH.topInt().get() != this || !spellBeingCasted)
-				return;
-
-			leaveCastingMode();
-			return;
-		}
-	case SDLK_t:
-		{
-			//act on key down if marketplace windows is not already opened
-			if(GH.topInt()->type & BLOCK_ADV_HOTKEYS)
-				return;
-
-			if(GH.isKeyboardCtrlDown()) //CTRL + T => open marketplace
-			{
-				//check if we have any marketplace
-				const CGTownInstance *townWithMarket = nullptr;
-				for(const CGTownInstance *t : LOCPLINT->cb->getTownsInfo())
-				{
-					if(t->hasBuilt(BuildingID::MARKETPLACE))
-					{
-						townWithMarket = t;
-						break;
-					}
-				}
-
-				if(townWithMarket) //if any town has marketplace, open window
-					GH.pushIntT<CMarketplaceWindow>(townWithMarket);
-				else //if not - complain
-					LOCPLINT->showInfoDialog(CGI->generaltexth->translate("vcmi.adventureMap.noTownWithMarket"));
-			}
-			else if(isActive()) //no ctrl, advmapint is on the top => switch to town
-			{
-				townList.selectNext();
-			}
-			return;
-		}
-	default:
-		{
-			auto direction = keyToMoveDirection(key);
-
-			if (!direction)
-				return;
-
-			ui8 Dir = (direction->x<0 ? LEFT  : 0) |
-				  (direction->x>0 ? RIGHT : 0) |
-				  (direction->y<0 ? UP    : 0) |
-				  (direction->y>0 ? DOWN  : 0) ;
-
-			scrollingDir |= Dir;
-
-			//ctrl makes arrow move screen, not hero
-			if(GH.isKeyboardCtrlDown())
-				return;
-
-			if(!h || !isActive())
-				return;
-
-			if (!CGI->mh->canStartHeroMovement())
-				return;
-
-			if(*direction == Point(0,0))
-			{
-				centerOn(h);
-				return;
-			}
-
-			CGPath &path = LOCPLINT->paths[h];
-			terrain.currentPath = &path;
-			int3 dst = h->visitablePos() + int3(direction->x, direction->y, 0);
-			if(dst != verifyPos(dst) || !LOCPLINT->cb->getPathsInfo(h)->getPath(path, dst))
-			{
-				terrain.currentPath = nullptr;
-				return;
-			}
-
-			if (path.nodes.size() > 2)
-				updateMoveHero(h);
-			else
-			if(!path.nodes[0].turns)
-				LOCPLINT->moveHero(h, path);
-		}
-
-		return;
-	}
-}
-
-boost::optional<Point> CAdvMapInt::keyToMoveDirection(const SDL_Keycode & key)
-{
-	switch (key) {
-		case SDLK_DOWN:  return Point( 0, +1);
-		case SDLK_LEFT:  return Point(-1,  0);
-		case SDLK_RIGHT: return Point(+1,  0);
-		case SDLK_UP:    return Point( 0, -1);
-
-		case SDLK_KP_1: return Point(-1, +1);
-		case SDLK_KP_2: return Point( 0, +1);
-		case SDLK_KP_3: return Point(+1, +1);
-		case SDLK_KP_4: return Point(-1,  0);
-		case SDLK_KP_5: return Point( 0,  0);
-		case SDLK_KP_6: return Point(+1,  0);
-		case SDLK_KP_7: return Point(-1, -1);
-		case SDLK_KP_8: return Point( 0, -1);
-		case SDLK_KP_9: return Point(+1, -1);
-	}
-	return boost::none;
-}
-
-void CAdvMapInt::handleRightClick(std::string text, tribool down)
-{
-	if(down)
-	{
-		CRClickPopup::createAndPush(text);
-	}
-}
-int3 CAdvMapInt::verifyPos(int3 ver)
-{
-	if (ver.x<0)
-		ver.x=0;
-	if (ver.y<0)
-		ver.y=0;
-	if (ver.z<0)
-		ver.z=0;
-	if (ver.x>=CGI->mh->sizes.x)
-		ver.x=CGI->mh->sizes.x-1;
-	if (ver.y>=CGI->mh->sizes.y)
-		ver.y=CGI->mh->sizes.y-1;
-	if (ver.z>=CGI->mh->sizes.z)
-		ver.z=CGI->mh->sizes.z-1;
-	return ver;
-}
-
-void CAdvMapInt::select(const CArmedInstance *sel, bool centerView)
-{
-	assert(sel);
-	LOCPLINT->setSelection(sel);
-	selection = sel;
-	if (LOCPLINT->battleInt == nullptr && LOCPLINT->makingTurn)
-	{
-		auto pos = sel->visitablePos();
-		auto tile = LOCPLINT->cb->getTile(pos);
-		if(tile)
-			CCS->musich->playMusicFromSet("terrain", tile->terType->getJsonKey(), true, false);
-	}
-	if(centerView)
-		centerOn(sel);
-
-	terrain.currentPath = nullptr;
-	if(sel->ID==Obj::TOWN)
-	{
-		auto town = dynamic_cast<const CGTownInstance*>(sel);
-
-		infoBar.showTownSelection(town);
-		townList.select(town);
-		heroList.select(nullptr);
-
-		updateSleepWake(nullptr);
-		updateMoveHero(nullptr);
-		updateSpellbook(nullptr);
-	}
-	else //hero selected
-	{
-		auto hero = dynamic_cast<const CGHeroInstance*>(sel);
-
-		infoBar.showHeroSelection(hero);
-		heroList.select(hero);
-		townList.select(nullptr);
-
-		terrain.currentPath = LOCPLINT->getAndVerifyPath(hero);
-
-		updateSleepWake(hero);
-		updateMoveHero(hero);
-		updateSpellbook(hero);
-	}
-	townList.redraw();
-	heroList.redraw();
-}
-
-void CAdvMapInt::mouseMoved( const Point & cursorPosition )
-{
-#if defined(VCMI_ANDROID) || defined(VCMI_IOS)
-	if(swipeEnabled)
-		return;
-#endif
-	// adventure map scrolling with mouse
-	// currently disabled in world view mode (as it is in OH3), but should work correctly if mode check is removed
-	// don't scroll if there is no window in focus - these events don't seem to correspond to the actual mouse movement
-	if(!GH.isKeyboardCtrlDown() && isActive() && mode == EAdvMapMode::NORMAL)
-	{
-		if(cursorPosition.x<15)
-		{
-			scrollingDir |= LEFT;
-		}
-		else
-		{
-			scrollingDir &= ~LEFT;
-		}
-		if(cursorPosition.x > GH.screenDimensions().x - 15)
-		{
-			scrollingDir |= RIGHT;
-		}
-		else
-		{
-			scrollingDir &= ~RIGHT;
-		}
-		if(cursorPosition.y<15)
-		{
-			scrollingDir |= UP;
-		}
-		else
-		{
-			scrollingDir &= ~UP;
-		}
-		if(cursorPosition.y > GH.screenDimensions().y - 15)
-		{
-			scrollingDir |= DOWN;
-		}
-		else
-		{
-			scrollingDir &= ~DOWN;
-		}
-	}
-}
-
-bool CAdvMapInt::isActive()
-{
-	return active & ~CIntObject::KEYBOARD;
-}
-
-void CAdvMapInt::startHotSeatWait(PlayerColor Player)
-{
-	state = WAITING;
-}
-
-void CAdvMapInt::setPlayer(PlayerColor Player)
-{
-	player = Player;
-	bg->playerColored(player);
-
-	panelMain->setPlayerColor(player);
-	panelWorldView->setPlayerColor(player);
-	panelWorldView->recolorIcons(player, player.getNum() * 19);
-	resdatabar.background->colorize(player);
-}
-
-void CAdvMapInt::startTurn()
-{
-	state = INGAME;
-	if(LOCPLINT->cb->getCurrentPlayer() == LOCPLINT->playerID
-		|| settings["session"]["spectate"].Bool())
-	{
-		adjustActiveness(false);
-		minimap.setAIRadar(false);
-	}
-}
-
-void CAdvMapInt::endingTurn()
-{
-	if(settings["session"]["spectate"].Bool())
-		return;
-
-	LOCPLINT->makingTurn = false;
-	LOCPLINT->cb->endTurn();
-	CCS->soundh->ambientStopAllChannels();
-}
-
-const CGObjectInstance* CAdvMapInt::getActiveObject(const int3 &mapPos)
-{
-	std::vector < const CGObjectInstance * > bobjs = LOCPLINT->cb->getBlockingObjs(mapPos);  //blocking objects at tile
-
-	if (bobjs.empty())
-		return nullptr;
-
-	return *boost::range::max_element(bobjs, &CMapHandler::compareObjectBlitOrder);
-/*
-	if (bobjs.back()->ID == Obj::HERO)
-		return bobjs.back();
-	else
-		return bobjs.front();*/
-}
-
-void CAdvMapInt::tileLClicked(const int3 &mapPos)
-{
-	if(mode != EAdvMapMode::NORMAL)
-		return;
-	if(!LOCPLINT->cb->isVisible(mapPos) || !LOCPLINT->makingTurn)
-		return;
-
-	const TerrainTile *tile = LOCPLINT->cb->getTile(mapPos);
-
-	const CGObjectInstance *topBlocking = getActiveObject(mapPos);
-
-	int3 selPos = selection->getSightCenter();
-	if(spellBeingCasted && isInScreenRange(selPos, mapPos))
-	{
-		const TerrainTile *heroTile = LOCPLINT->cb->getTile(selPos);
-
-		switch(spellBeingCasted->id)
-		{
-		case SpellID::SCUTTLE_BOAT: //Scuttle Boat
-			if(topBlocking && topBlocking->ID == Obj::BOAT)
-				leaveCastingMode(true, mapPos);
-			break;
-		case SpellID::DIMENSION_DOOR:
-			if(!tile || tile->isClear(heroTile))
-				leaveCastingMode(true, mapPos);
-			break;
-		}
-		return;
-	}
-	//check if we can select this object
-	bool canSelect = topBlocking && topBlocking->ID == Obj::HERO && topBlocking->tempOwner == LOCPLINT->playerID;
-	canSelect |= topBlocking && topBlocking->ID == Obj::TOWN && LOCPLINT->cb->getPlayerRelations(LOCPLINT->playerID, topBlocking->tempOwner);
-
-	bool isHero = false;
-	if(selection->ID != Obj::HERO) //hero is not selected (presumably town)
-	{
-		assert(!terrain.currentPath); //path can be active only when hero is selected
-		if(selection == topBlocking) //selected town clicked
-			LOCPLINT->openTownWindow(static_cast<const CGTownInstance*>(topBlocking));
-		else if(canSelect)
-			select(static_cast<const CArmedInstance*>(topBlocking), false);
-	}
-	else if(const CGHeroInstance * currentHero = curHero()) //hero is selected
-	{
-		isHero = true;
-
-		const CGPathNode *pn = LOCPLINT->cb->getPathsInfo(currentHero)->getPathInfo(mapPos);
-		if(currentHero == topBlocking) //clicked selected hero
-		{
-			LOCPLINT->openHeroWindow(currentHero);
-			return;
-		}
-		else if(canSelect && pn->turns == 255 ) //selectable object at inaccessible tile
-		{
-			select(static_cast<const CArmedInstance*>(topBlocking), false);
-			return;
-		}
-		else //still here? we need to move hero if we clicked end of already selected path or calculate a new path otherwise
-		{
-			if(terrain.currentPath && terrain.currentPath->endPos() == mapPos)//we'll be moving
-			{
-				if(CGI->mh->canStartHeroMovement())
-					LOCPLINT->moveHero(currentHero, *terrain.currentPath);
-				return;
-			}
-			else //remove old path and find a new one if we clicked on accessible tile
-			{
-				CGPath &path = LOCPLINT->paths[currentHero];
-				CGPath newpath;
-				bool gotPath = LOCPLINT->cb->getPathsInfo(currentHero)->getPath(newpath, mapPos); //try getting path, erase if failed
-				if(gotPath && newpath.nodes.size())
-					path = newpath;
-
-				if(path.nodes.size())
-					terrain.currentPath = &path;
-				else
-					LOCPLINT->eraseCurrentPathOf(currentHero);
-
-				updateMoveHero(currentHero);
-			}
-		}
-	} //end of hero is selected "case"
-	else
-	{
-		throw std::runtime_error("Nothing is selected...");
-	}
-
-	const auto shipyard = ourInaccessibleShipyard(topBlocking);
-	if(isHero && shipyard != nullptr)
-	{
-		LOCPLINT->showShipyardDialogOrProblemPopup(shipyard);
-	}
-}
-
-void CAdvMapInt::tileHovered(const int3 &mapPos)
-{
-	if(mode != EAdvMapMode::NORMAL //disable in world view
-		|| !selection) //may occur just at the start of game (fake move before full intiialization)
-		return;
-	if(!LOCPLINT->cb->isVisible(mapPos))
-	{
-		CCS->curh->set(Cursor::Map::POINTER);
-		statusbar->clear();
-		return;
-	}
-	auto objRelations = PlayerRelations::ALLIES;
-	const CGObjectInstance *objAtTile = getActiveObject(mapPos);
-	if(objAtTile)
-	{
-		objRelations = LOCPLINT->cb->getPlayerRelations(LOCPLINT->playerID, objAtTile->tempOwner);
-		std::string text = curHero() ? objAtTile->getHoverText(curHero()) : objAtTile->getHoverText(LOCPLINT->playerID);
-		boost::replace_all(text,"\n"," ");
-		statusbar->write(text);
-	}
-	else
-	{
-		std::string hlp;
-		CGI->mh->getTerrainDescr(mapPos, hlp, false);
-		statusbar->write(hlp);
-	}
-
-	if(spellBeingCasted)
-	{
-		switch(spellBeingCasted->id)
-		{
-		case SpellID::SCUTTLE_BOAT:
-			if(objAtTile && objAtTile->ID == Obj::BOAT)
-				CCS->curh->set(Cursor::Map::SCUTTLE_BOAT);
-			else
-				CCS->curh->set(Cursor::Map::POINTER);
-			return;
-		case SpellID::DIMENSION_DOOR:
-			{
-				const TerrainTile * t = LOCPLINT->cb->getTile(mapPos, false);
-				int3 hpos = selection->getSightCenter();
-				if((!t || t->isClear(LOCPLINT->cb->getTile(hpos))) && isInScreenRange(hpos, mapPos))
-					CCS->curh->set(Cursor::Map::TELEPORT);
-				else
-					CCS->curh->set(Cursor::Map::POINTER);
-				return;
-			}
-		}
-	}
-
-	if(selection->ID == Obj::TOWN)
-	{
-		if(objAtTile)
-		{
-			if(objAtTile->ID == Obj::TOWN && objRelations != PlayerRelations::ENEMIES)
-				CCS->curh->set(Cursor::Map::TOWN);
-			else if(objAtTile->ID == Obj::HERO && objRelations == PlayerRelations::SAME_PLAYER)
-				CCS->curh->set(Cursor::Map::HERO);
-			else
-				CCS->curh->set(Cursor::Map::POINTER);
-		}
-		else
-			CCS->curh->set(Cursor::Map::POINTER);
-	}
-	else if(const CGHeroInstance * hero = curHero())
-	{
-		std::array<Cursor::Map, 4> cursorMove      = { Cursor::Map::T1_MOVE,       Cursor::Map::T2_MOVE,       Cursor::Map::T3_MOVE,       Cursor::Map::T4_MOVE,       };
-		std::array<Cursor::Map, 4> cursorAttack    = { Cursor::Map::T1_ATTACK,     Cursor::Map::T2_ATTACK,     Cursor::Map::T3_ATTACK,     Cursor::Map::T4_ATTACK,     };
-		std::array<Cursor::Map, 4> cursorSail      = { Cursor::Map::T1_SAIL,       Cursor::Map::T2_SAIL,       Cursor::Map::T3_SAIL,       Cursor::Map::T4_SAIL,       };
-		std::array<Cursor::Map, 4> cursorDisembark = { Cursor::Map::T1_DISEMBARK,  Cursor::Map::T2_DISEMBARK,  Cursor::Map::T3_DISEMBARK,  Cursor::Map::T4_DISEMBARK,  };
-		std::array<Cursor::Map, 4> cursorExchange  = { Cursor::Map::T1_EXCHANGE,   Cursor::Map::T2_EXCHANGE,   Cursor::Map::T3_EXCHANGE,   Cursor::Map::T4_EXCHANGE,   };
-		std::array<Cursor::Map, 4> cursorVisit     = { Cursor::Map::T1_VISIT,      Cursor::Map::T2_VISIT,      Cursor::Map::T3_VISIT,      Cursor::Map::T4_VISIT,      };
-		std::array<Cursor::Map, 4> cursorSailVisit = { Cursor::Map::T1_SAIL_VISIT, Cursor::Map::T2_SAIL_VISIT, Cursor::Map::T3_SAIL_VISIT, Cursor::Map::T4_SAIL_VISIT, };
-
-		const CGPathNode * pathNode = LOCPLINT->cb->getPathsInfo(hero)->getPathInfo(mapPos);
-		assert(pathNode);
-
-		if(GH.isKeyboardAltDown() && pathNode->reachable()) //overwrite status bar text with movement info
-		{
-			ShowMoveDetailsInStatusbar(*hero, *pathNode);
-		}
-
-		int turns = pathNode->turns;
-		vstd::amin(turns, 3);
-		switch(pathNode->action)
-		{
-		case CGPathNode::NORMAL:
-		case CGPathNode::TELEPORT_NORMAL:
-			if(pathNode->layer == EPathfindingLayer::LAND)
-				CCS->curh->set(cursorMove[turns]);
-			else
-				CCS->curh->set(cursorSailVisit[turns]);
-			break;
-
-		case CGPathNode::VISIT:
-		case CGPathNode::BLOCKING_VISIT:
-		case CGPathNode::TELEPORT_BLOCKING_VISIT:
-			if(objAtTile && objAtTile->ID == Obj::HERO)
-			{
-				if(selection == objAtTile)
-					CCS->curh->set(Cursor::Map::HERO);
-				else
-					CCS->curh->set(cursorExchange[turns]);
-			}
-			else if(pathNode->layer == EPathfindingLayer::LAND)
-				CCS->curh->set(cursorVisit[turns]);
-			else
-				CCS->curh->set(cursorSailVisit[turns]);
-			break;
-
-		case CGPathNode::BATTLE:
-		case CGPathNode::TELEPORT_BATTLE:
-			CCS->curh->set(cursorAttack[turns]);
-			break;
-
-		case CGPathNode::EMBARK:
-			CCS->curh->set(cursorSail[turns]);
-			break;
-
-		case CGPathNode::DISEMBARK:
-			CCS->curh->set(cursorDisembark[turns]);
-			break;
-
-		default:
-			if(objAtTile && objRelations != PlayerRelations::ENEMIES)
-			{
-				if(objAtTile->ID == Obj::TOWN)
-					CCS->curh->set(Cursor::Map::TOWN);
-				else if(objAtTile->ID == Obj::HERO && objRelations == PlayerRelations::SAME_PLAYER)
-					CCS->curh->set(Cursor::Map::HERO);
-				else
-					CCS->curh->set(Cursor::Map::POINTER);
-			}
-			else
-				CCS->curh->set(Cursor::Map::POINTER);
-			break;
-		}
-	}
-
-	if(ourInaccessibleShipyard(objAtTile))
-	{
-		CCS->curh->set(Cursor::Map::T1_SAIL);
-	}
-}
-
-void CAdvMapInt::ShowMoveDetailsInStatusbar(const CGHeroInstance & hero, const CGPathNode & pathNode)
-{
-	const int maxMovementPointsAtStartOfLastTurn = pathNode.turns > 0 ? hero.maxMovePoints(pathNode.layer == EPathfindingLayer::LAND) : hero.movement;
-	const int movementPointsLastTurnCost = maxMovementPointsAtStartOfLastTurn - pathNode.moveRemains;
-	const int remainingPointsAfterMove = pathNode.turns == 0 ? pathNode.moveRemains : 0;
-
-	std::string result = VLC->generaltexth->translate("vcmi.adventureMap", pathNode.turns > 0 ? "moveCostDetails" : "moveCostDetailsNoTurns");
-
-	boost::replace_first(result, "%TURNS", std::to_string(pathNode.turns));
-	boost::replace_first(result, "%POINTS", std::to_string(movementPointsLastTurnCost));
-	boost::replace_first(result, "%REMAINING", std::to_string(remainingPointsAfterMove));
-
-	statusbar->write(result);
-}
-
-void CAdvMapInt::tileRClicked(const int3 &mapPos)
-{
-	if(mode != EAdvMapMode::NORMAL)
-		return;
-	if(spellBeingCasted)
-	{
-		leaveCastingMode();
-		return;
-	}
-	if(!LOCPLINT->cb->isVisible(mapPos))
-	{
-		CRClickPopup::createAndPush(VLC->generaltexth->allTexts[61]); //Uncharted Territory
-		return;
-	}
-
-	const CGObjectInstance * obj = getActiveObject(mapPos);
-	if(!obj)
-	{
-		// Bare or undiscovered terrain
-		const TerrainTile * tile = LOCPLINT->cb->getTile(mapPos);
-		if (tile)
-		{
-			std::string hlp;
-			CGI->mh->getTerrainDescr(mapPos, hlp, true);
-			CRClickPopup::createAndPush(hlp);
-		}
-		return;
-	}
-
-	CRClickPopup::createAndPush(obj, GH.getCursorPosition(), ETextAlignment::CENTER);
-}
-
-void CAdvMapInt::enterCastingMode(const CSpell * sp)
-{
-	assert(sp->id == SpellID::SCUTTLE_BOAT  ||  sp->id == SpellID::DIMENSION_DOOR);
-	spellBeingCasted = sp;
-
-	deactivate();
-	terrain.activate();
-	GH.fakeMouseMove();
-}
-
-void CAdvMapInt::leaveCastingMode(bool cast, int3 dest)
-{
-	assert(spellBeingCasted);
-	SpellID id = spellBeingCasted->id;
-	spellBeingCasted = nullptr;
-	terrain.deactivate();
-	activate();
-
-	if(cast)
-		LOCPLINT->cb->castSpell(curHero(), id, dest);
-	else
-		LOCPLINT->showInfoDialog(CGI->generaltexth->allTexts[731]); //Spell cancelled
-}
-
-const CGHeroInstance * CAdvMapInt::curHero() const
-{
-	if(selection && selection->ID == Obj::HERO)
-		return static_cast<const CGHeroInstance *>(selection);
-	else
-		return nullptr;
-}
-
-const CGTownInstance * CAdvMapInt::curTown() const
-{
-	if(selection && selection->ID == Obj::TOWN)
-		return static_cast<const CGTownInstance *>(selection);
-	else
-		return nullptr;
-}
-
-const IShipyard * CAdvMapInt::ourInaccessibleShipyard(const CGObjectInstance *obj) const
-{
-	const IShipyard *ret = IShipyard::castFrom(obj);
-
-	if(!ret ||
-		obj->tempOwner != player ||
-		(CCS->curh->get<Cursor::Map>() != Cursor::Map::T1_SAIL && CCS->curh->get<Cursor::Map>() != Cursor::Map::POINTER))
-		return nullptr;
-
-	return ret;
-}
-
-void CAdvMapInt::aiTurnStarted()
-{
-	if(settings["session"]["spectate"].Bool())
-		return;
-
-	adjustActiveness(true);
-	CCS->musich->playMusicFromSet("enemy-turn", true, false);
-	adventureInt->minimap.setAIRadar(true);
-	adventureInt->infoBar.startEnemyTurn(LOCPLINT->cb->getCurrentPlayer());
-	adventureInt->infoBar.showAll(screen);//force refresh on inactive object
-}
-
-void CAdvMapInt::adjustActiveness(bool aiTurnStart)
-{
-	bool wasActive = isActive();
-
-	if(wasActive)
-		deactivate();
-	adventureInt->duringAITurn = aiTurnStart;
-	if(wasActive)
-		activate();
-}
-
-void CAdvMapInt::quickCombatLock()
-{
-	if(!duringAITurn)
-		deactivate();
-}
-
-void CAdvMapInt::quickCombatUnlock()
-{
-	if(!duringAITurn)
-		activate();
-}
-
-void CAdvMapInt::changeMode(EAdvMapMode newMode, float newScale)
-{
-	if (mode != newMode)
-	{
-		mode = newMode;
-
-		switch (mode)
-		{
-		case EAdvMapMode::NORMAL:
-			panelMain->activate();
-			panelWorldView->deactivate();
-			activeMapPanel = panelMain;
-
-			townList.activate();
-			heroList.activate();
-			infoBar.activate();
-
-			worldViewOptions.clear();
-
-			break;
-		case EAdvMapMode::WORLD_VIEW:
-			panelMain->deactivate();
-			panelWorldView->activate();
-
-			activeMapPanel = panelWorldView;
-
-			townList.deactivate();
-			heroList.deactivate();
-			infoBar.showSelection(); // to prevent new day animation interfering world view mode
-			infoBar.deactivate();
-
-			break;
-		}
-		worldViewScale = newScale;
-		redraw();
-	}
-	else if (worldViewScale != newScale) // still in world view mode, but the scale changed
-	{
-		worldViewScale = newScale;
-		redraw();
-	}
-}
-
-CAdvMapInt::WorldViewOptions::WorldViewOptions()
-{
-	clear();
-}
-
-void CAdvMapInt::WorldViewOptions::clear()
-{
-	showAllTerrain = false;
-
-	iconPositions.clear();
-}
-
-void CAdvMapInt::WorldViewOptions::adjustDrawingInfo(MapDrawingInfo& info)
-{
-	info.showAllTerrain = showAllTerrain;
-
-	info.additionalIcons = &iconPositions;
-}
-
+/*
+ * CAdvMapInt.cpp, part of VCMI engine
+ *
+ * Authors: listed in file AUTHORS in main folder
+ *
+ * License: GNU General Public License v2.0 or later
+ * Full text of license available in license.txt file, in main folder
+ *
+ */
+#include "StdInc.h"
+#include "CAdvMapInt.h"
+
+#include "CAdvMapPanel.h"
+#include "CAdventureOptions.h"
+#include "CInGameConsole.h"
+#include "mapHandler.h"
+
+#include "../windows/CKingdomInterface.h"
+#include "../windows/CSpellWindow.h"
+#include "../windows/CTradeWindow.h"
+#include "../windows/GUIClasses.h"
+#include "../windows/InfoWindows.h"
+#include "../CGameInfo.h"
+#include "../CMusicHandler.h"
+#include "../CPlayerInterface.h"
+#include "../lobby/CSavingScreen.h"
+#include "../render/CAnimation.h"
+#include "../gui/CursorHandler.h"
+#include "../render/IImage.h"
+#include "../gui/CGuiHandler.h"
+#include "../widgets/TextControls.h"
+#include "../widgets/Buttons.h"
+#include "../windows/SettingsMainContainer.h"
+#include "../CMT.h"
+
+#include "../../CCallback.h"
+#include "../../lib/CConfigHandler.h"
+#include "../../lib/CGeneralTextHandler.h"
+#include "../../lib/spells/CSpellHandler.h"
+#include "../../lib/mapObjects/CGHeroInstance.h"
+#include "../../lib/mapObjects/CGTownInstance.h"
+#include "../../lib/CPathfinder.h"
+#include "../../lib/mapping/CMap.h"
+#include "../../lib/UnlockGuard.h"
+#include "../../lib/TerrainHandler.h"
+
+#define ADVOPT (conf.go()->ac)
+
+std::shared_ptr<CAdvMapInt> adventureInt;
+
+static void setScrollingCursor(ui8 direction)
+{
+	if(direction & CAdvMapInt::RIGHT)
+	{
+		if(direction & CAdvMapInt::UP)
+			CCS->curh->set(Cursor::Map::SCROLL_NORTHEAST);
+		else if(direction & CAdvMapInt::DOWN)
+			CCS->curh->set(Cursor::Map::SCROLL_SOUTHEAST);
+		else
+			CCS->curh->set(Cursor::Map::SCROLL_EAST);
+	}
+	else if(direction & CAdvMapInt::LEFT)
+	{
+		if(direction & CAdvMapInt::UP)
+			CCS->curh->set(Cursor::Map::SCROLL_NORTHWEST);
+		else if(direction & CAdvMapInt::DOWN)
+			CCS->curh->set(Cursor::Map::SCROLL_SOUTHWEST);
+		else
+			CCS->curh->set(Cursor::Map::SCROLL_WEST);
+	}
+	else if(direction & CAdvMapInt::UP)
+		CCS->curh->set(Cursor::Map::SCROLL_NORTH);
+	else if(direction & CAdvMapInt::DOWN)
+		CCS->curh->set(Cursor::Map::SCROLL_SOUTH);
+}
+
+CAdvMapInt::CAdvMapInt():
+	mode(EAdvMapMode::NORMAL),
+	worldViewScale(0.0f), //actual init later in changeMode
+	minimap(Rect(ADVOPT.minimapX, ADVOPT.minimapY, ADVOPT.minimapW, ADVOPT.minimapH)),
+	statusbar(CGStatusBar::create(ADVOPT.statusbarX,ADVOPT.statusbarY,ADVOPT.statusbarG)),
+	heroList(ADVOPT.hlistSize, Point(ADVOPT.hlistX, ADVOPT.hlistY), ADVOPT.hlistAU, ADVOPT.hlistAD),
+	townList(ADVOPT.tlistSize, Point(ADVOPT.tlistX, ADVOPT.tlistY), ADVOPT.tlistAU, ADVOPT.tlistAD),
+	infoBar(Rect(ADVOPT.infoboxX, ADVOPT.infoboxY, 192, 192)), state(NA),
+	spellBeingCasted(nullptr), position(int3(0, 0, 0)), selection(nullptr),
+	updateScreen(false), anim(0), animValHitCount(0), heroAnim(0), heroAnimValHitCount(0),
+	activeMapPanel(nullptr), duringAITurn(false), scrollingDir(0), scrollingState(false),
+	swipeEnabled(settings["general"]["swipe"].Bool()), swipeMovementRequested(false),
+	swipeTargetPosition(int3(-1, -1, -1))
+{
+	pos.x = pos.y = 0;
+	pos.w = GH.screenDimensions().x;
+	pos.h = GH.screenDimensions().y;
+	strongInterest = true; // handle all mouse move events to prevent dead mouse move space in fullscreen mode
+	townList.onSelect = std::bind(&CAdvMapInt::selectionChanged,this);
+	bg = IImage::createFromFile(ADVOPT.mainGraphic);
+	if(!ADVOPT.worldViewGraphic.empty())
+	{
+		bgWorldView = IImage::createFromFile(ADVOPT.worldViewGraphic);
+	}
+	else
+	{
+		bgWorldView = nullptr;
+		logGlobal->warn("ADVOPT.worldViewGraphic is empty => bitmap not loaded");
+	}
+	if (!bgWorldView)
+	{
+		logGlobal->warn("bgWorldView not defined in resolution config; fallback to VWorld.bmp");
+		bgWorldView = IImage::createFromFile("VWorld.bmp");
+	}
+
+	worldViewIcons = std::make_shared<CAnimation>("VwSymbol");//todo: customize with ADVOPT
+	worldViewIcons->preload();
+
+	for(int g = 0; g < ADVOPT.gemG.size(); ++g)
+	{
+		gems.push_back(std::make_shared<CAnimImage>(ADVOPT.gemG[g], 0, 0, ADVOPT.gemX[g], ADVOPT.gemY[g]));
+	}
+
+	auto makeButton = [&](int textID, std::function<void()> callback, config::ButtonInfo info, int key) -> std::shared_ptr<CButton>
+	{
+		auto button = std::make_shared<CButton>(Point(info.x, info.y), info.defName, CGI->generaltexth->zelp[textID], callback, key, info.playerColoured);
+		for(auto image : info.additionalDefs)
+			button->addImage(image);
+		return button;
+	};
+
+	kingOverview = makeButton(293, std::bind(&CAdvMapInt::fshowOverview,this),     ADVOPT.kingOverview, SDLK_k);
+	underground  = makeButton(294, std::bind(&CAdvMapInt::fswitchLevel,this),      ADVOPT.underground,  SDLK_u);
+	questlog     = makeButton(295, std::bind(&CAdvMapInt::fshowQuestlog,this),     ADVOPT.questlog,     SDLK_q);
+	sleepWake    = makeButton(296, std::bind(&CAdvMapInt::fsleepWake,this),        ADVOPT.sleepWake,    SDLK_w);
+	moveHero     = makeButton(297, std::bind(&CAdvMapInt::fmoveHero,this),         ADVOPT.moveHero,     SDLK_m);
+	spellbook    = makeButton(298, std::bind(&CAdvMapInt::fshowSpellbok,this),     ADVOPT.spellbook,    SDLK_c);
+	advOptions   = makeButton(299, std::bind(&CAdvMapInt::fadventureOPtions,this), ADVOPT.advOptions,   SDLK_a);
+	sysOptions   = makeButton(300, std::bind(&CAdvMapInt::fsystemOptions,this),    ADVOPT.sysOptions,   SDLK_o);
+	nextHero     = makeButton(301, std::bind(&CAdvMapInt::fnextHero,this),         ADVOPT.nextHero,     SDLK_h);
+	endTurn      = makeButton(302, std::bind(&CAdvMapInt::fendTurn,this),          ADVOPT.endTurn,      SDLK_e);
+
+	int panelSpaceBottom = GH.screenDimensions().y - resdatabar.pos.h - 4;
+
+	panelMain = std::make_shared<CAdvMapPanel>(nullptr, Point(0, 0));
+	// TODO correct drawing position
+	panelWorldView = std::make_shared<CAdvMapWorldViewPanel>(worldViewIcons, bgWorldView, Point(heroList.pos.x - 2, 195), panelSpaceBottom, LOCPLINT->playerID);
+
+	panelMain->addChildColorableButton(kingOverview);
+	panelMain->addChildColorableButton(underground);
+	panelMain->addChildColorableButton(questlog);
+	panelMain->addChildColorableButton(sleepWake);
+	panelMain->addChildColorableButton(moveHero);
+	panelMain->addChildColorableButton(spellbook);
+	panelMain->addChildColorableButton(advOptions);
+	panelMain->addChildColorableButton(sysOptions);
+	panelMain->addChildColorableButton(nextHero);
+	panelMain->addChildColorableButton(endTurn);
+
+
+	// TODO move configs to resolutions.json, similarly to previous buttons
+	config::ButtonInfo worldViewBackConfig = config::ButtonInfo();
+	worldViewBackConfig.defName = "IOK6432.DEF";
+	worldViewBackConfig.x = GH.screenDimensions().x - 73;
+	worldViewBackConfig.y = 343 + 195;
+	worldViewBackConfig.playerColoured = false;
+	panelWorldView->addChildToPanel(
+		makeButton(288, std::bind(&CAdvMapInt::fworldViewBack,this), worldViewBackConfig, SDLK_ESCAPE), ACTIVATE | DEACTIVATE);
+
+	config::ButtonInfo worldViewPuzzleConfig = config::ButtonInfo();
+	worldViewPuzzleConfig.defName = "VWPUZ.DEF";
+	worldViewPuzzleConfig.x = GH.screenDimensions().x - 188;
+	worldViewPuzzleConfig.y = 343 + 195;
+	worldViewPuzzleConfig.playerColoured = false;
+	panelWorldView->addChildToPanel( // no help text for this one
+		std::make_shared<CButton>(Point(worldViewPuzzleConfig.x, worldViewPuzzleConfig.y), worldViewPuzzleConfig.defName, std::pair<std::string, std::string>(),
+				std::bind(&CPlayerInterface::showPuzzleMap,LOCPLINT), SDLK_p, worldViewPuzzleConfig.playerColoured), ACTIVATE | DEACTIVATE);
+
+	config::ButtonInfo worldViewScale1xConfig = config::ButtonInfo();
+	worldViewScale1xConfig.defName = "VWMAG1.DEF";
+	worldViewScale1xConfig.x = GH.screenDimensions().x - 191;
+	worldViewScale1xConfig.y = 23 + 195;
+	worldViewScale1xConfig.playerColoured = false;
+	panelWorldView->addChildToPanel( // help text is wrong for this button
+		makeButton(291, std::bind(&CAdvMapInt::fworldViewScale1x,this), worldViewScale1xConfig, SDLK_1), ACTIVATE | DEACTIVATE);
+
+	config::ButtonInfo worldViewScale2xConfig = config::ButtonInfo();
+	worldViewScale2xConfig.defName = "VWMAG2.DEF";
+	worldViewScale2xConfig.x = GH.screenDimensions().x- 191 + 63;
+	worldViewScale2xConfig.y = 23 + 195;
+	worldViewScale2xConfig.playerColoured = false;
+	panelWorldView->addChildToPanel( // help text is wrong for this button
+		makeButton(291, std::bind(&CAdvMapInt::fworldViewScale2x,this), worldViewScale2xConfig, SDLK_2), ACTIVATE | DEACTIVATE);
+
+	config::ButtonInfo worldViewScale4xConfig = config::ButtonInfo();
+	worldViewScale4xConfig.defName = "VWMAG4.DEF";
+	worldViewScale4xConfig.x = GH.screenDimensions().x- 191 + 126;
+	worldViewScale4xConfig.y = 23 + 195;
+	worldViewScale4xConfig.playerColoured = false;
+	panelWorldView->addChildToPanel( // help text is wrong for this button
+		makeButton(291, std::bind(&CAdvMapInt::fworldViewScale4x,this), worldViewScale4xConfig, SDLK_4), ACTIVATE | DEACTIVATE);
+
+	config::ButtonInfo worldViewUndergroundConfig = config::ButtonInfo();
+	worldViewUndergroundConfig.defName = "IAM010.DEF";
+	worldViewUndergroundConfig.additionalDefs.push_back("IAM003.DEF");
+	worldViewUndergroundConfig.x = GH.screenDimensions().x - 115;
+	worldViewUndergroundConfig.y = 343 + 195;
+	worldViewUndergroundConfig.playerColoured = true;
+	worldViewUnderground = makeButton(294, std::bind(&CAdvMapInt::fswitchLevel,this), worldViewUndergroundConfig, SDLK_u);
+	panelWorldView->addChildColorableButton(worldViewUnderground);
+
+	setPlayer(LOCPLINT->playerID);
+
+	int iconColorMultiplier = player.getNum() * 19;
+	int wvLeft = heroList.pos.x - 2; // TODO correct drawing position
+	//int wvTop = 195;
+	for (int i = 0; i < 5; ++i)
+	{
+		panelWorldView->addChildIcon(std::pair<int, Point>(i, Point(5, 58 + i * 20)), iconColorMultiplier);
+		panelWorldView->addChildToPanel(std::make_shared<CLabel>(wvLeft + 45, 263 + i * 20, EFonts::FONT_SMALL, ETextAlignment::TOPLEFT,
+												Colors::WHITE, CGI->generaltexth->allTexts[612 + i]));
+	}
+	for (int i = 0; i < 7; ++i)
+	{
+		panelWorldView->addChildIcon(std::pair<int, Point>(i +  5, Point(5, 182 + i * 20)), iconColorMultiplier);
+		panelWorldView->addChildIcon(std::pair<int, Point>(i + 12, Point(160, 182 + i * 20)), iconColorMultiplier);
+		panelWorldView->addChildToPanel(std::make_shared<CLabel>(wvLeft + 45, 387 + i * 20, EFonts::FONT_SMALL, ETextAlignment::TOPLEFT,
+												Colors::WHITE, CGI->generaltexth->allTexts[619 + i]));
+	}
+	panelWorldView->addChildToPanel(std::make_shared<CLabel>(wvLeft +   5, 367, EFonts::FONT_SMALL, ETextAlignment::TOPLEFT,
+											Colors::WHITE, CGI->generaltexth->allTexts[617]));
+	panelWorldView->addChildToPanel(std::make_shared<CLabel>(wvLeft + 45, 367, EFonts::FONT_SMALL, ETextAlignment::TOPLEFT,
+											Colors::WHITE, CGI->generaltexth->allTexts[618]));
+
+	activeMapPanel = panelMain;
+
+	changeMode(EAdvMapMode::NORMAL);
+
+	underground->block(!CGI->mh->map->twoLevel);
+	questlog->block(!CGI->mh->map->quests.size());
+	worldViewUnderground->block(!CGI->mh->map->twoLevel);
+
+	addUsedEvents(MOVE);
+}
+
+void CAdvMapInt::fshowOverview()
+{
+	GH.pushIntT<CKingdomInterface>();
+}
+
+void CAdvMapInt::fworldViewBack()
+{
+	changeMode(EAdvMapMode::NORMAL);
+	CGI->mh->discardWorldViewCache();
+
+	auto hero = curHero();
+	if (hero)
+		centerOn(hero);
+}
+
+void CAdvMapInt::fworldViewScale1x()
+{
+	// TODO set corresponding scale button to "selected" mode
+	changeMode(EAdvMapMode::WORLD_VIEW, 0.22f);
+}
+
+void CAdvMapInt::fworldViewScale2x()
+{
+	changeMode(EAdvMapMode::WORLD_VIEW, 0.36f);
+}
+
+void CAdvMapInt::fworldViewScale4x()
+{
+	changeMode(EAdvMapMode::WORLD_VIEW, 0.5f);
+}
+
+void CAdvMapInt::fswitchLevel()
+{
+	// with support for future multi-level maps :)
+	int maxLevels = CGI->mh->map->levels();
+	if (maxLevels < 2)
+		return;
+
+	position.z = (position.z + 1) % maxLevels;
+
+	underground->setIndex(position.z, true);
+	underground->redraw();
+
+	worldViewUnderground->setIndex(position.z, true);
+	worldViewUnderground->redraw();
+
+	updateScreen = true;
+	minimap.setLevel(position.z);
+
+	if (mode == EAdvMapMode::WORLD_VIEW)
+		terrain.redraw();
+}
+void CAdvMapInt::fshowQuestlog()
+{
+	LOCPLINT->showQuestLog();
+}
+void CAdvMapInt::fsleepWake()
+{
+	const CGHeroInstance *h = curHero();
+	if (!h)
+		return;
+	bool newSleep = !isHeroSleeping(h);
+	setHeroSleeping(h, newSleep);
+	updateSleepWake(h);
+	if (newSleep)
+	{
+		fnextHero();
+
+		//moveHero.block(true);
+		//uncomment to enable original HoMM3 behaviour:
+		//move button is disabled for hero going to sleep, even though it's enabled when you reselect him
+	}
+}
+
+void CAdvMapInt::fmoveHero()
+{
+	const CGHeroInstance *h = curHero();
+	if (!h || !terrain.currentPath || !CGI->mh->canStartHeroMovement())
+		return;
+
+	LOCPLINT->moveHero(h, *terrain.currentPath);
+}
+
+void CAdvMapInt::fshowSpellbok()
+{
+	if (!curHero()) //checking necessary values
+		return;
+
+	centerOn(selection);
+
+	GH.pushIntT<CSpellWindow>(curHero(), LOCPLINT, false);
+}
+
+void CAdvMapInt::fadventureOPtions()
+{
+	GH.pushIntT<CAdventureOptions>();
+}
+
+void CAdvMapInt::fsystemOptions()
+{
+	GH.pushIntT<SettingsMainContainer>();
+}
+
+void CAdvMapInt::fnextHero()
+{
+	auto hero = dynamic_cast<const CGHeroInstance*>(selection);
+	int next = getNextHeroIndex(vstd::find_pos(LOCPLINT->wanderingHeroes, hero));
+	if (next < 0)
+		return;
+	select(LOCPLINT->wanderingHeroes[next], true);
+}
+
+void CAdvMapInt::fendTurn()
+{
+	if(!LOCPLINT->makingTurn)
+		return;
+
+	if(settings["adventure"]["heroReminder"].Bool())
+	{
+		for(auto hero : LOCPLINT->wanderingHeroes)
+		{
+			if(!isHeroSleeping(hero) && hero->movement > 0)
+			{
+				// Only show hero reminder if conditions met:
+				// - There still movement points
+				// - Hero don't have a path or there not points for first step on path
+				auto path = LOCPLINT->getAndVerifyPath(hero);
+				if(!path || path->nodes.size() < 2 || !path->nodes[path->nodes.size()-2].turns)
+				{
+					LOCPLINT->showYesNoDialog(CGI->generaltexth->allTexts[55], std::bind(&CAdvMapInt::endingTurn, this), nullptr);
+					return;
+				}
+			}
+		}
+	}
+	endingTurn();
+}
+
+void CAdvMapInt::updateSleepWake(const CGHeroInstance *h)
+{
+	sleepWake->block(!h);
+	if (!h)
+		return;
+	bool state = isHeroSleeping(h);
+	sleepWake->setIndex(state ? 1 : 0, true);
+	sleepWake->assignedKeys.clear();
+	sleepWake->assignedKeys.insert(state ? SDLK_w : SDLK_z);
+}
+
+void CAdvMapInt::updateMoveHero(const CGHeroInstance *h, tribool hasPath)
+{
+	if(!h)
+	{
+		moveHero->block(true);
+		return;
+	}
+	//default value is for everywhere but CPlayerInterface::moveHero, because paths are not updated from there immediately
+	if(boost::logic::indeterminate(hasPath))
+		hasPath = LOCPLINT->paths[h].nodes.size() ? true : false;
+
+	moveHero->block(!(bool)hasPath || (h->movement == 0));
+}
+
+void CAdvMapInt::updateSpellbook(const CGHeroInstance *h)
+{
+	spellbook->block(!h);
+}
+
+int CAdvMapInt::getNextHeroIndex(int startIndex)
+{
+	if (LOCPLINT->wanderingHeroes.size() == 0)
+		return -1;
+	if (startIndex < 0)
+		startIndex = 0;
+	int i = startIndex;
+	do
+	{
+		i++;
+		if (i >= LOCPLINT->wanderingHeroes.size())
+			i = 0;
+	}
+	while (((LOCPLINT->wanderingHeroes[i]->movement == 0) || isHeroSleeping(LOCPLINT->wanderingHeroes[i])) && (i != startIndex));
+
+	if ((LOCPLINT->wanderingHeroes[i]->movement != 0) && !isHeroSleeping(LOCPLINT->wanderingHeroes[i]))
+		return i;
+	else
+		return -1;
+}
+
+void CAdvMapInt::updateNextHero(const CGHeroInstance *h)
+{
+	int start = vstd::find_pos(LOCPLINT->wanderingHeroes, h);
+	int next = getNextHeroIndex(start);
+	if (next < 0)
+	{
+		nextHero->block(true);
+		return;
+	}
+	const CGHeroInstance *nextH = LOCPLINT->wanderingHeroes[next];
+	bool noActiveHeroes = (next == start) && ((nextH->movement == 0) || isHeroSleeping(nextH));
+	nextHero->block(noActiveHeroes);
+}
+
+void CAdvMapInt::activate()
+{
+	CIntObject::activate();
+	if (!(active & KEYBOARD))
+		CIntObject::activate(KEYBOARD);
+
+	screenBuf = screen;
+	GH.statusbar = statusbar;
+	
+	if(LOCPLINT)
+	{
+		LOCPLINT->cingconsole->activate();
+		LOCPLINT->cingconsole->pos = this->pos;
+	}
+	
+	if(!duringAITurn)
+	{
+		activeMapPanel->activate();
+		if (mode == EAdvMapMode::NORMAL)
+		{
+			heroList.activate();
+			townList.activate();
+			infoBar.activate();
+		}
+		minimap.activate();
+		terrain.activate();
+		statusbar->activate();
+
+		GH.fakeMouseMove(); //to restore the cursor
+	}
+}
+
+void CAdvMapInt::deactivate()
+{
+	CIntObject::deactivate();
+
+	if(!duringAITurn)
+	{
+		scrollingDir = 0;
+
+		CCS->curh->set(Cursor::Map::POINTER);
+		activeMapPanel->deactivate();
+		if (mode == EAdvMapMode::NORMAL)
+		{
+			heroList.deactivate();
+			townList.deactivate();
+			infoBar.deactivate();
+		}
+		minimap.deactivate();
+		terrain.deactivate();
+		statusbar->deactivate();
+	}
+}
+
+void CAdvMapInt::showAll(SDL_Surface * to)
+{
+	bg->draw(to, 0, 0);
+
+	if(state != INGAME)
+		return;
+
+	switch (mode)
+	{
+	case EAdvMapMode::NORMAL:
+
+		heroList.showAll(to);
+		townList.showAll(to);
+		infoBar.showAll(to);
+		break;
+	case EAdvMapMode::WORLD_VIEW:
+
+		terrain.showAll(to);
+		break;
+	}
+	activeMapPanel->showAll(to);
+
+	updateScreen = true;
+	minimap.showAll(to);
+	show(to);
+
+
+	resdatabar.showAll(to);
+
+	statusbar->show(to);
+
+	LOCPLINT->cingconsole->show(to);
+}
+
+bool CAdvMapInt::isHeroSleeping(const CGHeroInstance *hero)
+{
+	if (!hero)
+		return false;
+
+	return vstd::contains(LOCPLINT->sleepingHeroes, hero);
+}
+
+void CAdvMapInt::setHeroSleeping(const CGHeroInstance *hero, bool sleep)
+{
+	if (sleep)
+		LOCPLINT->sleepingHeroes.push_back(hero); //FIXME: should we check for existence?
+	else
+		LOCPLINT->sleepingHeroes -= hero;
+	updateNextHero(nullptr);
+}
+
+void CAdvMapInt::show(SDL_Surface * to)
+{
+	if(state != INGAME)
+		return;
+
+	++animValHitCount; //for animations
+
+	if(animValHitCount % 2 == 0)
+	{
+		++heroAnim;
+	}
+	if(animValHitCount >= 8)
+	{
+		CGI->mh->updateWater();
+		animValHitCount = 0;
+		++anim;
+		updateScreen = true;
+	}
+
+	if(swipeEnabled)
+	{
+		handleSwipeUpdate();
+	}
+#if defined(VCMI_ANDROID) || defined(VCMI_IOS) // on mobile, map-moving mode is exclusive (TODO technically it might work with both enabled; to be checked)
+	else
+#endif
+	{
+		handleMapScrollingUpdate();
+	}
+
+	for(int i = 0; i < 4; i++)
+	{
+		if(settings["session"]["spectate"].Bool())
+			gems[i]->setFrame(PlayerColor(1).getNum());
+		else
+			gems[i]->setFrame(LOCPLINT->playerID.getNum());
+	}
+	if(updateScreen)
+	{
+		int3 betterPos = LOCPLINT->repairScreenPos(position);
+		if (betterPos != position)
+		{
+			logGlobal->warn("Incorrect position for adventure map!");
+			position = betterPos;
+		}
+
+		terrain.show(to);
+		for(int i = 0; i < 4; i++)
+			gems[i]->showAll(to);
+		updateScreen=false;
+		LOCPLINT->cingconsole->show(to);
+	}
+	else if (terrain.needsAnimUpdate())
+	{
+		terrain.showAnim(to);
+		for(int i = 0; i < 4; i++)
+			gems[i]->showAll(to);
+	}
+
+	infoBar.show(to);
+	statusbar->showAll(to);
+}
+
+void CAdvMapInt::handleMapScrollingUpdate()
+{
+	int scrollSpeed = static_cast<int>(settings["adventure"]["scrollSpeed"].Float());
+	//if advmap needs updating AND (no dialog is shown OR ctrl is pressed)
+	if((animValHitCount % (4 / scrollSpeed)) == 0
+	   && GH.isKeyboardCtrlDown())
+	{
+		if((scrollingDir & LEFT) && (position.x > -CGI->mh->frameW))
+			position.x--;
+
+		if((scrollingDir & RIGHT) && (position.x < CGI->mh->map->width - CGI->mh->tilesW + CGI->mh->frameW))
+			position.x++;
+
+		if((scrollingDir & UP) && (position.y > -CGI->mh->frameH))
+			position.y--;
+
+		if((scrollingDir & DOWN) && (position.y < CGI->mh->map->height - CGI->mh->tilesH + CGI->mh->frameH))
+			position.y++;
+
+		if(scrollingDir)
+		{
+			setScrollingCursor(scrollingDir);
+			scrollingState = true;
+			updateScreen = true;
+			minimap.redraw();
+			if(mode == EAdvMapMode::WORLD_VIEW)
+				terrain.redraw();
+		}
+		else if(scrollingState)
+		{
+			CCS->curh->set(Cursor::Map::POINTER);
+			scrollingState = false;
+		}
+	}
+}
+
+void CAdvMapInt::handleSwipeUpdate()
+{
+	if(swipeMovementRequested)
+	{
+		auto fixedPos = LOCPLINT->repairScreenPos(swipeTargetPosition);
+		position.x = fixedPos.x;
+		position.y = fixedPos.y;
+		CCS->curh->set(Cursor::Map::POINTER);
+		updateScreen = true;
+		minimap.redraw();
+		swipeMovementRequested = false;
+	}
+}
+
+void CAdvMapInt::selectionChanged()
+{
+	const CGTownInstance *to = LOCPLINT->towns[townList.getSelectedIndex()];
+	if (selection != to)
+		select(to);
+}
+
+void CAdvMapInt::centerOn(int3 on, bool fade)
+{
+	bool switchedLevels = on.z != position.z;
+
+	if (fade)
+	{
+		terrain.fadeFromCurrentView();
+	}
+
+	switch (mode)
+	{
+	default:
+	case EAdvMapMode::NORMAL:
+		on.x -= CGI->mh->frameW; // is this intentional? frame size doesn't really have to correspond to camera size...
+		on.y -= CGI->mh->frameH;
+		break;
+	case EAdvMapMode::WORLD_VIEW:
+		on.x -= static_cast<si32>(CGI->mh->tilesW / 2 / worldViewScale);
+		on.y -= static_cast<si32>(CGI->mh->tilesH / 2 / worldViewScale);
+		break;
+	}
+
+
+	on = LOCPLINT->repairScreenPos(on);
+
+	position = on;
+	updateScreen=true;
+	underground->setIndex(on.z,true); //change underground switch button image
+	underground->redraw();
+	worldViewUnderground->setIndex(on.z, true);
+	worldViewUnderground->redraw();
+	if (switchedLevels)
+		minimap.setLevel(position.z);
+	minimap.redraw();
+
+	if (mode == EAdvMapMode::WORLD_VIEW)
+		terrain.redraw();
+}
+
+void CAdvMapInt::centerOn(const CGObjectInstance * obj, bool fade)
+{
+	centerOn(obj->getSightCenter(), fade);
+}
+
+void CAdvMapInt::keyReleased(const SDL_Keycode &key)
+{
+	if (mode == EAdvMapMode::WORLD_VIEW)
+		return;
+
+	switch (key)
+	{
+		case SDLK_s:
+			if(isActive())
+				GH.pushIntT<CSavingScreen>();
+			return;
+		default:
+		{
+			auto direction = keyToMoveDirection(key);
+
+			if (!direction)
+				return;
+
+			ui8 Dir = (direction->x<0 ? LEFT  : 0) |
+				  (direction->x>0 ? RIGHT : 0) |
+				  (direction->y<0 ? UP    : 0) |
+				  (direction->y>0 ? DOWN  : 0) ;
+
+			scrollingDir &= ~Dir;
+		}
+	}
+}
+
+void CAdvMapInt::keyPressed(const SDL_Keycode & key)
+{
+	if (mode == EAdvMapMode::WORLD_VIEW)
+		return;
+
+	const CGHeroInstance *h = curHero(); //selected hero
+	const CGTownInstance *t = curTown(); //selected town
+
+	switch(key)
+	{
+	case SDLK_g:
+		if(GH.topInt()->type & BLOCK_ADV_HOTKEYS)
+			return;
+
+		{
+			//find first town with tavern
+			auto itr = range::find_if(LOCPLINT->towns, [](const CGTownInstance * town)
+			{
+				return town->hasBuilt(BuildingID::TAVERN);
+			});
+
+			if(itr != LOCPLINT->towns.end())
+				LOCPLINT->showThievesGuildWindow(*itr);
+			else
+				LOCPLINT->showInfoDialog(CGI->generaltexth->translate("vcmi.adventureMap.noTownWithTavern"));
+		}
+		return;
+	case SDLK_i:
+		if(isActive())
+			CAdventureOptions::showScenarioInfo();
+		return;
+	case SDLK_l:
+		if(isActive())
+			LOCPLINT->proposeLoadingGame();
+		return;
+	case SDLK_d:
+		{
+			if(h && isActive() && LOCPLINT->makingTurn)
+				LOCPLINT->tryDiggging(h);
+			return;
+		}
+	case SDLK_p:
+		if(isActive())
+			LOCPLINT->showPuzzleMap();
+		return;
+	case SDLK_v:
+		if(isActive())
+			LOCPLINT->viewWorldMap();
+		return;
+	case SDLK_r:
+		if(isActive() && GH.isKeyboardCtrlDown())
+		{
+			LOCPLINT->showYesNoDialog(CGI->generaltexth->translate("vcmi.adventureMap.confirmRestartGame"),
+				[](){ GH.pushUserEvent(EUserEvent::RESTART_GAME); }, nullptr);
+		}
+		return;
+	case SDLK_SPACE: //space - try to revisit current object with selected hero
+		{
+			if(!isActive())
+				return;
+			if(h)
+			{
+				auto unlockPim = vstd::makeUnlockGuard(*CPlayerInterface::pim);
+				//TODO!!!!!!! possible freeze, when GS mutex is locked and network thread can't apply package
+				//this thread leaves scope and tries to lock pim while holding gs,
+				//network thread tries to lock gs (appluy cl) while holding pim
+				//this thread should first lock pim, however gs locking/unlocking is done inside cb
+				LOCPLINT->cb->moveHero(h,h->pos);
+			}
+		}
+		return;
+	case SDLK_RETURN:
+		{
+			if(!isActive() || !selection)
+				return;
+			if(h)
+				LOCPLINT->openHeroWindow(h);
+			else if(t)
+				LOCPLINT->openTownWindow(t);
+			return;
+		}
+	case SDLK_ESCAPE:
+		{
+			if(isActive() || GH.topInt().get() != this || !spellBeingCasted)
+				return;
+
+			leaveCastingMode();
+			return;
+		}
+	case SDLK_t:
+		{
+			//act on key down if marketplace windows is not already opened
+			if(GH.topInt()->type & BLOCK_ADV_HOTKEYS)
+				return;
+
+			if(GH.isKeyboardCtrlDown()) //CTRL + T => open marketplace
+			{
+				//check if we have any marketplace
+				const CGTownInstance *townWithMarket = nullptr;
+				for(const CGTownInstance *t : LOCPLINT->cb->getTownsInfo())
+				{
+					if(t->hasBuilt(BuildingID::MARKETPLACE))
+					{
+						townWithMarket = t;
+						break;
+					}
+				}
+
+				if(townWithMarket) //if any town has marketplace, open window
+					GH.pushIntT<CMarketplaceWindow>(townWithMarket);
+				else //if not - complain
+					LOCPLINT->showInfoDialog(CGI->generaltexth->translate("vcmi.adventureMap.noTownWithMarket"));
+			}
+			else if(isActive()) //no ctrl, advmapint is on the top => switch to town
+			{
+				townList.selectNext();
+			}
+			return;
+		}
+	default:
+		{
+			auto direction = keyToMoveDirection(key);
+
+			if (!direction)
+				return;
+
+			ui8 Dir = (direction->x<0 ? LEFT  : 0) |
+				  (direction->x>0 ? RIGHT : 0) |
+				  (direction->y<0 ? UP    : 0) |
+				  (direction->y>0 ? DOWN  : 0) ;
+
+			scrollingDir |= Dir;
+
+			//ctrl makes arrow move screen, not hero
+			if(GH.isKeyboardCtrlDown())
+				return;
+
+			if(!h || !isActive())
+				return;
+
+			if (!CGI->mh->canStartHeroMovement())
+				return;
+
+			if(*direction == Point(0,0))
+			{
+				centerOn(h);
+				return;
+			}
+
+			CGPath &path = LOCPLINT->paths[h];
+			terrain.currentPath = &path;
+			int3 dst = h->visitablePos() + int3(direction->x, direction->y, 0);
+			if(dst != verifyPos(dst) || !LOCPLINT->cb->getPathsInfo(h)->getPath(path, dst))
+			{
+				terrain.currentPath = nullptr;
+				return;
+			}
+
+			if (path.nodes.size() > 2)
+				updateMoveHero(h);
+			else
+			if(!path.nodes[0].turns)
+				LOCPLINT->moveHero(h, path);
+		}
+
+		return;
+	}
+}
+
+boost::optional<Point> CAdvMapInt::keyToMoveDirection(const SDL_Keycode & key)
+{
+	switch (key) {
+		case SDLK_DOWN:  return Point( 0, +1);
+		case SDLK_LEFT:  return Point(-1,  0);
+		case SDLK_RIGHT: return Point(+1,  0);
+		case SDLK_UP:    return Point( 0, -1);
+
+		case SDLK_KP_1: return Point(-1, +1);
+		case SDLK_KP_2: return Point( 0, +1);
+		case SDLK_KP_3: return Point(+1, +1);
+		case SDLK_KP_4: return Point(-1,  0);
+		case SDLK_KP_5: return Point( 0,  0);
+		case SDLK_KP_6: return Point(+1,  0);
+		case SDLK_KP_7: return Point(-1, -1);
+		case SDLK_KP_8: return Point( 0, -1);
+		case SDLK_KP_9: return Point(+1, -1);
+	}
+	return boost::none;
+}
+
+void CAdvMapInt::handleRightClick(std::string text, tribool down)
+{
+	if(down)
+	{
+		CRClickPopup::createAndPush(text);
+	}
+}
+int3 CAdvMapInt::verifyPos(int3 ver)
+{
+	if (ver.x<0)
+		ver.x=0;
+	if (ver.y<0)
+		ver.y=0;
+	if (ver.z<0)
+		ver.z=0;
+	if (ver.x>=CGI->mh->sizes.x)
+		ver.x=CGI->mh->sizes.x-1;
+	if (ver.y>=CGI->mh->sizes.y)
+		ver.y=CGI->mh->sizes.y-1;
+	if (ver.z>=CGI->mh->sizes.z)
+		ver.z=CGI->mh->sizes.z-1;
+	return ver;
+}
+
+void CAdvMapInt::select(const CArmedInstance *sel, bool centerView)
+{
+	assert(sel);
+	LOCPLINT->setSelection(sel);
+	selection = sel;
+	if (LOCPLINT->battleInt == nullptr && LOCPLINT->makingTurn)
+	{
+		auto pos = sel->visitablePos();
+		auto tile = LOCPLINT->cb->getTile(pos);
+		if(tile)
+			CCS->musich->playMusicFromSet("terrain", tile->terType->getJsonKey(), true, false);
+	}
+	if(centerView)
+		centerOn(sel);
+
+	terrain.currentPath = nullptr;
+	if(sel->ID==Obj::TOWN)
+	{
+		auto town = dynamic_cast<const CGTownInstance*>(sel);
+
+		infoBar.showTownSelection(town);
+		townList.select(town);
+		heroList.select(nullptr);
+
+		updateSleepWake(nullptr);
+		updateMoveHero(nullptr);
+		updateSpellbook(nullptr);
+	}
+	else //hero selected
+	{
+		auto hero = dynamic_cast<const CGHeroInstance*>(sel);
+
+		infoBar.showHeroSelection(hero);
+		heroList.select(hero);
+		townList.select(nullptr);
+
+		terrain.currentPath = LOCPLINT->getAndVerifyPath(hero);
+
+		updateSleepWake(hero);
+		updateMoveHero(hero);
+		updateSpellbook(hero);
+	}
+	townList.redraw();
+	heroList.redraw();
+}
+
+void CAdvMapInt::mouseMoved( const Point & cursorPosition )
+{
+#if defined(VCMI_ANDROID) || defined(VCMI_IOS)
+	if(swipeEnabled)
+		return;
+#endif
+	// adventure map scrolling with mouse
+	// currently disabled in world view mode (as it is in OH3), but should work correctly if mode check is removed
+	// don't scroll if there is no window in focus - these events don't seem to correspond to the actual mouse movement
+	if(!GH.isKeyboardCtrlDown() && isActive() && mode == EAdvMapMode::NORMAL)
+	{
+		if(cursorPosition.x<15)
+		{
+			scrollingDir |= LEFT;
+		}
+		else
+		{
+			scrollingDir &= ~LEFT;
+		}
+		if(cursorPosition.x > GH.screenDimensions().x - 15)
+		{
+			scrollingDir |= RIGHT;
+		}
+		else
+		{
+			scrollingDir &= ~RIGHT;
+		}
+		if(cursorPosition.y<15)
+		{
+			scrollingDir |= UP;
+		}
+		else
+		{
+			scrollingDir &= ~UP;
+		}
+		if(cursorPosition.y > GH.screenDimensions().y - 15)
+		{
+			scrollingDir |= DOWN;
+		}
+		else
+		{
+			scrollingDir &= ~DOWN;
+		}
+	}
+}
+
+bool CAdvMapInt::isActive()
+{
+	return active & ~CIntObject::KEYBOARD;
+}
+
+void CAdvMapInt::startHotSeatWait(PlayerColor Player)
+{
+	state = WAITING;
+}
+
+void CAdvMapInt::setPlayer(PlayerColor Player)
+{
+	player = Player;
+	bg->playerColored(player);
+
+	panelMain->setPlayerColor(player);
+	panelWorldView->setPlayerColor(player);
+	panelWorldView->recolorIcons(player, player.getNum() * 19);
+	resdatabar.background->colorize(player);
+}
+
+void CAdvMapInt::startTurn()
+{
+	state = INGAME;
+	if(LOCPLINT->cb->getCurrentPlayer() == LOCPLINT->playerID
+		|| settings["session"]["spectate"].Bool())
+	{
+		adjustActiveness(false);
+		minimap.setAIRadar(false);
+	}
+}
+
+void CAdvMapInt::endingTurn()
+{
+	if(settings["session"]["spectate"].Bool())
+		return;
+
+	LOCPLINT->makingTurn = false;
+	LOCPLINT->cb->endTurn();
+	CCS->soundh->ambientStopAllChannels();
+}
+
+const CGObjectInstance* CAdvMapInt::getActiveObject(const int3 &mapPos)
+{
+	std::vector < const CGObjectInstance * > bobjs = LOCPLINT->cb->getBlockingObjs(mapPos);  //blocking objects at tile
+
+	if (bobjs.empty())
+		return nullptr;
+
+	return *boost::range::max_element(bobjs, &CMapHandler::compareObjectBlitOrder);
+/*
+	if (bobjs.back()->ID == Obj::HERO)
+		return bobjs.back();
+	else
+		return bobjs.front();*/
+}
+
+void CAdvMapInt::tileLClicked(const int3 &mapPos)
+{
+	if(mode != EAdvMapMode::NORMAL)
+		return;
+	if(!LOCPLINT->cb->isVisible(mapPos) || !LOCPLINT->makingTurn)
+		return;
+
+	const TerrainTile *tile = LOCPLINT->cb->getTile(mapPos);
+
+	const CGObjectInstance *topBlocking = getActiveObject(mapPos);
+
+	int3 selPos = selection->getSightCenter();
+	if(spellBeingCasted && isInScreenRange(selPos, mapPos))
+	{
+		const TerrainTile *heroTile = LOCPLINT->cb->getTile(selPos);
+
+		switch(spellBeingCasted->id)
+		{
+		case SpellID::SCUTTLE_BOAT: //Scuttle Boat
+			if(topBlocking && topBlocking->ID == Obj::BOAT)
+				leaveCastingMode(true, mapPos);
+			break;
+		case SpellID::DIMENSION_DOOR:
+			if(!tile || tile->isClear(heroTile))
+				leaveCastingMode(true, mapPos);
+			break;
+		}
+		return;
+	}
+	//check if we can select this object
+	bool canSelect = topBlocking && topBlocking->ID == Obj::HERO && topBlocking->tempOwner == LOCPLINT->playerID;
+	canSelect |= topBlocking && topBlocking->ID == Obj::TOWN && LOCPLINT->cb->getPlayerRelations(LOCPLINT->playerID, topBlocking->tempOwner);
+
+	bool isHero = false;
+	if(selection->ID != Obj::HERO) //hero is not selected (presumably town)
+	{
+		assert(!terrain.currentPath); //path can be active only when hero is selected
+		if(selection == topBlocking) //selected town clicked
+			LOCPLINT->openTownWindow(static_cast<const CGTownInstance*>(topBlocking));
+		else if(canSelect)
+			select(static_cast<const CArmedInstance*>(topBlocking), false);
+	}
+	else if(const CGHeroInstance * currentHero = curHero()) //hero is selected
+	{
+		isHero = true;
+
+		const CGPathNode *pn = LOCPLINT->cb->getPathsInfo(currentHero)->getPathInfo(mapPos);
+		if(currentHero == topBlocking) //clicked selected hero
+		{
+			LOCPLINT->openHeroWindow(currentHero);
+			return;
+		}
+		else if(canSelect && pn->turns == 255 ) //selectable object at inaccessible tile
+		{
+			select(static_cast<const CArmedInstance*>(topBlocking), false);
+			return;
+		}
+		else //still here? we need to move hero if we clicked end of already selected path or calculate a new path otherwise
+		{
+			if(terrain.currentPath && terrain.currentPath->endPos() == mapPos)//we'll be moving
+			{
+				if(CGI->mh->canStartHeroMovement())
+					LOCPLINT->moveHero(currentHero, *terrain.currentPath);
+				return;
+			}
+			else //remove old path and find a new one if we clicked on accessible tile
+			{
+				CGPath &path = LOCPLINT->paths[currentHero];
+				CGPath newpath;
+				bool gotPath = LOCPLINT->cb->getPathsInfo(currentHero)->getPath(newpath, mapPos); //try getting path, erase if failed
+				if(gotPath && newpath.nodes.size())
+					path = newpath;
+
+				if(path.nodes.size())
+					terrain.currentPath = &path;
+				else
+					LOCPLINT->eraseCurrentPathOf(currentHero);
+
+				updateMoveHero(currentHero);
+			}
+		}
+	} //end of hero is selected "case"
+	else
+	{
+		throw std::runtime_error("Nothing is selected...");
+	}
+
+	const auto shipyard = ourInaccessibleShipyard(topBlocking);
+	if(isHero && shipyard != nullptr)
+	{
+		LOCPLINT->showShipyardDialogOrProblemPopup(shipyard);
+	}
+}
+
+void CAdvMapInt::tileHovered(const int3 &mapPos)
+{
+	if(mode != EAdvMapMode::NORMAL //disable in world view
+		|| !selection) //may occur just at the start of game (fake move before full intiialization)
+		return;
+	if(!LOCPLINT->cb->isVisible(mapPos))
+	{
+		CCS->curh->set(Cursor::Map::POINTER);
+		statusbar->clear();
+		return;
+	}
+	auto objRelations = PlayerRelations::ALLIES;
+	const CGObjectInstance *objAtTile = getActiveObject(mapPos);
+	if(objAtTile)
+	{
+		objRelations = LOCPLINT->cb->getPlayerRelations(LOCPLINT->playerID, objAtTile->tempOwner);
+		std::string text = curHero() ? objAtTile->getHoverText(curHero()) : objAtTile->getHoverText(LOCPLINT->playerID);
+		boost::replace_all(text,"\n"," ");
+		statusbar->write(text);
+	}
+	else
+	{
+		std::string hlp;
+		CGI->mh->getTerrainDescr(mapPos, hlp, false);
+		statusbar->write(hlp);
+	}
+
+	if(spellBeingCasted)
+	{
+		switch(spellBeingCasted->id)
+		{
+		case SpellID::SCUTTLE_BOAT:
+			if(objAtTile && objAtTile->ID == Obj::BOAT)
+				CCS->curh->set(Cursor::Map::SCUTTLE_BOAT);
+			else
+				CCS->curh->set(Cursor::Map::POINTER);
+			return;
+		case SpellID::DIMENSION_DOOR:
+			{
+				const TerrainTile * t = LOCPLINT->cb->getTile(mapPos, false);
+				int3 hpos = selection->getSightCenter();
+				if((!t || t->isClear(LOCPLINT->cb->getTile(hpos))) && isInScreenRange(hpos, mapPos))
+					CCS->curh->set(Cursor::Map::TELEPORT);
+				else
+					CCS->curh->set(Cursor::Map::POINTER);
+				return;
+			}
+		}
+	}
+
+	if(selection->ID == Obj::TOWN)
+	{
+		if(objAtTile)
+		{
+			if(objAtTile->ID == Obj::TOWN && objRelations != PlayerRelations::ENEMIES)
+				CCS->curh->set(Cursor::Map::TOWN);
+			else if(objAtTile->ID == Obj::HERO && objRelations == PlayerRelations::SAME_PLAYER)
+				CCS->curh->set(Cursor::Map::HERO);
+			else
+				CCS->curh->set(Cursor::Map::POINTER);
+		}
+		else
+			CCS->curh->set(Cursor::Map::POINTER);
+	}
+	else if(const CGHeroInstance * hero = curHero())
+	{
+		std::array<Cursor::Map, 4> cursorMove      = { Cursor::Map::T1_MOVE,       Cursor::Map::T2_MOVE,       Cursor::Map::T3_MOVE,       Cursor::Map::T4_MOVE,       };
+		std::array<Cursor::Map, 4> cursorAttack    = { Cursor::Map::T1_ATTACK,     Cursor::Map::T2_ATTACK,     Cursor::Map::T3_ATTACK,     Cursor::Map::T4_ATTACK,     };
+		std::array<Cursor::Map, 4> cursorSail      = { Cursor::Map::T1_SAIL,       Cursor::Map::T2_SAIL,       Cursor::Map::T3_SAIL,       Cursor::Map::T4_SAIL,       };
+		std::array<Cursor::Map, 4> cursorDisembark = { Cursor::Map::T1_DISEMBARK,  Cursor::Map::T2_DISEMBARK,  Cursor::Map::T3_DISEMBARK,  Cursor::Map::T4_DISEMBARK,  };
+		std::array<Cursor::Map, 4> cursorExchange  = { Cursor::Map::T1_EXCHANGE,   Cursor::Map::T2_EXCHANGE,   Cursor::Map::T3_EXCHANGE,   Cursor::Map::T4_EXCHANGE,   };
+		std::array<Cursor::Map, 4> cursorVisit     = { Cursor::Map::T1_VISIT,      Cursor::Map::T2_VISIT,      Cursor::Map::T3_VISIT,      Cursor::Map::T4_VISIT,      };
+		std::array<Cursor::Map, 4> cursorSailVisit = { Cursor::Map::T1_SAIL_VISIT, Cursor::Map::T2_SAIL_VISIT, Cursor::Map::T3_SAIL_VISIT, Cursor::Map::T4_SAIL_VISIT, };
+
+		const CGPathNode * pathNode = LOCPLINT->cb->getPathsInfo(hero)->getPathInfo(mapPos);
+		assert(pathNode);
+
+		if(GH.isKeyboardAltDown() && pathNode->reachable()) //overwrite status bar text with movement info
+		{
+			ShowMoveDetailsInStatusbar(*hero, *pathNode);
+		}
+
+		int turns = pathNode->turns;
+		vstd::amin(turns, 3);
+		switch(pathNode->action)
+		{
+		case CGPathNode::NORMAL:
+		case CGPathNode::TELEPORT_NORMAL:
+			if(pathNode->layer == EPathfindingLayer::LAND)
+				CCS->curh->set(cursorMove[turns]);
+			else
+				CCS->curh->set(cursorSailVisit[turns]);
+			break;
+
+		case CGPathNode::VISIT:
+		case CGPathNode::BLOCKING_VISIT:
+		case CGPathNode::TELEPORT_BLOCKING_VISIT:
+			if(objAtTile && objAtTile->ID == Obj::HERO)
+			{
+				if(selection == objAtTile)
+					CCS->curh->set(Cursor::Map::HERO);
+				else
+					CCS->curh->set(cursorExchange[turns]);
+			}
+			else if(pathNode->layer == EPathfindingLayer::LAND)
+				CCS->curh->set(cursorVisit[turns]);
+			else
+				CCS->curh->set(cursorSailVisit[turns]);
+			break;
+
+		case CGPathNode::BATTLE:
+		case CGPathNode::TELEPORT_BATTLE:
+			CCS->curh->set(cursorAttack[turns]);
+			break;
+
+		case CGPathNode::EMBARK:
+			CCS->curh->set(cursorSail[turns]);
+			break;
+
+		case CGPathNode::DISEMBARK:
+			CCS->curh->set(cursorDisembark[turns]);
+			break;
+
+		default:
+			if(objAtTile && objRelations != PlayerRelations::ENEMIES)
+			{
+				if(objAtTile->ID == Obj::TOWN)
+					CCS->curh->set(Cursor::Map::TOWN);
+				else if(objAtTile->ID == Obj::HERO && objRelations == PlayerRelations::SAME_PLAYER)
+					CCS->curh->set(Cursor::Map::HERO);
+				else
+					CCS->curh->set(Cursor::Map::POINTER);
+			}
+			else
+				CCS->curh->set(Cursor::Map::POINTER);
+			break;
+		}
+	}
+
+	if(ourInaccessibleShipyard(objAtTile))
+	{
+		CCS->curh->set(Cursor::Map::T1_SAIL);
+	}
+}
+
+void CAdvMapInt::ShowMoveDetailsInStatusbar(const CGHeroInstance & hero, const CGPathNode & pathNode)
+{
+	const int maxMovementPointsAtStartOfLastTurn = pathNode.turns > 0 ? hero.maxMovePoints(pathNode.layer == EPathfindingLayer::LAND) : hero.movement;
+	const int movementPointsLastTurnCost = maxMovementPointsAtStartOfLastTurn - pathNode.moveRemains;
+	const int remainingPointsAfterMove = pathNode.turns == 0 ? pathNode.moveRemains : 0;
+
+	std::string result = VLC->generaltexth->translate("vcmi.adventureMap", pathNode.turns > 0 ? "moveCostDetails" : "moveCostDetailsNoTurns");
+
+	boost::replace_first(result, "%TURNS", std::to_string(pathNode.turns));
+	boost::replace_first(result, "%POINTS", std::to_string(movementPointsLastTurnCost));
+	boost::replace_first(result, "%REMAINING", std::to_string(remainingPointsAfterMove));
+
+	statusbar->write(result);
+}
+
+void CAdvMapInt::tileRClicked(const int3 &mapPos)
+{
+	if(mode != EAdvMapMode::NORMAL)
+		return;
+	if(spellBeingCasted)
+	{
+		leaveCastingMode();
+		return;
+	}
+	if(!LOCPLINT->cb->isVisible(mapPos))
+	{
+		CRClickPopup::createAndPush(VLC->generaltexth->allTexts[61]); //Uncharted Territory
+		return;
+	}
+
+	const CGObjectInstance * obj = getActiveObject(mapPos);
+	if(!obj)
+	{
+		// Bare or undiscovered terrain
+		const TerrainTile * tile = LOCPLINT->cb->getTile(mapPos);
+		if (tile)
+		{
+			std::string hlp;
+			CGI->mh->getTerrainDescr(mapPos, hlp, true);
+			CRClickPopup::createAndPush(hlp);
+		}
+		return;
+	}
+
+	CRClickPopup::createAndPush(obj, GH.getCursorPosition(), ETextAlignment::CENTER);
+}
+
+void CAdvMapInt::enterCastingMode(const CSpell * sp)
+{
+	assert(sp->id == SpellID::SCUTTLE_BOAT  ||  sp->id == SpellID::DIMENSION_DOOR);
+	spellBeingCasted = sp;
+
+	deactivate();
+	terrain.activate();
+	GH.fakeMouseMove();
+}
+
+void CAdvMapInt::leaveCastingMode(bool cast, int3 dest)
+{
+	assert(spellBeingCasted);
+	SpellID id = spellBeingCasted->id;
+	spellBeingCasted = nullptr;
+	terrain.deactivate();
+	activate();
+
+	if(cast)
+		LOCPLINT->cb->castSpell(curHero(), id, dest);
+	else
+		LOCPLINT->showInfoDialog(CGI->generaltexth->allTexts[731]); //Spell cancelled
+}
+
+const CGHeroInstance * CAdvMapInt::curHero() const
+{
+	if(selection && selection->ID == Obj::HERO)
+		return static_cast<const CGHeroInstance *>(selection);
+	else
+		return nullptr;
+}
+
+const CGTownInstance * CAdvMapInt::curTown() const
+{
+	if(selection && selection->ID == Obj::TOWN)
+		return static_cast<const CGTownInstance *>(selection);
+	else
+		return nullptr;
+}
+
+const IShipyard * CAdvMapInt::ourInaccessibleShipyard(const CGObjectInstance *obj) const
+{
+	const IShipyard *ret = IShipyard::castFrom(obj);
+
+	if(!ret ||
+		obj->tempOwner != player ||
+		(CCS->curh->get<Cursor::Map>() != Cursor::Map::T1_SAIL && CCS->curh->get<Cursor::Map>() != Cursor::Map::POINTER))
+		return nullptr;
+
+	return ret;
+}
+
+void CAdvMapInt::aiTurnStarted()
+{
+	if(settings["session"]["spectate"].Bool())
+		return;
+
+	adjustActiveness(true);
+	CCS->musich->playMusicFromSet("enemy-turn", true, false);
+	adventureInt->minimap.setAIRadar(true);
+	adventureInt->infoBar.startEnemyTurn(LOCPLINT->cb->getCurrentPlayer());
+	adventureInt->infoBar.showAll(screen);//force refresh on inactive object
+}
+
+void CAdvMapInt::adjustActiveness(bool aiTurnStart)
+{
+	bool wasActive = isActive();
+
+	if(wasActive)
+		deactivate();
+	adventureInt->duringAITurn = aiTurnStart;
+	if(wasActive)
+		activate();
+}
+
+void CAdvMapInt::quickCombatLock()
+{
+	if(!duringAITurn)
+		deactivate();
+}
+
+void CAdvMapInt::quickCombatUnlock()
+{
+	if(!duringAITurn)
+		activate();
+}
+
+void CAdvMapInt::changeMode(EAdvMapMode newMode, float newScale)
+{
+	if (mode != newMode)
+	{
+		mode = newMode;
+
+		switch (mode)
+		{
+		case EAdvMapMode::NORMAL:
+			panelMain->activate();
+			panelWorldView->deactivate();
+			activeMapPanel = panelMain;
+
+			townList.activate();
+			heroList.activate();
+			infoBar.activate();
+
+			worldViewOptions.clear();
+
+			break;
+		case EAdvMapMode::WORLD_VIEW:
+			panelMain->deactivate();
+			panelWorldView->activate();
+
+			activeMapPanel = panelWorldView;
+
+			townList.deactivate();
+			heroList.deactivate();
+			infoBar.showSelection(); // to prevent new day animation interfering world view mode
+			infoBar.deactivate();
+
+			break;
+		}
+		worldViewScale = newScale;
+		redraw();
+	}
+	else if (worldViewScale != newScale) // still in world view mode, but the scale changed
+	{
+		worldViewScale = newScale;
+		redraw();
+	}
+}
+
+CAdvMapInt::WorldViewOptions::WorldViewOptions()
+{
+	clear();
+}
+
+void CAdvMapInt::WorldViewOptions::clear()
+{
+	showAllTerrain = false;
+
+	iconPositions.clear();
+}
+
+void CAdvMapInt::WorldViewOptions::adjustDrawingInfo(MapDrawingInfo& info)
+{
+	info.showAllTerrain = showAllTerrain;
+
+	info.additionalIcons = &iconPositions;
+}
+