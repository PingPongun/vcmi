<<<<<<< HEAD
/*
 * Canvas.cpp, part of VCMI engine
 *
 * Authors: listed in file AUTHORS in main folder
 *
 * License: GNU General Public License v2.0 or later
 * Full text of license available in license.txt file, in main folder
 *
 */
#include "StdInc.h"
#include "Canvas.h"

#include "../renderSDL/SDL_Extensions.h"
#include "Colors.h"
#include "IImage.h"
#include "Graphics.h"
#include "IFont.h"

#include <SDL_surface.h>
#include <SDL_pixels.h>

Canvas::Canvas(SDL_Surface * surface):
	surface(surface),
	renderArea(0,0, surface->w, surface->h)
{
	surface->refcount++;
}

Canvas::Canvas(const Canvas & other):
	surface(other.surface),
	renderArea(other.renderArea)
{
	surface->refcount++;
}

Canvas::Canvas(Canvas && other):
	surface(other.surface),
	renderArea(other.renderArea)
{
	surface->refcount++;
}

Canvas::Canvas(const Canvas & other, const Rect & newClipRect):
	Canvas(other)
{
	renderArea = other.renderArea.intersect(newClipRect + other.renderArea.topLeft());
}

Canvas::Canvas(const Point & size):
	renderArea(Point(0,0), size),
	surface(CSDL_Ext::newSurface(size.x, size.y))
{
	CSDL_Ext::fillSurface(surface, CSDL_Ext::toSDL(Colors::TRANSPARENCY) );
	SDL_SetSurfaceBlendMode(surface, SDL_BLENDMODE_NONE);
}

Canvas Canvas::createFromSurface(SDL_Surface * surface)
{
	return Canvas(surface);
}

void Canvas::applyTransparency(bool on)
{
	if (on)
		SDL_SetSurfaceBlendMode(surface, SDL_BLENDMODE_BLEND);
	else
		SDL_SetSurfaceBlendMode(surface, SDL_BLENDMODE_NONE);
}

void Canvas::applyGrayscale()
{
	CSDL_Ext::convertToGrayscale(surface, renderArea);
}

Canvas::~Canvas()
{
	SDL_FreeSurface(surface);
}

void Canvas::draw(const std::shared_ptr<IImage>& image, const Point & pos)
{
	assert(image);
	if (image)
		image->draw(surface, renderArea.x + pos.x, renderArea.y + pos.y);
}

void Canvas::draw(const std::shared_ptr<IImage>& image, const Point & pos, const Rect & sourceRect)
{
	assert(image);
	if (image)
		image->draw(surface, renderArea.x + pos.x, renderArea.y + pos.y, &sourceRect);
}

void Canvas::draw(const Canvas & image, const Point & pos)
{
	CSDL_Ext::blitSurface(image.surface, image.renderArea, surface, renderArea.topLeft() + pos);
}

void Canvas::drawTransparent(const Canvas & image, const Point & pos, double transparency)
{
	SDL_BlendMode oldMode;

	SDL_GetSurfaceBlendMode(image.surface, &oldMode);
	SDL_SetSurfaceBlendMode(image.surface, SDL_BLENDMODE_BLEND);
	SDL_SetSurfaceAlphaMod(image.surface, 255 * transparency);
	CSDL_Ext::blitSurface(image.surface, image.renderArea, surface, renderArea.topLeft() + pos);
	SDL_SetSurfaceAlphaMod(image.surface, 255);
	SDL_SetSurfaceBlendMode(image.surface, oldMode);
}

void Canvas::drawScaled(const Canvas & image, const Point & pos, const Point & targetSize)
{
	SDL_Rect targetRect = CSDL_Ext::toSDL(Rect(pos + renderArea.topLeft(), targetSize));
	SDL_BlitScaled(image.surface, nullptr, surface, &targetRect);
}

void Canvas::drawPoint(const Point & dest, const ColorRGBA & color)
{
	CSDL_Ext::putPixelWithoutRefreshIfInSurf(surface, dest.x, dest.y, color.r, color.g, color.b, color.a);
}

void Canvas::drawLine(const Point & from, const Point & dest, const ColorRGBA & colorFrom, const ColorRGBA & colorDest)
{
	CSDL_Ext::drawLine(surface, renderArea.topLeft() + from, renderArea.topLeft() + dest, CSDL_Ext::toSDL(colorFrom), CSDL_Ext::toSDL(colorDest));
}

void Canvas::drawLineDashed(const Point & from, const Point & dest, const ColorRGBA & color)
{
	CSDL_Ext::drawLineDashed(surface, renderArea.topLeft() + from, renderArea.topLeft() + dest, CSDL_Ext::toSDL(color));
}

void Canvas::drawBorder(const Rect & target, const ColorRGBA & color, int width)
{
	Rect realTarget = target + renderArea.topLeft();

	CSDL_Ext::drawBorder(surface, realTarget.x, realTarget.y, realTarget.w, realTarget.h, CSDL_Ext::toSDL(color), width);
}

void Canvas::drawBorderDashed(const Rect & target, const ColorRGBA & color)
{
	Rect realTarget = target + renderArea.topLeft();

	CSDL_Ext::drawLineDashed(surface, realTarget.topLeft(),    realTarget.topRight(),    CSDL_Ext::toSDL(color));
	CSDL_Ext::drawLineDashed(surface, realTarget.bottomLeft(), realTarget.bottomRight(), CSDL_Ext::toSDL(color));
	CSDL_Ext::drawLineDashed(surface, realTarget.topLeft(),    realTarget.bottomLeft(),  CSDL_Ext::toSDL(color));
	CSDL_Ext::drawLineDashed(surface, realTarget.topRight(),   realTarget.bottomRight(), CSDL_Ext::toSDL(color));
}

void Canvas::drawText(const Point & position, const EFonts & font, const ColorRGBA & colorDest, ETextAlignment alignment, const std::string & text )
{
	switch (alignment)
	{
	case ETextAlignment::TOPLEFT:      return graphics->fonts[font]->renderTextLeft  (surface, text, colorDest, renderArea.topLeft() + position);
	case ETextAlignment::TOPCENTER:    return graphics->fonts[font]->renderTextCenter(surface, text, colorDest, renderArea.topLeft() + position);
	case ETextAlignment::CENTER:       return graphics->fonts[font]->renderTextCenter(surface, text, colorDest, renderArea.topLeft() + position);
	case ETextAlignment::BOTTOMRIGHT:  return graphics->fonts[font]->renderTextRight (surface, text, colorDest, renderArea.topLeft() + position);
	}
}

void Canvas::drawText(const Point & position, const EFonts & font, const ColorRGBA & colorDest, ETextAlignment alignment, const std::vector<std::string> & text )
{
	switch (alignment)
	{
	case ETextAlignment::TOPLEFT:      return graphics->fonts[font]->renderTextLinesLeft  (surface, text, colorDest, renderArea.topLeft() + position);
	case ETextAlignment::TOPCENTER:    return graphics->fonts[font]->renderTextLinesCenter(surface, text, colorDest, renderArea.topLeft() + position);
	case ETextAlignment::CENTER:       return graphics->fonts[font]->renderTextLinesCenter(surface, text, colorDest, renderArea.topLeft() + position);
	case ETextAlignment::BOTTOMRIGHT:  return graphics->fonts[font]->renderTextLinesRight (surface, text, colorDest, renderArea.topLeft() + position);
	}
}

void Canvas::drawColor(const Rect & target, const ColorRGBA & color)
{
	Rect realTarget = target + renderArea.topLeft();

	CSDL_Ext::fillRect(surface, realTarget, CSDL_Ext::toSDL(color));
}

void Canvas::drawColorBlended(const Rect & target, const ColorRGBA & color)
{
	Rect realTarget = target + renderArea.topLeft();

	CSDL_Ext::fillRectBlended(surface, realTarget, CSDL_Ext::toSDL(color));
}

SDL_Surface * Canvas::getInternalSurface()
{
	return surface;
}

Rect Canvas::getRenderArea() const
{
	return renderArea;
}
=======
/*
 * Canvas.cpp, part of VCMI engine
 *
 * Authors: listed in file AUTHORS in main folder
 *
 * License: GNU General Public License v2.0 or later
 * Full text of license available in license.txt file, in main folder
 *
 */
#include "StdInc.h"
#include "Canvas.h"

#include "../renderSDL/SDL_Extensions.h"
#include "Colors.h"
#include "IImage.h"
#include "Graphics.h"
#include "IFont.h"

#include <SDL_surface.h>
#include <SDL_pixels.h>

Canvas::Canvas(SDL_Surface * surface):
	surface(surface),
	renderArea(0,0, surface->w, surface->h)
{
	surface->refcount++;
}

Canvas::Canvas(const Canvas & other):
	surface(other.surface),
	renderArea(other.renderArea)
{
	surface->refcount++;
}

Canvas::Canvas(Canvas && other):
	surface(other.surface),
	renderArea(other.renderArea)
{
	surface->refcount++;
}

Canvas::Canvas(const Canvas & other, const Rect & newClipRect):
	Canvas(other)
{
	renderArea = other.renderArea.intersect(newClipRect + other.renderArea.topLeft());
}

Canvas::Canvas(const Point & size):
	renderArea(Point(0,0), size),
	surface(CSDL_Ext::newSurface(size.x, size.y))
{
	CSDL_Ext::fillSurface(surface, CSDL_Ext::toSDL(Colors::TRANSPARENCY) );
	SDL_SetSurfaceBlendMode(surface, SDL_BLENDMODE_NONE);
}

Canvas Canvas::createFromSurface(SDL_Surface * surface)
{
	return Canvas(surface);
}

void Canvas::applyTransparency(bool on)
{
	if (on)
		SDL_SetSurfaceBlendMode(surface, SDL_BLENDMODE_BLEND);
	else
		SDL_SetSurfaceBlendMode(surface, SDL_BLENDMODE_NONE);
}

void Canvas::applyGrayscale()
{
	CSDL_Ext::convertToGrayscale(surface, renderArea);
}

Canvas::~Canvas()
{
	SDL_FreeSurface(surface);
}

void Canvas::draw(const std::shared_ptr<IImage>& image, const Point & pos)
{
	assert(image);
	if (image)
		image->draw(surface, renderArea.x + pos.x, renderArea.y + pos.y);
}

void Canvas::draw(const std::shared_ptr<IImage>& image, const Point & pos, const Rect & sourceRect)
{
	assert(image);
	if (image)
		image->draw(surface, renderArea.x + pos.x, renderArea.y + pos.y, &sourceRect);
}

void Canvas::draw(const Canvas & image, const Point & pos)
{
	CSDL_Ext::blitSurface(image.surface, image.renderArea, surface, renderArea.topLeft() + pos);
}

void Canvas::drawTransparent(const Canvas & image, const Point & pos, double transparency)
{
	SDL_BlendMode oldMode;

	SDL_GetSurfaceBlendMode(image.surface, &oldMode);
	SDL_SetSurfaceBlendMode(image.surface, SDL_BLENDMODE_BLEND);
	SDL_SetSurfaceAlphaMod(image.surface, 255 * transparency);
	CSDL_Ext::blitSurface(image.surface, image.renderArea, surface, renderArea.topLeft() + pos);
	SDL_SetSurfaceAlphaMod(image.surface, 255);
	SDL_SetSurfaceBlendMode(image.surface, oldMode);
}

void Canvas::drawScaled(const Canvas & image, const Point & pos, const Point & targetSize)
{
	SDL_Rect targetRect = CSDL_Ext::toSDL(Rect(pos + renderArea.topLeft(), targetSize));
	SDL_BlitScaled(image.surface, nullptr, surface, &targetRect);
}

void Canvas::drawPoint(const Point & dest, const ColorRGBA & color)
{
	CSDL_Ext::putPixelWithoutRefreshIfInSurf(surface, dest.x, dest.y, color.r, color.g, color.b, color.a);
}

void Canvas::drawLine(const Point & from, const Point & dest, const ColorRGBA & colorFrom, const ColorRGBA & colorDest)
{
	CSDL_Ext::drawLine(surface, renderArea.topLeft() + from, renderArea.topLeft() + dest, CSDL_Ext::toSDL(colorFrom), CSDL_Ext::toSDL(colorDest));
}

void Canvas::drawLineDashed(const Point & from, const Point & dest, const ColorRGBA & color)
{
	CSDL_Ext::drawLineDashed(surface, renderArea.topLeft() + from, renderArea.topLeft() + dest, CSDL_Ext::toSDL(color));
}

void Canvas::drawBorder(const Rect & target, const ColorRGBA & color, int width)
{
	Rect realTarget = target + renderArea.topLeft();

	CSDL_Ext::drawBorder(surface, realTarget.x, realTarget.y, realTarget.w, realTarget.h, CSDL_Ext::toSDL(color), width);
}

void Canvas::drawBorderDashed(const Rect & target, const ColorRGBA & color)
{
	Rect realTarget = target + renderArea.topLeft();

	CSDL_Ext::drawLineDashed(surface, realTarget.topLeft(),    realTarget.topRight(),    CSDL_Ext::toSDL(color));
	CSDL_Ext::drawLineDashed(surface, realTarget.bottomLeft(), realTarget.bottomRight(), CSDL_Ext::toSDL(color));
	CSDL_Ext::drawLineDashed(surface, realTarget.topLeft(),    realTarget.bottomLeft(),  CSDL_Ext::toSDL(color));
	CSDL_Ext::drawLineDashed(surface, realTarget.topRight(),   realTarget.bottomRight(), CSDL_Ext::toSDL(color));
}

void Canvas::drawText(const Point & position, const EFonts & font, const ColorRGBA & colorDest, ETextAlignment alignment, const std::string & text )
{
	switch (alignment)
	{
	case ETextAlignment::TOPLEFT:      return graphics->fonts[font]->renderTextLeft  (surface, text, colorDest, renderArea.topLeft() + position);
	case ETextAlignment::TOPCENTER:    return graphics->fonts[font]->renderTextCenter(surface, text, colorDest, renderArea.topLeft() + position);
	case ETextAlignment::CENTER:       return graphics->fonts[font]->renderTextCenter(surface, text, colorDest, renderArea.topLeft() + position);
	case ETextAlignment::BOTTOMRIGHT:  return graphics->fonts[font]->renderTextRight (surface, text, colorDest, renderArea.topLeft() + position);
	}
}

void Canvas::drawText(const Point & position, const EFonts & font, const ColorRGBA & colorDest, ETextAlignment alignment, const std::vector<std::string> & text )
{
	switch (alignment)
	{
	case ETextAlignment::TOPLEFT:      return graphics->fonts[font]->renderTextLinesLeft  (surface, text, colorDest, renderArea.topLeft() + position);
	case ETextAlignment::TOPCENTER:    return graphics->fonts[font]->renderTextLinesCenter(surface, text, colorDest, renderArea.topLeft() + position);
	case ETextAlignment::CENTER:       return graphics->fonts[font]->renderTextLinesCenter(surface, text, colorDest, renderArea.topLeft() + position);
	case ETextAlignment::BOTTOMRIGHT:  return graphics->fonts[font]->renderTextLinesRight (surface, text, colorDest, renderArea.topLeft() + position);
	}
}

void Canvas::drawColor(const Rect & target, const ColorRGBA & color)
{
	Rect realTarget = target + renderArea.topLeft();

	CSDL_Ext::fillRect(surface, realTarget, CSDL_Ext::toSDL(color));
}

void Canvas::drawColorBlended(const Rect & target, const ColorRGBA & color)
{
	Rect realTarget = target + renderArea.topLeft();

	CSDL_Ext::fillRectBlended(surface, realTarget, CSDL_Ext::toSDL(color));
}

SDL_Surface * Canvas::getInternalSurface()
{
	return surface;
}
>>>>>>> a1a5bc28
<|MERGE_RESOLUTION|>--- conflicted
+++ resolved
@@ -1,4 +1,3 @@
-<<<<<<< HEAD
 /*
  * Canvas.cpp, part of VCMI engine
  *
@@ -191,194 +190,4 @@
 Rect Canvas::getRenderArea() const
 {
 	return renderArea;
-}
-=======
-/*
- * Canvas.cpp, part of VCMI engine
- *
- * Authors: listed in file AUTHORS in main folder
- *
- * License: GNU General Public License v2.0 or later
- * Full text of license available in license.txt file, in main folder
- *
- */
-#include "StdInc.h"
-#include "Canvas.h"
-
-#include "../renderSDL/SDL_Extensions.h"
-#include "Colors.h"
-#include "IImage.h"
-#include "Graphics.h"
-#include "IFont.h"
-
-#include <SDL_surface.h>
-#include <SDL_pixels.h>
-
-Canvas::Canvas(SDL_Surface * surface):
-	surface(surface),
-	renderArea(0,0, surface->w, surface->h)
-{
-	surface->refcount++;
-}
-
-Canvas::Canvas(const Canvas & other):
-	surface(other.surface),
-	renderArea(other.renderArea)
-{
-	surface->refcount++;
-}
-
-Canvas::Canvas(Canvas && other):
-	surface(other.surface),
-	renderArea(other.renderArea)
-{
-	surface->refcount++;
-}
-
-Canvas::Canvas(const Canvas & other, const Rect & newClipRect):
-	Canvas(other)
-{
-	renderArea = other.renderArea.intersect(newClipRect + other.renderArea.topLeft());
-}
-
-Canvas::Canvas(const Point & size):
-	renderArea(Point(0,0), size),
-	surface(CSDL_Ext::newSurface(size.x, size.y))
-{
-	CSDL_Ext::fillSurface(surface, CSDL_Ext::toSDL(Colors::TRANSPARENCY) );
-	SDL_SetSurfaceBlendMode(surface, SDL_BLENDMODE_NONE);
-}
-
-Canvas Canvas::createFromSurface(SDL_Surface * surface)
-{
-	return Canvas(surface);
-}
-
-void Canvas::applyTransparency(bool on)
-{
-	if (on)
-		SDL_SetSurfaceBlendMode(surface, SDL_BLENDMODE_BLEND);
-	else
-		SDL_SetSurfaceBlendMode(surface, SDL_BLENDMODE_NONE);
-}
-
-void Canvas::applyGrayscale()
-{
-	CSDL_Ext::convertToGrayscale(surface, renderArea);
-}
-
-Canvas::~Canvas()
-{
-	SDL_FreeSurface(surface);
-}
-
-void Canvas::draw(const std::shared_ptr<IImage>& image, const Point & pos)
-{
-	assert(image);
-	if (image)
-		image->draw(surface, renderArea.x + pos.x, renderArea.y + pos.y);
-}
-
-void Canvas::draw(const std::shared_ptr<IImage>& image, const Point & pos, const Rect & sourceRect)
-{
-	assert(image);
-	if (image)
-		image->draw(surface, renderArea.x + pos.x, renderArea.y + pos.y, &sourceRect);
-}
-
-void Canvas::draw(const Canvas & image, const Point & pos)
-{
-	CSDL_Ext::blitSurface(image.surface, image.renderArea, surface, renderArea.topLeft() + pos);
-}
-
-void Canvas::drawTransparent(const Canvas & image, const Point & pos, double transparency)
-{
-	SDL_BlendMode oldMode;
-
-	SDL_GetSurfaceBlendMode(image.surface, &oldMode);
-	SDL_SetSurfaceBlendMode(image.surface, SDL_BLENDMODE_BLEND);
-	SDL_SetSurfaceAlphaMod(image.surface, 255 * transparency);
-	CSDL_Ext::blitSurface(image.surface, image.renderArea, surface, renderArea.topLeft() + pos);
-	SDL_SetSurfaceAlphaMod(image.surface, 255);
-	SDL_SetSurfaceBlendMode(image.surface, oldMode);
-}
-
-void Canvas::drawScaled(const Canvas & image, const Point & pos, const Point & targetSize)
-{
-	SDL_Rect targetRect = CSDL_Ext::toSDL(Rect(pos + renderArea.topLeft(), targetSize));
-	SDL_BlitScaled(image.surface, nullptr, surface, &targetRect);
-}
-
-void Canvas::drawPoint(const Point & dest, const ColorRGBA & color)
-{
-	CSDL_Ext::putPixelWithoutRefreshIfInSurf(surface, dest.x, dest.y, color.r, color.g, color.b, color.a);
-}
-
-void Canvas::drawLine(const Point & from, const Point & dest, const ColorRGBA & colorFrom, const ColorRGBA & colorDest)
-{
-	CSDL_Ext::drawLine(surface, renderArea.topLeft() + from, renderArea.topLeft() + dest, CSDL_Ext::toSDL(colorFrom), CSDL_Ext::toSDL(colorDest));
-}
-
-void Canvas::drawLineDashed(const Point & from, const Point & dest, const ColorRGBA & color)
-{
-	CSDL_Ext::drawLineDashed(surface, renderArea.topLeft() + from, renderArea.topLeft() + dest, CSDL_Ext::toSDL(color));
-}
-
-void Canvas::drawBorder(const Rect & target, const ColorRGBA & color, int width)
-{
-	Rect realTarget = target + renderArea.topLeft();
-
-	CSDL_Ext::drawBorder(surface, realTarget.x, realTarget.y, realTarget.w, realTarget.h, CSDL_Ext::toSDL(color), width);
-}
-
-void Canvas::drawBorderDashed(const Rect & target, const ColorRGBA & color)
-{
-	Rect realTarget = target + renderArea.topLeft();
-
-	CSDL_Ext::drawLineDashed(surface, realTarget.topLeft(),    realTarget.topRight(),    CSDL_Ext::toSDL(color));
-	CSDL_Ext::drawLineDashed(surface, realTarget.bottomLeft(), realTarget.bottomRight(), CSDL_Ext::toSDL(color));
-	CSDL_Ext::drawLineDashed(surface, realTarget.topLeft(),    realTarget.bottomLeft(),  CSDL_Ext::toSDL(color));
-	CSDL_Ext::drawLineDashed(surface, realTarget.topRight(),   realTarget.bottomRight(), CSDL_Ext::toSDL(color));
-}
-
-void Canvas::drawText(const Point & position, const EFonts & font, const ColorRGBA & colorDest, ETextAlignment alignment, const std::string & text )
-{
-	switch (alignment)
-	{
-	case ETextAlignment::TOPLEFT:      return graphics->fonts[font]->renderTextLeft  (surface, text, colorDest, renderArea.topLeft() + position);
-	case ETextAlignment::TOPCENTER:    return graphics->fonts[font]->renderTextCenter(surface, text, colorDest, renderArea.topLeft() + position);
-	case ETextAlignment::CENTER:       return graphics->fonts[font]->renderTextCenter(surface, text, colorDest, renderArea.topLeft() + position);
-	case ETextAlignment::BOTTOMRIGHT:  return graphics->fonts[font]->renderTextRight (surface, text, colorDest, renderArea.topLeft() + position);
-	}
-}
-
-void Canvas::drawText(const Point & position, const EFonts & font, const ColorRGBA & colorDest, ETextAlignment alignment, const std::vector<std::string> & text )
-{
-	switch (alignment)
-	{
-	case ETextAlignment::TOPLEFT:      return graphics->fonts[font]->renderTextLinesLeft  (surface, text, colorDest, renderArea.topLeft() + position);
-	case ETextAlignment::TOPCENTER:    return graphics->fonts[font]->renderTextLinesCenter(surface, text, colorDest, renderArea.topLeft() + position);
-	case ETextAlignment::CENTER:       return graphics->fonts[font]->renderTextLinesCenter(surface, text, colorDest, renderArea.topLeft() + position);
-	case ETextAlignment::BOTTOMRIGHT:  return graphics->fonts[font]->renderTextLinesRight (surface, text, colorDest, renderArea.topLeft() + position);
-	}
-}
-
-void Canvas::drawColor(const Rect & target, const ColorRGBA & color)
-{
-	Rect realTarget = target + renderArea.topLeft();
-
-	CSDL_Ext::fillRect(surface, realTarget, CSDL_Ext::toSDL(color));
-}
-
-void Canvas::drawColorBlended(const Rect & target, const ColorRGBA & color)
-{
-	Rect realTarget = target + renderArea.topLeft();
-
-	CSDL_Ext::fillRectBlended(surface, realTarget, CSDL_Ext::toSDL(color));
-}
-
-SDL_Surface * Canvas::getInternalSurface()
-{
-	return surface;
-}
->>>>>>> a1a5bc28
+}