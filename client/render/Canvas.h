--- conflicted
+++ resolved
@@ -1,4 +1,3 @@
-<<<<<<< HEAD
 /*
  * Canvas.h, part of VCMI engine
  *
@@ -105,110 +104,4 @@
 
 	/// get the render area
 	Rect getRenderArea() const;
-};
-=======
-/*
- * Canvas.h, part of VCMI engine
- *
- * Authors: listed in file AUTHORS in main folder
- *
- * License: GNU General Public License v2.0 or later
- * Full text of license available in license.txt file, in main folder
- *
- */
-#pragma once
-
-#include "../gui/TextAlignment.h"
-#include "../../lib/Rect.h"
-#include "../../lib/Color.h"
-
-struct SDL_Surface;
-class IImage;
-enum EFonts : int;
-
-/// Class that represents surface for drawing on
-class Canvas
-{
-	/// Target surface
-	SDL_Surface * surface;
-
-	/// Current rendering area, all rendering operations will be moved into selected area
-	Rect renderArea;
-
-	/// constructs canvas using existing surface. Caller maintains ownership on the surface
-	explicit Canvas(SDL_Surface * surface);
-
-	/// copy contructor
-	Canvas(const Canvas & other);
-
-public:
-	Canvas & operator = (const Canvas & other) = delete;
-	Canvas & operator = (Canvas && other) = delete;
-
-	/// move contructor
-	Canvas(Canvas && other);
-
-	/// creates canvas that only covers specified subsection of a surface
-	Canvas(const Canvas & other, const Rect & clipRect);
-
-	/// constructs canvas of specified size
-	explicit Canvas(const Point & size);
-
-	/// constructs canvas using existing surface. Caller maintains ownership on the surface
-	/// Compatibility method. AVOID USAGE. To be removed once SDL abstraction layer is finished.
-	static Canvas createFromSurface(SDL_Surface * surface);
-
-	~Canvas();
-
-	/// if set to true, drawing this canvas onto another canvas will use alpha channel information
-	void applyTransparency(bool on);
-
-	/// applies grayscale filter onto current image
-	void applyGrayscale();
-
-	/// renders image onto this canvas at specified position
-	void draw(const std::shared_ptr<IImage>& image, const Point & pos);
-
-	/// renders section of image bounded by sourceRect at specified position
-	void draw(const std::shared_ptr<IImage>& image, const Point & pos, const Rect & sourceRect);
-
-	/// renders another canvas onto this canvas
-	void draw(const Canvas &image, const Point & pos);
-
-	/// renders another canvas onto this canvas with transparency
-	void drawTransparent(const Canvas & image, const Point & pos, double transparency);
-
-	/// renders another canvas onto this canvas with scaling
-	void drawScaled(const Canvas &image, const Point & pos, const Point & targetSize);
-
-	/// renders single pixels with specified color
-	void drawPoint(const Point & dest, const ColorRGBA & color);
-
-	/// renders continuous, 1-pixel wide line with color gradient
-	void drawLine(const Point & from, const Point & dest, const ColorRGBA & colorFrom, const ColorRGBA & colorDest);
-
-	/// renders dashed, 1-pixel wide line with specified color
-	void drawLineDashed(const Point & from, const Point & dest, const ColorRGBA & color);
-
-	/// renders rectangular, solid-color border in specified location
-	void drawBorder(const Rect & target, const ColorRGBA & color, int width = 1);
-
-	/// renders rectangular, dashed border in specified location
-	void drawBorderDashed(const Rect & target, const ColorRGBA & color);
-
-	/// renders single line of text with specified parameters
-	void drawText(const Point & position, const EFonts & font, const ColorRGBA & colorDest, ETextAlignment alignment, const std::string & text );
-
-	/// renders multiple lines of text with specified parameters
-	void drawText(const Point & position, const EFonts & font, const ColorRGBA & colorDest, ETextAlignment alignment, const std::vector<std::string> & text );
-
-	/// fills selected area with solid color
-	void drawColor(const Rect & target, const ColorRGBA & color);
-
-	/// fills selected area with blended color
-	void drawColorBlended(const Rect & target, const ColorRGBA & color);
-
-	/// Compatibility method. AVOID USAGE. To be removed once SDL abstraction layer is finished.
-	SDL_Surface * getInternalSurface();
-};
->>>>>>> a1a5bc28
+};