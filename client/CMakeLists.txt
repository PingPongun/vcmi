--- conflicted
+++ resolved
@@ -1,182 +1,4 @@
 set(client_SRCS
-<<<<<<< HEAD
-		StdInc.cpp
-		../CCallback.cpp
-
-		battle/BattleActionsController.cpp
-		battle/BattleAnimationClasses.cpp
-		battle/BattleEffectsController.cpp
-		battle/BattleFieldController.cpp
-		battle/BattleInterfaceClasses.cpp
-		battle/BattleInterface.cpp
-		battle/BattleObstacleController.cpp
-		battle/BattleProjectileController.cpp
-		battle/BattleRenderer.cpp
-		battle/BattleSiegeController.cpp
-		battle/BattleStacksController.cpp
-		battle/BattleWindow.cpp
-		battle/CreatureAnimation.cpp
-
-		gui/CAnimation.cpp
-		gui/Canvas.cpp
-		gui/CursorHandler.cpp
-		gui/CGuiHandler.cpp
-		gui/CIntObject.cpp
-		gui/ColorFilter.cpp
-		gui/Fonts.cpp
-		gui/SDL_Extensions.cpp
-		gui/NotificationHandler.cpp
-		gui/InterfaceObjectConfigurable.cpp
-
-		widgets/AdventureMapClasses.cpp
-		widgets/Buttons.cpp
-		widgets/CArtifactHolder.cpp
-		widgets/CComponent.cpp
-		widgets/CGarrisonInt.cpp
-		widgets/Images.cpp
-		widgets/MiscWidgets.cpp
-		widgets/ObjectLists.cpp
-		widgets/TextControls.cpp
-
-		windows/CAdvmapInterface.cpp
-		windows/CCastleInterface.cpp
-		windows/CCreatureWindow.cpp
-		windows/CreaturePurchaseCard.cpp
-		windows/CHeroWindow.cpp
-		windows/CKingdomInterface.cpp
-		windows/CQuestLog.cpp
-		windows/CSpellWindow.cpp
-		windows/CTradeWindow.cpp
-		windows/CWindowObject.cpp
-		windows/GUIClasses.cpp
-		windows/InfoWindows.cpp
-		windows/QuickRecruitmentWindow.cpp
-		windows/SystemOptionsWindow.cpp
-		windows/VcmiSettingsWindow.cpp
-		windows/SettingsMainContainer.cpp
-
-		mainmenu/CMainMenu.cpp
-		mainmenu/CCampaignScreen.cpp
-		mainmenu/CreditsScreen.cpp
-		mainmenu/CPrologEpilogVideo.cpp
-
-		lobby/CBonusSelection.cpp
-		lobby/CSelectionBase.cpp
-		lobby/CLobbyScreen.cpp
-		lobby/CSavingScreen.cpp
-		lobby/CScenarioInfoScreen.cpp
-		lobby/CCampaignInfoScreen.cpp
-		lobby/OptionsTab.cpp
-		lobby/RandomMapTab.cpp
-		lobby/SelectionTab.cpp
-
-		CBitmapHandler.cpp
-		CreatureCostBox.cpp
-		CGameInfo.cpp
-		Client.cpp
-		CMessage.cpp
-		CMT.cpp
-		CMusicHandler.cpp
-		CPlayerInterface.cpp
-		CVideoHandler.cpp
-		CServerHandler.cpp
-		Graphics.cpp
-		mapHandler.cpp
-		NetPacksClient.cpp
-		NetPacksLobbyClient.cpp
-		SDLRWwrapper.cpp
-		ClientCommandManager.cpp
-)
-
-set(client_HEADERS
-		StdInc.h
-
-		battle/BattleActionsController.h
-		battle/BattleAnimationClasses.h
-		battle/BattleEffectsController.h
-		battle/BattleFieldController.h
-		battle/BattleInterfaceClasses.h
-		battle/BattleInterface.h
-		battle/BattleObstacleController.h
-		battle/BattleProjectileController.h
-		battle/BattleRenderer.h
-		battle/BattleSiegeController.h
-		battle/BattleStacksController.h
-		battle/BattleWindow.h
-		battle/CreatureAnimation.h
-		battle/BattleConstants.h
-
-		gui/CAnimation.h
-		gui/Canvas.h
-		gui/CursorHandler.h
-		gui/CGuiHandler.h
-		gui/ColorFilter.h
-		gui/CIntObject.h
-		gui/Fonts.h
-		gui/TextAlignment.h
-		gui/SDL_Compat.h
-		gui/SDL_Extensions.h
-		gui/SDL_Pixels.h
-		gui/NotificationHandler.h
-		gui/InterfaceObjectConfigurable.h
-
-		widgets/AdventureMapClasses.h
-		widgets/Buttons.h
-		widgets/CArtifactHolder.h
-		widgets/CComponent.h
-		widgets/CGarrisonInt.h
-		widgets/Images.h
-		widgets/MiscWidgets.h
-		widgets/ObjectLists.h
-		widgets/TextControls.h
-		windows/CAdvmapInterface.h
-		windows/CCastleInterface.h
-		windows/CCreatureWindow.h
-		windows/CreaturePurchaseCard.h
-		windows/CHeroWindow.h
-		windows/CKingdomInterface.h
-		windows/CQuestLog.h
-		windows/CSpellWindow.h
-		windows/CTradeWindow.h
-		windows/CWindowObject.h
-		windows/GUIClasses.h
-		windows/InfoWindows.h
-		windows/QuickRecruitmentWindow.h
-		windows/SystemOptionsWindow.h
-		windows/VcmiSettingsWindow.h
-		windows/SettingsMainContainer.h
-
-		mainmenu/CMainMenu.h
-		mainmenu/CCampaignScreen.h
-		mainmenu/CreditsScreen.h
-		mainmenu/CPrologEpilogVideo.h
-
-		lobby/CBonusSelection.h
-		lobby/CSelectionBase.h
-		lobby/CLobbyScreen.h
-		lobby/CSavingScreen.h
-		lobby/CScenarioInfoScreen.h
-		lobby/CCampaignInfoScreen.h
-		lobby/OptionsTab.h
-		lobby/RandomMapTab.h
-		lobby/SelectionTab.h
-
-		CBitmapHandler.h
-		CreatureCostBox.h
-		CGameInfo.h
-		Client.h
-		CMessage.h
-		CMT.h
-		CMusicHandler.h
-		CPlayerInterface.h
-		CVideoHandler.h
-		CServerHandler.h
-		Graphics.h
-		mapHandler.h
-		resource.h
-		SDLRWwrapper.h
-		ClientCommandManager.h
-=======
 	StdInc.cpp
 	../CCallback.cpp
 
@@ -268,6 +90,9 @@
 	windows/GUIClasses.cpp
 	windows/InfoWindows.cpp
 	windows/QuickRecruitmentWindow.cpp
+	windows/SystemOptionsWindow.cpp
+	windows/VcmiSettingsWindow.cpp
+	windows/SettingsMainContainer.cpp
 
 	CGameInfo.cpp
 	CMT.cpp
@@ -378,6 +203,9 @@
 	windows/GUIClasses.h
 	windows/InfoWindows.h
 	windows/QuickRecruitmentWindow.h
+	windows/SystemOptionsWindow.h
+	windows/VcmiSettingsWindow.h
+	windows/SettingsMainContainer.h
 
 	CGameInfo.h
 	CMT.h
@@ -388,7 +216,6 @@
 	Client.h
 	ClientCommandManager.h
 	resource.h
->>>>>>> f1ea88ae
 )
 
 if(APPLE_IOS)
