--- conflicted
+++ resolved
@@ -107,11 +107,9 @@
 	void enableUndo(bool enable);
 	void enableRedo(bool enable);
 	void onSelectionMade(int level, bool anythingSelected);
-<<<<<<< HEAD
+	void onPlayersChanged();
+
 	void displayStatus(const QString& message, int timeout = 2000);
-=======
-	void onPlayersChanged();
->>>>>>> 702183c2
 
 private:
 	void preparePreview(const QModelIndex &index, bool createNew);
