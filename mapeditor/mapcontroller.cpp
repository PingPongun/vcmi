#include "mapcontroller.h"

#include "../lib/GameConstants.h"
#include "../lib/mapping/CMapService.h"
#include "../lib/mapping/CMap.h"
#include "../lib/mapping/CMapEditManager.h"
#include "../lib/Terrain.h"
#include "../lib/mapObjects/CObjectClassesHandler.h"
#include "../lib/rmg/ObstaclePlacer.h"
#include "mapview.h"
#include "scenelayer.h"
#include "maphandler.h"
#include "mainwindow.h"
#include "inspector.h"


MapController::MapController(MainWindow * m): main(m)
{
	_scenes[0].reset(new MapScene(0));
	_scenes[1].reset(new MapScene(1));
	_miniscenes[0].reset(new MinimapScene(0));
	_miniscenes[1].reset(new MinimapScene(1));
	connectScenes();
}

void MapController::connectScenes()
{
	for (int level = 0; level <= 1; level++)
	{
		//selections for both layers will be handled separately
		QObject::connect(_scenes[level].get(), &MapScene::selected, [this, level](bool anythingSelected)
		{
			main->onSelectionMade(level, anythingSelected);
		});
	}
}

MapController::~MapController()
{
}

const std::unique_ptr<CMap> & MapController::getMapUniquePtr() const
{
	return _map;
}

CMap * MapController::map()
{
	return _map.get();
}

MapHandler * MapController::mapHandler()
{
	return _mapHandler.get();
}

MapScene * MapController::scene(int level)
{
	return _scenes[level].get();
}

MinimapScene * MapController::miniScene(int level)
{
	return _miniscenes[level].get();
}

void MapController::setMap(std::unique_ptr<CMap> cmap)
{
	_map = std::move(cmap);
	_scenes[0].reset(new MapScene(0));
	_scenes[1].reset(new MapScene(1));
	_miniscenes[0].reset(new MinimapScene(0));
	_miniscenes[1].reset(new MinimapScene(1));
	resetMapHandler();
	sceneForceUpdate();

	connectScenes();

	_map->getEditManager()->getUndoManager().setUndoCallback([this](bool allowUndo, bool allowRedo)
		{
			main->enableUndo(allowUndo);
			main->enableRedo(allowRedo);
		}
	);
}

void MapController::sceneForceUpdate()
{
	_scenes[0]->updateViews();
	_miniscenes[0]->updateViews();
	if(_map->twoLevel)
	{
		_scenes[1]->updateViews();
		_miniscenes[1]->updateViews();
	}
}

void MapController::sceneForceUpdate(int level)
{
	_scenes[level]->updateViews();
	_miniscenes[level]->updateViews();
}

void MapController::resetMapHandler()
{
	if(!_mapHandler)
		_mapHandler.reset(new MapHandler());
	_mapHandler->reset(map());
	_scenes[0]->initialize(*this);
	_scenes[1]->initialize(*this);
	_miniscenes[0]->initialize(*this);
	_miniscenes[1]->initialize(*this);
}

void MapController::commitTerrainChange(int level, const Terrain & terrain)
{
	std::vector<int3> v(_scenes[level]->selectionTerrainView.selection().begin(),
						_scenes[level]->selectionTerrainView.selection().end());
	if(v.empty())
		return;
	
	_scenes[level]->selectionTerrainView.clear();
	_scenes[level]->selectionTerrainView.draw();
	
	_map->getEditManager()->getTerrainSelection().setSelection(v);
	_map->getEditManager()->drawTerrain(terrain, &CRandomGenerator::getDefault());
	
	for(auto & t : v)
		_scenes[level]->terrainView.setDirty(t);
	_scenes[level]->terrainView.draw();
	
	_miniscenes[level]->updateViews();
	main->mapChanged();
}

void MapController::commitObjectErase(int level)
{
	auto selectedObjects = _scenes[level]->selectionObjectsView.getSelection();
	if (selectedObjects.size() > 1)
	{
		//mass erase => undo in one operation
		_map->getEditManager()->removeObjects(selectedObjects);
	}
	else if (selectedObjects.size() == 1)
	{
<<<<<<< HEAD
		_map->getEditManager()->removeObject(*selectedObjects.begin());
=======
		_map->getEditManager()->removeObject(obj);
		//invalidate tiles under object
		_mapHandler->invalidate(_mapHandler->geTilesUnderObject(obj));
		delete obj;
>>>>>>> e7de865f
	}
	else //nothing to erase - shouldn't be here
	{
		return;
	}

	_scenes[level]->selectionObjectsView.clear();
	_scenes[level]->objectsView.draw();
	_scenes[level]->selectionObjectsView.draw();
	
	_miniscenes[level]->updateViews();
	main->mapChanged();
}

bool MapController::discardObject(int level) const
{
	_scenes[level]->selectionObjectsView.clear();
	if(_scenes[level]->selectionObjectsView.newObject)
	{
		delete _scenes[level]->selectionObjectsView.newObject;
		_scenes[level]->selectionObjectsView.newObject = nullptr;
		_scenes[level]->selectionObjectsView.shift = QPoint(0, 0);
		_scenes[level]->selectionObjectsView.selectionMode = 0;
		_scenes[level]->selectionObjectsView.draw();
		return true;
	}
	return false;
}

void MapController::createObject(int level, CGObjectInstance * obj) const
{
	_scenes[level]->selectionObjectsView.newObject = obj;
	_scenes[level]->selectionObjectsView.selectionMode = 2;
	_scenes[level]->selectionObjectsView.draw();
}

void MapController::commitObstacleFill(int level)
{
	auto selection = _scenes[level]->selectionTerrainView.selection();
	if(selection.empty())
		return;
	
	//split by zones
	std::map<Terrain, ObstacleProxy> terrainSelected;
	for(auto & t : selection)
	{
		auto tl = _map->getTile(t);
		if(tl.blocked || tl.visitable)
			continue;
		
		terrainSelected[tl.terType].blockedArea.add(t);
	}
	
	for(auto & sel : terrainSelected)
	{
		sel.second.collectPossibleObstacles(sel.first);
		sel.second.placeObstacles(_map.get(), CRandomGenerator::getDefault());
	}

	for(auto & t : selection)
	{
		_mapHandler->invalidate(t.x, t.y, t.z);
	}
	
	_scenes[level]->selectionTerrainView.clear();
	_scenes[level]->selectionTerrainView.draw();
	_scenes[level]->objectsView.draw();
	
	_miniscenes[level]->updateViews();
	main->mapChanged();
}

void MapController::commitObjectChange(int level)
{
	//for(auto * o : _scenes[level]->selectionObjectsView.getSelection())
		//_mapHandler->invalidate(o);
	_scenes[level]->objectsView.draw();
	_scenes[level]->selectionObjectsView.draw();
	
	_miniscenes[level]->updateViews();
	main->mapChanged();
}


void MapController::commitChangeWithoutRedraw()
{
	//DO NOT REDRAW
	main->mapChanged();
}

void MapController::commitObjectShiftOrCreate(int level)
{
	auto shift = _scenes[level]->selectionObjectsView.shift;
	if(shift.isNull())
		return;
	
	for(auto * obj : _scenes[level]->selectionObjectsView.getSelection())
	{
		int3 pos = obj->pos;
		pos.z = level;
		pos.x += shift.x(); pos.y += shift.y();
		
		if(obj == _scenes[level]->selectionObjectsView.newObject)
		{
			_scenes[level]->selectionObjectsView.newObject->pos = pos;
			commitObjectCreate(level);
		}
		else
		{
			auto prevPositions = _mapHandler->geTilesUnderObject(obj);
			_map->getEditManager()->moveObject(obj, pos);
			_mapHandler->invalidate(prevPositions);
			_mapHandler->invalidate(obj);
		}
	}
		
	_scenes[level]->selectionObjectsView.newObject = nullptr;
	_scenes[level]->selectionObjectsView.shift = QPoint(0, 0);
	_scenes[level]->selectionObjectsView.selectionMode = 0;
	_scenes[level]->objectsView.draw();
	_scenes[level]->selectionObjectsView.draw();
	
	_miniscenes[level]->updateViews();
	main->mapChanged();
}

void MapController::commitObjectCreate(int level)
{
	auto * newObj = _scenes[level]->selectionObjectsView.newObject;
	if(!newObj)
		return;
	Initializer init(map(), newObj);
	
	_map->getEditManager()->insertObject(newObj);
	_mapHandler->invalidate(newObj);
	main->mapChanged();
}

void MapController::undo()
{
	_map->getEditManager()->getUndoManager().undo();
	resetMapHandler();
	sceneForceUpdate();
	main->mapChanged();
}

void MapController::redo()
{
	_map->getEditManager()->getUndoManager().redo();
	resetMapHandler();
	sceneForceUpdate();
	main->mapChanged();
}<|MERGE_RESOLUTION|>--- conflicted
+++ resolved
@@ -143,14 +143,9 @@
 	}
 	else if (selectedObjects.size() == 1)
 	{
-<<<<<<< HEAD
-		_map->getEditManager()->removeObject(*selectedObjects.begin());
-=======
-		_map->getEditManager()->removeObject(obj);
+		_map->getEditManager()->removeObject(selectedObjects.front());
 		//invalidate tiles under object
-		_mapHandler->invalidate(_mapHandler->geTilesUnderObject(obj));
-		delete obj;
->>>>>>> e7de865f
+		_mapHandler->invalidate(_mapHandler->geTilesUnderObject(selectedObjects.front()));
 	}
 	else //nothing to erase - shouldn't be here
 	{
