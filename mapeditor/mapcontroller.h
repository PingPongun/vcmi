#ifndef MAPCONTROLLER_H
#define MAPCONTROLLER_H

#include "maphandler.h"
#include "mapview.h"
#include "../lib/mapping/CMap.h"
#include "../lib/Terrain.h"

class MainWindow;
class MapController
{
public:
	MapController(MainWindow *);
	MapController(const MapController &) = delete;
	MapController(const MapController &&) = delete;
	~MapController();
	
	void setMap(std::unique_ptr<CMap>);
	
	const std::unique_ptr<CMap> & getMapUniquePtr() const; //to be used for map saving
	CMap * map();
	MapHandler * mapHandler();
	MapScene * scene(int level);
	MinimapScene * miniScene(int level);
	
	void resetMapHandler();
	
	void sceneForceUpdate();
	void sceneForceUpdate(int level);
	
	void commitTerrainChange(int level, const Terrain & terrain);
	void commitObjectErase(const CGObjectInstance* obj);
	void commitObjectErase(int level);
	void commitObstacleFill(int level);
	void commitChangeWithoutRedraw();
	void commitObjectShiftOrCreate(int level);
	void commitObjectCreate(int level);
	void commitObjectChange(int level);
	
	bool discardObject(int level) const;
	void createObject(int level, CGObjectInstance * obj) const;

	void undo();
	void redo();
	
private:
	std::unique_ptr<CMap> _map;
	std::unique_ptr<MapHandler> _mapHandler;
	MainWindow * main;
	mutable std::array<std::unique_ptr<MapScene>, 2> _scenes;
<<<<<<< HEAD

	void connectScenes();
=======
	mutable std::array<std::unique_ptr<MinimapScene>, 2> _miniscenes;
>>>>>>> 9c197178
};

#endif // MAPCONTROLLER_H<|MERGE_RESOLUTION|>--- conflicted
+++ resolved
@@ -48,12 +48,9 @@
 	std::unique_ptr<MapHandler> _mapHandler;
 	MainWindow * main;
 	mutable std::array<std::unique_ptr<MapScene>, 2> _scenes;
-<<<<<<< HEAD
+	mutable std::array<std::unique_ptr<MinimapScene>, 2> _miniscenes;
 
 	void connectScenes();
-=======
-	mutable std::array<std::unique_ptr<MinimapScene>, 2> _miniscenes;
->>>>>>> 9c197178
 };
 
 #endif // MAPCONTROLLER_H