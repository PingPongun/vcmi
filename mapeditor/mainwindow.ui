--- conflicted
+++ resolved
@@ -51,7 +51,7 @@
      <x>0</x>
      <y>0</y>
      <width>1024</width>
-     <height>18</height>
+     <height>17</height>
     </rect>
    </property>
    <widget class="QMenu" name="menuFile">
@@ -81,7 +81,6 @@
     <addaction name="actionRedo"/>
     <addaction name="actionErase"/>
    </widget>
-<<<<<<< HEAD
    <widget class="QMenu" name="menuView">
     <property name="title">
      <string>View</string>
@@ -89,11 +88,7 @@
     <addaction name="actionLevel"/>
     <addaction name="actionGrid"/>
     <addaction name="actionPass"/>
-=======
-   <widget class="QMenu" name="menuPlayer">
-    <property name="title">
-     <string>Player</string>
-    </property>
+    <addaction name="separator"/>
     <addaction name="actionNeutral"/>
     <addaction name="actionPlayer_1"/>
     <addaction name="actionPlayer_2"/>
@@ -103,13 +98,11 @@
     <addaction name="actionPlayer_6"/>
     <addaction name="actionPlayer_7"/>
     <addaction name="actionPlayer_8"/>
->>>>>>> 702183c2
    </widget>
    <addaction name="menuFile"/>
    <addaction name="menuEdit"/>
    <addaction name="menuView"/>
    <addaction name="menuMap"/>
-   <addaction name="menuPlayer"/>
   </widget>
   <widget class="QToolBar" name="toolBar">
    <property name="windowTitle">
@@ -692,7 +685,7 @@
           <x>0</x>
           <y>0</y>
           <width>128</width>
-          <height>344</height>
+          <height>320</height>
          </rect>
         </property>
         <property name="sizePolicy">
@@ -735,7 +728,7 @@
           <x>0</x>
           <y>0</y>
           <width>128</width>
-          <height>344</height>
+          <height>320</height>
          </rect>
         </property>
         <property name="sizePolicy">
@@ -754,7 +747,7 @@
           <x>0</x>
           <y>0</y>
           <width>128</width>
-          <height>344</height>
+          <height>320</height>
          </rect>
         </property>
         <property name="sizePolicy">
