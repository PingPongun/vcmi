<?xml version="1.0" encoding="UTF-8"?>
<ui version="4.0">
 <class>MainWindow</class>
 <widget class="QMainWindow" name="MainWindow">
  <property name="geometry">
   <rect>
    <x>0</x>
    <y>0</y>
    <width>1024</width>
    <height>768</height>
   </rect>
  </property>
  <property name="windowTitle">
   <string>VCMI Map Editor</string>
  </property>
  <widget class="QWidget" name="centralwidget">
   <layout class="QGridLayout" name="gridLayout">
    <property name="leftMargin">
     <number>2</number>
    </property>
    <property name="topMargin">
     <number>2</number>
    </property>
    <property name="rightMargin">
     <number>2</number>
    </property>
    <property name="bottomMargin">
     <number>2</number>
    </property>
    <item row="0" column="0">
     <widget class="MapView" name="mapView">
      <property name="sizePolicy">
       <sizepolicy hsizetype="Expanding" vsizetype="Expanding">
        <horstretch>0</horstretch>
        <verstretch>0</verstretch>
       </sizepolicy>
      </property>
      <property name="mouseTracking">
       <bool>true</bool>
      </property>
      <property name="sizeAdjustPolicy">
       <enum>QAbstractScrollArea::AdjustToContents</enum>
      </property>
     </widget>
    </item>
   </layout>
  </widget>
  <widget class="QMenuBar" name="menubar">
   <property name="geometry">
    <rect>
     <x>0</x>
     <y>0</y>
     <width>1024</width>
     <height>18</height>
    </rect>
   </property>
   <widget class="QMenu" name="menuFile">
    <property name="title">
     <string>File</string>
    </property>
    <addaction name="actionNew"/>
    <addaction name="actionOpen"/>
    <addaction name="actionSave"/>
    <addaction name="actionSave_as"/>
   </widget>
   <widget class="QMenu" name="menuMap">
    <property name="title">
     <string>Map</string>
    </property>
    <addaction name="actionMapSettings"/>
    <addaction name="actionPlayers_settings"/>
   </widget>
   <widget class="QMenu" name="menuEdit">
    <property name="title">
     <string>Edit</string>
    </property>
    <addaction name="actionUndo"/>
    <addaction name="actionRedo"/>
    <addaction name="actionErase"/>
   </widget>
   <widget class="QMenu" name="menuPlayer">
    <property name="title">
     <string>Player</string>
    </property>
    <addaction name="actionNeutral"/>
   </widget>
   <addaction name="menuFile"/>
   <addaction name="menuEdit"/>
   <addaction name="menuMap"/>
   <addaction name="menuPlayer"/>
  </widget>
  <widget class="QToolBar" name="toolBar">
   <property name="windowTitle">
    <string>toolBar</string>
   </property>
   <attribute name="toolBarArea">
    <enum>TopToolBarArea</enum>
   </attribute>
   <attribute name="toolBarBreak">
    <bool>false</bool>
   </attribute>
   <addaction name="actionNew"/>
   <addaction name="actionOpen"/>
   <addaction name="actionSave"/>
   <addaction name="separator"/>
   <addaction name="actionLevel"/>
   <addaction name="actionGrid"/>
   <addaction name="actionPass"/>
   <addaction name="separator"/>
   <addaction name="actionErase"/>
   <addaction name="actionCut"/>
   <addaction name="actionCopy"/>
   <addaction name="actionPaste"/>
   <addaction name="separator"/>
   <addaction name="actionFill"/>
  </widget>
  <widget class="QDockWidget" name="dockWidget_2">
   <property name="sizePolicy">
    <sizepolicy hsizetype="Preferred" vsizetype="Minimum">
     <horstretch>0</horstretch>
     <verstretch>0</verstretch>
    </sizepolicy>
   </property>
   <property name="minimumSize">
    <size>
     <width>192</width>
     <height>214</height>
    </size>
   </property>
   <property name="maximumSize">
    <size>
     <width>192</width>
     <height>214</height>
    </size>
   </property>
   <attribute name="dockWidgetArea">
    <number>2</number>
   </attribute>
   <widget class="QWidget" name="dockWidgetContents_2">
    <property name="maximumSize">
     <size>
      <width>524287</width>
      <height>16777215</height>
     </size>
    </property>
    <layout class="QVBoxLayout" name="verticalLayout_6">
     <property name="leftMargin">
      <number>0</number>
     </property>
     <property name="topMargin">
      <number>0</number>
     </property>
     <property name="rightMargin">
      <number>0</number>
     </property>
     <property name="bottomMargin">
      <number>0</number>
     </property>
     <item>
      <widget class="MinimapView" name="minimapView">
       <property name="sizePolicy">
        <sizepolicy hsizetype="Fixed" vsizetype="Fixed">
         <horstretch>0</horstretch>
         <verstretch>0</verstretch>
        </sizepolicy>
       </property>
       <property name="minimumSize">
        <size>
         <width>192</width>
         <height>192</height>
        </size>
       </property>
       <property name="maximumSize">
        <size>
         <width>192</width>
         <height>192</height>
        </size>
       </property>
       <property name="verticalScrollBarPolicy">
        <enum>Qt::ScrollBarAlwaysOff</enum>
       </property>
       <property name="horizontalScrollBarPolicy">
        <enum>Qt::ScrollBarAlwaysOff</enum>
       </property>
      </widget>
     </item>
    </layout>
   </widget>
  </widget>
  <widget class="QDockWidget" name="dockWidget_3">
   <property name="sizePolicy">
    <sizepolicy hsizetype="Preferred" vsizetype="Expanding">
     <horstretch>0</horstretch>
     <verstretch>0</verstretch>
    </sizepolicy>
   </property>
   <property name="minimumSize">
    <size>
     <width>192</width>
     <height>196</height>
    </size>
   </property>
   <property name="maximumSize">
    <size>
     <width>192</width>
     <height>524287</height>
    </size>
   </property>
   <attribute name="dockWidgetArea">
    <number>2</number>
   </attribute>
   <widget class="QWidget" name="dockWidgetContents_3">
    <property name="sizePolicy">
     <sizepolicy hsizetype="MinimumExpanding" vsizetype="Preferred">
      <horstretch>0</horstretch>
      <verstretch>0</verstretch>
     </sizepolicy>
    </property>
    <layout class="QVBoxLayout" name="verticalLayout_7">
     <property name="leftMargin">
      <number>0</number>
     </property>
     <property name="topMargin">
      <number>0</number>
     </property>
     <property name="rightMargin">
      <number>0</number>
     </property>
     <property name="bottomMargin">
      <number>0</number>
     </property>
     <item>
      <widget class="QTabWidget" name="tabWidget">
       <property name="sizePolicy">
        <sizepolicy hsizetype="Minimum" vsizetype="Expanding">
         <horstretch>0</horstretch>
         <verstretch>0</verstretch>
        </sizepolicy>
       </property>
       <property name="currentIndex">
        <number>1</number>
       </property>
       <widget class="QWidget" name="tab_2">
        <property name="sizePolicy">
         <sizepolicy hsizetype="MinimumExpanding" vsizetype="Expanding">
          <horstretch>0</horstretch>
          <verstretch>0</verstretch>
         </sizepolicy>
        </property>
        <attribute name="title">
         <string>Browser</string>
        </attribute>
        <layout class="QVBoxLayout" name="verticalLayout_2">
         <property name="spacing">
          <number>0</number>
         </property>
         <property name="leftMargin">
          <number>0</number>
         </property>
         <property name="topMargin">
          <number>0</number>
         </property>
         <property name="rightMargin">
          <number>0</number>
         </property>
         <property name="bottomMargin">
          <number>0</number>
         </property>
         <item>
          <widget class="QComboBox" name="terrainFilterCombo">
           <property name="sizePolicy">
            <sizepolicy hsizetype="Minimum" vsizetype="Fixed">
             <horstretch>0</horstretch>
             <verstretch>0</verstretch>
            </sizepolicy>
           </property>
          </widget>
         </item>
         <item>
          <widget class="QLineEdit" name="filter"/>
         </item>
         <item>
          <widget class="QTreeView" name="treeView">
           <property name="sizePolicy">
            <sizepolicy hsizetype="Minimum" vsizetype="Expanding">
             <horstretch>0</horstretch>
             <verstretch>0</verstretch>
            </sizepolicy>
           </property>
           <property name="mouseTracking">
            <bool>false</bool>
           </property>
           <property name="editTriggers">
            <set>QAbstractItemView::NoEditTriggers</set>
           </property>
           <property name="dragDropMode">
            <enum>QAbstractItemView::NoDragDrop</enum>
           </property>
           <property name="selectionBehavior">
            <enum>QAbstractItemView::SelectItems</enum>
           </property>
           <property name="iconSize">
            <size>
             <width>32</width>
             <height>32</height>
            </size>
           </property>
           <property name="indentation">
            <number>12</number>
           </property>
           <property name="sortingEnabled">
            <bool>true</bool>
           </property>
           <property name="headerHidden">
            <bool>true</bool>
           </property>
          </widget>
         </item>
        </layout>
       </widget>
       <widget class="QWidget" name="tab">
        <attribute name="title">
         <string>Inspector</string>
        </attribute>
        <layout class="QVBoxLayout" name="verticalLayout_3">
         <property name="leftMargin">
          <number>0</number>
         </property>
         <property name="topMargin">
          <number>0</number>
         </property>
         <property name="rightMargin">
          <number>0</number>
         </property>
         <property name="bottomMargin">
          <number>0</number>
         </property>
         <item>
          <widget class="QTableWidget" name="inspectorWidget">
           <property name="font">
            <font>
             <pointsize>10</pointsize>
            </font>
           </property>
           <property name="editTriggers">
            <set>QAbstractItemView::DoubleClicked|QAbstractItemView::EditKeyPressed|QAbstractItemView::SelectedClicked</set>
           </property>
           <property name="selectionMode">
            <enum>QAbstractItemView::SingleSelection</enum>
           </property>
           <property name="columnCount">
            <number>2</number>
           </property>
           <attribute name="verticalHeaderVisible">
            <bool>false</bool>
           </attribute>
           <attribute name="verticalHeaderDefaultSectionSize">
            <number>20</number>
           </attribute>
           <column>
            <property name="text">
             <string>Property</string>
            </property>
           </column>
           <column>
            <property name="text">
             <string>Value</string>
            </property>
           </column>
          </widget>
         </item>
        </layout>
       </widget>
      </widget>
     </item>
    </layout>
   </widget>
  </widget>
  <widget class="QStatusBar" name="statusbar"/>
  <widget class="QDockWidget" name="dockWidget">
   <property name="sizePolicy">
    <sizepolicy hsizetype="Preferred" vsizetype="Minimum">
     <horstretch>0</horstretch>
     <verstretch>0</verstretch>
    </sizepolicy>
   </property>
   <property name="minimumSize">
    <size>
     <width>128</width>
     <height>496</height>
    </size>
   </property>
   <attribute name="dockWidgetArea">
    <number>1</number>
   </attribute>
   <widget class="QWidget" name="dockWidgetContents">
    <property name="sizePolicy">
     <sizepolicy hsizetype="MinimumExpanding" vsizetype="Preferred">
      <horstretch>0</horstretch>
      <verstretch>0</verstretch>
     </sizepolicy>
    </property>
    <property name="minimumSize">
     <size>
      <width>0</width>
      <height>0</height>
     </size>
    </property>
    <property name="maximumSize">
     <size>
      <width>16777215</width>
      <height>16777215</height>
     </size>
    </property>
    <layout class="QVBoxLayout" name="verticalLayout_8">
     <property name="leftMargin">
      <number>0</number>
     </property>
     <property name="topMargin">
      <number>0</number>
     </property>
     <property name="rightMargin">
      <number>0</number>
     </property>
     <property name="bottomMargin">
      <number>0</number>
     </property>
     <item>
      <widget class="QGroupBox" name="groupBox">
       <property name="sizePolicy">
        <sizepolicy hsizetype="Expanding" vsizetype="Preferred">
         <horstretch>0</horstretch>
         <verstretch>0</verstretch>
        </sizepolicy>
       </property>
       <property name="maximumSize">
        <size>
         <width>16777215</width>
         <height>16777215</height>
        </size>
       </property>
       <property name="title">
        <string>Brush</string>
       </property>
       <layout class="QFormLayout" name="formLayout">
        <item row="0" column="0">
         <widget class="QPushButton" name="toolBrush">
          <property name="sizePolicy">
           <sizepolicy hsizetype="Fixed" vsizetype="Fixed">
            <horstretch>0</horstretch>
            <verstretch>0</verstretch>
           </sizepolicy>
          </property>
          <property name="minimumSize">
           <size>
            <width>40</width>
            <height>40</height>
           </size>
          </property>
          <property name="maximumSize">
           <size>
            <width>40</width>
            <height>40</height>
           </size>
          </property>
          <property name="text">
           <string>1</string>
          </property>
          <property name="checkable">
           <bool>true</bool>
          </property>
          <property name="flat">
           <bool>false</bool>
          </property>
         </widget>
        </item>
        <item row="0" column="1">
         <widget class="QPushButton" name="toolBrush2">
          <property name="enabled">
           <bool>true</bool>
          </property>
          <property name="sizePolicy">
           <sizepolicy hsizetype="Fixed" vsizetype="Fixed">
            <horstretch>0</horstretch>
            <verstretch>0</verstretch>
           </sizepolicy>
          </property>
          <property name="minimumSize">
           <size>
            <width>40</width>
            <height>40</height>
           </size>
          </property>
          <property name="maximumSize">
           <size>
            <width>40</width>
            <height>40</height>
           </size>
          </property>
          <property name="text">
           <string>2</string>
          </property>
          <property name="checkable">
           <bool>true</bool>
          </property>
          <property name="flat">
           <bool>false</bool>
          </property>
         </widget>
        </item>
        <item row="1" column="0">
         <widget class="QPushButton" name="toolBrush4">
          <property name="enabled">
           <bool>true</bool>
          </property>
          <property name="sizePolicy">
           <sizepolicy hsizetype="Fixed" vsizetype="Fixed">
            <horstretch>0</horstretch>
            <verstretch>0</verstretch>
           </sizepolicy>
          </property>
          <property name="minimumSize">
           <size>
            <width>40</width>
            <height>40</height>
           </size>
          </property>
          <property name="maximumSize">
           <size>
            <width>40</width>
            <height>40</height>
           </size>
          </property>
          <property name="text">
           <string>4</string>
          </property>
          <property name="checkable">
           <bool>true</bool>
          </property>
          <property name="flat">
           <bool>false</bool>
          </property>
         </widget>
        </item>
        <item row="1" column="1">
         <widget class="QPushButton" name="toolArea">
          <property name="sizePolicy">
           <sizepolicy hsizetype="Fixed" vsizetype="Fixed">
            <horstretch>0</horstretch>
            <verstretch>0</verstretch>
           </sizepolicy>
          </property>
          <property name="minimumSize">
           <size>
            <width>40</width>
            <height>40</height>
           </size>
          </property>
          <property name="maximumSize">
           <size>
            <width>40</width>
            <height>40</height>
           </size>
          </property>
          <property name="text">
           <string>[]</string>
          </property>
          <property name="checkable">
           <bool>true</bool>
          </property>
          <property name="flat">
           <bool>false</bool>
          </property>
         </widget>
        </item>
        <item row="2" column="0">
         <widget class="QPushButton" name="toolLasso">
          <property name="enabled">
           <bool>false</bool>
          </property>
          <property name="sizePolicy">
           <sizepolicy hsizetype="Fixed" vsizetype="Fixed">
            <horstretch>0</horstretch>
            <verstretch>0</verstretch>
           </sizepolicy>
          </property>
          <property name="minimumSize">
           <size>
            <width>40</width>
            <height>40</height>
           </size>
          </property>
          <property name="maximumSize">
           <size>
            <width>40</width>
            <height>40</height>
           </size>
          </property>
          <property name="text">
           <string>O</string>
          </property>
          <property name="checkable">
           <bool>true</bool>
          </property>
          <property name="flat">
           <bool>false</bool>
          </property>
         </widget>
        </item>
        <item row="2" column="1">
         <widget class="QPushButton" name="toolErase">
          <property name="enabled">
           <bool>false</bool>
          </property>
          <property name="sizePolicy">
           <sizepolicy hsizetype="Fixed" vsizetype="Fixed">
            <horstretch>0</horstretch>
            <verstretch>0</verstretch>
           </sizepolicy>
          </property>
          <property name="minimumSize">
           <size>
            <width>40</width>
            <height>40</height>
           </size>
          </property>
          <property name="maximumSize">
           <size>
            <width>40</width>
            <height>40</height>
           </size>
          </property>
          <property name="text">
           <string>E</string>
          </property>
          <property name="checkable">
           <bool>false</bool>
          </property>
          <property name="flat">
           <bool>false</bool>
          </property>
         </widget>
        </item>
       </layout>
      </widget>
     </item>
     <item>
      <widget class="QToolBox" name="toolBox">
       <property name="sizePolicy">
        <sizepolicy hsizetype="Expanding" vsizetype="Preferred">
         <horstretch>0</horstretch>
         <verstretch>0</verstretch>
        </sizepolicy>
       </property>
       <property name="maximumSize">
        <size>
         <width>16777215</width>
         <height>16777215</height>
        </size>
       </property>
       <property name="currentIndex">
        <number>0</number>
       </property>
       <widget class="QWidget" name="page3">
        <property name="geometry">
         <rect>
          <x>0</x>
          <y>0</y>
          <width>128</width>
          <height>344</height>
         </rect>
        </property>
        <property name="sizePolicy">
         <sizepolicy hsizetype="MinimumExpanding" vsizetype="Preferred">
          <horstretch>0</horstretch>
          <verstretch>0</verstretch>
         </sizepolicy>
        </property>
        <attribute name="label">
         <string>Terrains</string>
        </attribute>
        <layout class="QVBoxLayout" name="verticalLayout">
         <property name="spacing">
          <number>1</number>
         </property>
         <property name="leftMargin">
          <number>0</number>
         </property>
         <property name="topMargin">
          <number>0</number>
         </property>
         <property name="rightMargin">
          <number>0</number>
         </property>
         <property name="bottomMargin">
          <number>0</number>
         </property>
         <item>
          <layout class="QVBoxLayout" name="terrainLayout">
           <property name="spacing">
            <number>1</number>
           </property>
          </layout>
         </item>
        </layout>
       </widget>
       <widget class="QWidget" name="roadPage">
        <property name="geometry">
         <rect>
          <x>0</x>
          <y>0</y>
          <width>128</width>
          <height>344</height>
         </rect>
        </property>
        <property name="sizePolicy">
         <sizepolicy hsizetype="MinimumExpanding" vsizetype="Preferred">
          <horstretch>0</horstretch>
          <verstretch>0</verstretch>
         </sizepolicy>
        </property>
        <attribute name="label">
         <string>Roads</string>
        </attribute>
       </widget>
       <widget class="QWidget" name="riverPage">
        <property name="geometry">
         <rect>
          <x>0</x>
          <y>0</y>
          <width>128</width>
          <height>344</height>
         </rect>
        </property>
        <property name="sizePolicy">
         <sizepolicy hsizetype="MinimumExpanding" vsizetype="Preferred">
          <horstretch>0</horstretch>
          <verstretch>0</verstretch>
         </sizepolicy>
        </property>
        <attribute name="label">
         <string>Rivers</string>
        </attribute>
       </widget>
      </widget>
     </item>
     <item>
      <widget class="QGraphicsView" name="objectPreview">
       <property name="minimumSize">
        <size>
         <width>128</width>
         <height>128</height>
        </size>
       </property>
       <property name="maximumSize">
        <size>
         <width>128</width>
         <height>128</height>
        </size>
       </property>
      </widget>
     </item>
    </layout>
   </widget>
  </widget>
  <action name="actionOpen">
   <property name="text">
    <string>Open</string>
   </property>
  </action>
  <action name="actionSave">
   <property name="text">
    <string>Save</string>
   </property>
  </action>
  <action name="actionNew">
   <property name="text">
    <string>New</string>
   </property>
  </action>
  <action name="actionSave_as">
   <property name="text">
    <string>Save as</string>
   </property>
  </action>
  <action name="actionLevel">
   <property name="text">
    <string>U/G</string>
   </property>
  </action>
  <action name="actionPass">
   <property name="checkable">
    <bool>true</bool>
   </property>
   <property name="text">
    <string>Pass</string>
   </property>
  </action>
  <action name="actionCut">
   <property name="text">
    <string>Cut</string>
   </property>
  </action>
  <action name="actionCopy">
   <property name="text">
    <string>Copy</string>
   </property>
  </action>
  <action name="actionPaste">
   <property name="text">
    <string>Paste</string>
   </property>
  </action>
  <action name="actionFill">
   <property name="text">
    <string>Fill</string>
   </property>
   <property name="toolTip">
    <string>Fills the selection with obstacles</string>
   </property>
  </action>
  <action name="actionGrid">
   <property name="checkable">
    <bool>true</bool>
   </property>
   <property name="text">
    <string>Grid</string>
   </property>
  </action>
  <action name="actionMapSettings">
   <property name="enabled">
    <bool>false</bool>
   </property>
   <property name="text">
    <string>General</string>
   </property>
   <property name="toolTip">
    <string>Map title and description</string>
   </property>
  </action>
  <action name="actionPlayers_settings">
   <property name="text">
    <string>Players settings</string>
   </property>
  </action>
  <action name="actionUndo">
   <property name="enabled">
    <bool>false</bool>
   </property>
   <property name="text">
    <string>Undo</string>
   </property>
   <property name="iconText">
    <string>Undo</string>
   </property>
   <property name="shortcut">
    <string>Ctrl+Z</string>
   </property>
   <property name="shortcutVisibleInContextMenu">
    <bool>true</bool>
   </property>
  </action>
  <action name="actionRedo">
   <property name="enabled">
    <bool>false</bool>
   </property>
   <property name="text">
    <string>Redo</string>
   </property>
   <property name="shortcut">
    <string>Ctrl+Y</string>
   </property>
   <property name="shortcutVisibleInContextMenu">
    <bool>true</bool>
   </property>
  </action>
<<<<<<< HEAD
  <action name="actionErase">
   <property name="enabled">
    <bool>false</bool>
   </property>
   <property name="text">
    <string>Erase</string>
   </property>
   <property name="shortcut">
    <string>Del</string>
=======
  <action name="actionNeutral">
   <property name="checkable">
    <bool>true</bool>
   </property>
   <property name="text">
    <string>Neutral</string>
>>>>>>> 9c197178
   </property>
  </action>
 </widget>
 <customwidgets>
  <customwidget>
   <class>MapView</class>
   <extends>QGraphicsView</extends>
   <header>mapview.h</header>
  </customwidget>
  <customwidget>
   <class>MinimapView</class>
   <extends>QGraphicsView</extends>
   <header>mapview.h</header>
  </customwidget>
 </customwidgets>
 <resources/>
 <connections/>
 <slots>
  <signal>enableUndo(bool)</signal>
  <signal>enableRedo(bool)</signal>
 </slots>
</ui><|MERGE_RESOLUTION|>--- conflicted
+++ resolved
@@ -874,7 +874,6 @@
     <bool>true</bool>
    </property>
   </action>
-<<<<<<< HEAD
   <action name="actionErase">
    <property name="enabled">
     <bool>false</bool>
@@ -884,14 +883,14 @@
    </property>
    <property name="shortcut">
     <string>Del</string>
-=======
+   </property>
+  </action>
   <action name="actionNeutral">
    <property name="checkable">
     <bool>true</bool>
    </property>
    <property name="text">
     <string>Neutral</string>
->>>>>>> 9c197178
    </property>
   </action>
  </widget>
