<?xml version="1.0" encoding="UTF-8"?>
<ui version="4.0">
 <class>MainWindow</class>
 <widget class="QMainWindow" name="MainWindow">
  <property name="geometry">
   <rect>
    <x>0</x>
    <y>0</y>
    <width>1024</width>
    <height>768</height>
   </rect>
  </property>
  <property name="windowTitle">
   <string>VCMI Map Editor</string>
  </property>
  <widget class="QWidget" name="centralwidget">
   <layout class="QGridLayout" name="gridLayout">
    <property name="leftMargin">
     <number>2</number>
    </property>
    <property name="topMargin">
     <number>2</number>
    </property>
    <property name="rightMargin">
     <number>2</number>
    </property>
    <property name="bottomMargin">
     <number>2</number>
    </property>
    <item row="0" column="0">
     <widget class="MapView" name="mapView">
      <property name="sizePolicy">
       <sizepolicy hsizetype="Expanding" vsizetype="Expanding">
        <horstretch>0</horstretch>
        <verstretch>0</verstretch>
       </sizepolicy>
      </property>
      <property name="mouseTracking">
       <bool>true</bool>
      </property>
      <property name="sizeAdjustPolicy">
       <enum>QAbstractScrollArea::AdjustToContents</enum>
      </property>
     </widget>
    </item>
   </layout>
  </widget>
  <widget class="QMenuBar" name="menubar">
   <property name="geometry">
    <rect>
     <x>0</x>
     <y>0</y>
     <width>1024</width>
     <height>18</height>
    </rect>
   </property>
   <widget class="QMenu" name="menuFile">
    <property name="title">
     <string>File</string>
    </property>
    <addaction name="actionNew"/>
    <addaction name="actionOpen"/>
    <addaction name="actionSave"/>
    <addaction name="actionSave_as"/>
   </widget>
   <widget class="QMenu" name="menuMap">
    <property name="title">
     <string>Map</string>
    </property>
    <addaction name="actionMapSettings"/>
    <addaction name="actionPlayers_settings"/>
   </widget>
<<<<<<< HEAD
   <widget class="QMenu" name="menuEdit">
    <property name="title">
     <string>Edit</string>
    </property>
    <addaction name="actionUndo"/>
    <addaction name="actionRedo"/>
=======
   <widget class="QMenu" name="menuPlayer">
    <property name="title">
     <string>Player</string>
    </property>
    <addaction name="actionNeutral"/>
>>>>>>> f87117b5
   </widget>
   <addaction name="menuFile"/>
   <addaction name="menuEdit"/>
   <addaction name="menuMap"/>
   <addaction name="menuPlayer"/>
  </widget>
  <widget class="QToolBar" name="toolBar">
   <property name="windowTitle">
    <string>toolBar</string>
   </property>
   <attribute name="toolBarArea">
    <enum>TopToolBarArea</enum>
   </attribute>
   <attribute name="toolBarBreak">
    <bool>false</bool>
   </attribute>
   <addaction name="actionNew"/>
   <addaction name="actionOpen"/>
   <addaction name="actionSave"/>
   <addaction name="separator"/>
   <addaction name="actionLevel"/>
   <addaction name="actionGrid"/>
   <addaction name="actionPass"/>
   <addaction name="separator"/>
   <addaction name="actionCut"/>
   <addaction name="actionCopy"/>
   <addaction name="actionPaste"/>
   <addaction name="separator"/>
   <addaction name="actionFill"/>
  </widget>
  <widget class="QDockWidget" name="dockWidget_2">
   <property name="sizePolicy">
    <sizepolicy hsizetype="Preferred" vsizetype="Minimum">
     <horstretch>0</horstretch>
     <verstretch>0</verstretch>
    </sizepolicy>
   </property>
   <property name="minimumSize">
    <size>
     <width>192</width>
     <height>214</height>
    </size>
   </property>
   <property name="maximumSize">
    <size>
     <width>192</width>
     <height>214</height>
    </size>
   </property>
   <attribute name="dockWidgetArea">
    <number>2</number>
   </attribute>
   <widget class="QWidget" name="dockWidgetContents_2">
    <property name="maximumSize">
     <size>
      <width>524287</width>
      <height>16777215</height>
     </size>
    </property>
    <layout class="QVBoxLayout" name="verticalLayout_6">
     <property name="leftMargin">
      <number>0</number>
     </property>
     <property name="topMargin">
      <number>0</number>
     </property>
     <property name="rightMargin">
      <number>0</number>
     </property>
     <property name="bottomMargin">
      <number>0</number>
     </property>
     <item>
      <widget class="MinimapView" name="minimapView">
       <property name="sizePolicy">
        <sizepolicy hsizetype="Fixed" vsizetype="Fixed">
         <horstretch>0</horstretch>
         <verstretch>0</verstretch>
        </sizepolicy>
       </property>
       <property name="minimumSize">
        <size>
         <width>192</width>
         <height>192</height>
        </size>
       </property>
       <property name="maximumSize">
        <size>
         <width>192</width>
         <height>192</height>
        </size>
       </property>
       <property name="verticalScrollBarPolicy">
        <enum>Qt::ScrollBarAlwaysOff</enum>
       </property>
       <property name="horizontalScrollBarPolicy">
        <enum>Qt::ScrollBarAlwaysOff</enum>
       </property>
      </widget>
     </item>
    </layout>
   </widget>
  </widget>
  <widget class="QDockWidget" name="dockWidget_3">
   <property name="sizePolicy">
    <sizepolicy hsizetype="Preferred" vsizetype="Expanding">
     <horstretch>0</horstretch>
     <verstretch>0</verstretch>
    </sizepolicy>
   </property>
   <property name="minimumSize">
    <size>
     <width>192</width>
     <height>196</height>
    </size>
   </property>
   <property name="maximumSize">
    <size>
     <width>192</width>
     <height>524287</height>
    </size>
   </property>
   <attribute name="dockWidgetArea">
    <number>2</number>
   </attribute>
   <widget class="QWidget" name="dockWidgetContents_3">
    <property name="sizePolicy">
     <sizepolicy hsizetype="MinimumExpanding" vsizetype="Preferred">
      <horstretch>0</horstretch>
      <verstretch>0</verstretch>
     </sizepolicy>
    </property>
    <layout class="QVBoxLayout" name="verticalLayout_7">
     <property name="leftMargin">
      <number>0</number>
     </property>
     <property name="topMargin">
      <number>0</number>
     </property>
     <property name="rightMargin">
      <number>0</number>
     </property>
     <property name="bottomMargin">
      <number>0</number>
     </property>
     <item>
      <widget class="QTabWidget" name="tabWidget">
       <property name="sizePolicy">
        <sizepolicy hsizetype="Minimum" vsizetype="Expanding">
         <horstretch>0</horstretch>
         <verstretch>0</verstretch>
        </sizepolicy>
       </property>
       <property name="currentIndex">
        <number>1</number>
       </property>
       <widget class="QWidget" name="tab_2">
        <property name="sizePolicy">
         <sizepolicy hsizetype="MinimumExpanding" vsizetype="Expanding">
          <horstretch>0</horstretch>
          <verstretch>0</verstretch>
         </sizepolicy>
        </property>
        <attribute name="title">
         <string>Browser</string>
        </attribute>
        <layout class="QVBoxLayout" name="verticalLayout_2">
         <property name="spacing">
          <number>0</number>
         </property>
         <property name="leftMargin">
          <number>0</number>
         </property>
         <property name="topMargin">
          <number>0</number>
         </property>
         <property name="rightMargin">
          <number>0</number>
         </property>
         <property name="bottomMargin">
          <number>0</number>
         </property>
         <item>
          <widget class="QComboBox" name="terrainFilterCombo">
           <property name="sizePolicy">
            <sizepolicy hsizetype="Minimum" vsizetype="Fixed">
             <horstretch>0</horstretch>
             <verstretch>0</verstretch>
            </sizepolicy>
           </property>
          </widget>
         </item>
         <item>
          <widget class="QLineEdit" name="filter"/>
         </item>
         <item>
          <widget class="QTreeView" name="treeView">
           <property name="sizePolicy">
            <sizepolicy hsizetype="Minimum" vsizetype="Expanding">
             <horstretch>0</horstretch>
             <verstretch>0</verstretch>
            </sizepolicy>
           </property>
           <property name="mouseTracking">
            <bool>false</bool>
           </property>
           <property name="editTriggers">
            <set>QAbstractItemView::NoEditTriggers</set>
           </property>
           <property name="dragDropMode">
            <enum>QAbstractItemView::NoDragDrop</enum>
           </property>
           <property name="selectionBehavior">
            <enum>QAbstractItemView::SelectItems</enum>
           </property>
           <property name="iconSize">
            <size>
             <width>32</width>
             <height>32</height>
            </size>
           </property>
           <property name="indentation">
            <number>12</number>
           </property>
           <property name="sortingEnabled">
            <bool>true</bool>
           </property>
           <property name="headerHidden">
            <bool>true</bool>
           </property>
          </widget>
         </item>
        </layout>
       </widget>
       <widget class="QWidget" name="tab">
        <attribute name="title">
         <string>Inspector</string>
        </attribute>
        <layout class="QVBoxLayout" name="verticalLayout_3">
         <property name="leftMargin">
          <number>0</number>
         </property>
         <property name="topMargin">
          <number>0</number>
         </property>
         <property name="rightMargin">
          <number>0</number>
         </property>
         <property name="bottomMargin">
          <number>0</number>
         </property>
         <item>
          <widget class="QTableWidget" name="inspectorWidget">
           <property name="font">
            <font>
             <pointsize>10</pointsize>
            </font>
           </property>
           <property name="editTriggers">
            <set>QAbstractItemView::DoubleClicked|QAbstractItemView::EditKeyPressed|QAbstractItemView::SelectedClicked</set>
           </property>
           <property name="selectionMode">
            <enum>QAbstractItemView::SingleSelection</enum>
           </property>
           <property name="columnCount">
            <number>2</number>
           </property>
           <attribute name="verticalHeaderVisible">
            <bool>false</bool>
           </attribute>
           <attribute name="verticalHeaderDefaultSectionSize">
            <number>20</number>
           </attribute>
           <column>
            <property name="text">
             <string>Property</string>
            </property>
           </column>
           <column>
            <property name="text">
             <string>Value</string>
            </property>
           </column>
          </widget>
         </item>
        </layout>
       </widget>
      </widget>
     </item>
    </layout>
   </widget>
  </widget>
  <widget class="QStatusBar" name="statusbar"/>
  <widget class="QDockWidget" name="dockWidget">
   <property name="sizePolicy">
    <sizepolicy hsizetype="Preferred" vsizetype="Minimum">
     <horstretch>0</horstretch>
     <verstretch>0</verstretch>
    </sizepolicy>
   </property>
   <property name="minimumSize">
    <size>
     <width>128</width>
     <height>496</height>
    </size>
   </property>
   <attribute name="dockWidgetArea">
    <number>1</number>
   </attribute>
   <widget class="QWidget" name="dockWidgetContents">
    <property name="sizePolicy">
     <sizepolicy hsizetype="MinimumExpanding" vsizetype="Preferred">
      <horstretch>0</horstretch>
      <verstretch>0</verstretch>
     </sizepolicy>
    </property>
    <property name="minimumSize">
     <size>
      <width>0</width>
      <height>0</height>
     </size>
    </property>
    <property name="maximumSize">
     <size>
      <width>16777215</width>
      <height>16777215</height>
     </size>
    </property>
    <layout class="QVBoxLayout" name="verticalLayout_8">
     <property name="leftMargin">
      <number>0</number>
     </property>
     <property name="topMargin">
      <number>0</number>
     </property>
     <property name="rightMargin">
      <number>0</number>
     </property>
     <property name="bottomMargin">
      <number>0</number>
     </property>
     <item>
      <widget class="QGroupBox" name="groupBox">
       <property name="sizePolicy">
        <sizepolicy hsizetype="Expanding" vsizetype="Preferred">
         <horstretch>0</horstretch>
         <verstretch>0</verstretch>
        </sizepolicy>
       </property>
       <property name="maximumSize">
        <size>
         <width>16777215</width>
         <height>16777215</height>
        </size>
       </property>
       <property name="title">
        <string>Brush</string>
       </property>
       <layout class="QFormLayout" name="formLayout">
        <item row="0" column="0">
         <widget class="QPushButton" name="toolBrush">
          <property name="sizePolicy">
           <sizepolicy hsizetype="Fixed" vsizetype="Fixed">
            <horstretch>0</horstretch>
            <verstretch>0</verstretch>
           </sizepolicy>
          </property>
          <property name="minimumSize">
           <size>
            <width>40</width>
            <height>40</height>
           </size>
          </property>
          <property name="maximumSize">
           <size>
            <width>40</width>
            <height>40</height>
           </size>
          </property>
          <property name="text">
           <string>1</string>
          </property>
          <property name="checkable">
           <bool>true</bool>
          </property>
          <property name="flat">
           <bool>false</bool>
          </property>
         </widget>
        </item>
        <item row="0" column="1">
         <widget class="QPushButton" name="toolBrush2">
          <property name="enabled">
           <bool>true</bool>
          </property>
          <property name="sizePolicy">
           <sizepolicy hsizetype="Fixed" vsizetype="Fixed">
            <horstretch>0</horstretch>
            <verstretch>0</verstretch>
           </sizepolicy>
          </property>
          <property name="minimumSize">
           <size>
            <width>40</width>
            <height>40</height>
           </size>
          </property>
          <property name="maximumSize">
           <size>
            <width>40</width>
            <height>40</height>
           </size>
          </property>
          <property name="text">
           <string>2</string>
          </property>
          <property name="checkable">
           <bool>true</bool>
          </property>
          <property name="flat">
           <bool>false</bool>
          </property>
         </widget>
        </item>
        <item row="1" column="0">
         <widget class="QPushButton" name="toolBrush4">
          <property name="enabled">
           <bool>true</bool>
          </property>
          <property name="sizePolicy">
           <sizepolicy hsizetype="Fixed" vsizetype="Fixed">
            <horstretch>0</horstretch>
            <verstretch>0</verstretch>
           </sizepolicy>
          </property>
          <property name="minimumSize">
           <size>
            <width>40</width>
            <height>40</height>
           </size>
          </property>
          <property name="maximumSize">
           <size>
            <width>40</width>
            <height>40</height>
           </size>
          </property>
          <property name="text">
           <string>4</string>
          </property>
          <property name="checkable">
           <bool>true</bool>
          </property>
          <property name="flat">
           <bool>false</bool>
          </property>
         </widget>
        </item>
        <item row="1" column="1">
         <widget class="QPushButton" name="toolArea">
          <property name="sizePolicy">
           <sizepolicy hsizetype="Fixed" vsizetype="Fixed">
            <horstretch>0</horstretch>
            <verstretch>0</verstretch>
           </sizepolicy>
          </property>
          <property name="minimumSize">
           <size>
            <width>40</width>
            <height>40</height>
           </size>
          </property>
          <property name="maximumSize">
           <size>
            <width>40</width>
            <height>40</height>
           </size>
          </property>
          <property name="text">
           <string>[]</string>
          </property>
          <property name="checkable">
           <bool>true</bool>
          </property>
          <property name="flat">
           <bool>false</bool>
          </property>
         </widget>
        </item>
        <item row="2" column="0">
         <widget class="QPushButton" name="toolLasso">
          <property name="enabled">
           <bool>false</bool>
          </property>
          <property name="sizePolicy">
           <sizepolicy hsizetype="Fixed" vsizetype="Fixed">
            <horstretch>0</horstretch>
            <verstretch>0</verstretch>
           </sizepolicy>
          </property>
          <property name="minimumSize">
           <size>
            <width>40</width>
            <height>40</height>
           </size>
          </property>
          <property name="maximumSize">
           <size>
            <width>40</width>
            <height>40</height>
           </size>
          </property>
          <property name="text">
           <string>O</string>
          </property>
          <property name="checkable">
           <bool>true</bool>
          </property>
          <property name="flat">
           <bool>false</bool>
          </property>
         </widget>
        </item>
        <item row="2" column="1">
         <widget class="QPushButton" name="toolErase">
          <property name="sizePolicy">
           <sizepolicy hsizetype="Fixed" vsizetype="Fixed">
            <horstretch>0</horstretch>
            <verstretch>0</verstretch>
           </sizepolicy>
          </property>
          <property name="minimumSize">
           <size>
            <width>40</width>
            <height>40</height>
           </size>
          </property>
          <property name="maximumSize">
           <size>
            <width>40</width>
            <height>40</height>
           </size>
          </property>
          <property name="text">
           <string>E</string>
          </property>
          <property name="checkable">
           <bool>false</bool>
          </property>
          <property name="flat">
           <bool>false</bool>
          </property>
         </widget>
        </item>
       </layout>
      </widget>
     </item>
     <item>
      <widget class="QToolBox" name="toolBox">
       <property name="sizePolicy">
        <sizepolicy hsizetype="Expanding" vsizetype="Preferred">
         <horstretch>0</horstretch>
         <verstretch>0</verstretch>
        </sizepolicy>
       </property>
       <property name="maximumSize">
        <size>
         <width>16777215</width>
         <height>16777215</height>
        </size>
       </property>
       <property name="currentIndex">
        <number>0</number>
       </property>
       <widget class="QWidget" name="page3">
        <property name="geometry">
         <rect>
          <x>0</x>
          <y>0</y>
          <width>128</width>
          <height>356</height>
         </rect>
        </property>
        <property name="sizePolicy">
         <sizepolicy hsizetype="MinimumExpanding" vsizetype="Preferred">
          <horstretch>0</horstretch>
          <verstretch>0</verstretch>
         </sizepolicy>
        </property>
        <attribute name="label">
         <string>Terrains</string>
        </attribute>
        <layout class="QVBoxLayout" name="verticalLayout">
         <property name="spacing">
          <number>1</number>
         </property>
         <property name="leftMargin">
          <number>0</number>
         </property>
         <property name="topMargin">
          <number>0</number>
         </property>
         <property name="rightMargin">
          <number>0</number>
         </property>
         <property name="bottomMargin">
          <number>0</number>
         </property>
         <item>
          <layout class="QVBoxLayout" name="terrainLayout">
           <property name="spacing">
            <number>1</number>
           </property>
          </layout>
         </item>
        </layout>
       </widget>
       <widget class="QWidget" name="roadPage">
        <property name="geometry">
         <rect>
          <x>0</x>
          <y>0</y>
          <width>128</width>
          <height>356</height>
         </rect>
        </property>
        <property name="sizePolicy">
         <sizepolicy hsizetype="MinimumExpanding" vsizetype="Preferred">
          <horstretch>0</horstretch>
          <verstretch>0</verstretch>
         </sizepolicy>
        </property>
        <attribute name="label">
         <string>Roads</string>
        </attribute>
       </widget>
       <widget class="QWidget" name="riverPage">
        <property name="geometry">
         <rect>
          <x>0</x>
          <y>0</y>
          <width>128</width>
          <height>356</height>
         </rect>
        </property>
        <property name="sizePolicy">
         <sizepolicy hsizetype="MinimumExpanding" vsizetype="Preferred">
          <horstretch>0</horstretch>
          <verstretch>0</verstretch>
         </sizepolicy>
        </property>
        <attribute name="label">
         <string>Rivers</string>
        </attribute>
       </widget>
      </widget>
     </item>
     <item>
      <widget class="QGraphicsView" name="objectPreview">
       <property name="minimumSize">
        <size>
         <width>128</width>
         <height>128</height>
        </size>
       </property>
       <property name="maximumSize">
        <size>
         <width>128</width>
         <height>128</height>
        </size>
       </property>
      </widget>
     </item>
    </layout>
   </widget>
  </widget>
  <action name="actionOpen">
   <property name="text">
    <string>Open</string>
   </property>
  </action>
  <action name="actionSave">
   <property name="text">
    <string>Save</string>
   </property>
  </action>
  <action name="actionNew">
   <property name="text">
    <string>New</string>
   </property>
  </action>
  <action name="actionSave_as">
   <property name="text">
    <string>Save as</string>
   </property>
  </action>
  <action name="actionLevel">
   <property name="text">
    <string>U/G</string>
   </property>
  </action>
  <action name="actionPass">
   <property name="checkable">
    <bool>true</bool>
   </property>
   <property name="text">
    <string>Pass</string>
   </property>
  </action>
  <action name="actionCut">
   <property name="text">
    <string>Cut</string>
   </property>
  </action>
  <action name="actionCopy">
   <property name="text">
    <string>Copy</string>
   </property>
  </action>
  <action name="actionPaste">
   <property name="text">
    <string>Paste</string>
   </property>
  </action>
  <action name="actionFill">
   <property name="text">
    <string>Fill</string>
   </property>
   <property name="toolTip">
    <string>Fills the selection with obstacles</string>
   </property>
  </action>
  <action name="actionGrid">
   <property name="checkable">
    <bool>true</bool>
   </property>
   <property name="text">
    <string>Grid</string>
   </property>
  </action>
  <action name="actionMapSettings">
   <property name="enabled">
    <bool>false</bool>
   </property>
   <property name="text">
    <string>General</string>
   </property>
   <property name="toolTip">
    <string>Map title and description</string>
   </property>
  </action>
  <action name="actionPlayers_settings">
   <property name="text">
    <string>Players settings</string>
   </property>
  </action>
<<<<<<< HEAD
  <action name="actionUndo">
   <property name="enabled">
    <bool>false</bool>
   </property>
   <property name="text">
    <string>Undo</string>
   </property>
   <property name="iconText">
    <string>Undo</string>
   </property>
   <property name="shortcut">
    <string>Ctrl+Z</string>
   </property>
   <property name="shortcutVisibleInContextMenu">
    <bool>true</bool>
   </property>
  </action>
  <action name="actionRedo">
   <property name="enabled">
    <bool>false</bool>
   </property>
   <property name="text">
    <string>Redo</string>
   </property>
   <property name="shortcut">
    <string>Ctrl+Y</string>
   </property>
   <property name="shortcutVisibleInContextMenu">
    <bool>true</bool>
=======
  <action name="actionNeutral">
   <property name="checkable">
    <bool>true</bool>
   </property>
   <property name="text">
    <string>Neutral</string>
>>>>>>> f87117b5
   </property>
  </action>
 </widget>
 <customwidgets>
  <customwidget>
   <class>MapView</class>
   <extends>QGraphicsView</extends>
   <header>mapview.h</header>
  </customwidget>
  <customwidget>
   <class>MinimapView</class>
   <extends>QGraphicsView</extends>
   <header>mapview.h</header>
  </customwidget>
 </customwidgets>
 <resources/>
 <connections/>
 <slots>
  <signal>enableUndo(bool)</signal>
  <signal>enableRedo(bool)</signal>
 </slots>
</ui><|MERGE_RESOLUTION|>--- conflicted
+++ resolved
@@ -70,20 +70,18 @@
     <addaction name="actionMapSettings"/>
     <addaction name="actionPlayers_settings"/>
    </widget>
-<<<<<<< HEAD
    <widget class="QMenu" name="menuEdit">
     <property name="title">
      <string>Edit</string>
     </property>
     <addaction name="actionUndo"/>
     <addaction name="actionRedo"/>
-=======
+   </widget>
    <widget class="QMenu" name="menuPlayer">
     <property name="title">
      <string>Player</string>
     </property>
     <addaction name="actionNeutral"/>
->>>>>>> f87117b5
    </widget>
    <addaction name="menuFile"/>
    <addaction name="menuEdit"/>
@@ -840,7 +838,6 @@
     <string>Players settings</string>
    </property>
   </action>
-<<<<<<< HEAD
   <action name="actionUndo">
    <property name="enabled">
     <bool>false</bool>
@@ -870,14 +867,14 @@
    </property>
    <property name="shortcutVisibleInContextMenu">
     <bool>true</bool>
-=======
+   </property>
+  </action>
   <action name="actionNeutral">
    <property name="checkable">
     <bool>true</bool>
    </property>
    <property name="text">
     <string>Neutral</string>
->>>>>>> f87117b5
    </property>
   </action>
  </widget>
