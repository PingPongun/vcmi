#ifndef MAPVIEW_H
#define MAPVIEW_H

#include <QGraphicsScene>
#include <QGraphicsView>
#include "scenelayer.h"
#include "../lib/int3.h"


class CGObjectInstance;
class MainWindow;
class MapController;

class MapSceneBase : public QGraphicsScene
{
	Q_OBJECT;
public:
	MapSceneBase(int lvl);
	
	const int level;
	
	virtual void updateViews();
	virtual void initialize(MapController &);
	
protected:
	virtual std::list<AbstractLayer *> getAbstractLayers() = 0;
};

class MinimapScene : public MapSceneBase
{
public:
	MinimapScene(int lvl);
	
	void updateViews() override;
	
	MinimapLayer minimapView;
	MinimapViewLayer viewport;
	
protected:
	virtual std::list<AbstractLayer *> getAbstractLayers();
};

class MapScene : public MapSceneBase
{
public:
	MapScene(int lvl);
	
	void updateViews() override;
	
	GridLayer gridView;
	PassabilityLayer passabilityView;
	SelectionTerrainLayer selectionTerrainView;
	TerrainLayer terrainView;
	ObjectsLayer objectsView;
	SelectionObjectsLayer selectionObjectsView;
	
<<<<<<< HEAD
	const int level;

signals:
	void selected(bool anything);

public slots:
	void terrainSelected(bool anything);
	void objectSelected(bool anything);
	
private:
	std::list<AbstractLayer *> getAbstractLayers();

	bool isTerrainSelected;
	bool isObjectSelected;
=======
protected:
	std::list<AbstractLayer *> getAbstractLayers() override;
>>>>>>> 9c197178
};

class MapView : public QGraphicsView
{
	Q_OBJECT
public:
	enum class SelectionTool
	{
		None, Brush, Brush2, Brush4, Area, Lasso
	};

public:
	MapView(QWidget * parent);
	void setController(MapController *);

	SelectionTool selectionTool;

public slots:
	void mouseMoveEvent(QMouseEvent * mouseEvent) override;
	void mousePressEvent(QMouseEvent *event) override;
	void mouseReleaseEvent(QMouseEvent *event) override;
	
	void cameraChanged(const QPointF & pos);
	
signals:
	void openObjectProperties(CGObjectInstance *);
	//void viewportChanged(const QRectF & rect);

protected:
	bool viewportEvent(QEvent *event) override;
	
private:
	MapController * controller = nullptr;
	QPointF mouseStart;
	int3 tileStart;
	int3 tilePrev;
	bool pressedOnSelected;
};

class MinimapView : public QGraphicsView
{
	Q_OBJECT
public:
	MinimapView(QWidget * parent);
	void setController(MapController *);
	
	void dimensions();
	
public slots:
	void mouseMoveEvent(QMouseEvent * mouseEvent) override;
	void mousePressEvent(QMouseEvent* event) override;
	
signals:
	void cameraPositionChanged(const QPointF & newPosition);
	
private:
	MapController * controller = nullptr;
	
	int displayWidth = 192;
	int displayHeight = 192;
};

#endif // MAPVIEW_H<|MERGE_RESOLUTION|>--- conflicted
+++ resolved
@@ -42,6 +42,7 @@
 
 class MapScene : public MapSceneBase
 {
+	Q_OBJECT
 public:
 	MapScene(int lvl);
 	
@@ -53,9 +54,6 @@
 	TerrainLayer terrainView;
 	ObjectsLayer objectsView;
 	SelectionObjectsLayer selectionObjectsView;
-	
-<<<<<<< HEAD
-	const int level;
 
 signals:
 	void selected(bool anything);
@@ -64,15 +62,12 @@
 	void terrainSelected(bool anything);
 	void objectSelected(bool anything);
 	
-private:
-	std::list<AbstractLayer *> getAbstractLayers();
+protected:
+	std::list<AbstractLayer *> getAbstractLayers() override;
 
 	bool isTerrainSelected;
 	bool isObjectSelected;
-=======
-protected:
-	std::list<AbstractLayer *> getAbstractLayers() override;
->>>>>>> 9c197178
+
 };
 
 class MapView : public QGraphicsView
