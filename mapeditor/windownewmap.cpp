--- conflicted
+++ resolved
@@ -24,13 +24,10 @@
 
 	loadUserSettings();
 
-<<<<<<< HEAD
-	//setup initial parameters - can depend on loaded settings
-=======
 	ui->widthTxt->setInputMask("d00");
 	ui->heightTxt->setInputMask("d00");
-	//setup initial parameters
->>>>>>> 702183c2
+
+	//setup initial parameters - can depend on loaded settings
 	mapGenOptions.setWidth(ui->widthTxt->text().toInt());
 	mapGenOptions.setHeight(ui->heightTxt->text().toInt());
 	bool twoLevel = ui->twoLevelCheck->isChecked();
