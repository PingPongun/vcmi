<<<<<<< HEAD
vcmi (1.4.0) jammy; urgency=medium

  * New upstream release

 -- Ivan Savenko <saven.ivan@gmail.com>  Fri, 22 Dec 2023 16:00:00 +0200
=======
vcmi (1.3.2) jammy; urgency=medium

  * New upstream release

 -- Ivan Savenko <saven.ivan@gmail.com>  Fri, 15 Sep 2023 16:00:00 +0200
>>>>>>> cfe87e46

vcmi (1.3.1) jammy; urgency=medium

  * New upstream release

 -- Ivan Savenko <saven.ivan@gmail.com>  Fri, 18 Aug 2023 16:00:00 +0200

vcmi (1.3.0) jammy; urgency=medium

  * New upstream release

 -- Ivan Savenko <saven.ivan@gmail.com>  Fri, 04 Aug 2023 16:00:00 +0200

vcmi (1.2.1) jammy; urgency=medium

  * New upstream release

 -- Ivan Savenko <saven.ivan@gmail.com>  Fri, 28 Apr 2023 16:00:00 +0200

vcmi (1.2.0) jammy; urgency=medium

  * New upstream release

 -- Ivan Savenko <saven.ivan@gmail.com>  Fri, 14 Apr 2023 16:00:00 +0200

vcmi (1.1.1) jammy; urgency=medium

  * New upstream release

 -- Ivan Savenko <saven.ivan@gmail.com>  Fri, 03 Feb 2023 12:00:00 +0200

vcmi (1.1.0) jammy; urgency=medium

  * New upstream release

 -- Ivan Savenko <saven.ivan@gmail.com>  Fri, 23 Dec 2022 12:00:00 +0200
 
vcmi (1.0.0) jammy; urgency=medium

  * New upstream release

 -- Ivan Savenko <saven.ivan@gmail.com>  Sun, 13 Nov 2022 17:28:31 +0200

vcmi (0.99) trusty; urgency=medium

  * New upstream release

 -- Ivan Savenko <saven.ivan@gmail.com>  Tue, 01 Nov 2016 20:41:53 +0200

vcmi (0.98.1) trusty; urgency=medium

  * Development version 0.98b

 -- Ivan Savenko <saven.ivan@gmail.com>  Sat, 02 May 2015 09:00:52 +0300

vcmi (0.98) trusty; urgency=medium

  * New upstream release
  * Now built with SDL2

 -- Ivan Savenko <saven.ivan@gmail.com>  Wed, 01 Apr 2015 22:57:38 +0200

vcmi (0.97) trusty; urgency=medium

  * New upstream release

 -- Ivan Savenko <saven.ivan@gmail.com>  Tue, 11 Nov 2014 22:57:48 +0200

vcmi (0.96) trusty; urgency=low

  * New upstream release

 -- Ivan Savenko <saven.ivan@gmail.com>  Tue, 01 Jul 2014 20:57:29 +0300

vcmi (0.95) precise; urgency=low

  * New upstream release

 -- Ivan Savenko <saven.ivan@gmail.com>  Wed, 26 Feb 2014 16:05:00 +0200

vcmi (0.94) precise; urgency=low

  * New upstream release

 -- Ivan Savenko <saven.ivan@gmail.com>  Tue, 01 Oct 2013 20:50:01 +0300

vcmi (0.93) precise; urgency=low

  * New upstream release

 -- Ivan Savenko <saven.ivan@gmail.com>  Sat, 01 Jun 2013 02:10:12 +0300

vcmi (0.92) precise; urgency=low

  * New upstream release

 -- Ivan Savenko <saven.ivan@gmail.com>  Fri, 01 Mar 2013 10:28:08 +0200

vcmi (0.91) unstable; urgency=low

  * New upstream release
  * Build system is now CMake

 -- Ivan Savenko <saven.ivan@gmail.com>  Fri, 01 Feb 2013 10:49:40 +0200

vcmi (0.90) unstable; urgency=low

  * New upstream release
  * Removed boost iostream dependency

 -- Ivan Savenko <saven.ivan@gmail.com>  Mon, 1 Oct 2012 15:20:30 +0200

vcmi (0.89) unstable; urgency=low

  * New upstream release
  * Removed unnecessary dependencies

 -- Ivan Savenko <saven.ivan@gmail.com>  Fri, 1 June 2012 20:06:50 +0200

vcmi (0.88) unstable; urgency=low

  * New upstream release

 -- Ivan Savenko <saven.ivan@gmail.com>  Thu, 1 Mar 2012 17:50:09 +0200

vcmi (0.87-1) unstable; urgency=low

  * New upstream release
  * Removed vcmi-doc package

 -- Ivan Savenko <saven.ivan@gmail.com>  Sun, 19 Feb 2012 16:20:50 +0200

vcmi (0.80-1) unstable; urgency=low

  * New upstream release

 -- Johannes Schauer <josch@pyneo.org>  Sat, 10 Apr 2010 11:29:08 +0100

vcmi (0.74-1) unstable; urgency=low

  * Initial release

 -- frank zago <frank@zago.net>  Sat, 03 Oct 2009 12:28:04 -0500<|MERGE_RESOLUTION|>--- conflicted
+++ resolved
@@ -1,16 +1,14 @@
-<<<<<<< HEAD
 vcmi (1.4.0) jammy; urgency=medium
 
   * New upstream release
 
  -- Ivan Savenko <saven.ivan@gmail.com>  Fri, 22 Dec 2023 16:00:00 +0200
-=======
+
 vcmi (1.3.2) jammy; urgency=medium
 
   * New upstream release
 
  -- Ivan Savenko <saven.ivan@gmail.com>  Fri, 15 Sep 2023 16:00:00 +0200
->>>>>>> cfe87e46
 
 vcmi (1.3.1) jammy; urgency=medium
 
