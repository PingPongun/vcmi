<<<<<<< HEAD
vcmi (1.2.0) jammy; urgency=medium

  * New upstream release

 -- Ivan Savenko <saven.ivan@gmail.com>  Fri, 23 Dec 2022 16:00:00 +0200
 
=======
vcmi (1.1.1) jammy; urgency=medium

  * New upstream release

 -- Ivan Savenko <saven.ivan@gmail.com>  Fri, 03 Feb 2023 12:00:00 +0200

>>>>>>> b429f0bf
vcmi (1.1.0) jammy; urgency=medium

  * New upstream release

 -- Ivan Savenko <saven.ivan@gmail.com>  Fri, 23 Dec 2022 12:00:00 +0200
 
vcmi (1.0.0) jammy; urgency=medium

  * New upstream release

 -- Ivan Savenko <saven.ivan@gmail.com>  Sun, 13 Nov 2022 17:28:31 +0200

vcmi (0.99) trusty; urgency=medium

  * New upstream release

 -- Ivan Savenko <saven.ivan@gmail.com>  Tue, 01 Nov 2016 20:41:53 +0200

vcmi (0.98.1) trusty; urgency=medium

  * Development version 0.98b

 -- Ivan Savenko <saven.ivan@gmail.com>  Sat, 02 May 2015 09:00:52 +0300

vcmi (0.98) trusty; urgency=medium

  * New upstream release
  * Now built with SDL2

 -- Ivan Savenko <saven.ivan@gmail.com>  Wed, 01 Apr 2015 22:57:38 +0200

vcmi (0.97) trusty; urgency=medium

  * New upstream release

 -- Ivan Savenko <saven.ivan@gmail.com>  Tue, 11 Nov 2014 22:57:48 +0200

vcmi (0.96) trusty; urgency=low

  * New upstream release

 -- Ivan Savenko <saven.ivan@gmail.com>  Tue, 01 Jul 2014 20:57:29 +0300

vcmi (0.95) precise; urgency=low

  * New upstream release

 -- Ivan Savenko <saven.ivan@gmail.com>  Wed, 26 Feb 2014 16:05:00 +0200

vcmi (0.94) precise; urgency=low

  * New upstream release

 -- Ivan Savenko <saven.ivan@gmail.com>  Tue, 01 Oct 2013 20:50:01 +0300

vcmi (0.93) precise; urgency=low

  * New upstream release

 -- Ivan Savenko <saven.ivan@gmail.com>  Sat, 01 Jun 2013 02:10:12 +0300

vcmi (0.92) precise; urgency=low

  * New upstream release

 -- Ivan Savenko <saven.ivan@gmail.com>  Fri, 01 Mar 2013 10:28:08 +0200

vcmi (0.91) unstable; urgency=low

  * New upstream release
  * Build system is now CMake

 -- Ivan Savenko <saven.ivan@gmail.com>  Fri, 01 Feb 2013 10:49:40 +0200

vcmi (0.90) unstable; urgency=low

  * New upstream release
  * Removed boost iostream dependency

 -- Ivan Savenko <saven.ivan@gmail.com>  Mon, 1 Oct 2012 15:20:30 +0200

vcmi (0.89) unstable; urgency=low

  * New upstream release
  * Removed unnecessary dependencies

 -- Ivan Savenko <saven.ivan@gmail.com>  Fri, 1 June 2012 20:06:50 +0200

vcmi (0.88) unstable; urgency=low

  * New upstream release

 -- Ivan Savenko <saven.ivan@gmail.com>  Thu, 1 Mar 2012 17:50:09 +0200

vcmi (0.87-1) unstable; urgency=low

  * New upstream release
  * Removed vcmi-doc package

 -- Ivan Savenko <saven.ivan@gmail.com>  Sun, 19 Feb 2012 16:20:50 +0200

vcmi (0.80-1) unstable; urgency=low

  * New upstream release

 -- Johannes Schauer <josch@pyneo.org>  Sat, 10 Apr 2010 11:29:08 +0100

vcmi (0.74-1) unstable; urgency=low

  * Initial release

 -- frank zago <frank@zago.net>  Sat, 03 Oct 2009 12:28:04 -0500<|MERGE_RESOLUTION|>--- conflicted
+++ resolved
@@ -1,18 +1,15 @@
-<<<<<<< HEAD
 vcmi (1.2.0) jammy; urgency=medium
 
   * New upstream release
 
- -- Ivan Savenko <saven.ivan@gmail.com>  Fri, 23 Dec 2022 16:00:00 +0200
+ -- Ivan Savenko <saven.ivan@gmail.com>  Sat, 04 Feb 2023 16:00:00 +0200
  
-=======
 vcmi (1.1.1) jammy; urgency=medium
 
   * New upstream release
 
  -- Ivan Savenko <saven.ivan@gmail.com>  Fri, 03 Feb 2023 12:00:00 +0200
 
->>>>>>> b429f0bf
 vcmi (1.1.0) jammy; urgency=medium
 
   * New upstream release
