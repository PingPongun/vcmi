# Minimum required version greatly affect CMake behavior
# So cmake_minimum_required must be called before the project()
# 3.10.0 is used since it's minimal in MXE dependencies for now
cmake_minimum_required(VERSION 3.10.0)

project(VCMI)
# TODO
# macOS:
# - There is problem with running fixup_bundle in main project after subdirectories.
# Cmake put them after all install code of main CMakelists in cmake_install.cmake
# Currently I just added extra add_subdirectory and CMakeLists.txt in osx directory to bypass that.
#
# MXE:
# - Try to implement MXE support into BundleUtilities so we can deploy deps automatically
#
# Vckpg:
# - Improve install code once there is better way to deploy DLLs and Qt plugins
#
# Other:
# - Cleanup remove_directory copy_directory if performance will be a problem.
# We can use some macro over copy_if_different since it's only work for single file.
# - Find a way to move add_custom_command for assets deploy out of "lib/CMakeLists.txt"
# - Consider to remove M_DATA_DIR, DM_BIN_DIR, DM_LIB_DIR and not use them in code as well
# - Try to get rid of FOLDER override with define_property
# It's used currently to make sure that 3rd-party dependencies in git submodules get proper FOLDER property
# - Make FindFuzzyLite check for the right version and disable FORCE_BUNDLED_FL by default

if(APPLE)
	if(${CMAKE_SYSTEM_NAME} STREQUAL "Darwin")
		set(APPLE_MACOS 1)
	else()
		set(APPLE_IOS 1)
	endif()
endif()

############################################
#        User-provided options             #
############################################

if(NOT CMAKE_BUILD_TYPE)
	set(CMAKE_BUILD_TYPE RelWithDebInfo CACHE STRING
		"Choose the type of build, options are: Debug Release RelWithDebInfo. Default is RelWithDebInfo."
		FORCE)
	set_property(CACHE CMAKE_BUILD_TYPE PROPERTY STRINGS Debug Release RelWithDebInfo)
endif()

option(ENABLE_ERM "Enable compilation of ERM scripting module" OFF)
option(ENABLE_LUA "Enable compilation of LUA scripting module" OFF)
option(ENABLE_LAUNCHER "Enable compilation of launcher" ON)
option(ENABLE_EDITOR "Enable compilation of map editor" ON)
<<<<<<< HEAD
option(ENABLE_TRANSLATIONS "Enable generation of translations for launcher and editor" ON)
=======
option(ENABLE_NULLKILLER_AI "Enable compilation of Nullkiller AI library" ON)
>>>>>>> a7f521cb
if(APPLE_IOS)
	set(BUNDLE_IDENTIFIER_PREFIX "" CACHE STRING "Bundle identifier prefix")
	set(APP_DISPLAY_NAME "VCMI" CACHE STRING "App name on the home screen")
else()
	option(ENABLE_TEST "Enable compilation of unit tests" OFF)
endif()
if(NOT ${CMAKE_VERSION} VERSION_LESS "3.16.0")
	option(ENABLE_PCH "Enable compilation using precompiled headers" ON)
endif(NOT ${CMAKE_VERSION} VERSION_LESS "3.16.0")
option(ENABLE_GITVERSION "Enable Version.cpp with Git commit hash" ON)
option(ENABLE_DEBUG_CONSOLE "Enable debug console for Windows builds" ON)
option(ENABLE_MULTI_PROCESS_BUILDS "Enable /MP flag for MSVS solution" ON)
option(ENABLE_SINGLE_APP_BUILD "Builds client and server as single executable" OFF)
option(COPY_CONFIG_ON_BUILD "Copies config folder into output directory at building phase" ON)

# Used for Snap packages and also useful for debugging
if(NOT APPLE_IOS)
	option(ENABLE_MONOLITHIC_INSTALL "Install everything in single directory on Linux and Mac" OFF)
endif()

# Allow to pass package name from Travis CI
set(PACKAGE_NAME_SUFFIX "" CACHE STRING "Suffix for CPack package name")
set(PACKAGE_FILE_NAME "" CACHE STRING "Override for CPack package filename")

if(APPLE_IOS AND NOT ENABLE_SINGLE_APP_BUILD)
	set(ENABLE_SINGLE_APP_BUILD ON)
endif()

# ERM depends on LUA implicitly
if(ENABLE_ERM AND NOT ENABLE_LUA)
	set(ENABLE_LUA ON)
endif()

# We don't want to deploy assets into build directory for iOS build
if(APPLE_IOS AND COPY_CONFIG_ON_BUILD)
	set(COPY_CONFIG_ON_BUILD OFF)
endif()

############################################
#        Miscellaneous options             #
############################################

set(CMAKE_MODULE_PATH ${CMAKE_HOME_DIRECTORY}/cmake_modules ${PROJECT_SOURCE_DIR}/CI)
# Contains custom functions and macros, but don't altering any options

include(VCMIUtils)
include(VersionDefinition)

vcmi_print_important_variables()

# Options to enable folders in CMake generated projects for Visual Studio, Xcode, etc
# Very useful to put 3rd-party libraries such as Minizip, GoogleTest and FuzzyLite in their own folders
set_property(GLOBAL PROPERTY USE_FOLDERS TRUE)
# Make FOLDER property inheritable
# So when we set FOLDER property on AI directory all and targets inside will inherit it
#
# Important! This trick depend on undefined behavior since we override CMake own property.
# In same time define_property documentation states it's function for custom properties.
define_property(
	TARGET
	PROPERTY FOLDER
	INHERITED
	BRIEF_DOCS "Set the folder name."
	FULL_DOCS  "Use to organize targets in an IDE."
)

# Generate Version.cpp
if(ENABLE_GITVERSION)
	add_custom_target(update_version ALL
		BYPRODUCTS "Version.cpp"
		COMMAND ${CMAKE_COMMAND} -DGIT_SHA1="${GIT_SHA1}" -P "${PROJECT_SOURCE_DIR}/cmake_modules/Version.cmake"
	)
else()
	add_definitions(-DVCMI_NO_EXTRA_VERSION)
endif(ENABLE_GITVERSION)

# Precompiled header configuration
if(ENABLE_PCH AND NOT ${CMAKE_VERSION} VERSION_LESS "3.16.0")
	macro(enable_pch name)
		target_precompile_headers(${name} PRIVATE $<$<COMPILE_LANGUAGE:CXX>:<StdInc.h$<ANGLE-R>>)
	endmacro(enable_pch)
else(ENABLE_PCH AND NOT ${CMAKE_VERSION} VERSION_LESS "3.16.0")
	macro(enable_pch ignore)
	endmacro(enable_pch)
endif(ENABLE_PCH AND NOT ${CMAKE_VERSION} VERSION_LESS "3.16.0")

############################################
#        Documentation section             #
############################################

include(UseDoxygen OPTIONAL)

############################################
#        Compile and linking options       #
############################################

#Enable C++14 Globally
set (CMAKE_CXX_STANDARD 14)
#General visibility options
set(CMAKE_CXX_VISIBILITY_PRESET hidden)
set(CMAKE_VISIBILITY_INLINES_HIDDEN 1)

#Global fallback mapping
# RelWithDebInfo falls back to Release, then MinSizeRel
set(CMAKE_MAP_IMPORTED_CONFIG_RELWITHDEBINFO RelWithDebInfo Release MinSizeRel "")
# MinSizeRel falls back to Release, then RelWithDebInfo
set(CMAKE_MAP_IMPORTED_CONFIG_MINSIZEREL MinSizeRel Release RelWithDebInfo "")
# Release falls back to RelWithDebInfo, then MinSizeRel
set(CMAKE_MAP_IMPORTED_CONFIG_RELEASE Release RelWithDebInfo MinSizeRel "")

set(CMAKE_XCODE_ATTRIBUTE_APP_DISPLAY_NAME ${APP_DISPLAY_NAME})
set(CMAKE_XCODE_ATTRIBUTE_CLANG_ENABLE_OBJC_ARC YES)
set(CMAKE_XCODE_ATTRIBUTE_DEBUG_INFORMATION_FORMAT[variant=Debug] dwarf)
set(CMAKE_XCODE_ATTRIBUTE_ENABLE_BITCODE NO)
set(CMAKE_XCODE_ATTRIBUTE_ENABLE_NS_ASSERTIONS NO)
set(CMAKE_XCODE_ATTRIBUTE_ENABLE_NS_ASSERTIONS[variant=Debug] YES)
set(CMAKE_XCODE_ATTRIBUTE_GCC_WARN_64_TO_32_BIT_CONVERSION NO)
set(CMAKE_XCODE_ATTRIBUTE_MARKETING_VERSION ${APP_SHORT_VERSION})
set(CMAKE_XCODE_ATTRIBUTE_ONLY_ACTIVE_ARCH NO)
set(CMAKE_XCODE_ATTRIBUTE_ONLY_ACTIVE_ARCH[variant=Debug] YES)

if(ENABLE_SINGLE_APP_BUILD)
	add_definitions(-DSINGLE_PROCESS_APP=1)
endif()

if(APPLE_IOS)
	set(CMAKE_MACOSX_RPATH 1)
	set(CMAKE_OSX_DEPLOYMENT_TARGET 12.0)

	if(NOT USING_CONAN)
		list(APPEND CMAKE_FIND_ROOT_PATH "${CMAKE_PREFIX_PATH}") # required for Boost
		set(CMAKE_FIND_USE_CMAKE_ENVIRONMENT_PATH FALSE)
		set(CMAKE_FIND_USE_SYSTEM_ENVIRONMENT_PATH FALSE)
	endif()

	set(CMAKE_XCODE_ATTRIBUTE_CODE_SIGNING_ALLOWED NO)
	set(CMAKE_XCODE_ATTRIBUTE_CODE_SIGNING_ALLOWED_FOR_APPS YES)
	set(CMAKE_XCODE_ATTRIBUTE_PRODUCT_BUNDLE_IDENTIFIER "${BUNDLE_IDENTIFIER_PREFIX}.$(PRODUCT_NAME)")
	set(CMAKE_XCODE_ATTRIBUTE_TARGETED_DEVICE_FAMILY "1,2")
endif()

if(MINGW OR MSVC)
	# Windows Vista or newer for FuzzyLite 6 to compile
	add_definitions(-D_WIN32_WINNT=0x0600)

	#delete lib prefix for dlls (libvcmi -> vcmi)
	set(CMAKE_SHARED_LIBRARY_PREFIX "")

	if(MSVC)
		add_definitions(-DBOOST_ALL_NO_LIB)
		add_definitions(-DBOOST_ALL_DYN_LINK)
		set(Boost_USE_STATIC_LIBS OFF)

		# Don't link with SDLMain
		if(ENABLE_DEBUG_CONSOLE)
			set(SDL2_BUILDING_LIBRARY ON)
			add_definitions(-DVCMI_WITH_DEBUG_CONSOLE)
		endif()

		# Suppress warnings
		add_definitions(-D_CRT_SECURE_NO_WARNINGS)
		add_definitions(-D_SCL_SECURE_NO_WARNINGS)
		# 4250: 'class1' : inherits 'class2::member' via dominance
		# 4251: class 'xxx' needs to have dll-interface to be used by clients of class 'yyy'
		# 4275: non dll-interface class 'xxx' used as base for dll-interface class
		set(CMAKE_CXX_FLAGS "${CMAKE_CXX_FLAGS} /bigobj /wd4250 /wd4251 /wd4275")

		if(ENABLE_MULTI_PROCESS_BUILDS)
			set(CMAKE_CXX_FLAGS "${CMAKE_CXX_FLAGS} /MP")
		endif()

		# Workaround: Visual Studio has issues with exports of classes that inherit templates
		# https://stackoverflow.com/questions/44960760/msvc-dll-exporting-class-that-inherits-from-template-cause-lnk2005-already-defin
		# Reported to Microsoft here:
		# https://developercommunity.visualstudio.com/content/problem/224597/linker-failing-because-of-multiple-definitions-of.html
		set(CMAKE_EXE_LINKER_FLAGS "${CMAKE_EXE_LINKER_FLAGS} /FORCE:MULTIPLE")

		# Required at least for compatibility with Boost 1.68 on Vcpkg
		set(SYSTEM_LIBS ${SYSTEM_LIBS} bcrypt)
	endif(MSVC)

	if(MINGW)
		set(SYSTEM_LIBS ${SYSTEM_LIBS} ole32 oleaut32 ws2_32 mswsock dbghelp bcrypt)

		# Check for iconv (may be needed for Boost.Locale)
		include(CheckLibraryExists)
		check_library_exists(iconv libiconv_open "" ICONV_FOUND)
		if(ICONV_FOUND)
			set(SYSTEM_LIBS ${SYSTEM_LIBS} iconv)
		endif()

		# Prevent compiler issues when building Debug
		# Assembler might fail with "too many sections"
		# With big-obj or 64-bit build will take hours
		if(CMAKE_BUILD_TYPE MATCHES Debug)
			set(CMAKE_CXX_FLAGS "${CMAKE_CXX_FLAGS} -Og")
		endif()
	endif(MINGW)
endif(MINGW OR MSVC)

if(CMAKE_COMPILER_IS_GNUCXX OR NOT WIN32) #so far all *nix compilers support such parameters
	set(CMAKE_CXX_FLAGS "${CMAKE_CXX_FLAGS} -Wall -Wextra -Wpointer-arith -Wuninitialized")
	if (CMAKE_CXX_COMPILER_VERSION VERSION_GREATER_EQUAL 10.0 OR CMAKE_CXX_COMPILER_ID STREQUAL "Clang" )
		set(CMAKE_CXX_FLAGS "${CMAKE_CXX_FLAGS} -Wmismatched-tags")
	endif()

	set(CMAKE_CXX_FLAGS "${CMAKE_CXX_FLAGS} -Wno-strict-aliasing -Wno-switch -Wno-sign-compare -Wno-unused-local-typedefs")
	set(CMAKE_CXX_FLAGS "${CMAKE_CXX_FLAGS} -Wno-unused-parameter -Wno-overloaded-virtual -Wno-type-limits -Wno-unknown-pragmas")
	set(CMAKE_CXX_FLAGS "${CMAKE_CXX_FLAGS} -Wno-reorder")
	set(CMAKE_CXX_FLAGS "${CMAKE_CXX_FLAGS} -Wno-varargs") # fuzzylite - Operation.h

	if(CMAKE_CXX_COMPILER_ID STREQUAL "Clang")
		set(CMAKE_CXX_FLAGS "${CMAKE_CXX_FLAGS} -Wno-unknown-warning-option")
	endif()

	if(UNIX)
		set(SYSTEM_LIBS ${SYSTEM_LIBS} ${CMAKE_DL_LIBS})
	endif()
endif()

# Check if some platform-specific libraries are needed for linking
if(NOT WIN32 AND NOT APPLE_IOS)
	include(CheckLibraryExists)

	# Shared memory functions used by Boost.Interprocess
	# FindBoost handle linking with pthreads, but doesn't handle this
	CHECK_LIBRARY_EXISTS(rt shm_open "" HAVE_RT_LIB)
	if(HAVE_RT_LIB)
		set(SYSTEM_LIBS ${SYSTEM_LIBS} rt)
	endif()
endif()

if(ENABLE_LUA)
	add_definitions(-DSCRIPTING_ENABLED=1)
endif()

############################################
#        Finding packages                  #
############################################

find_package(Boost 1.48.0 REQUIRED COMPONENTS date_time filesystem locale program_options system thread)

find_package(ZLIB REQUIRED)
# Conan compatibility
if(TARGET zlib::zlib)
	add_library(ZLIB::ZLIB ALIAS zlib::zlib)
endif()

set(FFMPEG_COMPONENTS avutil swscale avformat avcodec)
if(APPLE_IOS AND NOT USING_CONAN)
	list(APPEND FFMPEG_COMPONENTS swresample)
endif()
find_package(ffmpeg COMPONENTS ${FFMPEG_COMPONENTS})

option(FORCE_BUNDLED_MINIZIP "Force bundled Minizip library" OFF)
if(NOT FORCE_BUNDLED_MINIZIP)
	find_package(minizip)
	if(TARGET minizip::minizip)
		add_definitions(-DUSE_SYSTEM_MINIZIP)
	endif()
endif()

find_package(SDL2 REQUIRED)
find_package(SDL2_image REQUIRED)
if(TARGET SDL2_image::SDL2_image)
	add_library(SDL2::Image ALIAS SDL2_image::SDL2_image)
endif()
find_package(SDL2_mixer REQUIRED)
if(TARGET SDL2_mixer::SDL2_mixer)
	add_library(SDL2::Mixer ALIAS SDL2_mixer::SDL2_mixer)
endif()
find_package(SDL2_ttf REQUIRED)
if(TARGET SDL2_ttf::SDL2_ttf)
	add_library(SDL2::TTF ALIAS SDL2_ttf::SDL2_ttf)
endif()

if(ENABLE_LAUNCHER OR ENABLE_EDITOR)
	# Widgets finds its own dependencies (QtGui and QtCore).
	find_package(QT NAMES Qt6 Qt5 REQUIRED COMPONENTS Widgets Network OPTIONAL_COMPONENTS LinguistTools)
	find_package(Qt${QT_VERSION_MAJOR} REQUIRED COMPONENTS Widgets Network OPTIONAL_COMPONENTS LinguistTools)

	if (NOT DEFINED Qt5LinguistTools_DIR)
		set(ENABLE_TRANSLATIONS OFF)
	endif()
endif()

if(ENABLE_NULLKILLER_AI)
	find_package(TBB REQUIRED)
endif()

if(ENABLE_LUA)
	find_package(luajit)
	# MXE paths hardcoded for current dependencies pack - tried and could not make it work another way
	if((MINGW) AND (${CMAKE_CROSSCOMPILING}) AND (DEFINED MSYS) AND (NOT TARGET luajit::luajit))
		add_library(luajit::luajit STATIC IMPORTED)
		set_target_properties(luajit::luajit PROPERTIES
			INTERFACE_INCLUDE_DIRECTORIES "/usr/lib/mxe/usr/i686-w64-mingw32.static/include/luajit-2.0")
		set_target_properties(luajit::luajit PROPERTIES
			IMPORTED_LOCATION "/usr/lib/mxe/usr/i686-w64-mingw32.static/lib/libluajit-5.1.a")
	endif()
	if(TARGET luajit::luajit)
		message(STATUS "Using LuaJIT provided by system")
	else()
		message(STATUS "Cannot find LuaJIT! Fallback to using usual Lua.")
		find_package(Lua REQUIRED)
		if(Lua_FOUND)
			add_library(luajit::luajit UNKNOWN IMPORTED)
			set_target_properties(luajit::luajit PROPERTIES
				INTERFACE_INCLUDE_DIRECTORIES "${LUA_INCLUDE_DIR}")
			set_target_properties(luajit::luajit PROPERTIES
				IMPORTED_LOCATION "${LUA_LIBRARIES}")
		endif()
	endif()
endif()

############################################
#        Output directories                #
############################################

if(WIN32) # on Win everything goes into H3 root directory
	set(BIN_DIR "." CACHE STRING "Where to install binaries")
	set(LIB_DIR "." CACHE STRING "Where to install main library")
	set(DATA_DIR "." CACHE STRING "Where to install data files")
elseif(APPLE)
	# includes lib path which determines where to install shared libraries (either /lib or /lib64)
	include(GNUInstallDirs)

	set(CMAKE_INSTALL_RPATH "@executable_path/../Frameworks")
	if(ENABLE_MONOLITHIC_INSTALL)
		set(BIN_DIR "." CACHE STRING "Where to install binaries")
		set(LIB_DIR "." CACHE STRING "Where to install main library")
		set(DATA_DIR "." CACHE STRING "Where to install data files")
	else()
		if(APPLE_MACOS)
			set(APP_BUNDLE_DIR "${CMAKE_PROJECT_NAME}.app")
			set(APP_BUNDLE_CONTENTS_DIR "${APP_BUNDLE_DIR}/Contents")
			set(APP_BUNDLE_BINARY_DIR "${APP_BUNDLE_CONTENTS_DIR}/MacOS")
			set(APP_BUNDLE_RESOURCES_DIR "${APP_BUNDLE_CONTENTS_DIR}/Resources")

			set(BIN_DIR "${APP_BUNDLE_BINARY_DIR}" CACHE STRING "Where to install binaries")
			set(LIB_DIR "${APP_BUNDLE_CONTENTS_DIR}/Frameworks" CACHE STRING "Where to install main library")
			set(DATA_DIR "${APP_BUNDLE_RESOURCES_DIR}/Data" CACHE STRING "Where to install data files")
		else()
			set(LIB_DIR "Frameworks")
			set(DATA_DIR ".")
		endif()
	endif()
else()
	# includes lib path which determines where to install shared libraries (either /lib or /lib64)
	include(GNUInstallDirs)

	if(ENABLE_MONOLITHIC_INSTALL)
		set(BIN_DIR "." CACHE STRING "Where to install binaries")
		set(LIB_DIR "." CACHE STRING "Where to install main library")
		set(DATA_DIR "." CACHE STRING "Where to install data files")

		# following constants only used for platforms using XDG (Linux, BSD, etc)
		add_definitions(-DM_DATA_DIR="${DATA_DIR}")
		add_definitions(-DM_BIN_DIR="${BIN_DIR}")
		add_definitions(-DM_LIB_DIR="${LIB_DIR}")

		set(CMAKE_INSTALL_RPATH "$ORIGIN/")
	else()
		if(NOT BIN_DIR)
			set(BIN_DIR "${CMAKE_INSTALL_BINDIR}" CACHE STRING "Where to install binaries")
		endif()
		if(NOT LIB_DIR)
			set(LIB_DIR "${CMAKE_INSTALL_LIBDIR}/vcmi" CACHE STRING "Where to install main library")
		endif()
		if(NOT DATA_DIR)
			set(DATA_DIR "${CMAKE_INSTALL_DATAROOTDIR}/vcmi" CACHE STRING "Where to install data files")
		endif()

		# following constants only used for platforms using XDG (Linux, BSD, etc)
		add_definitions(-DM_DATA_DIR="${CMAKE_INSTALL_PREFIX}/${DATA_DIR}")
		add_definitions(-DM_BIN_DIR="${CMAKE_INSTALL_PREFIX}/${BIN_DIR}")
		add_definitions(-DM_LIB_DIR="${CMAKE_INSTALL_PREFIX}/${LIB_DIR}")

		set(CMAKE_INSTALL_RPATH "${CMAKE_INSTALL_PREFIX}/${LIB_DIR}")
	endif()
endif()

# iOS has flat libs directory structure
if(APPLE_IOS)
	set(AI_LIB_DIR "${LIB_DIR}")
	set(SCRIPTING_LIB_DIR "${LIB_DIR}")
else()
	set(AI_LIB_DIR "${LIB_DIR}/AI")
	set(SCRIPTING_LIB_DIR "${LIB_DIR}/scripting")
endif()

#######################################
#        Add subdirectories           #
#######################################

if(APPLE_IOS)
	add_subdirectory(ios)
endif()

include(VCMI_lib)
add_subdirectory(lib)
set(VCMI_LIB_TARGET vcmi)
if(ENABLE_SINGLE_APP_BUILD)
	add_subdirectory(lib_server)
endif()

if(ENABLE_ERM)
	add_subdirectory(scripting/erm)
endif()
if(ENABLE_LUA)
	add_subdirectory(scripting/lua)
endif()
if(NOT TARGET minizip::minizip)
	add_subdirectory_with_folder("3rdparty" lib/minizip)
	add_library(minizip::minizip ALIAS minizip)
endif()

if(ENABLE_LAUNCHER)
	add_subdirectory(launcher)
endif()
if(ENABLE_EDITOR)
	add_subdirectory(mapeditor)
endif()
add_subdirectory(client)
add_subdirectory(server)
add_subdirectory_with_folder("AI" AI)
if(ENABLE_TEST)
	enable_testing()
	add_subdirectory(test)
endif()

#######################################
#        Installation section         #
#######################################

install(DIRECTORY config DESTINATION ${DATA_DIR})
install(DIRECTORY Mods DESTINATION ${DATA_DIR})
if(ENABLE_LUA)
	install(DIRECTORY scripts DESTINATION ${DATA_DIR})
endif()

# that script is useless for Windows and iOS
if(NOT WIN32 AND NOT APPLE_IOS)
	install(FILES vcmibuilder DESTINATION ${BIN_DIR} PERMISSIONS
		OWNER_WRITE OWNER_READ OWNER_EXECUTE
					GROUP_READ GROUP_EXECUTE
					WORLD_READ WORLD_EXECUTE)
endif()


if(WIN32)
	file(GLOB dep_files
		${dep_files}
		"${CMAKE_FIND_ROOT_PATH}/bin/*.dll")

	if((${CMAKE_CROSSCOMPILING}) AND (DEFINED MSYS))
		message(STATUS "Detected MXE build")
	elseif(CMAKE_BUILD_TYPE MATCHES Debug)
		# Copy debug versions of libraries if build type is debug
		set(debug_postfix d)
	endif()

	if(ENABLE_LAUNCHER OR ENABLE_EDITOR)
		get_target_property(QtCore_location Qt${QT_VERSION_MAJOR}::Core LOCATION)
		get_filename_component(Qtbin_folder ${QtCore_location} PATH)
		file(GLOB dep_files
			${dep_files}
			${Qtbin_folder}/Qt5Core${debug_postfix}.dll
			${Qtbin_folder}/Qt5Gui${debug_postfix}.dll
			${Qtbin_folder}/Qt5Widgets${debug_postfix}.dll
			${Qtbin_folder}/Qt5Network${debug_postfix}.dll
			${Qtbin_folder}/icu*.dll)
		get_target_property(integration_type Qt${QT_VERSION_MAJOR}::QWindowsIntegrationPlugin TYPE)
		if(NOT(integration_type STREQUAL "INTERFACE_LIBRARY"))
			get_target_property(integration_loc Qt${QT_VERSION_MAJOR}::QWindowsIntegrationPlugin LOCATION)
			install(
				FILES ${integration_loc}
				DESTINATION ${BIN_DIR}/platforms
			)
		endif()
	endif()

	install(FILES ${dep_files} DESTINATION ${BIN_DIR})
endif(WIN32)

#######################################
#       Packaging section             #
#######################################

set(CPACK_PACKAGE_VERSION_MAJOR ${VCMI_VERSION_MAJOR})
set(CPACK_PACKAGE_VERSION_MINOR ${VCMI_VERSION_MINOR})
set(CPACK_PACKAGE_VERSION_PATCH ${VCMI_VERSION_PATCH})

# vcmi does not have "patch version" in version string
set(CPACK_PACKAGE_VERSION "${CPACK_PACKAGE_VERSION_MAJOR}.${CPACK_PACKAGE_VERSION_MINOR}")
#TODO: remove version from Global.h and use this one as define?

set(CPACK_INCLUDE_TOPLEVEL_DIRECTORY 0)

if("${PACKAGE_NAME_SUFFIX}" STREQUAL "")
	set(CPACK_PACKAGE_NAME "VCMI")
else()
	set(CPACK_PACKAGE_NAME "VCMI ${PACKAGE_NAME_SUFFIX}")
endif()
if("${PACKAGE_FILE_NAME}" STREQUAL "")
	set(CPACK_PACKAGE_FILE_NAME "vcmi-${CPACK_PACKAGE_VERSION}")
else()
	set(CPACK_PACKAGE_FILE_NAME "${PACKAGE_FILE_NAME}")
endif()
set(CPACK_PACKAGE_VENDOR "VCMI team")

if(WIN32)
	# Note: due to NSI script generation process all of the backward slashes here are useful
	set(CPACK_MONOLITHIC_INSTALL 1)
	set(CPACK_RESOURCE_FILE_LICENSE "${CMAKE_SOURCE_DIR}/license.txt")
	set(CPACK_PACKAGE_INSTALL_DIRECTORY "${CPACK_PACKAGE_NAME}")
	if("${PACKAGE_NAME_SUFFIX}" STREQUAL "")
		set(CPACK_NSIS_PACKAGE_NAME "VCMI ${CPACK_PACKAGE_VERSION}")
	else()
		set(CPACK_NSIS_PACKAGE_NAME "VCMI ${CPACK_PACKAGE_VERSION} ${PACKAGE_NAME_SUFFIX} ")
	endif()
	set(CPACK_NSIS_INSTALL_ROOT "$PROGRAMFILES")
	if(ENABLE_LAUNCHER)
		set(CPACK_PACKAGE_EXECUTABLES "VCMI_launcher;VCMI")
		set(CPACK_NSIS_EXTRA_INSTALL_COMMANDS " CreateShortCut \\\"$DESKTOP\\\\VCMI.lnk\\\" \\\"$INSTDIR\\\\VCMI_launcher.exe\\\"")
	else()
		set(CPACK_PACKAGE_EXECUTABLES "VCMI_client;VCMI")
		set(CPACK_NSIS_EXTRA_INSTALL_COMMANDS " CreateShortCut \\\"$DESKTOP\\\\VCMI.lnk\\\" \\\"$INSTDIR\\\\VCMI_client.exe\\\"")
	endif()
	set(CPACK_NSIS_EXTRA_UNINSTALL_COMMANDS " Delete \\\"$DESKTOP\\\\VCMI.lnk\\\" ")

	# set the install/unistall icon used for the installer itself
	# There is a bug in NSI that does not handle full unix paths properly.
	set(CPACK_NSIS_MUI_ICON "${CMAKE_CURRENT_SOURCE_DIR}/client\\\\vcmi.ico")
	set(CPACK_NSIS_MUI_UNIICON "${CMAKE_CURRENT_SOURCE_DIR}/client\\\\vcmi.ico")
	# set the package header icon for MUI
	set(CPACK_PACKAGE_ICON "${CMAKE_SOURCE_DIR}/client\\\\vcmi.ico")

	set(CPACK_NSIS_MENU_LINKS "http://vcmi.eu/" "VCMI Web Site")

	set(CPACK_NSIS_INSTALLED_ICON_NAME "VCMI_client.exe")
	set(CPACK_NSIS_COMPRESSOR "/SOLID lzma")
	set(CPACK_NSIS_DISPLAY_NAME "${CPACK_NSIS_PACKAGE_NAME}, open-source engine for Heroes of Might and Magic III ")
	set(CPACK_NSIS_HELP_LINK "http://vcmi.eu/")
	set(CPACK_NSIS_URL_INFO_ABOUT "http://vcmi.eu/")
	set(CPACK_NSIS_CONTACT @CPACK_PACKAGE_CONTACT@)
	set(CPACK_NSIS_EXECUTABLES_DIRECTORY ".")
	# Use BundleUtilities to fix build when Vcpkg is used and disable it for MXE
	if(NOT (${CMAKE_CROSSCOMPILING}))
		add_subdirectory(win)
	endif()
elseif(APPLE_MACOS AND NOT ENABLE_MONOLITHIC_INSTALL)
	set(CPACK_MONOLITHIC_INSTALL 1)
	set(CPACK_GENERATOR "DragNDrop")
	set(CPACK_DMG_BACKGROUND_IMAGE "${CMAKE_SOURCE_DIR}/osx/dmg_background.png")
	# CMake code for CPACK_DMG_DS_STORE executed before DS_STORE_SETUP_SCRIPT
	# So we can keep both enabled and this shouldn't hurt
	# set(CPACK_DMG_DS_STORE "${CMAKE_SOURCE_DIR}/osx/dmg_DS_Store")
	set(CPACK_DMG_DS_STORE_SETUP_SCRIPT "${CMAKE_SOURCE_DIR}/osx/DS_Store_Setup.scpt")

	# Always use "VCMI" as volume name so full path will be /Volumes/VCMI/
	# Otherwise DMG background image wouldn't work
	# Pre-generated DS_Store use absolute path to background image
	set(CPACK_DMG_VOLUME_NAME "${CMAKE_PROJECT_NAME}")

	include(GetGitRevisionDescription)
	get_git_head_revision(GIT_REFSPEC GIT_SHA1)
	string(TIMESTAMP CURRENT_YEAR "%Y")

	set(MACOSX_BUNDLE_NAME "${CMAKE_PROJECT_NAME}")
	set(MACOSX_BUNDLE_BUNDLE_NAME "${CMAKE_PROJECT_NAME}")
	set(MACOSX_BUNDLE_COPYRIGHT "Copyright © 2007-${CURRENT_YEAR} VCMI team")
	set(MACOSX_BUNDLE_GUI_IDENTIFIER "eu.vcmi.vcmi")
	set(MACOSX_BUNDLE_BUNDLE_VERSION ${GIT_SHA1})
	set(MACOSX_BUNDLE_SHORT_VERSION_STRING ${APP_SHORT_VERSION})
	if(ENABLE_LAUNCHER)
		set(MACOSX_BUNDLE_EXECUTABLE_NAME "vcmilauncher")
	else()
		set(MACOSX_BUNDLE_EXECUTABLE_NAME "vcmiclient")
	endif()
	set(MACOSX_BUNDLE_ICON_FILE "vcmi.icns")

	install(FILES "${CMAKE_SOURCE_DIR}/osx/vcmi.icns" DESTINATION ${APP_BUNDLE_RESOURCES_DIR})

	configure_file("${CMAKE_SOURCE_DIR}/osx/Info.plist.in" "${CMAKE_BINARY_DIR}/Info.plist")
	install(FILES "${CMAKE_BINARY_DIR}/Info.plist" DESTINATION ${APP_BUNDLE_CONTENTS_DIR})

	# Bundle fixing code must be in separate directory to be executed after all other install code
	add_subdirectory(osx)
elseif(APPLE_IOS)
	set(CPACK_GENERATOR ZIP)
	set(CPACK_INCLUDE_TOPLEVEL_DIRECTORY OFF)
	set(CPACK_INSTALL_CMAKE_PROJECTS "${CMAKE_CURRENT_BINARY_DIR};${CMAKE_PROJECT_NAME};app;/")
else()
	set(CPACK_GENERATOR TGZ)
endif()

include(CPack)<|MERGE_RESOLUTION|>--- conflicted
+++ resolved
@@ -48,11 +48,9 @@
 option(ENABLE_LUA "Enable compilation of LUA scripting module" OFF)
 option(ENABLE_LAUNCHER "Enable compilation of launcher" ON)
 option(ENABLE_EDITOR "Enable compilation of map editor" ON)
-<<<<<<< HEAD
 option(ENABLE_TRANSLATIONS "Enable generation of translations for launcher and editor" ON)
-=======
 option(ENABLE_NULLKILLER_AI "Enable compilation of Nullkiller AI library" ON)
->>>>>>> a7f521cb
+
 if(APPLE_IOS)
 	set(BUNDLE_IDENTIFIER_PREFIX "" CACHE STRING "Bundle identifier prefix")
 	set(APP_DISPLAY_NAME "VCMI" CACHE STRING "App name on the home screen")
