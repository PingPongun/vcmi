# Minimum required version greatly affect CMake behavior
# So cmake_minimum_required must be called before the project()
# 3.10.0 is used since it's minimal in MXE dependencies for now
cmake_minimum_required(VERSION 3.10.0)

project(VCMI)
# TODO
# macOS:
# - There is problem with running fixup_bundle in main project after subdirectories.
# Cmake put them after all install code of main CMakelists in cmake_install.cmake
# Currently I just added extra add_subdirectory and CMakeLists.txt in osx directory to bypass that.
#
# MXE:
# - Try to implement MXE support into BundleUtilities so we can deploy deps automatically
#
# Vckpg:
# - Improve install code once there is better way to deploy DLLs and Qt plugins
#
# Other:
# - Cleanup remove_directory copy_directory if performance will be a problem.
# We can use some macro over copy_if_different since it's only work for single file.
# - Find a way to move add_custom_command for assets deploy out of "lib/CMakeLists.txt"
# - Consider to remove M_DATA_DIR, DM_BIN_DIR, DM_LIB_DIR and not use them in code as well
# - Try to get rid of FOLDER override with define_property
# It's used currently to make sure that 3rd-party dependencies in git submodules get proper FOLDER property
# - Make FindFuzzyLite check for the right version and disable FORCE_BUNDLED_FL by default

if(APPLE)
	if(${CMAKE_SYSTEM_NAME} STREQUAL "Darwin")
		set(APPLE_MACOS 1)
	else()
		set(APPLE_IOS 1)
	endif()
endif()

############################################
#        User-provided options             #
############################################

if(NOT CMAKE_BUILD_TYPE)
	set(CMAKE_BUILD_TYPE RelWithDebInfo CACHE STRING
		"Choose the type of build, options are: Debug Release RelWithDebInfo. Default is RelWithDebInfo."
		FORCE)
	set_property(CACHE CMAKE_BUILD_TYPE PROPERTY STRINGS Debug Release RelWithDebInfo)
endif()

option(ENABLE_ERM "Enable compilation of ERM scripting module" OFF)
option(ENABLE_LUA "Enable compilation of LUA scripting module" OFF)
option(ENABLE_LAUNCHER "Enable compilation of launcher" ON)
option(ENABLE_EDITOR "Enable compilation of map editor" ON)
option(ENABLE_TRANSLATIONS "Enable generation of translations for launcher and editor" ON)
option(ENABLE_NULLKILLER_AI "Enable compilation of Nullkiller AI library" ON)

if(APPLE_IOS)
	set(BUNDLE_IDENTIFIER_PREFIX "" CACHE STRING "Bundle identifier prefix")
	set(APP_DISPLAY_NAME "VCMI" CACHE STRING "App name on the home screen")
else()
	option(ENABLE_TEST "Enable compilation of unit tests" OFF)
endif()
if(NOT ${CMAKE_VERSION} VERSION_LESS "3.16.0")
	option(ENABLE_PCH "Enable compilation using precompiled headers" ON)
endif(NOT ${CMAKE_VERSION} VERSION_LESS "3.16.0")
option(ENABLE_GITVERSION "Enable Version.cpp with Git commit hash" ON)
option(ENABLE_DEBUG_CONSOLE "Enable debug console for Windows builds" ON)
option(ENABLE_STRICT_COMPILATION "Treat all compiler warnings as errors" OFF)
option(ENABLE_MULTI_PROCESS_BUILDS "Enable /MP flag for MSVS solution" ON)
option(ENABLE_SINGLE_APP_BUILD "Builds client and server as single executable" OFF)
option(COPY_CONFIG_ON_BUILD "Copies config folder into output directory at building phase" ON)

# Used for Snap packages and also useful for debugging
if(NOT APPLE_IOS)
	option(ENABLE_MONOLITHIC_INSTALL "Install everything in single directory on Linux and Mac" OFF)
endif()

# Allow to pass package name from Travis CI
set(PACKAGE_NAME_SUFFIX "" CACHE STRING "Suffix for CPack package name")
set(PACKAGE_FILE_NAME "" CACHE STRING "Override for CPack package filename")

if(APPLE_IOS AND NOT ENABLE_SINGLE_APP_BUILD)
	set(ENABLE_SINGLE_APP_BUILD ON)
endif()

# ERM depends on LUA implicitly
if(ENABLE_ERM AND NOT ENABLE_LUA)
	set(ENABLE_LUA ON)
endif()

# We don't want to deploy assets into build directory for iOS build
if(APPLE_IOS AND COPY_CONFIG_ON_BUILD)
	set(COPY_CONFIG_ON_BUILD OFF)
endif()

############################################
#        Miscellaneous options             #
############################################

set(CMAKE_MODULE_PATH ${CMAKE_HOME_DIRECTORY}/cmake_modules ${PROJECT_SOURCE_DIR}/CI)
# Contains custom functions and macros, but don't altering any options

include(VCMIUtils)
include(VersionDefinition)

vcmi_print_important_variables()

# Options to enable folders in CMake generated projects for Visual Studio, Xcode, etc
# Very useful to put 3rd-party libraries such as Minizip, GoogleTest and FuzzyLite in their own folders
set_property(GLOBAL PROPERTY USE_FOLDERS TRUE)
# Make FOLDER property inheritable
# So when we set FOLDER property on AI directory all and targets inside will inherit it
#
# Important! This trick depend on undefined behavior since we override CMake own property.
# In same time define_property documentation states it's function for custom properties.
define_property(
	TARGET
	PROPERTY FOLDER
	INHERITED
	BRIEF_DOCS "Set the folder name."
	FULL_DOCS  "Use to organize targets in an IDE."
)

# Generate Version.cpp
if(ENABLE_GITVERSION)
	add_custom_target(update_version ALL
		BYPRODUCTS "Version.cpp"
		COMMAND ${CMAKE_COMMAND} -DGIT_SHA1="${GIT_SHA1}" -P "${PROJECT_SOURCE_DIR}/cmake_modules/Version.cmake"
	)
else()
	add_definitions(-DVCMI_NO_EXTRA_VERSION)
endif(ENABLE_GITVERSION)

# Precompiled header configuration
if (CMAKE_CXX_COMPILER_ID STREQUAL "GNU" AND CMAKE_CXX_COMPILER_VERSION VERSION_LESS 6.0 )
	set(ENABLE_PCH OFF) # broken
endif()

if( ${CMAKE_VERSION} VERSION_LESS "3.16.0")
	set(ENABLE_PCH OFF) #not supported
endif()

if(ENABLE_PCH)
	macro(enable_pch name)
		target_precompile_headers(${name} PRIVATE $<$<COMPILE_LANGUAGE:CXX>:<StdInc.h$<ANGLE-R>>)
	endmacro(enable_pch)
else()
	macro(enable_pch ignore)
	endmacro(enable_pch)
endif()

############################################
#        Documentation section             #
############################################

include(UseDoxygen OPTIONAL)

############################################
#        Compile and linking options       #
############################################

#Enable C++14 Globally
set (CMAKE_CXX_STANDARD 14)
#General visibility options
set(CMAKE_CXX_VISIBILITY_PRESET hidden)
set(CMAKE_VISIBILITY_INLINES_HIDDEN 1)

#Global fallback mapping
# RelWithDebInfo falls back to Release, then MinSizeRel
set(CMAKE_MAP_IMPORTED_CONFIG_RELWITHDEBINFO RelWithDebInfo Release MinSizeRel "")
# MinSizeRel falls back to Release, then RelWithDebInfo
set(CMAKE_MAP_IMPORTED_CONFIG_MINSIZEREL MinSizeRel Release RelWithDebInfo "")
# Release falls back to RelWithDebInfo, then MinSizeRel
set(CMAKE_MAP_IMPORTED_CONFIG_RELEASE Release RelWithDebInfo MinSizeRel "")

set(CMAKE_XCODE_ATTRIBUTE_APP_DISPLAY_NAME ${APP_DISPLAY_NAME})
set(CMAKE_XCODE_ATTRIBUTE_CLANG_ENABLE_OBJC_ARC YES)
set(CMAKE_XCODE_ATTRIBUTE_DEBUG_INFORMATION_FORMAT[variant=Debug] dwarf)
set(CMAKE_XCODE_ATTRIBUTE_ENABLE_BITCODE NO)
set(CMAKE_XCODE_ATTRIBUTE_ENABLE_NS_ASSERTIONS NO)
set(CMAKE_XCODE_ATTRIBUTE_ENABLE_NS_ASSERTIONS[variant=Debug] YES)
set(CMAKE_XCODE_ATTRIBUTE_GCC_WARN_64_TO_32_BIT_CONVERSION NO)
set(CMAKE_XCODE_ATTRIBUTE_MARKETING_VERSION ${APP_SHORT_VERSION})
set(CMAKE_XCODE_ATTRIBUTE_ONLY_ACTIVE_ARCH NO)
set(CMAKE_XCODE_ATTRIBUTE_ONLY_ACTIVE_ARCH[variant=Debug] YES)

if(ENABLE_LAUNCHER)
	add_definitions(-DENABLE_LAUNCHER)
endif()

if(ENABLE_EDITOR)
	add_definitions(-DENABLE_EDITOR)
endif()

if(ENABLE_SINGLE_APP_BUILD)
	add_definitions(-DSINGLE_PROCESS_APP=1)
endif()

if(APPLE_IOS)
	set(CMAKE_MACOSX_RPATH 1)
	set(CMAKE_OSX_DEPLOYMENT_TARGET 12.0)

	if(NOT USING_CONAN)
		list(APPEND CMAKE_FIND_ROOT_PATH "${CMAKE_PREFIX_PATH}") # required for Boost
		set(CMAKE_FIND_USE_CMAKE_ENVIRONMENT_PATH FALSE)
		set(CMAKE_FIND_USE_SYSTEM_ENVIRONMENT_PATH FALSE)
	endif()

	set(CMAKE_XCODE_ATTRIBUTE_CODE_SIGNING_ALLOWED NO)
	set(CMAKE_XCODE_ATTRIBUTE_CODE_SIGNING_ALLOWED_FOR_APPS YES)
	set(CMAKE_XCODE_ATTRIBUTE_PRODUCT_BUNDLE_IDENTIFIER "${BUNDLE_IDENTIFIER_PREFIX}.$(PRODUCT_NAME)")
	set(CMAKE_XCODE_ATTRIBUTE_TARGETED_DEVICE_FAMILY "1,2")
endif()

if(MINGW OR MSVC)
	# Windows Vista or newer for FuzzyLite 6 to compile
	add_definitions(-D_WIN32_WINNT=0x0600)

	#delete lib prefix for dlls (libvcmi -> vcmi)
	set(CMAKE_SHARED_LIBRARY_PREFIX "")

	if(MSVC)
		add_definitions(-DBOOST_ALL_NO_LIB)
		add_definitions(-DBOOST_ALL_DYN_LINK)
		set(Boost_USE_STATIC_LIBS OFF)

		# Don't link with SDLMain
		if(ENABLE_DEBUG_CONSOLE)
			set(SDL2_BUILDING_LIBRARY ON)
			add_definitions(-DVCMI_WITH_DEBUG_CONSOLE)
		endif()

		# Suppress warnings
		add_definitions(-D_CRT_SECURE_NO_WARNINGS)
		add_definitions(-D_SCL_SECURE_NO_WARNINGS)

		set(CMAKE_CXX_FLAGS "${CMAKE_CXX_FLAGS} /bigobj")
		set(CMAKE_CXX_FLAGS "${CMAKE_CXX_FLAGS} /wd4250") # 4250: 'class1' : inherits 'class2::member' via dominance
		set(CMAKE_CXX_FLAGS "${CMAKE_CXX_FLAGS} /wd4251") # 4251: class 'xxx' needs to have dll-interface to be used by clients of class 'yyy'
		set(CMAKE_CXX_FLAGS "${CMAKE_CXX_FLAGS} /wd4244") # 4244: conversion from 'xxx' to 'yyy', possible loss of data
		set(CMAKE_CXX_FLAGS "${CMAKE_CXX_FLAGS} /wd4267") # 4267: conversion from 'xxx' to 'yyy', possible loss of data
		set(CMAKE_CXX_FLAGS "${CMAKE_CXX_FLAGS} /wd4275") # 4275: non dll-interface class 'xxx' used as base for dll-interface class
		#set(CMAKE_CXX_FLAGS "${CMAKE_CXX_FLAGS} /wd4800") # 4800: implicit conversion from 'xxx' to bool. Possible information loss

		if(ENABLE_STRICT_COMPILATION)
			set(CMAKE_CXX_FLAGS "${CMAKE_CXX_FLAGS} /wx") # Treats all compiler warnings as errors
		endif()

		if(ENABLE_MULTI_PROCESS_BUILDS)
			set(CMAKE_CXX_FLAGS "${CMAKE_CXX_FLAGS} /MP")
		endif()

		# Workaround: Visual Studio has issues with exports of classes that inherit templates
		# https://stackoverflow.com/questions/44960760/msvc-dll-exporting-class-that-inherits-from-template-cause-lnk2005-already-defin
		# Reported to Microsoft here:
		# https://developercommunity.visualstudio.com/content/problem/224597/linker-failing-because-of-multiple-definitions-of.html
		set(CMAKE_EXE_LINKER_FLAGS "${CMAKE_EXE_LINKER_FLAGS} /FORCE:MULTIPLE")

		# Required at least for compatibility with Boost 1.68 on Vcpkg
		set(SYSTEM_LIBS ${SYSTEM_LIBS} bcrypt)
	endif(MSVC)

	if(MINGW)
		set(SYSTEM_LIBS ${SYSTEM_LIBS} ole32 oleaut32 ws2_32 mswsock dbghelp bcrypt)

		# Check for iconv (may be needed for Boost.Locale)
		include(CheckLibraryExists)
		check_library_exists(iconv libiconv_open "" ICONV_FOUND)
		if(ICONV_FOUND)
			set(SYSTEM_LIBS ${SYSTEM_LIBS} iconv)
		endif()

		# Prevent compiler issues when building Debug
		# Assembler might fail with "too many sections"
		# With big-obj or 64-bit build will take hours
		if(CMAKE_BUILD_TYPE MATCHES Debug)
			set(CMAKE_CXX_FLAGS "${CMAKE_CXX_FLAGS} -Og")
		endif()
	endif(MINGW)
endif(MINGW OR MSVC)

if(CMAKE_COMPILER_IS_GNUCXX OR NOT WIN32)
	set(CMAKE_CXX_FLAGS "${CMAKE_CXX_FLAGS} -Wall -Wextra")
	set(CMAKE_CXX_FLAGS "${CMAKE_CXX_FLAGS} -Wpointer-arith")
	set(CMAKE_CXX_FLAGS "${CMAKE_CXX_FLAGS} -Wuninitialized")

	if (CMAKE_CXX_COMPILER_VERSION VERSION_GREATER_EQUAL 10.0 OR CMAKE_CXX_COMPILER_ID STREQUAL "Clang" )
		set(CMAKE_CXX_FLAGS "${CMAKE_CXX_FLAGS} -Wmismatched-tags")
	endif()

	set(CMAKE_CXX_FLAGS "${CMAKE_CXX_FLAGS} -Wno-unused-parameter")   # low chance of valid reports, a lot of emitted warnings
	set(CMAKE_CXX_FLAGS "${CMAKE_CXX_FLAGS} -Wno-switch")             # large number of false-positives, disabled
	set(CMAKE_CXX_FLAGS "${CMAKE_CXX_FLAGS} -Wno-reorder")            # large number of noise, low chance of any significant issues
	set(CMAKE_CXX_FLAGS "${CMAKE_CXX_FLAGS} -Wno-sign-compare")       # low chance of any significant issues
	set(CMAKE_CXX_FLAGS "${CMAKE_CXX_FLAGS} -Wno-varargs")            # emitted in fuzzylite headers, disabled

	if("${CMAKE_CXX_COMPILER_ID}" STREQUAL "GNU" AND CMAKE_CXX_COMPILER_VERSION VERSION_LESS 6.0)
		set(CMAKE_CXX_FLAGS "${CMAKE_CXX_FLAGS} -Wno-unknown-pragmas") # emitted only by ancient gcc 5.5 in MXE build, remove after upgrade
		set(CMAKE_CXX_FLAGS "${CMAKE_CXX_FLAGS} -Wno-unused-variable") # emitted only by ancient gcc 5.5 in MXE build, remove after upgrade
		set(CMAKE_CXX_FLAGS "${CMAKE_CXX_FLAGS} -Wno-maybe-uninitialized") # emitted only by ancient gcc 5.5 in MXE build, remove after upgrade
	endif()

	if(ENABLE_STRICT_COMPILATION)
		set(CMAKE_CXX_FLAGS "${CMAKE_CXX_FLAGS} -Werror")
		set(CMAKE_CXX_FLAGS "${CMAKE_CXX_FLAGS} -Wno-error=array-bounds") # false positives in boost::multiarray during release build, keep as warning-only
	endif()

	if(UNIX)
		set(SYSTEM_LIBS ${SYSTEM_LIBS} ${CMAKE_DL_LIBS})
	endif()
endif()

# Check if some platform-specific libraries are needed for linking
if(NOT WIN32 AND NOT APPLE_IOS)
	include(CheckLibraryExists)

	# Shared memory functions used by Boost.Interprocess
	# FindBoost handle linking with pthreads, but doesn't handle this
	CHECK_LIBRARY_EXISTS(rt shm_open "" HAVE_RT_LIB)
	if(HAVE_RT_LIB)
		set(SYSTEM_LIBS ${SYSTEM_LIBS} rt)
	endif()
endif()

if(ENABLE_LUA)
	add_definitions(-DSCRIPTING_ENABLED=1)
endif()

############################################
#        Finding packages                  #
############################################

find_package(Boost 1.48.0 REQUIRED COMPONENTS date_time filesystem locale program_options system thread)

find_package(ZLIB REQUIRED)
# Conan compatibility
if(TARGET zlib::zlib)
	add_library(ZLIB::ZLIB ALIAS zlib::zlib)
endif()

set(FFMPEG_COMPONENTS avutil swscale avformat avcodec)
if(APPLE_IOS AND NOT USING_CONAN)
	list(APPEND FFMPEG_COMPONENTS swresample)
endif()
find_package(ffmpeg COMPONENTS ${FFMPEG_COMPONENTS})

option(FORCE_BUNDLED_MINIZIP "Force bundled Minizip library" OFF)
if(NOT FORCE_BUNDLED_MINIZIP)
	find_package(minizip)
	if(TARGET minizip::minizip)
		add_definitions(-DUSE_SYSTEM_MINIZIP)
	endif()
endif()

find_package(SDL2 REQUIRED)
find_package(SDL2_image REQUIRED)
if(TARGET SDL2_image::SDL2_image)
	add_library(SDL2::Image ALIAS SDL2_image::SDL2_image)
endif()
find_package(SDL2_mixer REQUIRED)
if(TARGET SDL2_mixer::SDL2_mixer)
	add_library(SDL2::Mixer ALIAS SDL2_mixer::SDL2_mixer)
endif()
find_package(SDL2_ttf REQUIRED)
if(TARGET SDL2_ttf::SDL2_ttf)
	add_library(SDL2::TTF ALIAS SDL2_ttf::SDL2_ttf)
endif()

if(ENABLE_LAUNCHER OR ENABLE_EDITOR)
	# Widgets finds its own dependencies (QtGui and QtCore).
	find_package(QT NAMES Qt6 Qt5 REQUIRED COMPONENTS Widgets Network)
	find_package(Qt${QT_VERSION_MAJOR} REQUIRED COMPONENTS Widgets Network)

<<<<<<< HEAD
	find_package(QT NAMES Qt6 Qt5 COMPONENTS LinguistTools )
=======
	find_package(QT NAMES Qt6 Qt5 COMPONENTS LinguistTools)
>>>>>>> 9b77215b
	find_package(Qt${QT_VERSION_MAJOR} COMPONENTS LinguistTools)
	if(NOT Qt${QT_VERSION_MAJOR}LinguistTools_DIR)
		set(ENABLE_TRANSLATIONS OFF)
	endif()
	if(ENABLE_TRANSLATIONS)
		add_definitions(-DENABLE_QT_TRANSLATIONS)
	endif()
endif()

if(ENABLE_NULLKILLER_AI)
	find_package(TBB REQUIRED)
endif()

if(ENABLE_LUA)
	find_package(luajit)
	# MXE paths hardcoded for current dependencies pack - tried and could not make it work another way
	if((MINGW) AND (${CMAKE_CROSSCOMPILING}) AND (DEFINED MSYS) AND (NOT TARGET luajit::luajit))
		add_library(luajit::luajit STATIC IMPORTED)
		set_target_properties(luajit::luajit PROPERTIES
			INTERFACE_INCLUDE_DIRECTORIES "/usr/lib/mxe/usr/i686-w64-mingw32.static/include/luajit-2.0")
		set_target_properties(luajit::luajit PROPERTIES
			IMPORTED_LOCATION "/usr/lib/mxe/usr/i686-w64-mingw32.static/lib/libluajit-5.1.a")
	endif()
	if(TARGET luajit::luajit)
		message(STATUS "Using LuaJIT provided by system")
	else()
		message(STATUS "Cannot find LuaJIT! Fallback to using usual Lua.")
		find_package(Lua REQUIRED)
		if(Lua_FOUND)
			add_library(luajit::luajit UNKNOWN IMPORTED)
			set_target_properties(luajit::luajit PROPERTIES
				INTERFACE_INCLUDE_DIRECTORIES "${LUA_INCLUDE_DIR}")
			set_target_properties(luajit::luajit PROPERTIES
				IMPORTED_LOCATION "${LUA_LIBRARIES}")
		endif()
	endif()
endif()

############################################
#        Output directories                #
############################################

if(WIN32) # on Win everything goes into H3 root directory
	set(BIN_DIR "." CACHE STRING "Where to install binaries")
	set(LIB_DIR "." CACHE STRING "Where to install main library")
	set(DATA_DIR "." CACHE STRING "Where to install data files")
elseif(APPLE)
	# includes lib path which determines where to install shared libraries (either /lib or /lib64)
	include(GNUInstallDirs)

	set(CMAKE_INSTALL_RPATH "@executable_path/../Frameworks")
	if(ENABLE_MONOLITHIC_INSTALL)
		set(BIN_DIR "." CACHE STRING "Where to install binaries")
		set(LIB_DIR "." CACHE STRING "Where to install main library")
		set(DATA_DIR "." CACHE STRING "Where to install data files")
	else()
		if(APPLE_MACOS)
			set(APP_BUNDLE_DIR "${CMAKE_PROJECT_NAME}.app")
			set(APP_BUNDLE_CONTENTS_DIR "${APP_BUNDLE_DIR}/Contents")
			set(APP_BUNDLE_BINARY_DIR "${APP_BUNDLE_CONTENTS_DIR}/MacOS")
			set(APP_BUNDLE_RESOURCES_DIR "${APP_BUNDLE_CONTENTS_DIR}/Resources")

			set(BIN_DIR "${APP_BUNDLE_BINARY_DIR}" CACHE STRING "Where to install binaries")
			set(LIB_DIR "${APP_BUNDLE_CONTENTS_DIR}/Frameworks" CACHE STRING "Where to install main library")
			set(DATA_DIR "${APP_BUNDLE_RESOURCES_DIR}/Data" CACHE STRING "Where to install data files")
		else()
			set(LIB_DIR "Frameworks")
			set(DATA_DIR ".")
		endif()
	endif()
else()
	# includes lib path which determines where to install shared libraries (either /lib or /lib64)
	include(GNUInstallDirs)

	if(ENABLE_MONOLITHIC_INSTALL)
		set(BIN_DIR "." CACHE STRING "Where to install binaries")
		set(LIB_DIR "." CACHE STRING "Where to install main library")
		set(DATA_DIR "." CACHE STRING "Where to install data files")

		# following constants only used for platforms using XDG (Linux, BSD, etc)
		add_definitions(-DM_DATA_DIR="${DATA_DIR}")
		add_definitions(-DM_BIN_DIR="${BIN_DIR}")
		add_definitions(-DM_LIB_DIR="${LIB_DIR}")

		set(CMAKE_INSTALL_RPATH "$ORIGIN/")
	else()
		if(NOT BIN_DIR)
			set(BIN_DIR "${CMAKE_INSTALL_BINDIR}" CACHE STRING "Where to install binaries")
		endif()
		if(NOT LIB_DIR)
			set(LIB_DIR "${CMAKE_INSTALL_LIBDIR}/vcmi" CACHE STRING "Where to install main library")
		endif()
		if(NOT DATA_DIR)
			set(DATA_DIR "${CMAKE_INSTALL_DATAROOTDIR}/vcmi" CACHE STRING "Where to install data files")
		endif()

		# following constants only used for platforms using XDG (Linux, BSD, etc)
		add_definitions(-DM_DATA_DIR="${CMAKE_INSTALL_PREFIX}/${DATA_DIR}")
		add_definitions(-DM_BIN_DIR="${CMAKE_INSTALL_PREFIX}/${BIN_DIR}")
		add_definitions(-DM_LIB_DIR="${CMAKE_INSTALL_PREFIX}/${LIB_DIR}")

		set(CMAKE_INSTALL_RPATH "${CMAKE_INSTALL_PREFIX}/${LIB_DIR}")
	endif()
endif()

# iOS has flat libs directory structure
if(APPLE_IOS)
	set(AI_LIB_DIR "${LIB_DIR}")
	set(SCRIPTING_LIB_DIR "${LIB_DIR}")
else()
	set(AI_LIB_DIR "${LIB_DIR}/AI")
	set(SCRIPTING_LIB_DIR "${LIB_DIR}/scripting")
endif()

#######################################
#        Add subdirectories           #
#######################################

if(APPLE_IOS)
	add_subdirectory(ios)
endif()

include(VCMI_lib)
add_subdirectory(lib)
set(VCMI_LIB_TARGET vcmi)
if(ENABLE_SINGLE_APP_BUILD)
	add_subdirectory(lib_server)
endif()

if(ENABLE_ERM)
	add_subdirectory(scripting/erm)
endif()
if(ENABLE_LUA)
	add_subdirectory(scripting/lua)
endif()
if(NOT TARGET minizip::minizip)
	add_subdirectory_with_folder("3rdparty" lib/minizip)
	add_library(minizip::minizip ALIAS minizip)
endif()

if(ENABLE_LAUNCHER)
	add_subdirectory(launcher)
endif()
if(ENABLE_EDITOR)
	add_subdirectory(mapeditor)
endif()
add_subdirectory(client)
add_subdirectory(server)
add_subdirectory_with_folder("AI" AI)
if(ENABLE_TEST)
	enable_testing()
	add_subdirectory(test)
endif()

#######################################
#        Installation section         #
#######################################

install(DIRECTORY config DESTINATION ${DATA_DIR})
install(DIRECTORY Mods DESTINATION ${DATA_DIR})
if(ENABLE_LUA)
	install(DIRECTORY scripts DESTINATION ${DATA_DIR})
endif()

# that script is useless for Windows and iOS
if(NOT WIN32 AND NOT APPLE_IOS)
	install(FILES vcmibuilder DESTINATION ${BIN_DIR} PERMISSIONS
		OWNER_WRITE OWNER_READ OWNER_EXECUTE
					GROUP_READ GROUP_EXECUTE
					WORLD_READ WORLD_EXECUTE)
endif()


if(WIN32)
	file(GLOB dep_files
		${dep_files}
		"${CMAKE_FIND_ROOT_PATH}/bin/*.dll")

	if((${CMAKE_CROSSCOMPILING}) AND (DEFINED MSYS))
		message(STATUS "Detected MXE build")
	elseif(CMAKE_BUILD_TYPE MATCHES Debug)
		# Copy debug versions of libraries if build type is debug
		set(debug_postfix d)
	endif()

	if(ENABLE_LAUNCHER OR ENABLE_EDITOR)
		get_target_property(QtCore_location Qt${QT_VERSION_MAJOR}::Core LOCATION)
		get_filename_component(Qtbin_folder ${QtCore_location} PATH)
		file(GLOB dep_files
			${dep_files}
			${Qtbin_folder}/Qt5Core${debug_postfix}.dll
			${Qtbin_folder}/Qt5Gui${debug_postfix}.dll
			${Qtbin_folder}/Qt5Widgets${debug_postfix}.dll
			${Qtbin_folder}/Qt5Network${debug_postfix}.dll
			${Qtbin_folder}/icu*.dll)
		get_target_property(integration_type Qt${QT_VERSION_MAJOR}::QWindowsIntegrationPlugin TYPE)
		if(NOT(integration_type STREQUAL "INTERFACE_LIBRARY"))
			get_target_property(integration_loc Qt${QT_VERSION_MAJOR}::QWindowsIntegrationPlugin LOCATION)
			install(
				FILES ${integration_loc}
				DESTINATION ${BIN_DIR}/platforms
			)
		endif()
	endif()

	install(FILES ${dep_files} DESTINATION ${BIN_DIR})
endif(WIN32)

#######################################
#       Packaging section             #
#######################################

set(CPACK_PACKAGE_VERSION_MAJOR ${VCMI_VERSION_MAJOR})
set(CPACK_PACKAGE_VERSION_MINOR ${VCMI_VERSION_MINOR})
set(CPACK_PACKAGE_VERSION_PATCH ${VCMI_VERSION_PATCH})

# vcmi does not have "patch version" in version string
set(CPACK_PACKAGE_VERSION "${CPACK_PACKAGE_VERSION_MAJOR}.${CPACK_PACKAGE_VERSION_MINOR}")
#TODO: remove version from Global.h and use this one as define?

set(CPACK_INCLUDE_TOPLEVEL_DIRECTORY 0)

if("${PACKAGE_NAME_SUFFIX}" STREQUAL "")
	set(CPACK_PACKAGE_NAME "VCMI")
else()
	set(CPACK_PACKAGE_NAME "VCMI ${PACKAGE_NAME_SUFFIX}")
endif()
if("${PACKAGE_FILE_NAME}" STREQUAL "")
	set(CPACK_PACKAGE_FILE_NAME "vcmi-${CPACK_PACKAGE_VERSION}")
else()
	set(CPACK_PACKAGE_FILE_NAME "${PACKAGE_FILE_NAME}")
endif()
set(CPACK_PACKAGE_VENDOR "VCMI team")

if(WIN32)
	# Note: due to NSI script generation process all of the backward slashes here are useful
	set(CPACK_MONOLITHIC_INSTALL 1)
	set(CPACK_RESOURCE_FILE_LICENSE "${CMAKE_SOURCE_DIR}/license.txt")
	set(CPACK_PACKAGE_INSTALL_DIRECTORY "${CPACK_PACKAGE_NAME}")
	if("${PACKAGE_NAME_SUFFIX}" STREQUAL "")
		set(CPACK_NSIS_PACKAGE_NAME "VCMI ${CPACK_PACKAGE_VERSION}")
	else()
		set(CPACK_NSIS_PACKAGE_NAME "VCMI ${CPACK_PACKAGE_VERSION} ${PACKAGE_NAME_SUFFIX} ")
	endif()
	set(CPACK_NSIS_INSTALL_ROOT "$PROGRAMFILES")
	if(ENABLE_LAUNCHER)
		set(CPACK_PACKAGE_EXECUTABLES "VCMI_launcher;VCMI")
		set(CPACK_NSIS_EXTRA_INSTALL_COMMANDS " CreateShortCut \\\"$DESKTOP\\\\VCMI.lnk\\\" \\\"$INSTDIR\\\\VCMI_launcher.exe\\\"")
	else()
		set(CPACK_PACKAGE_EXECUTABLES "VCMI_client;VCMI")
		set(CPACK_NSIS_EXTRA_INSTALL_COMMANDS " CreateShortCut \\\"$DESKTOP\\\\VCMI.lnk\\\" \\\"$INSTDIR\\\\VCMI_client.exe\\\"")
	endif()
	set(CPACK_NSIS_EXTRA_UNINSTALL_COMMANDS " Delete \\\"$DESKTOP\\\\VCMI.lnk\\\" ")

	# set the install/unistall icon used for the installer itself
	# There is a bug in NSI that does not handle full unix paths properly.
	set(CPACK_NSIS_MUI_ICON "${CMAKE_CURRENT_SOURCE_DIR}/client\\\\vcmi.ico")
	set(CPACK_NSIS_MUI_UNIICON "${CMAKE_CURRENT_SOURCE_DIR}/client\\\\vcmi.ico")
	# set the package header icon for MUI
	set(CPACK_PACKAGE_ICON "${CMAKE_SOURCE_DIR}/client\\\\vcmi.ico")

	set(CPACK_NSIS_MENU_LINKS "http://vcmi.eu/" "VCMI Web Site")

	set(CPACK_NSIS_INSTALLED_ICON_NAME "VCMI_client.exe")
	set(CPACK_NSIS_COMPRESSOR "/SOLID lzma")
	set(CPACK_NSIS_DISPLAY_NAME "${CPACK_NSIS_PACKAGE_NAME}, open-source engine for Heroes of Might and Magic III ")
	set(CPACK_NSIS_HELP_LINK "http://vcmi.eu/")
	set(CPACK_NSIS_URL_INFO_ABOUT "http://vcmi.eu/")
	set(CPACK_NSIS_CONTACT @CPACK_PACKAGE_CONTACT@)
	set(CPACK_NSIS_EXECUTABLES_DIRECTORY ".")
	# Use BundleUtilities to fix build when Vcpkg is used and disable it for MXE
	if(NOT (${CMAKE_CROSSCOMPILING}))
		add_subdirectory(win)
	endif()
elseif(APPLE_MACOS AND NOT ENABLE_MONOLITHIC_INSTALL)
	set(CPACK_MONOLITHIC_INSTALL 1)
	set(CPACK_GENERATOR "DragNDrop")
	set(CPACK_DMG_BACKGROUND_IMAGE "${CMAKE_SOURCE_DIR}/osx/dmg_background.png")
	# CMake code for CPACK_DMG_DS_STORE executed before DS_STORE_SETUP_SCRIPT
	# So we can keep both enabled and this shouldn't hurt
	# set(CPACK_DMG_DS_STORE "${CMAKE_SOURCE_DIR}/osx/dmg_DS_Store")
	set(CPACK_DMG_DS_STORE_SETUP_SCRIPT "${CMAKE_SOURCE_DIR}/osx/DS_Store_Setup.scpt")

	# Always use "VCMI" as volume name so full path will be /Volumes/VCMI/
	# Otherwise DMG background image wouldn't work
	# Pre-generated DS_Store use absolute path to background image
	set(CPACK_DMG_VOLUME_NAME "${CMAKE_PROJECT_NAME}")

	include(GetGitRevisionDescription)
	get_git_head_revision(GIT_REFSPEC GIT_SHA1)
	string(TIMESTAMP CURRENT_YEAR "%Y")

	set(MACOSX_BUNDLE_NAME "${CMAKE_PROJECT_NAME}")
	set(MACOSX_BUNDLE_BUNDLE_NAME "${CMAKE_PROJECT_NAME}")
	set(MACOSX_BUNDLE_COPYRIGHT "Copyright © 2007-${CURRENT_YEAR} VCMI team")
	set(MACOSX_BUNDLE_GUI_IDENTIFIER "eu.vcmi.vcmi")
	set(MACOSX_BUNDLE_BUNDLE_VERSION ${GIT_SHA1})
	set(MACOSX_BUNDLE_SHORT_VERSION_STRING ${APP_SHORT_VERSION})
	if(ENABLE_LAUNCHER)
		set(MACOSX_BUNDLE_EXECUTABLE_NAME "vcmilauncher")
	else()
		set(MACOSX_BUNDLE_EXECUTABLE_NAME "vcmiclient")
	endif()
	set(MACOSX_BUNDLE_ICON_FILE "vcmi.icns")

	install(FILES "${CMAKE_SOURCE_DIR}/osx/vcmi.icns" DESTINATION ${APP_BUNDLE_RESOURCES_DIR})

	configure_file("${CMAKE_SOURCE_DIR}/osx/Info.plist.in" "${CMAKE_BINARY_DIR}/Info.plist")
	install(FILES "${CMAKE_BINARY_DIR}/Info.plist" DESTINATION ${APP_BUNDLE_CONTENTS_DIR})

	# Bundle fixing code must be in separate directory to be executed after all other install code
	add_subdirectory(osx)
elseif(APPLE_IOS)
	set(CPACK_GENERATOR ZIP)
	set(CPACK_INCLUDE_TOPLEVEL_DIRECTORY OFF)
	set(CPACK_INSTALL_CMAKE_PROJECTS "${CMAKE_CURRENT_BINARY_DIR};${CMAKE_PROJECT_NAME};app;/")
else()
	set(CPACK_GENERATOR TGZ)
endif()

include(CPack)<|MERGE_RESOLUTION|>--- conflicted
+++ resolved
@@ -368,11 +368,7 @@
 	find_package(QT NAMES Qt6 Qt5 REQUIRED COMPONENTS Widgets Network)
 	find_package(Qt${QT_VERSION_MAJOR} REQUIRED COMPONENTS Widgets Network)
 
-<<<<<<< HEAD
-	find_package(QT NAMES Qt6 Qt5 COMPONENTS LinguistTools )
-=======
 	find_package(QT NAMES Qt6 Qt5 COMPONENTS LinguistTools)
->>>>>>> 9b77215b
 	find_package(Qt${QT_VERSION_MAJOR} COMPONENTS LinguistTools)
 	if(NOT Qt${QT_VERSION_MAJOR}LinguistTools_DIR)
 		set(ENABLE_TRANSLATIONS OFF)
