--- conflicted
+++ resolved
@@ -2,12 +2,8 @@
 
 echo DEVELOPER_DIR=/Applications/Xcode_13.4.1.app >> $GITHUB_ENV
 
-<<<<<<< HEAD
-echo CMAKE_PREFIX_PATH="$(brew --prefix)/opt/qt5:$CMAKE_PREFIX_PATH" >> $GITHUB_ENV
-=======
 brew install ninja
 
 mkdir ~/.conan ; cd ~/.conan
 curl -L "https://github.com/vcmi/vcmi-deps-macos/releases/latest/download/$DEPS_FILENAME.txz" \
-	| tar -xf -
->>>>>>> 53d9cb6d
+	| tar -xf -