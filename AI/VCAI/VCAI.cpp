#include "StdInc.h"
#include "VCAI.h"
#include "Goals.h"
#include "Fuzzy.h"

#include "../../lib/UnlockGuard.h"
#include "../../lib/mapObjects/MapObjects.h"
#include "../../lib/CConfigHandler.h"
#include "../../lib/CHeroHandler.h"
#include "../../lib/CModHandler.h"


/*
 * CCreatureHandler.h, part of VCMI engine
 *
 * Authors: listed in file AUTHORS in main folder
 *
 * License: GNU General Public License v2.0 or later
 * Full text of license available in license.txt file, in main folder
 *
 */

extern FuzzyHelper *fh;

class CGVisitableOPW;

const double SAFE_ATTACK_CONSTANT = 1.5;
const int GOLD_RESERVE = 10000; //when buying creatures we want to keep at least this much gold (10000 so at least we'll be able to reach capitol)

using namespace vstd;

//one thread may be turn of AI and another will be handling a side effect for AI2
boost::thread_specific_ptr<CCallback> cb;
boost::thread_specific_ptr<VCAI> ai;

//std::map<int, std::map<int, int> > HeroView::infosCount;

//helper RAII to manage global ai/cb ptrs
struct SetGlobalState
{
	SetGlobalState(VCAI * AI)
	{
		assert(!ai.get());
		assert(!cb.get());

		ai.reset(AI);
		cb.reset(AI->myCb.get());
	}
	~SetGlobalState()
	{
		ai.release();
		cb.release();
	}
};


#define SET_GLOBAL_STATE(ai) SetGlobalState _hlpSetState(ai);

#define NET_EVENT_HANDLER SET_GLOBAL_STATE(this)
#define MAKING_TURN SET_GLOBAL_STATE(this)

unsigned char &retreiveTileN(std::vector< std::vector< std::vector<unsigned char> > > &vectors, const int3 &pos)
{
	return vectors[pos.x][pos.y][pos.z];
}

const unsigned char &retreiveTileN(const std::vector< std::vector< std::vector<unsigned char> > > &vectors, const int3 &pos)
{
	return vectors[pos.x][pos.y][pos.z];
}

void foreach_tile(std::vector< std::vector< std::vector<unsigned char> > > &vectors, std::function<void(unsigned char &in)> foo)
{
	for(auto & vector : vectors)
		for(auto j = vector.begin(); j != vector.end(); j++)
			for(auto & elem : *j)
				foo(elem);
}

struct ObjInfo
{
	int3 pos;
	std::string name;
	ObjInfo(){}
	ObjInfo(const CGObjectInstance *obj):
		pos(obj->pos),
		name(obj->getObjectName())
	{
	}
};

std::map<const CGObjectInstance *, ObjInfo> helperObjInfo;

VCAI::VCAI(void)
{
	LOG_TRACE(logAi);
	makingTurn = nullptr;
	destinationTeleport = ObjectInstanceID();
}

VCAI::~VCAI(void)
{
	LOG_TRACE(logAi);
}

void VCAI::availableCreaturesChanged(const CGDwelling *town)
{
	LOG_TRACE(logAi);
	NET_EVENT_HANDLER;
}

void VCAI::heroMoved(const TryMoveHero & details)
{
	LOG_TRACE(logAi);
	NET_EVENT_HANDLER;

	validateObject(details.id); //enemy hero may have left visible area
	cachedSectorMaps.clear();

	if(details.result == TryMoveHero::TELEPORTATION)
	{
		const int3 from = CGHeroInstance::convertPosition(details.start, false),
			to = CGHeroInstance::convertPosition(details.end, false);
		const CGObjectInstance *o1 = frontOrNull(cb->getVisitableObjs(from)),
			*o2 = frontOrNull(cb->getVisitableObjs(to));

		auto t1 = dynamic_cast<const CGTeleport *>(o1);
		auto t2 = dynamic_cast<const CGTeleport *>(o2);
		if(t1 && t2)
		{
			if(cb->isTeleportChannelBidirectional(t1->channel))
			{
				if(o1->ID == Obj::SUBTERRANEAN_GATE && o1->ID == o2->ID) // We need to only add subterranean gates in knownSubterraneanGates. Used for features not yet ported to use teleport channels
				{
					knownSubterraneanGates[o1] = o2;
					knownSubterraneanGates[o2] = o1;
					logAi->debugStream() << boost::format("Found a pair of subterranean gates between %s and %s!") % from % to;
				}
			}
		}
	}
}

void VCAI::stackChagedCount(const StackLocation &location, const TQuantity &change, bool isAbsolute)
{
	LOG_TRACE_PARAMS(logAi, "isAbsolute '%i'", isAbsolute);
	NET_EVENT_HANDLER;
}

void VCAI::heroInGarrisonChange(const CGTownInstance *town)
{
	LOG_TRACE(logAi);
	NET_EVENT_HANDLER;
}

void VCAI::centerView(int3 pos, int focusTime)
{
	LOG_TRACE_PARAMS(logAi, "focusTime '%i'", focusTime);
	NET_EVENT_HANDLER;
}

void VCAI::artifactMoved(const ArtifactLocation &src, const ArtifactLocation &dst)
{
	LOG_TRACE(logAi);
	NET_EVENT_HANDLER;
}

void VCAI::artifactAssembled(const ArtifactLocation &al)
{
	LOG_TRACE(logAi);
	NET_EVENT_HANDLER;
}

void VCAI::showTavernWindow(const CGObjectInstance *townOrTavern)
{
	LOG_TRACE(logAi);
	NET_EVENT_HANDLER;
}

void VCAI::showThievesGuildWindow (const CGObjectInstance * obj)
{
	LOG_TRACE(logAi);
	NET_EVENT_HANDLER;
}

void VCAI::playerBlocked(int reason, bool start)
{
	LOG_TRACE_PARAMS(logAi, "reason '%i', start '%i'", reason % start);
	NET_EVENT_HANDLER;
	if (start && reason == PlayerBlocked::UPCOMING_BATTLE)
		status.setBattle(UPCOMING_BATTLE);

	if(reason == PlayerBlocked::ONGOING_MOVEMENT)
		status.setMove(start);
}

void VCAI::showPuzzleMap()
{
	LOG_TRACE(logAi);
	NET_EVENT_HANDLER;
}

void VCAI::showShipyardDialog(const IShipyard *obj)
{
	LOG_TRACE(logAi);
	NET_EVENT_HANDLER;
}

void VCAI::gameOver(PlayerColor player, const EVictoryLossCheckResult & victoryLossCheckResult)
{
	LOG_TRACE_PARAMS(logAi, "victoryLossCheckResult '%s'", victoryLossCheckResult.messageToSelf);
	NET_EVENT_HANDLER;
	logAi->debugStream() << boost::format("Player %d: I heard that player %d %s.") % playerID % player.getNum() % (victoryLossCheckResult.victory() ? "won" : "lost");
	if(player == playerID)
	{
		if(victoryLossCheckResult.victory())
		{
            logAi->debugStream() << "VCAI: I won! Incredible!";
            logAi->debugStream() << "Turn nr " << myCb->getDate();
		}
		else
		{
            logAi->debugStream() << "VCAI: Player " << player << " lost. It's me. What a disappointment! :(";
		}

		finish();
	}
}

void VCAI::artifactPut(const ArtifactLocation &al)
{
	LOG_TRACE(logAi);
	NET_EVENT_HANDLER;
}

void VCAI::artifactRemoved(const ArtifactLocation &al)
{
	LOG_TRACE(logAi);
	NET_EVENT_HANDLER;
}

void VCAI::stacksErased(const StackLocation &location)
{
	LOG_TRACE(logAi);
	NET_EVENT_HANDLER;
}

void VCAI::artifactDisassembled(const ArtifactLocation &al)
{
	LOG_TRACE(logAi);
	NET_EVENT_HANDLER;
}


void VCAI::heroVisit(const CGHeroInstance *visitor, const CGObjectInstance *visitedObj, bool start)
{
	LOG_TRACE_PARAMS(logAi, "start '%i'; obj '%s'", start % (visitedObj ? visitedObj->getObjectName() : std::string("n/a")));
	NET_EVENT_HANDLER;
	if(start)
	{
		markObjectVisited (visitedObj);
		unreserveObject(visitor, visitedObj);
		completeGoal (sptr(Goals::GetObj(visitedObj->id.getNum()).sethero(visitor))); //we don't need to visit it anymore
		//TODO: what if we visited one-time visitable object that was reserved by another hero (shouldn't, but..)
	}

	status.heroVisit(visitedObj, start);
}

void VCAI::availableArtifactsChanged(const CGBlackMarket *bm /*= nullptr*/)
{
	LOG_TRACE(logAi);
	NET_EVENT_HANDLER;
}

void VCAI::heroVisitsTown(const CGHeroInstance* hero, const CGTownInstance * town)
{
	LOG_TRACE(logAi);
	NET_EVENT_HANDLER;
	//buildArmyIn(town);
	//moveCreaturesToHero(town);
}

void VCAI::tileHidden(const std::unordered_set<int3, ShashInt3> &pos)
{
	LOG_TRACE(logAi);
	NET_EVENT_HANDLER;

	validateVisitableObjs();
}

void VCAI::tileRevealed(const std::unordered_set<int3, ShashInt3> &pos)
{
	LOG_TRACE(logAi);
	NET_EVENT_HANDLER;
	for(int3 tile : pos)
		for(const CGObjectInstance *obj : myCb->getVisitableObjs(tile))
			addVisitableObj(obj);

	clearPathsInfo();
}

void VCAI::heroExchangeStarted(ObjectInstanceID hero1, ObjectInstanceID hero2, QueryID query)
{
	LOG_TRACE(logAi);
	NET_EVENT_HANDLER;

	auto firstHero = cb->getHero(hero1);
	auto secondHero = cb->getHero(hero2);

	status.addQuery(query, boost::str(boost::format("Exchange between heroes %s and %s") % firstHero->name % secondHero->name));

	requestActionASAP([=]()
	{
		float goalpriority1 = 0, goalpriority2 = 0;

		auto firstGoal = getGoal(firstHero);
		if (firstGoal->goalType == Goals::GATHER_ARMY)
			goalpriority1 = firstGoal->priority;
		auto secondGoal = getGoal(secondHero);
		if (secondGoal->goalType == Goals::GATHER_ARMY)
			goalpriority2 = secondGoal->priority;

		auto transferFrom2to1 = [this](const CGHeroInstance * h1, const CGHeroInstance *h2) -> void
		{
			this->pickBestCreatures(h1, h2);
			this->pickBestArtifacts(h1, h2);
		};

		if (goalpriority1 > goalpriority2)
			transferFrom2to1 (firstHero, secondHero);
		else if (goalpriority1 < goalpriority2)
			transferFrom2to1 (secondHero, firstHero);
		else //regular criteria
		{
			if (firstHero->getFightingStrength() > secondHero->getFightingStrength() && canGetArmy(firstHero, secondHero))
				transferFrom2to1 (firstHero, secondHero);
			else if (canGetArmy(secondHero, firstHero))
				transferFrom2to1 (secondHero, firstHero);
		}

		completeGoal(sptr(Goals::VisitHero(firstHero->id.getNum()))); //TODO: what if we were visited by other hero in the meantime?
		completeGoal(sptr(Goals::VisitHero(secondHero->id.getNum())));

		answerQuery(query, 0);
	});
}

void VCAI::heroPrimarySkillChanged(const CGHeroInstance * hero, int which, si64 val)
{
	LOG_TRACE_PARAMS(logAi, "which '%i', val '%i'", which % val);
	NET_EVENT_HANDLER;
}

void VCAI::showRecruitmentDialog(const CGDwelling *dwelling, const CArmedInstance *dst, int level)
{
	LOG_TRACE_PARAMS(logAi, "level '%i'", level);
	NET_EVENT_HANDLER;
}

void VCAI::heroMovePointsChanged(const CGHeroInstance * hero)
{
	LOG_TRACE(logAi);
	NET_EVENT_HANDLER;
}

void VCAI::stackChangedType(const StackLocation &location, const CCreature &newType)
{
	LOG_TRACE(logAi);
	NET_EVENT_HANDLER;
}

void VCAI::stacksRebalanced(const StackLocation &src, const StackLocation &dst, TQuantity count)
{
	LOG_TRACE(logAi);
	NET_EVENT_HANDLER;
}

void VCAI::newObject(const CGObjectInstance * obj)
{
	LOG_TRACE(logAi);
	NET_EVENT_HANDLER;
	if(obj->isVisitable())
		addVisitableObj(obj);

	cachedSectorMaps.clear();
}

void VCAI::objectRemoved(const CGObjectInstance *obj)
{
	LOG_TRACE(logAi);
	NET_EVENT_HANDLER;

	erase_if_present(visitableObjs, obj);
	erase_if_present(alreadyVisited, obj);

	for (auto h : cb->getHeroesInfo())
		unreserveObject(h, obj);

	cachedSectorMaps.clear(); //invalidate all paths

	//TODO
	//there are other places where CGObjectinstance ptrs are stored...
	//

	if(obj->ID == Obj::HERO  &&  obj->tempOwner == playerID)
	{
		lostHero(cb->getHero(obj->id)); //we can promote, since objectRemoved is called just before actual deletion
	}
}

void VCAI::showHillFortWindow(const CGObjectInstance *object, const CGHeroInstance *visitor)
{
	LOG_TRACE(logAi);
	NET_EVENT_HANDLER;

	requestActionASAP([=]()
	{
		makePossibleUpgrades(visitor);
	});
}

void VCAI::playerBonusChanged(const Bonus &bonus, bool gain)
{
	LOG_TRACE_PARAMS(logAi, "gain '%i'", gain);
	NET_EVENT_HANDLER;
}

void VCAI::newStackInserted(const StackLocation &location, const CStackInstance &stack)
{
	LOG_TRACE(logAi);
	NET_EVENT_HANDLER;
}

void VCAI::heroCreated(const CGHeroInstance* h)
{
	LOG_TRACE(logAi);
	if (h->visitedTown)
		townVisitsThisWeek[HeroPtr(h)].insert(h->visitedTown);
	NET_EVENT_HANDLER;
}

void VCAI::advmapSpellCast(const CGHeroInstance * caster, int spellID)
{
	LOG_TRACE_PARAMS(logAi, "spellID '%i", spellID);
	NET_EVENT_HANDLER;
}

void VCAI::showInfoDialog(const std::string &text, const std::vector<Component*> &components, int soundID)
{
	LOG_TRACE_PARAMS(logAi, "soundID '%i'", soundID);
	NET_EVENT_HANDLER;
}

void VCAI::requestRealized(PackageApplied *pa)
{
	LOG_TRACE(logAi);
	NET_EVENT_HANDLER;
	if(status.haveTurn())
	{
		if(pa->packType == typeList.getTypeID<EndTurn>())
			if(pa->result)
				status.madeTurn();
	}

	if(pa->packType == typeList.getTypeID<QueryReply>())
	{
		status.receivedAnswerConfirmation(pa->requestID, pa->result);
	}
}

void VCAI::receivedResource(int type, int val)
{
	LOG_TRACE_PARAMS(logAi, "type '%i', val '%i'", type % val);
	NET_EVENT_HANDLER;
}

void VCAI::stacksSwapped(const StackLocation &loc1, const StackLocation &loc2)
{
	LOG_TRACE(logAi);
	NET_EVENT_HANDLER;
}

void VCAI::showUniversityWindow(const IMarket *market, const CGHeroInstance *visitor)
{
	LOG_TRACE(logAi);
	NET_EVENT_HANDLER;
}

void VCAI::heroManaPointsChanged(const CGHeroInstance * hero)
{
	LOG_TRACE(logAi);
	NET_EVENT_HANDLER;
}

void VCAI::heroSecondarySkillChanged(const CGHeroInstance * hero, int which, int val)
{
	LOG_TRACE_PARAMS(logAi, "which '%d', val '%d'", which % val);
	NET_EVENT_HANDLER;
}

void VCAI::battleResultsApplied()
{
	LOG_TRACE(logAi);
	NET_EVENT_HANDLER;
	assert(status.getBattle() == ENDING_BATTLE);
	status.setBattle(NO_BATTLE);
}

void VCAI::objectPropertyChanged(const SetObjectProperty * sop)
{
	LOG_TRACE(logAi);
	NET_EVENT_HANDLER;
	if(sop->what == ObjProperty::OWNER)
	{
		//we don't want to visit know object twice (do we really?)
		if(sop->val == playerID.getNum())
			erase_if_present(visitableObjs, myCb->getObj(sop->id));
		else if (myCb->getPlayerRelations(playerID, (PlayerColor)sop->val) == PlayerRelations::ENEMIES)
		{
			//we want to visit objects owned by oppponents
			auto obj = myCb->getObj(sop->id, false);
			if (obj)
			{
				addVisitableObj(obj);
				erase_if_present(alreadyVisited, obj);
			}
		}
	}
}

void VCAI::buildChanged(const CGTownInstance *town, BuildingID buildingID, int what)
{
	LOG_TRACE_PARAMS(logAi, "what '%i'", what);
	NET_EVENT_HANDLER;
}

void VCAI::heroBonusChanged(const CGHeroInstance *hero, const Bonus &bonus, bool gain)
{
	LOG_TRACE_PARAMS(logAi, "gain '%i'", gain);
	NET_EVENT_HANDLER;
}

void VCAI::showMarketWindow(const IMarket *market, const CGHeroInstance *visitor)
{
	LOG_TRACE(logAi);
	NET_EVENT_HANDLER;
}

void VCAI::showWorldViewEx(const std::vector<ObjectPosInfo> & objectPositions)
{
	//TODO: AI support for ViewXXX spell
	LOG_TRACE(logAi);
	NET_EVENT_HANDLER;
}

void VCAI::init(shared_ptr<CCallback> CB)
{
	LOG_TRACE(logAi);
	myCb = CB;
	cbc = CB;
	NET_EVENT_HANDLER;
	playerID = *myCb->getMyColor();
	myCb->waitTillRealize = true;
	myCb->unlockGsWhenWaiting = true;

	if(!fh)
		fh = new FuzzyHelper();

	retreiveVisitableObjs();
}

void VCAI::yourTurn()
{
	LOG_TRACE(logAi);
	NET_EVENT_HANDLER;
	status.startedTurn();
	makingTurn = make_unique<boost::thread>(&VCAI::makeTurn, this);
}

void VCAI::heroGotLevel(const CGHeroInstance *hero, PrimarySkill::PrimarySkill pskill, std::vector<SecondarySkill> &skills, QueryID queryID)
{
	LOG_TRACE_PARAMS(logAi, "queryID '%i'", queryID);
	NET_EVENT_HANDLER;
	status.addQuery(queryID, boost::str(boost::format("Hero %s got level %d") % hero->name % hero->level));
	requestActionASAP([=]{ answerQuery(queryID, 0); });
}

void VCAI::commanderGotLevel (const CCommanderInstance * commander, std::vector<ui32> skills, QueryID queryID)
{
	LOG_TRACE_PARAMS(logAi, "queryID '%i'", queryID);
	NET_EVENT_HANDLER;
	status.addQuery(queryID, boost::str(boost::format("Commander %s of %s got level %d") % commander->name % commander->armyObj->nodeName() % (int)commander->level));
	requestActionASAP([=]{ answerQuery(queryID, 0); });
}

void VCAI::showBlockingDialog(const std::string &text, const std::vector<Component> &components, QueryID askID, const int soundID, bool selection, bool cancel)
{
	LOG_TRACE_PARAMS(logAi, "text '%s', askID '%i', soundID '%i', selection '%i', cancel '%i'", text % askID % soundID % selection % cancel);
	NET_EVENT_HANDLER;
	int sel = 0;
	status.addQuery(askID, boost::str(boost::format("Blocking dialog query with %d components - %s")
									  % components.size() % text));

	if(selection) //select from multiple components -> take the last one (they're indexed [1-size])
		sel = components.size();

	if(!selection && cancel) //yes&no -> always answer yes, we are a brave AI :)
		sel = 1;

	requestActionASAP([=]()
	{
		answerQuery(askID, sel);
	});
}

void VCAI::showTeleportDialog(TeleportChannelID channel, std::vector<ObjectInstanceID> exits, bool impassable, QueryID askID)
{
	LOG_TRACE_PARAMS(logAi, "askID '%i', exits '%s'", askID % exits);
	NET_EVENT_HANDLER;
	status.addQuery(askID, boost::str(boost::format("Teleport dialog query with %d exits")
																			% exits.size()));

	ObjectInstanceID choosenExit;
	if(impassable)
		knownTeleportChannels[channel]->passability = TeleportChannel::IMPASSABLE;
	else
	{
		if(destinationTeleport != ObjectInstanceID() && vstd::contains(exits, destinationTeleport))
			choosenExit = destinationTeleport;

		if(!status.channelProbing())
		{
			vstd::copy_if(exits, vstd::set_inserter(teleportChannelProbingList), [&](ObjectInstanceID id) -> bool
			{
				return !(vstd::contains(visitableObjs, cb->getObj(id)) || id == choosenExit);
			});
		}
	}

	requestActionASAP([=]()
	{
		answerQuery(askID, choosenExit.getNum());
	});
}

void VCAI::showGarrisonDialog(const CArmedInstance *up, const CGHeroInstance *down, bool removableUnits, QueryID queryID)
{
	LOG_TRACE_PARAMS(logAi, "removableUnits '%i', queryID '%i'", removableUnits % queryID);
	NET_EVENT_HANDLER;

	std::string s1 = up ? up->nodeName() : "NONE";
	std::string s2 = down ? down->nodeName() : "NONE";

	status.addQuery(queryID, boost::str(boost::format("Garrison dialog with %s and %s") % s1 % s2));

	//you can't request action from action-response thread
	requestActionASAP([=]()
	{
		pickBestCreatures (down, up);
		answerQuery(queryID, 0);
	});
}

void VCAI::saveGame(COSer & h, const int version)
{
	LOG_TRACE_PARAMS(logAi, "version '%i'", version);
	NET_EVENT_HANDLER;
	validateVisitableObjs();

	registerGoals(h);
	CAdventureAI::saveGame(h, version);
	serializeInternal(h, version);
}

void VCAI::loadGame(CISer & h, const int version)
{
	LOG_TRACE_PARAMS(logAi, "version '%i'", version);
	NET_EVENT_HANDLER;

	registerGoals(h);
	CAdventureAI::loadGame(h, version);
	serializeInternal(h, version);
}

void makePossibleUpgrades(const CArmedInstance *obj)
{
	if(!obj)
		return;

	for(int i = 0; i < GameConstants::ARMY_SIZE; i++)
	{
		if(const CStackInstance *s = obj->getStackPtr(SlotID(i)))
		{
			UpgradeInfo ui;
			cb->getUpgradeInfo(obj, SlotID(i), ui);
			if(ui.oldID >= 0 && cb->getResourceAmount().canAfford(ui.cost[0] * s->count))
			{
				cb->upgradeCreature(obj, SlotID(i), ui.newID[0]);
			}
		}
	}
}

void VCAI::makeTurn()
{
	logGlobal->infoStream() << boost::format("Player %d starting turn") % static_cast<int>(playerID.getNum());

	MAKING_TURN;
	boost::shared_lock<boost::shared_mutex> gsLock(cb->getGsMutex());
	setThreadName("VCAI::makeTurn");

	switch(cb->getDate(Date::DAY_OF_WEEK))
	{
		case 1:
		{
			townVisitsThisWeek.clear();
			std::vector<const CGObjectInstance *> objs;
			retreiveVisitableObjs(objs, true);
			for(const CGObjectInstance *obj : objs)
			{
				if (isWeeklyRevisitable(obj))
				{
					addVisitableObj(obj);
					erase_if_present (alreadyVisited, obj);
				}
			}
		}
			break;
	}
	markHeroAbleToExplore (primaryHero());

	makeTurnInternal();
	makingTurn.reset();

	return;
}

void VCAI::makeTurnInternal()
{
	saving = 0;

	//it looks messy here, but it's better to have armed heroes before attempting realizing goals
	for(const CGTownInstance *t : cb->getTownsInfo())
		moveCreaturesToHero(t);

	try
	{
		//Pick objects reserved in previous turn - we expect only nerby objects there
		auto reservedHeroesCopy = reservedHeroesMap; //work on copy => the map may be changed while iterating (eg because hero died when attempting a goal)
		for (auto hero : reservedHeroesCopy)
		{
			if(reservedHeroesMap.count(hero.first))
				continue; //hero might have been removed while we were in this loop
			if(!hero.first.validAndSet())
			{
				logAi->errorStream() << "Hero " << hero.first.name << " present on reserved map. Shouldn't be. ";
				continue;
			}

			std::vector<const CGObjectInstance *> vec(hero.second.begin(), hero.second.end());
			boost::sort (vec, CDistanceSorter(hero.first.get()));
			for (auto obj : vec)
			{
				if(!obj || !cb->getObj(obj->id))
				{
					logAi->errorStream() << "Error: there is wrong object on list for hero " << hero.first->name;
					continue;
				}
				striveToGoal (sptr(Goals::VisitTile(obj->visitablePos()).sethero(hero.first)));
			}
		}

		//now try to win
		striveToGoal(sptr(Goals::Win()));

		//finally, continue our abstract long-term goals
		int oldMovement = 0;
		int newMovement = 0;
		while (true)
		{
			oldMovement = newMovement; //remember old value
			newMovement = 0;
			std::vector<std::pair<HeroPtr, Goals::TSubgoal> > safeCopy;
			for (auto mission : lockedHeroes)
			{
				fh->setPriority (mission.second); //re-evaluate
				if (canAct(mission.first))
				{
					newMovement += mission.first->movement;
					safeCopy.push_back (mission);
				}
			}
			if (newMovement == oldMovement) //means our heroes didn't move or didn't re-assign their goals
			{
				logAi->warnStream() << "Our heroes don't move anymore, exhaustive decomposition failed";
				break;
			}
			if (safeCopy.empty())
				break; //all heroes exhausted their locked goals
			else
			{
				typedef std::pair<HeroPtr, Goals::TSubgoal> TItrType;

				auto lockedHeroesSorter = [](TItrType m1, TItrType m2) -> bool
				{
					return m1.second->priority < m2.second->priority;
				};
				boost::sort(safeCopy, lockedHeroesSorter);
				striveToGoal (safeCopy.back().second);
			}
		}

		auto quests = myCb->getMyQuests();
		for (auto quest : quests)
		{
			striveToQuest (quest);
		}

		striveToGoal(sptr(Goals::Build())); //TODO: smarter building management
		performTypicalActions();

		//for debug purpose
		for (auto h : cb->getHeroesInfo())
		{
			if (h->movement)
				logAi->warnStream() << boost::format("hero %s has %d MP left") % h->name % h->movement;
		}
	}
	catch(boost::thread_interrupted &e)
	{
        logAi->debugStream() << "Making turn thread has been interrupted. We'll end without calling endTurn.";
		return;
	}
	catch(std::exception &e)
	{
        logAi->debugStream() << "Making turn thread has caught an exception: " << e.what();
	}

	endTurn();
}

bool VCAI::goVisitObj(const CGObjectInstance * obj, HeroPtr h)
{
	int3 dst = obj->visitablePos();
	SectorMap &sm = getCachedSectorMap(h);
	logAi->debugStream() << boost::format("%s will try to visit %s at (%s)") % h->name % obj->getObjectName() % strFromInt3(dst);
	int3 pos = sm.firstTileToGet(h, dst);
	if (!pos.valid()) //rare case when we are already standing on one of potential objects
		return false;
	return moveHeroToTile(pos, h);
}

void VCAI::performObjectInteraction(const CGObjectInstance * obj, HeroPtr h)
{
	LOG_TRACE_PARAMS(logAi, "Hero %s and object %s at %s", h->name % obj->getObjectName() % obj->pos);
	switch (obj->ID)
	{
		case Obj::CREATURE_GENERATOR1:
			recruitCreatures (dynamic_cast<const CGDwelling *>(obj), h.get());
			checkHeroArmy (h);
			break;
		case Obj::TOWN:
			moveCreaturesToHero (dynamic_cast<const CGTownInstance *>(obj));
			if (h->visitedTown) //we are inside, not just attacking
			{
				townVisitsThisWeek[h].insert(h->visitedTown);
				if (!h->hasSpellbook() && cb->getResourceAmount(Res::GOLD) >= GameConstants::SPELLBOOK_GOLD_COST + saving[Res::GOLD] &&
					h->visitedTown->hasBuilt (BuildingID::MAGES_GUILD_1))
					cb->buyArtifact(h.get(), ArtifactID::SPELLBOOK);
			}
			break;
	}
	completeGoal (sptr(Goals::GetObj(obj->id.getNum()).sethero(h)));
}

void VCAI::moveCreaturesToHero(const CGTownInstance * t)
{
	if(t->visitingHero && t->armedGarrison() && t->visitingHero->tempOwner == t->tempOwner)
	{
		pickBestCreatures (t->visitingHero, t);
	}
}

bool VCAI::canGetArmy (const CGHeroInstance * army, const CGHeroInstance * source)
{ //TODO: merge with pickBestCreatures
	//if (ai->primaryHero().h == source)

	if(army->tempOwner != source->tempOwner)
	{
		logAi->errorStream() << "Why are we even considering exchange between heroes from different players?";
		return false;
	}


	const CArmedInstance *armies[] = {army, source};

	//we calculate total strength for each creature type available in armies
	std::map<const CCreature*, int> creToPower;
	for(auto armyPtr : armies)
		for(auto &i : armyPtr->Slots())
		{
			//TODO: allow splitting stacks?
			creToPower[i.second->type] += i.second->getPower();
		}
	//TODO - consider more than just power (ie morale penalty, hero specialty in certain stacks, etc)
	int armySize = creToPower.size();
	armySize = std::min ((source->needsLastStack() ? armySize - 1 : armySize), GameConstants::ARMY_SIZE); //can't move away last stack
	std::vector<const CCreature *> bestArmy; //types that'll be in final dst army
	for (int i = 0; i < armySize; i++) //pick the creatures from which we can get most power, as many as dest can fit
	{
		typedef const std::pair<const CCreature*, int> &CrePowerPair;
		auto creIt = boost::max_element(creToPower, [](CrePowerPair lhs, CrePowerPair rhs)
			{
				return lhs.second < rhs.second;
			});
		bestArmy.push_back(creIt->first);
		creToPower.erase(creIt);
		if(creToPower.empty())
			break;
	}

	//foreach best type -> iterate over slots in both armies and if it's the appropriate type, send it to the slot where it belongs
	for (int i = 0; i < bestArmy.size(); i++) //i-th strongest creature type will go to i-th slot
	{
		for(auto armyPtr : armies)
			for (int j = 0; j < GameConstants::ARMY_SIZE; j++)
			{
				if(armyPtr->getCreature(SlotID(j)) == bestArmy[i]  &&  armyPtr != army) //it's a searched creature not in dst ARMY
				{
					//FIXME: line below is useless when simulating exchange between two non-singular armies
					if (!(armyPtr->needsLastStack() && armyPtr->Slots().size() == 1)) //can't take away last creature
						return true; //at least one exchange will be performed
					else
						return false; //no further exchange possible
				}
			}
	}
	return false;
}

void VCAI::pickBestCreatures(const CArmedInstance * army, const CArmedInstance * source)
{
	//TODO - what if source is a hero (the last stack problem) -> it'd good to create a single stack of weakest cre
	const CArmedInstance *armies[] = {army, source};

	//we calculate total strength for each creature type available in armies
	std::map<const CCreature*, int> creToPower;
	for(auto armyPtr : armies)
		for(auto &i : armyPtr->Slots())
		{//TODO: allow splitting stacks?
			creToPower[i.second->type] += i.second->getPower();
		}
	//TODO - consider more than just power (ie morale penalty, hero specialty in certain stacks, etc)
	int armySize = creToPower.size();

	armySize = std::min ((source->needsLastStack() ? armySize - 1 : armySize), GameConstants::ARMY_SIZE); //can't move away last stack
	std::vector<const CCreature *> bestArmy; //types that'll be in final dst army
	for (int i = 0; i < armySize; i++) //pick the creatures from which we can get most power, as many as dest can fit
	{
		typedef const std::pair<const CCreature*, int> &CrePowerPair;
		auto creIt = boost::max_element(creToPower, [](CrePowerPair lhs, CrePowerPair rhs)
			{
				return lhs.second < rhs.second;
			});
		bestArmy.push_back(creIt->first);
		creToPower.erase(creIt);
		if(creToPower.empty())
			break;
	}

	//foreach best type -> iterate over slots in both armies and if it's the appropriate type, send it to the slot where it belongs
	for (int i = 0; i < bestArmy.size(); i++) //i-th strongest creature type will go to i-th slot
	{
		for(auto armyPtr : armies)
			for (int j = 0; j < GameConstants::ARMY_SIZE; j++)
			{
				if(armyPtr->getCreature(SlotID(j)) == bestArmy[i]  &&  (i != j || armyPtr != army)) //it's a searched creature not in dst SLOT
					if (!(armyPtr->needsLastStack() && armyPtr->Slots().size() == 1)) //can't take away last creature
						cb->mergeOrSwapStacks(armyPtr, army, SlotID(j), SlotID(i));
			}
	}

	//TODO - having now strongest possible army, we may want to think about arranging stacks

	auto hero = dynamic_cast<const CGHeroInstance *>(army);
	if (hero)
	{
		checkHeroArmy (hero);
	}
}

void VCAI::pickBestArtifacts(const CGHeroInstance * h, const CGHeroInstance * other)
{
	auto equipBest = [](const CGHeroInstance * h, const CGHeroInstance * otherh, bool giveStuffToFirstHero) -> void
	{
		bool changeMade = false;

		do
		{
			changeMade = false;

			//we collect gear always in same order
			std::vector<ArtifactLocation> allArtifacts;
			if (giveStuffToFirstHero)
			{
				for (auto p : h->artifactsWorn)
				{
					if (p.second.artifact)
						allArtifacts.push_back(ArtifactLocation(h, p.first));
				}
			}
			for (auto slot : h->artifactsInBackpack)
				allArtifacts.push_back(ArtifactLocation(h, h->getArtPos(slot.artifact)));

			if (otherh)
			{
				for (auto p : otherh->artifactsWorn)
				{
					if (p.second.artifact)
						allArtifacts.push_back(ArtifactLocation(otherh, p.first));
				}
				for (auto slot : otherh->artifactsInBackpack)
					allArtifacts.push_back(ArtifactLocation(otherh, otherh->getArtPos(slot.artifact)));
			}
			//we give stuff to one hero or another, depending on giveStuffToFirstHero

			const CGHeroInstance * target = nullptr;
			if (giveStuffToFirstHero)
				target = h;
			else
				target = otherh;

			for (auto location : allArtifacts)
			{
				if (location.relatedObj() == target && location.slot < ArtifactPosition::AFTER_LAST)
					continue; //don't reequip artifact we already wear

				auto s = location.getSlot();
				if (!s || s->locked) //we can't move locks
					continue;
				auto artifact = s->artifact;
				if (!artifact)
					continue;
				//FIXME: why are the above possible to be null?

				bool emptySlotFound = false;
				for (auto slot : artifact->artType->possibleSlots.at(target->bearerType()))
				{
					ArtifactLocation destLocation(target, slot);
					if (target->isPositionFree(slot) && artifact->canBePutAt(destLocation, true)) //combined artifacts are not always allowed to move
					{
						cb->swapArtifacts(location, destLocation); //just put into empty slot
						emptySlotFound = true;
						changeMade = true;
						break;
					}
				}
				if (!emptySlotFound) //try to put that atifact in already occupied slot
				{
					for (auto slot : artifact->artType->possibleSlots.at(target->bearerType()))
					{
						auto otherSlot = target->getSlot(slot);
						if (otherSlot && otherSlot->artifact) //we need to exchange artifact for better one
						{
							ArtifactLocation destLocation(target, slot);
							//if that artifact is better than what we have, pick it
							if (compareArtifacts(artifact, otherSlot->artifact) && artifact->canBePutAt(destLocation, true)) //combined artifacts are not always allowed to move
							{
								cb->swapArtifacts(location, ArtifactLocation(target, target->getArtPos(otherSlot->artifact)));
								break;
								changeMade = true;
							}
						}
					}
				}
				if (changeMade)
					break; //start evaluating artifacts from scratch
			}
		} while (changeMade);
	};

	equipBest (h, other, true);

	if (other)
	{
		equipBest(h, other, false);
	}

}

void VCAI::recruitCreatures(const CGDwelling * d, const CArmedInstance * recruiter)
{
	for(int i = 0; i < d->creatures.size(); i++)
	{
		if(!d->creatures[i].second.size())
			continue;

		int count = d->creatures[i].first;
		CreatureID creID = d->creatures[i].second.back();
//		const CCreature *c = VLC->creh->creatures[creID];
// 		if(containsSavedRes(c->cost))
// 			continue;

		amin(count, freeResources() / VLC->creh->creatures[creID]->cost);
		if(count > 0)
			cb->recruitCreatures(d, recruiter, creID, count, i);
	}
}

bool VCAI::tryBuildStructure(const CGTownInstance * t, BuildingID building, unsigned int maxDays)
{
	if (maxDays == 0)
	{
		logAi->warnStream() << "Request to build building " << building <<  " in 0 days!";
		return false;
	}

	if (!vstd::contains(t->town->buildings, building))
		return false; // no such building in town

	if (t->hasBuilt(building)) //Already built? Shouldn't happen in general
		return true;

	const CBuilding * buildPtr = t->town->buildings.at(building);

	auto toBuild = buildPtr->requirements.getFulfillmentCandidates([&](const BuildingID & buildID)
	{
		return t->hasBuilt(buildID);
	});
	toBuild.push_back(building);

	for(BuildingID buildID : toBuild)
	{
		EBuildingState::EBuildingState canBuild = cb->canBuildStructure(t, buildID);
		if (canBuild == EBuildingState::HAVE_CAPITAL
		 || canBuild == EBuildingState::FORBIDDEN
		 || canBuild == EBuildingState::NO_WATER)
			return false; //we won't be able to build this
	}

	if (maxDays && toBuild.size() > maxDays)
		return false;

	TResources currentRes = cb->getResourceAmount();
	//TODO: calculate if we have enough resources to build it in maxDays

	for(const auto & buildID : toBuild)
	{
		const CBuilding *b = t->town->buildings.at(buildID);

		EBuildingState::EBuildingState canBuild = cb->canBuildStructure(t, buildID);
		if(canBuild == EBuildingState::ALLOWED)
		{
			if(!containsSavedRes(b->resources))
			{
                logAi->debugStream() << boost::format("Player %d will build %s in town of %s at %s") % playerID % b->Name() % t->name % t->pos;
				cb->buildBuilding(t, buildID);
				return true;
			}
			continue;
		}
		else if(canBuild == EBuildingState::NO_RESOURCES)
		{
			//TResources income = estimateIncome();
			TResources cost = t->town->buildings.at(buildID)->resources;
			for (int i = 0; i < GameConstants::RESOURCE_QUANTITY; i++)
			{
				//int diff = currentRes[i] - cost[i] + income[i];
				int diff = currentRes[i] - cost[i];
				if(diff < 0)
					saving[i] = 1;
			}
			continue;
		}
		else if (canBuild == EBuildingState::PREREQUIRES)
		{
			// can happen when dependencies have their own missing dependencies
			if (tryBuildStructure(t, buildID, maxDays - 1))
				return true;
		}
		else if (canBuild == EBuildingState::MISSING_BASE)
		{
			if (tryBuildStructure(t, b->upgrade, maxDays - 1))
				 return true;
		}
	}
	return false;
}

//bool VCAI::canBuildStructure(const CGTownInstance * t, BuildingID building, unsigned int maxDays=7)
//{
//		if (maxDays == 0)
//	{
//		logAi->warnStream() << "Request to build building " << building <<  " in 0 days!";
//		return false;
//	}
//
//	if (!vstd::contains(t->town->buildings, building))
//		return false; // no such building in town
//
//	if (t->hasBuilt(building)) //Already built? Shouldn't happen in general
//		return true;
//
//	const CBuilding * buildPtr = t->town->buildings.at(building);
//
//	auto toBuild = buildPtr->requirements.getFulfillmentCandidates([&](const BuildingID & buildID)
//	{
//		return t->hasBuilt(buildID);
//	});
//	toBuild.push_back(building);
//
//	for(BuildingID buildID : toBuild)
//	{
//		EBuildingState::EBuildingState canBuild = cb->canBuildStructure(t, buildID);
//		if (canBuild == EBuildingState::HAVE_CAPITAL
//		 || canBuild == EBuildingState::FORBIDDEN
//		 || canBuild == EBuildingState::NO_WATER)
//			return false; //we won't be able to build this
//	}
//
//	if (maxDays && toBuild.size() > maxDays)
//		return false;
//
//	TResources currentRes = cb->getResourceAmount();
//	TResources income = estimateIncome();
//	//TODO: calculate if we have enough resources to build it in maxDays
//
//	for(const auto & buildID : toBuild)
//	{
//		const CBuilding *b = t->town->buildings.at(buildID);
//
//		EBuildingState::EBuildingState canBuild = cb->canBuildStructure(t, buildID);
//		if(canBuild == EBuildingState::ALLOWED)
//		{
//			if(!containsSavedRes(b->resources))
//			{
//                logAi->debugStream() << boost::format("Player %d will build %s in town of %s at %s") % playerID % b->Name() % t->name % t->pos;
//				return true;
//			}
//			continue;
//		}
//		else if(canBuild == EBuildingState::NO_RESOURCES)
//		{
//			TResources cost = t->town->buildings.at(buildID)->resources;
//			for (int i = 0; i < GameConstants::RESOURCE_QUANTITY; i++)
//			{
//				int diff = currentRes[i] - cost[i] + income[i];
//				if(diff < 0)
//					saving[i] = 1;
//			}
//			continue;
//		}
//		else if (canBuild == EBuildingState::PREREQUIRES)
//		{
//			// can happen when dependencies have their own missing dependencies
//			if (canBuildStructure(t, buildID, maxDays - 1))
//				return true;
//		}
//		else if (canBuild == EBuildingState::MISSING_BASE)
//		{
//			if (canBuildStructure(t, b->upgrade, maxDays - 1))
//				 return true;
//		}
//	}
//	return false;
//}

bool VCAI::tryBuildAnyStructure(const CGTownInstance * t, std::vector<BuildingID> buildList, unsigned int maxDays)
{
	for(const auto & building : buildList)
	{
		if(t->hasBuilt(building))
			continue;
		if (tryBuildStructure(t, building, maxDays))
			return true;
	}
	return false; //Can't build anything
}

BuildingID VCAI::canBuildAnyStructure(const CGTownInstance * t, std::vector<BuildingID> buildList, unsigned int maxDays)
{
	for(const auto & building : buildList)
	{
		if(t->hasBuilt(building))
			continue;
		if (cb->canBuildStructure(t, building))
			return building;
	}
	return BuildingID::NONE; //Can't build anything
}

bool VCAI::tryBuildNextStructure(const CGTownInstance * t, std::vector<BuildingID> buildList, unsigned int maxDays)
{
	for(const auto & building : buildList)
	{
		if(t->hasBuilt(building))
			continue;
		return tryBuildStructure(t, building, maxDays);
	}
	return false;//Nothing to build
}

void VCAI::buildStructure(const CGTownInstance * t)
{
	//TODO make *real* town development system
	//TODO: faction-specific development: use special buildings, build dwellings in better order, etc
	//TODO: build resource silo, defences when needed
	//Possible - allow "locking" on specific building (build prerequisites and then building itself)

	TResources currentRes = cb->getResourceAmount();
	TResources currentIncome = t->dailyIncome();
	int townIncome = currentIncome[Res::GOLD];

	if (tryBuildAnyStructure(t, std::vector<BuildingID>(essential, essential + ARRAY_COUNT(essential))))
		return;

	//we're running out of gold - try to build something gold-producing. Multiplier can be tweaked, 6 is minimum due to buildings costs
	if (currentRes[Res::GOLD] < townIncome * 6)
		if (tryBuildNextStructure(t, std::vector<BuildingID>(goldSource, goldSource + ARRAY_COUNT(goldSource))))
			return;

	if (cb->getDate(Date::DAY_OF_WEEK) > 6)// last 2 days of week - try to focus on growth
	{
		if (tryBuildNextStructure(t, std::vector<BuildingID>(unitGrowth, unitGrowth + ARRAY_COUNT(unitGrowth)), 2))
			return;
	}

	// first in-game week or second half of any week: try build dwellings
	if (cb->getDate(Date::DAY) < 7 || cb->getDate(Date::DAY_OF_WEEK) > 3)
		if (tryBuildAnyStructure(t, std::vector<BuildingID>(unitsSource, unitsSource + ARRAY_COUNT(unitsSource)), 8 - cb->getDate(Date::DAY_OF_WEEK)))
			return;

	//try to upgrade dwelling
	for(int i = 0; i < ARRAY_COUNT(unitsUpgrade); i++)
	{
		if (t->hasBuilt(unitsSource[i]) && !t->hasBuilt(unitsUpgrade[i]))
		{
			if (tryBuildStructure(t, unitsUpgrade[i]))
				return;
		}
	}

	//remaining tasks
	if (tryBuildNextStructure(t, std::vector<BuildingID>(goldSource, goldSource + ARRAY_COUNT(goldSource))))
		return;
	if (tryBuildNextStructure(t, std::vector<BuildingID>(spells, spells + ARRAY_COUNT(spells))))
		return;
	if (tryBuildAnyStructure(t, std::vector<BuildingID>(extra, extra + ARRAY_COUNT(extra))))
		return;
}

bool VCAI::isGoodForVisit(const CGObjectInstance *obj, HeroPtr h, SectorMap &sm)
{
	const int3 pos = obj->visitablePos();
	const int3 targetPos = sm.firstTileToGet(h, pos);
	if (!targetPos.valid())
		return false;
	if (isTileNotReserved(h.get(), targetPos) &&
			!obj->wasVisited(playerID) &&
			(cb->getPlayerRelations(ai->playerID, obj->tempOwner) == PlayerRelations::ENEMIES || isWeeklyRevisitable(obj)) && //flag or get weekly resources / creatures
			isSafeToVisit(h, pos) &&
			shouldVisit(h, obj) &&
			!vstd::contains(alreadyVisited, obj) &&
			!vstd::contains(reservedObjs, obj) &&
			isAccessibleForHero(targetPos, h))
	{
		const CGObjectInstance *topObj = cb->getVisitableObjs(obj->visitablePos()).back(); //it may be hero visiting this obj
		//we don't try visiting object on which allied or owned hero stands
		// -> it will just trigger exchange windows and AI will be confused that obj behind doesn't get visited
		if (topObj->ID == Obj::HERO  &&  cb->getPlayerRelations(h->tempOwner, topObj->tempOwner) != PlayerRelations::ENEMIES)
			return false;
		else
			return true; //all of the following is met
	}

	return false;
}

std::vector<const CGObjectInstance *> VCAI::getPossibleDestinations(HeroPtr h)
{
	validateVisitableObjs();
	std::vector<const CGObjectInstance *> possibleDestinations;
	SectorMap &sm = getCachedSectorMap(h);
	for(const CGObjectInstance *obj : visitableObjs)
	{
		if (isGoodForVisit(obj, h, sm))
		{
			possibleDestinations.push_back(obj);
		}
	}

	boost::sort(possibleDestinations, CDistanceSorter(h.get()));

	return possibleDestinations;
}

bool VCAI::isTileNotReserved(const CGHeroInstance * h, int3 t)
{
	if (t.valid())
	{
		auto obj = cb->getTopObj(t);
		if (obj && vstd::contains(ai->reservedObjs, obj) && !vstd::contains(reservedHeroesMap[h], obj))
			return false; //do not capture object reserved by another hero
		else
			return true;
	}
	else
		return false;
}

bool VCAI::canRecruitAnyHero (const CGTownInstance * t) const
{
	//TODO: make gathering gold, building tavern or conquering town (?) possible subgoals
	if (!t)
		t = findTownWithTavern();
	if (t)
		return cb->getResourceAmount(Res::GOLD) >= HERO_GOLD_COST &&
			cb->getHeroesInfo().size() < ALLOWED_ROAMING_HEROES &&
			cb->getAvailableHeroes(t).size();
	else
		return false;
}

void VCAI::wander(HeroPtr h)
{
	//unclaim objects that are now dangerous for us
	auto reservedObjsSetCopy = reservedHeroesMap[h];
	for (auto obj : reservedObjsSetCopy)
	{
		if (!isSafeToVisit(h, obj->visitablePos()))
			unreserveObject(h, obj);
	}

	TimeCheck tc("looking for wander destination");

	while (h->movement)
	{
		validateVisitableObjs();
		std::vector <ObjectIdRef> dests, tmp;

		SectorMap &sm = getCachedSectorMap(h);

		range::copy(reservedHeroesMap[h], std::back_inserter(tmp)); //also visit our reserved objects - but they are not prioritized to avoid running back and forth
		for (auto obj : tmp)
		{
			int3 pos = sm.firstTileToGet(h, obj->visitablePos());
			if (pos.valid())
				if (isAccessibleForHero (pos, h)) //even nearby objects could be blocked by other heroes :(
					dests.push_back(obj); //can't use lambda for member function :(
		}

		range::copy(getPossibleDestinations(h), std::back_inserter(dests));
		erase_if(dests, [&](ObjectIdRef obj) -> bool
		{
			return !isSafeToVisit(h, sm.firstTileToGet(h, obj->visitablePos()));
		});

		if(!dests.size())
		{
			if (cb->getVisitableObjs(h->visitablePos()).size() > 1)
				moveHeroToTile(h->visitablePos(), h); //just in case we're standing on blocked subterranean gate

			auto compareReinforcements = [h](const CGTownInstance *lhs, const CGTownInstance *rhs) -> bool
			{
				return howManyReinforcementsCanGet(h, lhs) < howManyReinforcementsCanGet(h, rhs);
			};

			std::vector<const CGTownInstance *> townsReachable;
			std::vector<const CGTownInstance *> townsNotReachable;
			for(const CGTownInstance *t : cb->getTownsInfo())
			{
				if(!t->visitingHero && howManyReinforcementsCanGet(h,t) && !vstd::contains(townVisitsThisWeek[h], t))
				{
					if (isAccessibleForHero (t->visitablePos(), h))
						townsReachable.push_back(t);
					else
						townsNotReachable.push_back(t);
				}
			}
			if(townsReachable.size())
			{
				boost::sort(townsReachable, compareReinforcements);
				dests.push_back(townsReachable.back());
			}
			else if(townsNotReachable.size())
			{
				boost::sort(townsNotReachable, compareReinforcements);
				//TODO pick the truly best
				const CGTownInstance *t = townsNotReachable.back();
				logAi->debugStream() << boost::format("%s can't reach any town, we'll try to make our way to %s at %s") % h->name % t->name % t->visitablePos();
				int3 pos1 = h->pos;
				striveToGoal(sptr(Goals::ClearWayTo(t->visitablePos()).sethero(h)));
				//if out hero is stuck, we may need to request another hero to clear the way we see

				if (pos1 == h->pos && h == primaryHero()) //hero can't move
				{
					if (canRecruitAnyHero(t))
						recruitHero(t);
				}
				break;
			}
			else if(cb->getResourceAmount(Res::GOLD) >= HERO_GOLD_COST)
			{
				std::vector<const CGTownInstance *> towns = cb->getTownsInfo();
				erase_if(towns, [](const CGTownInstance *t) -> bool
				{
					for(const CGHeroInstance *h : cb->getHeroesInfo())
					if(!t->getArmyStrength() || howManyReinforcementsCanGet(h, t))
						return true;
					return false;
				});
				boost::sort(towns, compareArmyStrength);
				if(towns.size())
					recruitHero(towns.back());
				break;
			}
			else
			{
				logAi->debugStream() << "Nowhere more to go...";
				break;
			}
		}
		//end of objs empty

		if (dests.size()) //performance improvement
		{
			boost::sort(dests, CDistanceSorter(h.get())); //find next closest one

			//wander should not cause heroes to be reserved - they are always considered free
			const ObjectIdRef&dest = dests.front();
			logAi->debugStream() << boost::format("Of all %d destinations, object oid=%d seems nice") % dests.size() % dest.id.getNum();
			if(!goVisitObj(dest, h))
			{
				if(!dest)
				{
					logAi->debugStream() << boost::format("Visit attempt made the object (id=%d) gone...") % dest.id.getNum();
				}
				else
				{
					logAi->debugStream() << boost::format("Hero %s apparently used all MPs (%d left)") % h->name % h->movement;
					return;
				}
			}
		}

		if (h->visitedTown)
		{
			townVisitsThisWeek[h].insert(h->visitedTown);
			buildArmyIn(h->visitedTown);
		}
	}
}

void VCAI::setGoal(HeroPtr h, Goals::TSubgoal goal)
{ //TODO: check for presence?
	if (goal->invalid())
		erase_if_present(lockedHeroes, h);
	else
	{
		lockedHeroes[h] = goal;
		goal->setisElementar(false); //always evaluate goals before realizing
	}
}

void VCAI::completeGoal (Goals::TSubgoal goal)
{
	logAi->traceStream() << boost::format("Completing goal: %s") % goal->name();
	if (const CGHeroInstance * h = goal->hero.get(true))
	{
		auto it = lockedHeroes.find(h);
		if (it != lockedHeroes.end())
			if (it->second == goal)
			{
				logAi->debugStream() << boost::format("%s") % goal->completeMessage();
				lockedHeroes.erase(it); //goal fulfilled, free hero
			}
	}
	else //complete goal for all heroes maybe?
	{
		vstd::erase_if(lockedHeroes, [goal](std::pair<HeroPtr, Goals::TSubgoal> p)
		{
			if (*(p.second) == *goal || p.second->fulfillsMe(goal)) //we could have fulfilled goals of other heroes by chance
			{
				logAi->debugStream() << boost::format("%s") % p.second->completeMessage();
				return true;
			}
			return false;
		});
	}

}

void VCAI::battleStart(const CCreatureSet *army1, const CCreatureSet *army2, int3 tile, const CGHeroInstance *hero1, const CGHeroInstance *hero2, bool side)
{
	NET_EVENT_HANDLER;
	assert(playerID > PlayerColor::PLAYER_LIMIT || status.getBattle() == UPCOMING_BATTLE);
	status.setBattle(ONGOING_BATTLE);
	const CGObjectInstance *presumedEnemy = backOrNull(cb->getVisitableObjs(tile)); //may be nullptr in some very are cases -> eg. visited monolith and fighting with an enemy at the FoW covered exit
	battlename = boost::str(boost::format("Starting battle of %s attacking %s at %s") % (hero1 ? hero1->name : "a army") % (presumedEnemy ? presumedEnemy->getObjectName() : "unknown enemy") % tile);
	CAdventureAI::battleStart(army1, army2, tile, hero1, hero2, side);
}

void VCAI::battleEnd(const BattleResult *br)
{
	NET_EVENT_HANDLER;
	assert(status.getBattle() == ONGOING_BATTLE);
	status.setBattle(ENDING_BATTLE);
	bool won = br->winner == myCb->battleGetMySide();
    logAi->debugStream() << boost::format("Player %d: I %s the %s!") % playerID % (won  ? "won" : "lost") % battlename;
	battlename.clear();
	CAdventureAI::battleEnd(br);
}

void VCAI::waitTillFree()
{
	auto unlock = vstd::makeUnlockSharedGuard(cb->getGsMutex());
	status.waitTillFree();
}

void VCAI::markObjectVisited (const CGObjectInstance *obj)
{
	if(dynamic_cast<const CGVisitableOPH *>(obj) || //we may want to wisit it with another hero
		dynamic_cast<const CGBonusingObject *>(obj) || //or another time
		(obj->ID == Obj::MONSTER))
		return;
	alreadyVisited.insert(obj);
}

void VCAI::reserveObject(HeroPtr h, const CGObjectInstance *obj)
{
	reservedObjs.insert(obj);
	reservedHeroesMap[h].insert(obj);
	logAi->debugStream() << "reserved object id=" << obj->id << "; address=" << (intptr_t)obj << "; name=" << obj->getObjectName();
}

void VCAI::unreserveObject(HeroPtr h, const CGObjectInstance *obj)
{
	erase_if_present(reservedObjs, obj); //unreserve objects
	erase_if_present(reservedHeroesMap[h], obj);
}

void VCAI::markHeroUnableToExplore (HeroPtr h)
{
	heroesUnableToExplore.insert(h);
}
void VCAI::markHeroAbleToExplore (HeroPtr h)
{
	erase_if_present(heroesUnableToExplore, h);
}
bool VCAI::isAbleToExplore (HeroPtr h)
{
	return !vstd::contains (heroesUnableToExplore, h);
}
void VCAI::clearPathsInfo()
{
	heroesUnableToExplore.clear();
	cachedSectorMaps.clear();
}

void VCAI::validateVisitableObjs()
{
	std::vector<const CGObjectInstance *> hlp;
	retreiveVisitableObjs(hlp, true);

	std::string errorMsg;
	auto shouldBeErased = [&](const CGObjectInstance *obj) -> bool
	{
		if (obj)
			return !cb->getObj(obj->id);
		else
			return true;

		//why would we have our local logic for object checks? use cb!

		//if(!vstd::contains(hlp, obj))
		//{
		//	logAi->errorStream() << helperObjInfo[obj].name << " at " << helperObjInfo[obj].pos << errorMsg;
		//	return true;
		//}
		//return false;
	};

	//errorMsg is captured by ref so lambda will take the new text
	errorMsg = " shouldn't be on the visitable objects list!";
	erase_if(visitableObjs, shouldBeErased);

	//FIXME: how comes our own heroes become inaccessible?
	erase_if(reservedHeroesMap, [](std::pair<HeroPtr, std::set<const CGObjectInstance *>> hp) -> bool
	{
		return !hp.first.get(true);
	});
	for(auto &p : reservedHeroesMap)
	{
		errorMsg = " shouldn't be on list for hero " + p.first->name + "!";
		erase_if(p.second, shouldBeErased);
	}

	errorMsg = " shouldn't be on the reserved objs list!";
	erase_if(reservedObjs, shouldBeErased);

	//TODO overkill, hidden object should not be removed. However, we can't know if hidden object is erased from game.
	errorMsg = " shouldn't be on the already visited objs list!";
	erase_if(alreadyVisited, shouldBeErased);
}

void VCAI::retreiveVisitableObjs(std::vector<const CGObjectInstance *> &out, bool includeOwned /*= false*/) const
{
	foreach_tile_pos([&](const int3 &pos)
	{
		for(const CGObjectInstance *obj : myCb->getVisitableObjs(pos, false))
		{
			if(includeOwned || obj->tempOwner != playerID)
				out.push_back(obj);
		}
	});
}

void VCAI::retreiveVisitableObjs()
{
	foreach_tile_pos([&](const int3 &pos)
	{
		for(const CGObjectInstance *obj : myCb->getVisitableObjs(pos, false))
		{
			if(obj->tempOwner != playerID)
				addVisitableObj(obj);
		}
	});
}

std::vector<const CGObjectInstance *> VCAI::getFlaggedObjects() const
{
	std::vector<const CGObjectInstance *> ret;
	retreiveVisitableObjs(ret, true);
	erase_if(ret, [](const CGObjectInstance *obj)
	{
		return obj->tempOwner != ai->playerID;
	});
	return ret;
}

void VCAI::addVisitableObj(const CGObjectInstance *obj)
{
	visitableObjs.insert(obj);
	helperObjInfo[obj] = ObjInfo(obj);

	// All teleport objects seen automatically assigned to appropriate channels
	auto teleportObj = dynamic_cast<const CGTeleport *>(obj);
	if(teleportObj)
		CGTeleport::addToChannel(knownTeleportChannels, teleportObj);
}

const CGObjectInstance * VCAI::lookForArt(int aid) const
{
	for(const CGObjectInstance *obj : ai->visitableObjs)
	{
		if(obj->ID == 5 && obj->subID == aid)
			return obj;
	}

	return nullptr;

	//TODO what if more than one artifact is available? return them all or some slection criteria
}

bool VCAI::isAccessible(const int3 &pos)
{
	//TODO precalculate for speed

	for(const CGHeroInstance *h : cb->getHeroesInfo())
	{
		if(isAccessibleForHero(pos, h))
			return true;
	}

	return false;
}

HeroPtr VCAI::getHeroWithGrail() const
{
	for(const CGHeroInstance *h : cb->getHeroesInfo())
		if(h->hasArt(2)) //grail
			return h;

	return nullptr;
}

const CGObjectInstance * VCAI::getUnvisitedObj(const std::function<bool(const CGObjectInstance *)> &predicate)
{
	//TODO smarter definition of unvisited
	for(const CGObjectInstance *obj : visitableObjs)
		if(predicate(obj) && !vstd::contains(alreadyVisited, obj))
			return obj;

	return nullptr;
}

bool VCAI::isAccessibleForHero(const int3 & pos, HeroPtr h, bool includeAllies /*= false*/) const
{
	if (!includeAllies)
	{ //don't visit tile occupied by allied hero
		for (auto obj : cb->getVisitableObjs(pos))
		{
			if (obj->ID == Obj::HERO &&
				cb->getPlayerRelations(ai->playerID, obj->tempOwner) != PlayerRelations::ENEMIES &&
				obj != h.get())
				return false;
		}
	}
	return cb->getPathsInfo(h.get())->getPathInfo(pos)->reachable();
}

bool VCAI::moveHeroToTile(int3 dst, HeroPtr h)
{
	auto afterMovementCheck = [&]() -> void
	{
		waitTillFree(); //movement may cause battle or blocking dialog
		if(!h)
		{
			lostHero(h);
			teleportChannelProbingList.clear();
			if (status.channelProbing()) // if hero lost during channel probing we need to switch this mode off
				status.setChannelProbing(false);
			throw cannotFulfillGoalException("Hero was lost!");
		}
	};

	logAi->debugStream() << boost::format("Moving hero %s to tile %s") % h->name % dst;
	int3 startHpos = h->visitablePos();
	bool ret = false;
	if(startHpos == dst)
	{
		//FIXME: this assertion fails also if AI moves onto defeated guarded object
		assert(cb->getVisitableObjs(dst).size() > 1); //there's no point in revisiting tile where there is no visitable object
		cb->moveHero(*h, CGHeroInstance::convertPosition(dst, true));
		afterMovementCheck();// TODO: is it feasible to hero get killed there if game work properly?
							 // not sure if AI can currently reconsider to attack bank while staying on it. Check issue 2084 on mantis for more information.
		ret = true;
	}
	else
	{
		CGPath path;
		cb->getPathsInfo(h.get())->getPath(dst, path);
		if(path.nodes.empty())
		{
            logAi->errorStream() << "Hero " << h->name << " cannot reach " << dst;
			throw goalFulfilledException (sptr(Goals::VisitTile(dst).sethero(h)));
		}

		auto getObj = [&](int3 coord, bool ignoreHero)
		{
			auto tile = cb->getTile(coord, false);
			assert(tile);
			return tile->topVisitableObj(ignoreHero);
			//return cb->getTile(coord,false)->topVisitableObj(ignoreHero);
		};

		auto doMovement = [&](int3 dst, bool transit)
		{
			cb->moveHero(*h, CGHeroInstance::convertPosition(dst, true), transit);
		};

		auto doTeleportMovement = [&](int3 dst, ObjectInstanceID exitId)
		{
			destinationTeleport = exitId;
			cb->moveHero(*h, CGHeroInstance::convertPosition(dst, true));
			destinationTeleport = ObjectInstanceID();
			afterMovementCheck();
		};

		auto doChannelProbing = [&]() -> void
		{
			auto currentExit = getObj(CGHeroInstance::convertPosition(h->pos,false), false);
			assert(currentExit);

			status.setChannelProbing(true);
			for(auto exit : teleportChannelProbingList)
				doTeleportMovement(CGHeroInstance::convertPosition(h->pos,false), exit);
			teleportChannelProbingList.clear();
			doTeleportMovement(CGHeroInstance::convertPosition(h->pos,false), currentExit->id);
			status.setChannelProbing(false);
		};

		int i=path.nodes.size()-1;
		for(; i>0; i--)
		{
			int3 currentCoord = path.nodes[i].coord;
			int3 nextCoord = path.nodes[i-1].coord;

			auto currentObject = getObj(currentCoord, currentCoord == CGHeroInstance::convertPosition(h->pos,false));
			auto nextObject = getObj(nextCoord, false);
			if(CGTeleport::isConnected(currentObject, nextObject))
			{ //we use special login if hero standing on teleporter it's mean we need
				doTeleportMovement(currentCoord, nextObject->id);
				if(teleportChannelProbingList.size())
					doChannelProbing();

				continue;
			}

			//stop sending move requests if the next node can't be reached at the current turn (hero exhausted his move points)
			if(path.nodes[i-1].turns)
			{
				//blockedHeroes.insert(h); //to avoid attempts of moving heroes with very little MPs
				break;
			}

			int3 endpos = path.nodes[i-1].coord;
			if(endpos == h->visitablePos())
				continue;

			if((i-2 >= 0) // Check there is node after next one; otherwise transit is pointless
				&& (CGTeleport::isConnected(nextObject, getObj(path.nodes[i-2].coord, false))
					|| CGTeleport::isTeleport(nextObject)))
			{ // Hero should be able to go through object if it's allow transit
				doMovement(endpos, true);
			}
			else
				doMovement(endpos, false);

			afterMovementCheck();

			if(teleportChannelProbingList.size())
				doChannelProbing();
		}
		ret = !i;
	}
	if (h)
	{
		if (auto visitedObject = frontOrNull(cb->getVisitableObjs(h->visitablePos()))) //we stand on something interesting
		{
			if (visitedObject != *h)
				performObjectInteraction (visitedObject, h);
		}
	}
	if(h) //we could have lost hero after last move
	{
		completeGoal (sptr(Goals::VisitTile(dst).sethero(h))); //we stepped on some tile, anyway
		completeGoal (sptr(Goals::ClearWayTo(dst).sethero(h)));

		if (!ret) //reserve object we are heading towards
		{
			auto obj = frontOrNull(cb->getVisitableObjs(dst));
			if (obj && obj != *h)
				reserveObject(h, obj);
		}

		if (startHpos == h->visitablePos() && !ret) //we didn't move and didn't reach the target
		{
			erase_if_present (lockedHeroes, h); //hero seemingly is confused
			throw cannotFulfillGoalException("Invalid path found!"); //FIXME: should never happen
		}
		logAi->debugStream() << boost::format("Hero %s moved from %s to %s. Returning %d.") % h->name % startHpos % h->visitablePos() % ret;
	}
	return ret;
}
void VCAI::tryRealize(Goals::Explore & g)
{
	throw cannotFulfillGoalException("EXPLORE is not a elementar goal!");
}

void VCAI::tryRealize(Goals::RecruitHero & g)
{
	if(const CGTownInstance *t = findTownWithTavern())
	{
		recruitHero(t, true);
		//TODO try to free way to blocked town
		//TODO: adventure map tavern or prison?
	}
}

void VCAI::tryRealize(Goals::VisitTile & g)
{
	if(!g.hero->movement)
		throw cannotFulfillGoalException("Cannot visit tile: hero is out of MPs!");
	if(g.tile == g.hero->visitablePos()  &&  cb->getVisitableObjs(g.hero->visitablePos()).size() < 2)
	{
		logAi->warnStream() << boost::format("Why do I want to move hero %s to tile %s? Already standing on that tile! ")
												% g.hero->name % g.tile;
		throw goalFulfilledException (sptr(g));
	}
	if (ai->moveHeroToTile(g.tile, g.hero.get()))
	{
		throw goalFulfilledException (sptr(g));
	}
}

void VCAI::tryRealize(Goals::VisitHero & g)
{
	if(!g.hero->movement)
		throw cannotFulfillGoalException("Cannot visit target hero: hero is out of MPs!");

	const CGObjectInstance * obj = cb->getObj(ObjectInstanceID(g.objid));
	if (obj)
	{
		if (ai->moveHeroToTile(obj->visitablePos(), g.hero.get()))
		{
			throw goalFulfilledException (sptr(g));
		}
	}
	else
		throw cannotFulfillGoalException("Cannot visit hero: object not found!");
}

void VCAI::tryRealize(Goals::BuildThis & g)
{
	const CGTownInstance *t = g.town;

	if(!t && g.hero)
		t = g.hero->visitedTown;

	if(!t)
	{
		for(const CGTownInstance *t : cb->getTownsInfo())
		{
			switch(cb->canBuildStructure(t, BuildingID(g.bid)))
			{
			case EBuildingState::ALLOWED:
				cb->buildBuilding(t, BuildingID(g.bid));
				return;
			default:
				break;
			}
		}
	}
	else if(cb->canBuildStructure(t, BuildingID(g.bid)) == EBuildingState::ALLOWED)
	{
		cb->buildBuilding(t, BuildingID(g.bid));
		return;
	}
	throw cannotFulfillGoalException("Cannot build a given structure!");
}

void VCAI::tryRealize(Goals::DigAtTile & g)
{
	assert(g.hero->visitablePos() == g.tile); //surely we want to crash here?
	if (g.hero->diggingStatus() == CGHeroInstance::CAN_DIG)
	{
		cb->dig(g.hero.get());
		completeGoal(sptr(g)); // finished digging
	}
	else
	{
		ai->lockedHeroes[g.hero] = sptr(g); //hero who tries to dig shouldn't do anything else
		throw cannotFulfillGoalException("A hero can't dig!\n");
	}
}

void VCAI::tryRealize(Goals::CollectRes & g)
{
	if(cb->getResourceAmount(static_cast<Res::ERes>(g.resID)) >= g.value)
	throw cannotFulfillGoalException("Goal is already fulfilled!");

	if(const CGObjectInstance *obj = cb->getObj(ObjectInstanceID(g.objid), false))
	{
		if(const IMarket *m = IMarket::castFrom(obj, false))
		{
			for (Res::ERes i = Res::WOOD; i <= Res::GOLD; vstd::advance(i, 1))
			{
				if(i == g.resID) continue;
				int toGive, toGet;
				m->getOffer(i, g.resID, toGive, toGet, EMarketMode::RESOURCE_RESOURCE);
				toGive = toGive * (cb->getResourceAmount(i) / toGive);
				//TODO trade only as much as needed
				cb->trade(obj, EMarketMode::RESOURCE_RESOURCE, i, g.resID, toGive);
				if(cb->getResourceAmount(static_cast<Res::ERes>(g.resID)) >= g.value)
					return;
			}

			throw cannotFulfillGoalException("I cannot get needed resources by trade!");
		}
		else
		{
			throw cannotFulfillGoalException("I don't know how to use this object to raise resources!");
		}
	}
	else
	{
		saving[g.resID] = 1;
		throw cannotFulfillGoalException("No object that could be used to raise resources!");
	}
}

void VCAI::tryRealize(Goals::Build & g)
{
	for(const CGTownInstance *t : cb->getTownsInfo())
	{
        logAi->debugStream() << boost::format("Looking into %s") % t->name;
		buildStructure(t);
		buildArmyIn(t);

		if(!ai->primaryHero() ||
			(t->getArmyStrength() > ai->primaryHero()->getArmyStrength() * 2 && !isAccessibleForHero(t->visitablePos(), ai->primaryHero())))
		{
			recruitHero(t);
			buildArmyIn(t);
		}
	}

	throw cannotFulfillGoalException("BUILD has been realized as much as possible.");
}
void VCAI::tryRealize(Goals::Invalid & g)
{
	throw cannotFulfillGoalException("I don't know how to fulfill this!");
}

void VCAI::tryRealize(Goals::AbstractGoal & g)
{
    logAi->debugStream() << boost::format("Attempting realizing goal with code %s") % g.name();
        throw cannotFulfillGoalException("Unknown type of goal !");
}

const CGTownInstance * VCAI::findTownWithTavern() const
{
	for(const CGTownInstance *t : cb->getTownsInfo())
		if(t->hasBuilt(BuildingID::TAVERN) && !t->visitingHero)
			return t;

	return nullptr;
}

Goals::TSubgoal VCAI::getGoal (HeroPtr h) const
{
	auto it = lockedHeroes.find(h);
	if (it != lockedHeroes.end())
		return it->second;
	else
		return sptr(Goals::Invalid());
}


std::vector<HeroPtr> VCAI::getUnblockedHeroes() const
{
	std::vector<HeroPtr> ret;
	for (auto h : cb->getHeroesInfo())
	{
		//&& !vstd::contains(lockedHeroes, h)
		//at this point we assume heroes exhausted their locked goals
		if (canAct(h))
			ret.push_back(h);
	}
	return ret;
}

bool VCAI::canAct (HeroPtr h) const
{
	auto mission = lockedHeroes.find(h);
	if (mission != lockedHeroes.end())
	{
		//FIXME: I'm afraid there can be other conditions when heroes can act but not move :?
		if (mission->second->goalType == Goals::DIG_AT_TILE && !mission->second->isElementar)
			return false;
	}

	return h->movement;
}

HeroPtr VCAI::primaryHero() const
{
	auto hs = cb->getHeroesInfo();
	boost::sort(hs, compareHeroStrength);

	if(hs.empty())
		return nullptr;

	return hs.back();
}

void VCAI::endTurn()
{
    logAi->infoStream() << "Player " << static_cast<int>(playerID.getNum()) << " ends turn";
	if(!status.haveTurn())
	{
        logAi->errorStream() << "Not having turn at the end of turn???";
	}
	logAi->debugStream() << "Resources at the end of turn: " << cb->getResourceAmount();

	do
	{
		cb->endTurn();
	} while(status.haveTurn()); //for some reasons, our request may fail -> stop requesting end of turn only after we've received a confirmation that it's over

    logGlobal->infoStream() << "Player " << static_cast<int>(playerID.getNum()) << " ended turn";
}

void VCAI::striveToGoal(Goals::TSubgoal ultimateGoal)
{
	if (ultimateGoal->invalid())
		return;

	//we are looking for abstract goals
	auto abstractGoal = striveToGoalInternal (ultimateGoal, false);

	if (abstractGoal->invalid())
		return;

	//we received abstract goal, need to find concrete goals
	striveToGoalInternal (abstractGoal, true);

	//TODO: save abstract goals not related to hero
}

Goals::TSubgoal VCAI::striveToGoalInternal(Goals::TSubgoal ultimateGoal, bool onlyAbstract)
{
	const int searchDepth = 30;
	const int searchDepth2 = searchDepth-2;
	Goals::TSubgoal abstractGoal = sptr(Goals::Invalid());

	while(1)
	{
		Goals::TSubgoal goal = ultimateGoal;
        logAi->debugStream() << boost::format("Striving to goal of type %s") % ultimateGoal->name();
		int maxGoals = searchDepth; //preventing deadlock for mutually dependent goals
		while(!goal->isElementar && maxGoals && (onlyAbstract || !goal->isAbstract))
		{
            logAi->debugStream() << boost::format("Considering goal %s") % goal->name();
			try
			{
				boost::this_thread::interruption_point();
				goal = goal->whatToDoToAchieve();
				--maxGoals;
				if (*goal == *ultimateGoal) //compare objects by value
					throw cannotFulfillGoalException("Goal dependency loop detected!");
			}
			catch(goalFulfilledException &e)
			{
				//it is impossible to continue some goals (like exploration, for example)
				completeGoal (goal);
                logAi->debugStream() << boost::format("Goal %s decomposition failed: goal was completed as much as possible") % goal->name();
				return sptr(Goals::Invalid());
			}
			catch(std::exception &e)
			{
                logAi->debugStream() << boost::format("Goal %s decomposition failed: %s") % goal->name() % e.what();
				return sptr(Goals::Invalid());
			}
		}

		try
		{
			boost::this_thread::interruption_point();

			if (!maxGoals)
			{
				std::runtime_error e("Too many subgoals, don't know what to do");
				throw (e);
			}

			if (goal->hero) //lock this hero to fulfill ultimate goal
			{
				if (maxGoals)
				{
					setGoal(goal->hero, goal);
				}
				else
				{
					erase_if_present (lockedHeroes, goal->hero); // we seemingly don't know what to do with hero
				}
			}

			if (goal->isAbstract)
			{
				abstractGoal = goal; //allow only one abstract goal per call
                logAi->debugStream() << boost::format("Choosing abstract goal %s") % goal->name();
				break;
			}
			else
			{
				logAi->debugStream() << boost::format("Trying to realize %s (value %2.3f)") % goal->name() % goal->priority;
				goal->accept(this);
			}

			boost::this_thread::interruption_point();
		}
		catch(boost::thread_interrupted &e)
		{
            logAi->debugStream() << boost::format("Player %d: Making turn thread received an interruption!") % playerID;
			throw; //rethrow, we want to truly end this thread
		}
		catch(goalFulfilledException &e)
		{
			//the goal was completed successfully
			completeGoal (goal);
			//completed goal was main goal //TODO: find better condition
			if (ultimateGoal->fulfillsMe(goal) || maxGoals > searchDepth2)
				return sptr(Goals::Invalid());
		}
		catch(std::exception &e)
		{
            logAi->debugStream() << boost::format("Failed to realize subgoal of type %s (greater goal type was %s), I will stop.") % goal->name() % ultimateGoal->name();
            logAi->debugStream() << boost::format("The error message was: %s") % e.what();
			break;
		}
	}
	return abstractGoal;
}

void VCAI::striveToQuest (const QuestInfo &q)
{
	if (q.quest->missionType && q.quest->progress != CQuest::COMPLETE)
	{
		MetaString ms;
		q.quest->getRolloverText(ms, false);
        logAi->debugStream() << boost::format("Trying to realize quest: %s") % ms.toString();
		auto heroes = cb->getHeroesInfo();

		switch (q.quest->missionType)
		{
			case CQuest::MISSION_ART:
			{
				for (auto hero : heroes) //TODO: remove duplicated code?
				{
					if (q.quest->checkQuest(hero))
					{
						striveToGoal (sptr(Goals::GetObj(q.obj->id.getNum()).sethero(hero)));
						return;
					}
				}
				for (auto art : q.quest->m5arts)
				{
					striveToGoal (sptr(Goals::GetArtOfType(art))); //TODO: transport?
				}
				break;
			}
			case CQuest::MISSION_HERO:
			{
				//striveToGoal (CGoal(RECRUIT_HERO));
				for (auto hero : heroes)
				{
					if (q.quest->checkQuest(hero))
					{
						striveToGoal (sptr(Goals::GetObj(q.obj->id.getNum()).sethero(hero)));
						return;
					}
				}
				striveToGoal (sptr(Goals::FindObj(Obj::PRISON))); //rule of a thumb - quest heroes usually are locked in prisons
				//BNLOG ("Don't know how to recruit hero with id %d\n", q.quest->m13489val);
				break;
			}
			case CQuest::MISSION_ARMY:
			{
				for (auto hero : heroes)
				{
					if (q.quest->checkQuest(hero)) //very bad info - stacks can be split between multiple heroes :(
					{
						striveToGoal (sptr(Goals::GetObj(q.obj->id.getNum()).sethero(hero)));
						return;
					}
				}
				for (auto creature : q.quest->m6creatures)
				{
					striveToGoal (sptr(Goals::GatherTroops(creature.type->idNumber, creature.count)));
				}
				//TODO: exchange armies... oh my
				//BNLOG ("Don't know how to recruit %d of %s\n", (int)(creature.count) % creature.type->namePl);
				break;
			}
			case CQuest::MISSION_RESOURCES:
			{
				if (heroes.size())
				{
					if (q.quest->checkQuest(heroes.front())) //it doesn't matter which hero it is
					{
						 striveToGoal (sptr(Goals::GetObj(q.obj->id.getNum())));
					}
					else
					{
						for (int i = 0; i < q.quest->m7resources.size(); ++i)
						{
							if (q.quest->m7resources[i])
								striveToGoal (sptr(Goals::CollectRes(i, q.quest->m7resources[i])));
						}
					}
				}
				else
					striveToGoal (sptr(Goals::RecruitHero())); //FIXME: checkQuest requires any hero belonging to player :(
				break;
			}
			case CQuest::MISSION_KILL_HERO:
			case CQuest::MISSION_KILL_CREATURE:
			{
				auto obj = cb->getObjByQuestIdentifier(q.quest->m13489val);
				if (obj)
					striveToGoal (sptr(Goals::GetObj(obj->id.getNum())));
				else
					striveToGoal (sptr(Goals::GetObj(q.obj->id.getNum()))); //visit seer hut
				break;
			}
			case CQuest::MISSION_PRIMARY_STAT:
			{
				auto heroes = cb->getHeroesInfo();
				for (auto hero : heroes)
				{
					if (q.quest->checkQuest(hero))
					{
						striveToGoal (sptr(Goals::GetObj(q.obj->id.getNum()).sethero(hero)));
						return;
					}
				}
				for (int i = 0; i < q.quest->m2stats.size(); ++i)
				{
                    logAi->debugStream() << boost::format("Don't know how to increase primary stat %d") % i;
				}
				break;
			}
			case CQuest::MISSION_LEVEL:
			{
				auto heroes = cb->getHeroesInfo();
				for (auto hero : heroes)
				{
					if (q.quest->checkQuest(hero))
					{
						striveToGoal (sptr(Goals::GetObj(q.obj->id.getNum()).sethero(hero))); //TODO: causes infinite loop :/
						return;
					}
				}
                logAi->debugStream() << boost::format("Don't know how to reach hero level %d") % q.quest->m13489val;
				break;
			}
			case CQuest::MISSION_PLAYER:
			{
				if (playerID.getNum() != q.quest->m13489val)
                    logAi->debugStream() << boost::format("Can't be player of color %d") % q.quest->m13489val;
				break;
			}
			case CQuest::MISSION_KEYMASTER:
			{
				striveToGoal (sptr(Goals::FindObj(Obj::KEYMASTER, q.obj->subID)));
				break;
			}
		}
	}
}

void VCAI::performTypicalActions()
{
	for(auto h : getUnblockedHeroes())
	{
        logAi->debugStream() << boost::format("Looking into %s, MP=%d") % h->name.c_str() % h->movement;
		makePossibleUpgrades(*h);
		pickBestArtifacts(*h);
		try
		{
			wander(h);
		}
		catch(std::exception &e)
		{
            logAi->debugStream() << boost::format("Cannot use this hero anymore, received exception: %s") % e.what();
			continue;
		}
	}
}

void VCAI::buildArmyIn(const CGTownInstance * t)
{
	makePossibleUpgrades(t->visitingHero);
	makePossibleUpgrades(t);
	recruitCreatures(t, t->getUpperArmy());
	moveCreaturesToHero(t);
}

int3 VCAI::explorationBestNeighbour(int3 hpos, int radius, HeroPtr h)
{
	int3 ourPos = h->convertPosition(h->pos, false);
	std::map<int3, int> dstToRevealedTiles;
	for(crint3 dir : dirs)
		if(cb->isInTheMap(hpos+dir))
			if (ourPos != dir) //don't stand in place
				if (isSafeToVisit(h, hpos + dir) && isAccessibleForHero (hpos + dir, h))
					dstToRevealedTiles[hpos + dir] = howManyTilesWillBeDiscovered(radius, hpos, dir);

	if (dstToRevealedTiles.empty()) //yes, it DID happen!
		throw cannotFulfillGoalException("No neighbour will bring new discoveries!");

	auto best = dstToRevealedTiles.begin();
	for (auto i = dstToRevealedTiles.begin(); i != dstToRevealedTiles.end(); i++)
	{
		const CGPathNode *pn = cb->getPathsInfo(h.get())->getPathInfo(i->first);
		//const TerrainTile *t = cb->getTile(i->first);
		if(best->second < i->second && pn->reachable() && pn->accessible == CGPathNode::ACCESSIBLE)
			best = i;
	}

	if(best->second)
		return best->first;

	throw cannotFulfillGoalException("No neighbour will bring new discoveries!");
}

int3 VCAI::explorationNewPoint(HeroPtr h)
{
	int radius = h->getSightRadious();
	CCallback * cbp = cb.get();
	const CGHeroInstance * hero = h.get();

	std::vector<std::vector<int3> > tiles; //tiles[distance_to_fow]
	tiles.resize(radius);

	foreach_tile_pos([&](const int3 &pos)
	{
		if(!cbp->isVisible(pos))
			tiles[0].push_back(pos);
	});

	float bestValue = 0; //discovered tile to node distance ratio
	int3 bestTile(-1,-1,-1);
	int3 ourPos = h->convertPosition(h->pos, false);

	for (int i = 1; i < radius; i++)
	{
		getVisibleNeighbours(tiles[i-1], tiles[i]);
		removeDuplicates(tiles[i]);

		for(const int3 &tile : tiles[i])
		{
			if (tile == ourPos) //shouldn't happen, but it does
				continue;
			if (!cb->getPathsInfo(hero)->getPathInfo(tile)->reachable()) //this will remove tiles that are guarded by monsters (or removable objects)
				continue;

			CGPath path;
			cb->getPathsInfo(hero)->getPath(tile, path);
			float ourValue = (float)howManyTilesWillBeDiscovered(tile, radius, cbp) / (path.nodes.size() + 1); //+1 prevents erratic jumps

			if (ourValue > bestValue) //avoid costly checks of tiles that don't reveal much
			{
				if(isSafeToVisit(h, tile) && !isBlockedBorderGate(tile))
				{
					bestTile = tile;
					bestValue = ourValue;
				}
			}
		}
	}
	return bestTile;
}

int3 VCAI::explorationDesperate(HeroPtr h)
{
	SectorMap &sm = getCachedSectorMap(h);
	int radius = h->getSightRadious();

	std::vector<std::vector<int3> > tiles; //tiles[distance_to_fow]
	tiles.resize(radius);

	CCallback * cbp = cb.get();

	foreach_tile_pos([&](const int3 &pos)
	{
		if(!cbp->isVisible(pos))
			tiles[0].push_back(pos);
	});

	ui64 lowestDanger = -1;
	int3 bestTile(-1,-1,-1);

	for (int i = 1; i < radius; i++)
	{
		getVisibleNeighbours(tiles[i-1], tiles[i]);
		removeDuplicates(tiles[i]);

		for(const int3 &tile : tiles[i])
		{
			if (cbp->getTile(tile)->blocked) //does it shorten the time?
				continue;
			if (!howManyTilesWillBeDiscovered(tile, radius, cbp)) //avoid costly checks of tiles that don't reveal much
				continue;

			auto t = sm.firstTileToGet(h, tile);
			if (t.valid())
			{
				ui64 ourDanger = evaluateDanger(t, h.h);
				if (ourDanger < lowestDanger)
				{
					if(!isBlockedBorderGate(t))
					{
						if (!ourDanger) //at least one safe place found
							return t;

						bestTile = t;
						lowestDanger = ourDanger;
					}
				}
			}
		}
	}
	return bestTile;
}

TResources VCAI::estimateIncome() const
{
	TResources ret;
	for(const CGTownInstance *t : cb->getTownsInfo())
	{
		ret += t->dailyIncome();
	}



	for(const CGObjectInstance *obj : getFlaggedObjects())
	{
		if(obj->ID == Obj::MINE)
		{
			switch(obj->subID)
			{
			case Res::WOOD:
			case Res::ORE:
				ret[obj->subID] += WOOD_ORE_MINE_PRODUCTION;
				break;
			case Res::GOLD:
			case 7: //abandoned mine -> also gold
				ret[Res::GOLD] += GOLD_MINE_PRODUCTION;
				break;
			default:
				ret[obj->subID] += RESOURCE_MINE_PRODUCTION;
				break;
			}
		}
	}

	return ret;
}

bool VCAI::containsSavedRes(const TResources &cost) const
{
	for (int i = 0; i < GameConstants::RESOURCE_QUANTITY; i++)
	{
		if(saving[i] && cost[i])
			return true;
	}

	return false;
}

void VCAI::checkHeroArmy (HeroPtr h)
{
	auto it = lockedHeroes.find(h);
	if (it != lockedHeroes.end())
	{
		if (it->second->goalType == Goals::GATHER_ARMY && it->second->value <= h->getArmyStrength())
			completeGoal(sptr(Goals::GatherArmy(it->second->value).sethero(h)));
	}
}

void VCAI::recruitHero(const CGTownInstance * t, bool throwing)
{
    logAi->debugStream() << boost::format("Trying to recruit a hero in %s at %s") % t->name % t->visitablePos();

	auto heroes = cb->getAvailableHeroes(t);
	if(heroes.size())
	{
		auto hero = heroes[0];
		if (heroes.size() >= 2) //makes sense to recruit two heroes with starting amries in first week
		{
			if (heroes[1]->getTotalStrength() > hero->getTotalStrength())
				hero = heroes[1];
		}
		cb->recruitHero(t, hero);
	}
	else if(throwing)
		throw cannotFulfillGoalException("No available heroes in tavern in " + t->nodeName());
}

void VCAI::finish()
{
	if(makingTurn)
		makingTurn->interrupt();
}

void VCAI::requestActionASAP(std::function<void()> whatToDo)
{
	boost::thread newThread([this, whatToDo]()
	{
		setThreadName("VCAI::requestActionASAP::whatToDo");
		SET_GLOBAL_STATE(this);
		boost::shared_lock<boost::shared_mutex> gsLock(cb->getGsMutex());
		whatToDo();
	});
}

void VCAI::lostHero(HeroPtr h)
{
    logAi->debugStream() << boost::format("I lost my hero %s. It's best to forget and move on.") % h.name;

	erase_if_present(lockedHeroes, h);
	for(auto obj : reservedHeroesMap[h])
	{
		erase_if_present(reservedObjs, obj); //unreserve all objects for that hero
	}
	erase_if_present(reservedHeroesMap, h);
	erase_if_present(cachedSectorMaps, h);
}

void VCAI::answerQuery(QueryID queryID, int selection)
{
    logAi->debugStream() << boost::format("I'll answer the query %d giving the choice %d") % queryID % selection;
	if(queryID != QueryID(-1))
	{
		cb->selectionMade(selection, queryID);
	}
	else
	{
        logAi->debugStream() << boost::format("Since the query ID is %d, the answer won't be sent. This is not a real query!") % queryID;
		//do nothing
	}
}

void VCAI::requestSent(const CPackForServer *pack, int requestID)
{
	//BNLOG("I have sent request of type %s", typeid(*pack).name());
	if(auto reply = dynamic_cast<const QueryReply*>(pack))
	{
		status.attemptedAnsweringQuery(reply->qid, requestID);
	}
}

std::string VCAI::getBattleAIName() const
{
	if(settings["server"]["neutralAI"].getType() == JsonNode::DATA_STRING)
		return settings["server"]["neutralAI"].String();
	else
		return "StupidAI";
}

void VCAI::validateObject(const CGObjectInstance *obj)
{
	validateObject(obj->id);
}

void VCAI::validateObject(ObjectIdRef obj)
{
	auto matchesId = [&] (const CGObjectInstance *hlpObj) -> bool { return hlpObj->id == obj.id; };
	if(!obj)
	{
		erase_if(visitableObjs, matchesId);

		for(auto &p : reservedHeroesMap)
			erase_if(p.second, matchesId);

		erase_if(reservedObjs, matchesId);
	}
}

TResources VCAI::freeResources() const
{
	TResources myRes = cb->getResourceAmount();
	myRes[Res::GOLD] -= GOLD_RESERVE;
	vstd::amax(myRes[Res::GOLD], 0);
	return myRes;
}

SectorMap& VCAI::getCachedSectorMap(HeroPtr h)
{
	auto it = cachedSectorMaps.find(h);
	if (it != cachedSectorMaps.end())
		return it->second;
	else
	{
		cachedSectorMaps.insert(std::make_pair(h, SectorMap(h)));
		return cachedSectorMaps[h];
	}
}

AIStatus::AIStatus()
{
	battle = NO_BATTLE;
	havingTurn = false;
	ongoingHeroMovement = false;
	ongoingChannelProbing = false;
}

AIStatus::~AIStatus()
{

}

void AIStatus::setBattle(BattleState BS)
{
	boost::unique_lock<boost::mutex> lock(mx);
	LOG_TRACE_PARAMS(logAi, "battle state=%d", (int)BS);
	battle = BS;
	cv.notify_all();
}

BattleState AIStatus::getBattle()
{
	boost::unique_lock<boost::mutex> lock(mx);
	return battle;
}

void AIStatus::addQuery(QueryID ID, std::string description)
{	
	if(ID == QueryID(-1))
	{
        logAi->debugStream() << boost::format("The \"query\" has an id %d, it'll be ignored as non-query. Description: %s") % ID % description;
		return;
	}

	assert(ID.getNum() >= 0);
	boost::unique_lock<boost::mutex> lock(mx);

	assert(!vstd::contains(remainingQueries, ID));

	remainingQueries[ID] = description;

	cv.notify_all();
    logAi->debugStream() << boost::format("Adding query %d - %s. Total queries count: %d") % ID % description % remainingQueries.size();
}

void AIStatus::removeQuery(QueryID ID)
{
	boost::unique_lock<boost::mutex> lock(mx);
	assert(vstd::contains(remainingQueries, ID));

	std::string description = remainingQueries[ID];
	remainingQueries.erase(ID);
	
	cv.notify_all();
    logAi->debugStream() << boost::format("Removing query %d - %s. Total queries count: %d") % ID % description % remainingQueries.size();
}

int AIStatus::getQueriesCount()
{
	boost::unique_lock<boost::mutex> lock(mx);
	return remainingQueries.size();
}

void AIStatus::startedTurn()
{
	boost::unique_lock<boost::mutex> lock(mx);
	havingTurn = true;
	cv.notify_all();
}

void AIStatus::madeTurn()
{
	boost::unique_lock<boost::mutex> lock(mx);
	havingTurn = false;
	cv.notify_all();
}

void AIStatus::waitTillFree()
{
	boost::unique_lock<boost::mutex> lock(mx);
	while(battle != NO_BATTLE || !remainingQueries.empty() || !objectsBeingVisited.empty() || ongoingHeroMovement)
		cv.timed_wait(lock, boost::posix_time::milliseconds(100));
}

bool AIStatus::haveTurn()
{
	boost::unique_lock<boost::mutex> lock(mx);
	return havingTurn;
}

void AIStatus::attemptedAnsweringQuery(QueryID queryID, int answerRequestID)
{
	boost::unique_lock<boost::mutex> lock(mx);
	assert(vstd::contains(remainingQueries, queryID));
	std::string description = remainingQueries[queryID];
    logAi->debugStream() << boost::format("Attempted answering query %d - %s. Request id=%d. Waiting for results...") % queryID % description % answerRequestID;
	requestToQueryID[answerRequestID] = queryID;
}

void AIStatus::receivedAnswerConfirmation(int answerRequestID, int result)
{
	assert(vstd::contains(requestToQueryID, answerRequestID));
	QueryID query = requestToQueryID[answerRequestID];
	assert(vstd::contains(remainingQueries, query));
	requestToQueryID.erase(answerRequestID);

	if(result)
	{
		removeQuery(query);
	}
	else
	{
        logAi->errorStream() << "Something went really wrong, failed to answer query " << query << ": " << remainingQueries[query];
		//TODO safely retry
	}
}

void AIStatus::heroVisit(const CGObjectInstance *obj, bool started)
{
	boost::unique_lock<boost::mutex> lock(mx);
	if(started)
		objectsBeingVisited.push_back(obj);
	else
	{
		// There can be more than one object visited at the time (eg. hero visits Subterranean Gate
		// causing visit to hero on the other side.
		// However, we are guaranteed that start/end visit notification maintain stack order.
		assert(!objectsBeingVisited.empty());
		objectsBeingVisited.pop_back();
	}
	cv.notify_all();
}

void AIStatus::setMove(bool ongoing)
{
	boost::unique_lock<boost::mutex> lock(mx);
	ongoingHeroMovement = ongoing;
	cv.notify_all();
}

void AIStatus::setChannelProbing(bool ongoing)
{
	boost::unique_lock<boost::mutex> lock(mx);
	ongoingHeroMovement = ongoing;
	cv.notify_all();
}

bool AIStatus::channelProbing()
{
	return ongoingChannelProbing;
}

SectorMap::SectorMap()
{
	update();
}

SectorMap::SectorMap(HeroPtr h)
{
	update();
	makeParentBFS(h->visitablePos());
}

bool SectorMap::markIfBlocked(ui8 &sec, crint3 pos, const TerrainTile *t)
{
	if(t->blocked && !t->visitable)
	{
		sec = NOT_AVAILABLE;
		return true;
	}

	return false;
}

bool SectorMap::markIfBlocked(ui8 &sec, crint3 pos)
{
	return markIfBlocked(sec, pos, getTile(pos));
}

void SectorMap::update()
{
	visibleTiles = cb->getAllVisibleTiles();

	clear();
	int curSector = 3; //0 is invisible, 1 is not explored

	CCallback * cbp = cb.get(); //optimization
	foreach_tile_pos([&](crint3 pos)
	{
		if(retreiveTile(pos) == NOT_CHECKED)
		{
			if(!markIfBlocked(retreiveTile(pos), pos))
				exploreNewSector(pos, curSector++, cbp);
		}
	});
	valid = true;
}

void SectorMap::clear()
{
	sector = cb->getVisibilityMap();
	valid = false;
}

void SectorMap::exploreNewSector(crint3 pos, int num, CCallback * cbp)
{
	Sector &s = infoOnSectors[num];
	s.id = num;
	s.water = getTile(pos)->isWater();

	std::queue<int3> toVisit;
	toVisit.push(pos);
	while(!toVisit.empty())
	{
		int3 curPos = toVisit.front();
		toVisit.pop();
		ui8 &sec = retreiveTile(curPos);
		if(sec == NOT_CHECKED)
		{
			const TerrainTile *t = getTile(curPos);
			if(!markIfBlocked(sec, curPos, t))
			{
				if(t->isWater() == s.water) //sector is only-water or only-land
				{
					sec = num;
					s.tiles.push_back(curPos);
					foreach_neighbour(cbp, curPos, [&](CCallback * cbp, crint3 neighPos)
					{
						if(retreiveTile(neighPos) == NOT_CHECKED)
						{
							toVisit.push(neighPos);
							//parent[neighPos] = curPos;
						}
						const TerrainTile *nt = getTile(neighPos);
						if(nt && nt->isWater() != s.water && canBeEmbarkmentPoint(nt, s.water))
						{
							s.embarkmentPoints.push_back(neighPos);
						}
					});

					if(t->visitable)
					{
						auto obj = t->visitableObjects.front();
						if (vstd::contains(ai->knownSubterraneanGates, obj))
						{
							s.subterraneanGates.push_back (obj);
						}
					}
				}
			}
		}
	}

	removeDuplicates(s.embarkmentPoints);
}

void SectorMap::write(crstring fname)
{
	std::ofstream out(fname);
	for(int k = 0; k < cb->getMapSize().z; k++)
	{
		for(int j = 0; j < cb->getMapSize().y; j++)
		{
			for(int i = 0; i < cb->getMapSize().x; i++)
			{
				out << (int)sector[i][j][k] << '\t';
			}
			out << std::endl;
		}
		out << std::endl;
	}
}

bool isWeeklyRevisitable (const CGObjectInstance * obj)
{ //TODO: allow polling of remaining creatures in dwelling
	if (dynamic_cast<const CGVisitableOPW *>(obj) || //ensures future compatibility, unlike IDs
		dynamic_cast<const CGDwelling *>(obj) ||
		dynamic_cast<const CBank *>(obj)) //banks tend to respawn often in mods
		return true;
	switch (obj->ID)
	{
		case Obj::STABLES:
		case Obj::MAGIC_WELL:
		case Obj::HILL_FORT:
			return true;
		case Obj::BORDER_GATE:
		case Obj::BORDERGUARD:
			return (dynamic_cast <const CGKeys *>(obj))->wasMyColorVisited (ai->playerID); //FIXME: they could be revisited sooner than in a week
	}
	return false;
}

bool shouldVisit(HeroPtr h, const CGObjectInstance * obj)
{
	switch (obj->ID)
	{
		case Obj::TOWN:
		case Obj::HERO: //never visit our heroes at random
			return obj->tempOwner != h->tempOwner; //do not visit our towns at random
			break;
		case Obj::BORDER_GATE:
		{
			for (auto q : ai->myCb->getMyQuests())
			{
				if (q.obj == obj)
				{
					return false; // do not visit guards or gates when wandering
				}
			}
			return true; //we don't have this quest yet
		}
			break;
		case Obj::BORDERGUARD: //open borderguard if possible
		case Obj::SEER_HUT:
		case Obj::QUEST_GUARD:
		{
			for (auto q : ai->myCb->getMyQuests())
			{
				if (q.obj == obj)
				{
					if (q.quest->checkQuest(h.h))
						return true; //we completed the quest
					else
						return false; //we can't complete this quest
				}
			}
			return true; //we don't have this quest yet
		}
			break;
		case Obj::CREATURE_GENERATOR1:
		{
			if (obj->tempOwner != h->tempOwner)
				return true; //flag just in case
			bool canRecruitCreatures = false;
			const CGDwelling * d = dynamic_cast<const CGDwelling *>(obj);
			for(auto level : d->creatures)
			{
				for(auto c : level.second)
				{
					if (h->getSlotFor(CreatureID(c)) != SlotID())
						canRecruitCreatures = true;
				}
			}
			return canRecruitCreatures;
		}
		case Obj::HILL_FORT:
		{
			for (auto slot : h->Slots())
			{
				if (slot.second->type->upgrades.size())
					return true; //TODO: check price?
			}
			return false;
		}
		case Obj::MONOLITH_ONE_WAY_ENTRANCE:
		case Obj::MONOLITH_ONE_WAY_EXIT:
		case Obj::MONOLITH_TWO_WAY:
		case Obj::WHIRLPOOL:
			//TODO: mechanism for handling monoliths
			return false;
		case Obj::SCHOOL_OF_MAGIC:
		case Obj::SCHOOL_OF_WAR:
			{
				TResources myRes = ai->myCb->getResourceAmount();
				if (myRes[Res::GOLD] - GOLD_RESERVE < 1000)
					return false;
			}
			break;
		case Obj::LIBRARY_OF_ENLIGHTENMENT:
			if (h->level < 12)
				return false;
			break;
		case Obj::TREE_OF_KNOWLEDGE:
			{
				TResources myRes = ai->myCb->getResourceAmount();
				if (myRes[Res::GOLD] - GOLD_RESERVE < 2000 || myRes[Res::GEMS] < 10)
					return false;
			}
			break;
		case Obj::MAGIC_WELL:
			return h->mana < h->manaLimit();
		case Obj::PRISON:
			return ai->myCb->getHeroesInfo().size() < VLC->modh->settings.MAX_HEROES_ON_MAP_PER_PLAYER;// GameConstants::MAX_HEROES_PER_PLAYER;

		case Obj::BOAT:
			return false;
			//Boats are handled by pathfinder
	}

	if (obj->wasVisited(*h)) //it must pointer to hero instance, heroPtr calls function wasVisited(ui8 player);
		return false;

	return true;
}

int3 SectorMap::firstTileToGet(HeroPtr h, crint3 dst)
/*
this functions returns one target tile or invalid tile. We will use it to poll possible destinations
For ship construction etc, another function (goal?) is needed
*/
{
	int3 ret(-1,-1,-1);

	int sourceSector = retreiveTile(h->visitablePos()),
		destinationSector = retreiveTile(dst);

	const Sector *src = &infoOnSectors[sourceSector],
		*dest = &infoOnSectors[destinationSector];

	if(sourceSector != destinationSector) //use ships, shipyards etc..
	{
		if (ai->isAccessibleForHero(dst, h)) //pathfinder can find a way using ships and gates if tile is not blocked by objects
			return dst;

		std::map<const Sector*, const Sector*> preds;
		std::queue<const Sector *> sectorQueue;
		sectorQueue.push(src);
		while(!sectorQueue.empty())
		{
			const Sector *s = sectorQueue.front();
			sectorQueue.pop();

			for(int3 ep : s->embarkmentPoints)
			{
				Sector *neigh = &infoOnSectors[retreiveTile(ep)];
				//preds[s].push_back(neigh);
				if(!preds[neigh])
				{
					preds[neigh] = s;
					sectorQueue.push(neigh);
				}
			}

			for (auto gate : s->subterraneanGates)
			{
				auto gatePair = ai->knownSubterraneanGates.find(gate);
				if (gatePair != ai->knownSubterraneanGates.end())
				{
					//check the other side of gate
					Sector *neigh = &infoOnSectors[retreiveTile(gatePair->second->visitablePos())];
					if(!preds[neigh]) //if we didn't come into this sector yet
					{
						preds[neigh] = s; //it becomes our new target sector
						sectorQueue.push(neigh);
					}
				}
			}
		}

		if(!preds[dest])
		{
			//write("test.txt");

			return ret;
            //throw cannotFulfillGoalException(boost::str(boost::format("Cannot find connection between sectors %d and %d") % src->id % dst->id));
		}

		std::vector<const Sector*> toTraverse;
		toTraverse.push_back(dest);
		while(toTraverse.back() != src)
		{
			toTraverse.push_back(preds[toTraverse.back()]);
		}

		if(preds[dest])
		{
			//TODO: would be nice to find sectors in loop
			const Sector *sectorToReach  = toTraverse.at(toTraverse.size() - 2);

			if(!src->water && sectorToReach->water) //embark
			{
				//embark on ship -> look for an EP with a boat
				auto firstEP = boost::find_if(src->embarkmentPoints, [=](crint3 pos) -> bool
				{
					const TerrainTile *t = getTile(pos);
                    return t && t->visitableObjects.size() == 1 && t->topVisitableId() == Obj::BOAT
						&& retreiveTile(pos) == sectorToReach->id;
				});

				if(firstEP != src->embarkmentPoints.end())
				{
					return *firstEP;
				}
				else
				{
					//we need to find a shipyard with an access to the desired sector's EP
					//TODO what about Summon Boat spell?
					std::vector<const IShipyard *> shipyards;
					for(const CGTownInstance *t : cb->getTownsInfo())
					{
						if(t->hasBuilt(BuildingID::SHIPYARD))
							shipyards.push_back(t);
					}

					for(const CGObjectInstance *obj : ai->getFlaggedObjects())
					{
						if(obj->ID != Obj::TOWN) //towns were handled in the previous loop
							if(const IShipyard *shipyard = IShipyard::castFrom(obj))
								shipyards.push_back(shipyard);
					}

					shipyards.erase(boost::remove_if(shipyards, [=](const IShipyard *shipyard) -> bool
					{
						return shipyard->shipyardStatus() != 0 || retreiveTile(shipyard->bestLocation()) != sectorToReach->id;
					}),shipyards.end());

					if(!shipyards.size())
					{
						//TODO consider possibility of building shipyard in a town
						return ret;

						//throw cannotFulfillGoalException("There is no known shipyard!");
					}

					//we have only shipyards that possibly can build ships onto the appropriate EP
					auto ownedGoodShipyard = boost::find_if(shipyards, [](const IShipyard *s) -> bool
					{
						return s->o->tempOwner == ai->playerID;
					});

					if(ownedGoodShipyard != shipyards.end())
					{
						const IShipyard *s = *ownedGoodShipyard;
						TResources shipCost;
						s->getBoatCost(shipCost);
						if(cb->getResourceAmount().canAfford(shipCost))
						{
							int3 ret = s->bestLocation();
							cb->buildBoat(s); //TODO: move actions elsewhere
							return ret;
						}
						else
						{
							//TODO gather res
							return ret;

							//throw cannotFulfillGoalException("Not enough resources to build a boat");
						}
					}
					else
					{
						//TODO pick best shipyard to take over
						return shipyards.front()->o->visitablePos();
					}
				}
			}
			else if(src->water && !sectorToReach->water)
			{
				//TODO
				//disembark
				return ret;
			}
			else //use subterranean gates
			{
				//auto t = findFirstVisitableTile (h, dst);
				//if (t.valid())
				//	return t;

				//TODO: pop sectors linked by Subterranean Gate in loop

				auto firstGate = boost::find_if(src->subterraneanGates, [=](const CGObjectInstance * gate) -> bool
				{
					//make sure no hero block the way
					auto pos = ai->knownSubterraneanGates[gate]->visitablePos();
					const TerrainTile *t = getTile(pos);
					return t && t->visitableObjects.size() == 1 && t->topVisitableId() == Obj::SUBTERRANEAN_GATE
						&& retreiveTile(pos) == sectorToReach->id;
				});

				if(firstGate != src->subterraneanGates.end())
				{
					//TODO: pahtfinder can find path through subterranean gates, but this function only reaches closest gate
					return (*firstGate)->visitablePos();
				}
				//TODO
				//Monolith? Whirlpool? ...
				return ret;
				//throw cannotFulfillGoalException("Land-land and water-water inter-sector transitions are not implemented!");
			}
		}
		else
		{
			return ret;
			//throw cannotFulfillGoalException("Inter-sector route detection failed: not connected sectors?");
		}
	}
	else
	{
		return findFirstVisitableTile(h, dst);
	}

	//FIXME: find out why this line is reached
	logAi->errorStream() << ("Impossible happened at SectorMap::firstTileToGet");
	return ret;
}

int3 SectorMap::findFirstVisitableTile (HeroPtr h, crint3 dst)
{
	int3 ret(-1,-1,-1);
	int3 curtile = dst;

	while(curtile != h->visitablePos())
	{
		auto topObj = cb->getTopObj(curtile);
		if (topObj && topObj->ID == Obj::HERO && h->tempOwner == topObj->tempOwner && topObj != h.h)
		{
			logAi->warnStream() << ("Another allied hero stands in our way");
			return ret;
		}
		if(ai->myCb->getPathsInfo(h.get())->getPathInfo(curtile)->reachable())
		{
			return curtile;
		}
		else
		{
			auto i = parent.find(curtile);
			if(i != parent.end())
			{
				assert(curtile != i->second);
				curtile = i->second;
			}
			else
			{
				return ret;
				//throw cannotFulfillGoalException("Unreachable tile in sector? Should not happen!");
			}
		}
	}
	return ret;
}

void SectorMap::makeParentBFS(crint3 source)
{
	parent.clear();

	int mySector = retreiveTile(source);
	std::queue<int3> toVisit;
	toVisit.push(source);
	while(!toVisit.empty())
	{
		int3 curPos = toVisit.front();
		toVisit.pop();
		ui8 &sec = retreiveTile(curPos);
		assert(sec == mySector); //consider only tiles from the same sector
		UNUSED(sec);

		foreach_neighbour(curPos, [&](crint3 neighPos)
		{
			if(retreiveTile(neighPos) == mySector && !vstd::contains(parent, neighPos))
			{
				if (cb->canMoveBetween(curPos, neighPos))
				{
					toVisit.push(neighPos);
					parent[neighPos] = curPos;
				}
			}
		});
	}
}

unsigned char & SectorMap::retreiveTile(crint3 pos)
{
	return retreiveTileN(sector, pos);
<<<<<<< HEAD
=======
}

TerrainTile* SectorMap::getTile(crint3 pos) const
{
	//out of bounds access should be handled by boost::multi_array
	//still we cached this array to avoid any checks
	return visibleTiles->operator[](pos.x)[pos.y][pos.z];
>>>>>>> 34cc9c78
}
<|MERGE_RESOLUTION|>--- conflicted
+++ resolved
@@ -1,3438 +1,3435 @@
-#include "StdInc.h"
-#include "VCAI.h"
-#include "Goals.h"
-#include "Fuzzy.h"
-
-#include "../../lib/UnlockGuard.h"
-#include "../../lib/mapObjects/MapObjects.h"
-#include "../../lib/CConfigHandler.h"
-#include "../../lib/CHeroHandler.h"
-#include "../../lib/CModHandler.h"
-
-
-/*
- * CCreatureHandler.h, part of VCMI engine
- *
- * Authors: listed in file AUTHORS in main folder
- *
- * License: GNU General Public License v2.0 or later
- * Full text of license available in license.txt file, in main folder
- *
- */
-
-extern FuzzyHelper *fh;
-
-class CGVisitableOPW;
-
-const double SAFE_ATTACK_CONSTANT = 1.5;
-const int GOLD_RESERVE = 10000; //when buying creatures we want to keep at least this much gold (10000 so at least we'll be able to reach capitol)
-
-using namespace vstd;
-
-//one thread may be turn of AI and another will be handling a side effect for AI2
-boost::thread_specific_ptr<CCallback> cb;
-boost::thread_specific_ptr<VCAI> ai;
-
-//std::map<int, std::map<int, int> > HeroView::infosCount;
-
-//helper RAII to manage global ai/cb ptrs
-struct SetGlobalState
-{
-	SetGlobalState(VCAI * AI)
-	{
-		assert(!ai.get());
-		assert(!cb.get());
-
-		ai.reset(AI);
-		cb.reset(AI->myCb.get());
-	}
-	~SetGlobalState()
-	{
-		ai.release();
-		cb.release();
-	}
-};
-
-
-#define SET_GLOBAL_STATE(ai) SetGlobalState _hlpSetState(ai);
-
-#define NET_EVENT_HANDLER SET_GLOBAL_STATE(this)
-#define MAKING_TURN SET_GLOBAL_STATE(this)
-
-unsigned char &retreiveTileN(std::vector< std::vector< std::vector<unsigned char> > > &vectors, const int3 &pos)
-{
-	return vectors[pos.x][pos.y][pos.z];
-}
-
-const unsigned char &retreiveTileN(const std::vector< std::vector< std::vector<unsigned char> > > &vectors, const int3 &pos)
-{
-	return vectors[pos.x][pos.y][pos.z];
-}
-
-void foreach_tile(std::vector< std::vector< std::vector<unsigned char> > > &vectors, std::function<void(unsigned char &in)> foo)
-{
-	for(auto & vector : vectors)
-		for(auto j = vector.begin(); j != vector.end(); j++)
-			for(auto & elem : *j)
-				foo(elem);
-}
-
-struct ObjInfo
-{
-	int3 pos;
-	std::string name;
-	ObjInfo(){}
-	ObjInfo(const CGObjectInstance *obj):
-		pos(obj->pos),
-		name(obj->getObjectName())
-	{
-	}
-};
-
-std::map<const CGObjectInstance *, ObjInfo> helperObjInfo;
-
-VCAI::VCAI(void)
-{
-	LOG_TRACE(logAi);
-	makingTurn = nullptr;
-	destinationTeleport = ObjectInstanceID();
-}
-
-VCAI::~VCAI(void)
-{
-	LOG_TRACE(logAi);
-}
-
-void VCAI::availableCreaturesChanged(const CGDwelling *town)
-{
-	LOG_TRACE(logAi);
-	NET_EVENT_HANDLER;
-}
-
-void VCAI::heroMoved(const TryMoveHero & details)
-{
-	LOG_TRACE(logAi);
-	NET_EVENT_HANDLER;
-
-	validateObject(details.id); //enemy hero may have left visible area
-	cachedSectorMaps.clear();
-
-	if(details.result == TryMoveHero::TELEPORTATION)
-	{
-		const int3 from = CGHeroInstance::convertPosition(details.start, false),
-			to = CGHeroInstance::convertPosition(details.end, false);
-		const CGObjectInstance *o1 = frontOrNull(cb->getVisitableObjs(from)),
-			*o2 = frontOrNull(cb->getVisitableObjs(to));
-
-		auto t1 = dynamic_cast<const CGTeleport *>(o1);
-		auto t2 = dynamic_cast<const CGTeleport *>(o2);
-		if(t1 && t2)
-		{
-			if(cb->isTeleportChannelBidirectional(t1->channel))
-			{
-				if(o1->ID == Obj::SUBTERRANEAN_GATE && o1->ID == o2->ID) // We need to only add subterranean gates in knownSubterraneanGates. Used for features not yet ported to use teleport channels
-				{
-					knownSubterraneanGates[o1] = o2;
-					knownSubterraneanGates[o2] = o1;
-					logAi->debugStream() << boost::format("Found a pair of subterranean gates between %s and %s!") % from % to;
-				}
-			}
-		}
-	}
-}
-
-void VCAI::stackChagedCount(const StackLocation &location, const TQuantity &change, bool isAbsolute)
-{
-	LOG_TRACE_PARAMS(logAi, "isAbsolute '%i'", isAbsolute);
-	NET_EVENT_HANDLER;
-}
-
-void VCAI::heroInGarrisonChange(const CGTownInstance *town)
-{
-	LOG_TRACE(logAi);
-	NET_EVENT_HANDLER;
-}
-
-void VCAI::centerView(int3 pos, int focusTime)
-{
-	LOG_TRACE_PARAMS(logAi, "focusTime '%i'", focusTime);
-	NET_EVENT_HANDLER;
-}
-
-void VCAI::artifactMoved(const ArtifactLocation &src, const ArtifactLocation &dst)
-{
-	LOG_TRACE(logAi);
-	NET_EVENT_HANDLER;
-}
-
-void VCAI::artifactAssembled(const ArtifactLocation &al)
-{
-	LOG_TRACE(logAi);
-	NET_EVENT_HANDLER;
-}
-
-void VCAI::showTavernWindow(const CGObjectInstance *townOrTavern)
-{
-	LOG_TRACE(logAi);
-	NET_EVENT_HANDLER;
-}
-
-void VCAI::showThievesGuildWindow (const CGObjectInstance * obj)
-{
-	LOG_TRACE(logAi);
-	NET_EVENT_HANDLER;
-}
-
-void VCAI::playerBlocked(int reason, bool start)
-{
-	LOG_TRACE_PARAMS(logAi, "reason '%i', start '%i'", reason % start);
-	NET_EVENT_HANDLER;
-	if (start && reason == PlayerBlocked::UPCOMING_BATTLE)
-		status.setBattle(UPCOMING_BATTLE);
-
-	if(reason == PlayerBlocked::ONGOING_MOVEMENT)
-		status.setMove(start);
-}
-
-void VCAI::showPuzzleMap()
-{
-	LOG_TRACE(logAi);
-	NET_EVENT_HANDLER;
-}
-
-void VCAI::showShipyardDialog(const IShipyard *obj)
-{
-	LOG_TRACE(logAi);
-	NET_EVENT_HANDLER;
-}
-
-void VCAI::gameOver(PlayerColor player, const EVictoryLossCheckResult & victoryLossCheckResult)
-{
-	LOG_TRACE_PARAMS(logAi, "victoryLossCheckResult '%s'", victoryLossCheckResult.messageToSelf);
-	NET_EVENT_HANDLER;
-	logAi->debugStream() << boost::format("Player %d: I heard that player %d %s.") % playerID % player.getNum() % (victoryLossCheckResult.victory() ? "won" : "lost");
-	if(player == playerID)
-	{
-		if(victoryLossCheckResult.victory())
-		{
-            logAi->debugStream() << "VCAI: I won! Incredible!";
-            logAi->debugStream() << "Turn nr " << myCb->getDate();
-		}
-		else
-		{
-            logAi->debugStream() << "VCAI: Player " << player << " lost. It's me. What a disappointment! :(";
-		}
-
-		finish();
-	}
-}
-
-void VCAI::artifactPut(const ArtifactLocation &al)
-{
-	LOG_TRACE(logAi);
-	NET_EVENT_HANDLER;
-}
-
-void VCAI::artifactRemoved(const ArtifactLocation &al)
-{
-	LOG_TRACE(logAi);
-	NET_EVENT_HANDLER;
-}
-
-void VCAI::stacksErased(const StackLocation &location)
-{
-	LOG_TRACE(logAi);
-	NET_EVENT_HANDLER;
-}
-
-void VCAI::artifactDisassembled(const ArtifactLocation &al)
-{
-	LOG_TRACE(logAi);
-	NET_EVENT_HANDLER;
-}
-
-
-void VCAI::heroVisit(const CGHeroInstance *visitor, const CGObjectInstance *visitedObj, bool start)
-{
-	LOG_TRACE_PARAMS(logAi, "start '%i'; obj '%s'", start % (visitedObj ? visitedObj->getObjectName() : std::string("n/a")));
-	NET_EVENT_HANDLER;
-	if(start)
-	{
-		markObjectVisited (visitedObj);
-		unreserveObject(visitor, visitedObj);
-		completeGoal (sptr(Goals::GetObj(visitedObj->id.getNum()).sethero(visitor))); //we don't need to visit it anymore
-		//TODO: what if we visited one-time visitable object that was reserved by another hero (shouldn't, but..)
-	}
-
-	status.heroVisit(visitedObj, start);
-}
-
-void VCAI::availableArtifactsChanged(const CGBlackMarket *bm /*= nullptr*/)
-{
-	LOG_TRACE(logAi);
-	NET_EVENT_HANDLER;
-}
-
-void VCAI::heroVisitsTown(const CGHeroInstance* hero, const CGTownInstance * town)
-{
-	LOG_TRACE(logAi);
-	NET_EVENT_HANDLER;
-	//buildArmyIn(town);
-	//moveCreaturesToHero(town);
-}
-
-void VCAI::tileHidden(const std::unordered_set<int3, ShashInt3> &pos)
-{
-	LOG_TRACE(logAi);
-	NET_EVENT_HANDLER;
-
-	validateVisitableObjs();
-}
-
-void VCAI::tileRevealed(const std::unordered_set<int3, ShashInt3> &pos)
-{
-	LOG_TRACE(logAi);
-	NET_EVENT_HANDLER;
-	for(int3 tile : pos)
-		for(const CGObjectInstance *obj : myCb->getVisitableObjs(tile))
-			addVisitableObj(obj);
-
-	clearPathsInfo();
-}
-
-void VCAI::heroExchangeStarted(ObjectInstanceID hero1, ObjectInstanceID hero2, QueryID query)
-{
-	LOG_TRACE(logAi);
-	NET_EVENT_HANDLER;
-
-	auto firstHero = cb->getHero(hero1);
-	auto secondHero = cb->getHero(hero2);
-
-	status.addQuery(query, boost::str(boost::format("Exchange between heroes %s and %s") % firstHero->name % secondHero->name));
-
-	requestActionASAP([=]()
-	{
-		float goalpriority1 = 0, goalpriority2 = 0;
-
-		auto firstGoal = getGoal(firstHero);
-		if (firstGoal->goalType == Goals::GATHER_ARMY)
-			goalpriority1 = firstGoal->priority;
-		auto secondGoal = getGoal(secondHero);
-		if (secondGoal->goalType == Goals::GATHER_ARMY)
-			goalpriority2 = secondGoal->priority;
-
-		auto transferFrom2to1 = [this](const CGHeroInstance * h1, const CGHeroInstance *h2) -> void
-		{
-			this->pickBestCreatures(h1, h2);
-			this->pickBestArtifacts(h1, h2);
-		};
-
-		if (goalpriority1 > goalpriority2)
-			transferFrom2to1 (firstHero, secondHero);
-		else if (goalpriority1 < goalpriority2)
-			transferFrom2to1 (secondHero, firstHero);
-		else //regular criteria
-		{
-			if (firstHero->getFightingStrength() > secondHero->getFightingStrength() && canGetArmy(firstHero, secondHero))
-				transferFrom2to1 (firstHero, secondHero);
-			else if (canGetArmy(secondHero, firstHero))
-				transferFrom2to1 (secondHero, firstHero);
-		}
-
-		completeGoal(sptr(Goals::VisitHero(firstHero->id.getNum()))); //TODO: what if we were visited by other hero in the meantime?
-		completeGoal(sptr(Goals::VisitHero(secondHero->id.getNum())));
-
-		answerQuery(query, 0);
-	});
-}
-
-void VCAI::heroPrimarySkillChanged(const CGHeroInstance * hero, int which, si64 val)
-{
-	LOG_TRACE_PARAMS(logAi, "which '%i', val '%i'", which % val);
-	NET_EVENT_HANDLER;
-}
-
-void VCAI::showRecruitmentDialog(const CGDwelling *dwelling, const CArmedInstance *dst, int level)
-{
-	LOG_TRACE_PARAMS(logAi, "level '%i'", level);
-	NET_EVENT_HANDLER;
-}
-
-void VCAI::heroMovePointsChanged(const CGHeroInstance * hero)
-{
-	LOG_TRACE(logAi);
-	NET_EVENT_HANDLER;
-}
-
-void VCAI::stackChangedType(const StackLocation &location, const CCreature &newType)
-{
-	LOG_TRACE(logAi);
-	NET_EVENT_HANDLER;
-}
-
-void VCAI::stacksRebalanced(const StackLocation &src, const StackLocation &dst, TQuantity count)
-{
-	LOG_TRACE(logAi);
-	NET_EVENT_HANDLER;
-}
-
-void VCAI::newObject(const CGObjectInstance * obj)
-{
-	LOG_TRACE(logAi);
-	NET_EVENT_HANDLER;
-	if(obj->isVisitable())
-		addVisitableObj(obj);
-
-	cachedSectorMaps.clear();
-}
-
-void VCAI::objectRemoved(const CGObjectInstance *obj)
-{
-	LOG_TRACE(logAi);
-	NET_EVENT_HANDLER;
-
-	erase_if_present(visitableObjs, obj);
-	erase_if_present(alreadyVisited, obj);
-
-	for (auto h : cb->getHeroesInfo())
-		unreserveObject(h, obj);
-
-	cachedSectorMaps.clear(); //invalidate all paths
-
-	//TODO
-	//there are other places where CGObjectinstance ptrs are stored...
-	//
-
-	if(obj->ID == Obj::HERO  &&  obj->tempOwner == playerID)
-	{
-		lostHero(cb->getHero(obj->id)); //we can promote, since objectRemoved is called just before actual deletion
-	}
-}
-
-void VCAI::showHillFortWindow(const CGObjectInstance *object, const CGHeroInstance *visitor)
-{
-	LOG_TRACE(logAi);
-	NET_EVENT_HANDLER;
-
-	requestActionASAP([=]()
-	{
-		makePossibleUpgrades(visitor);
-	});
-}
-
-void VCAI::playerBonusChanged(const Bonus &bonus, bool gain)
-{
-	LOG_TRACE_PARAMS(logAi, "gain '%i'", gain);
-	NET_EVENT_HANDLER;
-}
-
-void VCAI::newStackInserted(const StackLocation &location, const CStackInstance &stack)
-{
-	LOG_TRACE(logAi);
-	NET_EVENT_HANDLER;
-}
-
-void VCAI::heroCreated(const CGHeroInstance* h)
-{
-	LOG_TRACE(logAi);
-	if (h->visitedTown)
-		townVisitsThisWeek[HeroPtr(h)].insert(h->visitedTown);
-	NET_EVENT_HANDLER;
-}
-
-void VCAI::advmapSpellCast(const CGHeroInstance * caster, int spellID)
-{
-	LOG_TRACE_PARAMS(logAi, "spellID '%i", spellID);
-	NET_EVENT_HANDLER;
-}
-
-void VCAI::showInfoDialog(const std::string &text, const std::vector<Component*> &components, int soundID)
-{
-	LOG_TRACE_PARAMS(logAi, "soundID '%i'", soundID);
-	NET_EVENT_HANDLER;
-}
-
-void VCAI::requestRealized(PackageApplied *pa)
-{
-	LOG_TRACE(logAi);
-	NET_EVENT_HANDLER;
-	if(status.haveTurn())
-	{
-		if(pa->packType == typeList.getTypeID<EndTurn>())
-			if(pa->result)
-				status.madeTurn();
-	}
-
-	if(pa->packType == typeList.getTypeID<QueryReply>())
-	{
-		status.receivedAnswerConfirmation(pa->requestID, pa->result);
-	}
-}
-
-void VCAI::receivedResource(int type, int val)
-{
-	LOG_TRACE_PARAMS(logAi, "type '%i', val '%i'", type % val);
-	NET_EVENT_HANDLER;
-}
-
-void VCAI::stacksSwapped(const StackLocation &loc1, const StackLocation &loc2)
-{
-	LOG_TRACE(logAi);
-	NET_EVENT_HANDLER;
-}
-
-void VCAI::showUniversityWindow(const IMarket *market, const CGHeroInstance *visitor)
-{
-	LOG_TRACE(logAi);
-	NET_EVENT_HANDLER;
-}
-
-void VCAI::heroManaPointsChanged(const CGHeroInstance * hero)
-{
-	LOG_TRACE(logAi);
-	NET_EVENT_HANDLER;
-}
-
-void VCAI::heroSecondarySkillChanged(const CGHeroInstance * hero, int which, int val)
-{
-	LOG_TRACE_PARAMS(logAi, "which '%d', val '%d'", which % val);
-	NET_EVENT_HANDLER;
-}
-
-void VCAI::battleResultsApplied()
-{
-	LOG_TRACE(logAi);
-	NET_EVENT_HANDLER;
-	assert(status.getBattle() == ENDING_BATTLE);
-	status.setBattle(NO_BATTLE);
-}
-
-void VCAI::objectPropertyChanged(const SetObjectProperty * sop)
-{
-	LOG_TRACE(logAi);
-	NET_EVENT_HANDLER;
-	if(sop->what == ObjProperty::OWNER)
-	{
-		//we don't want to visit know object twice (do we really?)
-		if(sop->val == playerID.getNum())
-			erase_if_present(visitableObjs, myCb->getObj(sop->id));
-		else if (myCb->getPlayerRelations(playerID, (PlayerColor)sop->val) == PlayerRelations::ENEMIES)
-		{
-			//we want to visit objects owned by oppponents
-			auto obj = myCb->getObj(sop->id, false);
-			if (obj)
-			{
-				addVisitableObj(obj);
-				erase_if_present(alreadyVisited, obj);
-			}
-		}
-	}
-}
-
-void VCAI::buildChanged(const CGTownInstance *town, BuildingID buildingID, int what)
-{
-	LOG_TRACE_PARAMS(logAi, "what '%i'", what);
-	NET_EVENT_HANDLER;
-}
-
-void VCAI::heroBonusChanged(const CGHeroInstance *hero, const Bonus &bonus, bool gain)
-{
-	LOG_TRACE_PARAMS(logAi, "gain '%i'", gain);
-	NET_EVENT_HANDLER;
-}
-
-void VCAI::showMarketWindow(const IMarket *market, const CGHeroInstance *visitor)
-{
-	LOG_TRACE(logAi);
-	NET_EVENT_HANDLER;
-}
-
-void VCAI::showWorldViewEx(const std::vector<ObjectPosInfo> & objectPositions)
-{
-	//TODO: AI support for ViewXXX spell
-	LOG_TRACE(logAi);
-	NET_EVENT_HANDLER;
-}
-
-void VCAI::init(shared_ptr<CCallback> CB)
-{
-	LOG_TRACE(logAi);
-	myCb = CB;
-	cbc = CB;
-	NET_EVENT_HANDLER;
-	playerID = *myCb->getMyColor();
-	myCb->waitTillRealize = true;
-	myCb->unlockGsWhenWaiting = true;
-
-	if(!fh)
-		fh = new FuzzyHelper();
-
-	retreiveVisitableObjs();
-}
-
-void VCAI::yourTurn()
-{
-	LOG_TRACE(logAi);
-	NET_EVENT_HANDLER;
-	status.startedTurn();
-	makingTurn = make_unique<boost::thread>(&VCAI::makeTurn, this);
-}
-
-void VCAI::heroGotLevel(const CGHeroInstance *hero, PrimarySkill::PrimarySkill pskill, std::vector<SecondarySkill> &skills, QueryID queryID)
-{
-	LOG_TRACE_PARAMS(logAi, "queryID '%i'", queryID);
-	NET_EVENT_HANDLER;
-	status.addQuery(queryID, boost::str(boost::format("Hero %s got level %d") % hero->name % hero->level));
-	requestActionASAP([=]{ answerQuery(queryID, 0); });
-}
-
-void VCAI::commanderGotLevel (const CCommanderInstance * commander, std::vector<ui32> skills, QueryID queryID)
-{
-	LOG_TRACE_PARAMS(logAi, "queryID '%i'", queryID);
-	NET_EVENT_HANDLER;
-	status.addQuery(queryID, boost::str(boost::format("Commander %s of %s got level %d") % commander->name % commander->armyObj->nodeName() % (int)commander->level));
-	requestActionASAP([=]{ answerQuery(queryID, 0); });
-}
-
-void VCAI::showBlockingDialog(const std::string &text, const std::vector<Component> &components, QueryID askID, const int soundID, bool selection, bool cancel)
-{
-	LOG_TRACE_PARAMS(logAi, "text '%s', askID '%i', soundID '%i', selection '%i', cancel '%i'", text % askID % soundID % selection % cancel);
-	NET_EVENT_HANDLER;
-	int sel = 0;
-	status.addQuery(askID, boost::str(boost::format("Blocking dialog query with %d components - %s")
-									  % components.size() % text));
-
-	if(selection) //select from multiple components -> take the last one (they're indexed [1-size])
-		sel = components.size();
-
-	if(!selection && cancel) //yes&no -> always answer yes, we are a brave AI :)
-		sel = 1;
-
-	requestActionASAP([=]()
-	{
-		answerQuery(askID, sel);
-	});
-}
-
-void VCAI::showTeleportDialog(TeleportChannelID channel, std::vector<ObjectInstanceID> exits, bool impassable, QueryID askID)
-{
-	LOG_TRACE_PARAMS(logAi, "askID '%i', exits '%s'", askID % exits);
-	NET_EVENT_HANDLER;
-	status.addQuery(askID, boost::str(boost::format("Teleport dialog query with %d exits")
-																			% exits.size()));
-
-	ObjectInstanceID choosenExit;
-	if(impassable)
-		knownTeleportChannels[channel]->passability = TeleportChannel::IMPASSABLE;
-	else
-	{
-		if(destinationTeleport != ObjectInstanceID() && vstd::contains(exits, destinationTeleport))
-			choosenExit = destinationTeleport;
-
-		if(!status.channelProbing())
-		{
-			vstd::copy_if(exits, vstd::set_inserter(teleportChannelProbingList), [&](ObjectInstanceID id) -> bool
-			{
-				return !(vstd::contains(visitableObjs, cb->getObj(id)) || id == choosenExit);
-			});
-		}
-	}
-
-	requestActionASAP([=]()
-	{
-		answerQuery(askID, choosenExit.getNum());
-	});
-}
-
-void VCAI::showGarrisonDialog(const CArmedInstance *up, const CGHeroInstance *down, bool removableUnits, QueryID queryID)
-{
-	LOG_TRACE_PARAMS(logAi, "removableUnits '%i', queryID '%i'", removableUnits % queryID);
-	NET_EVENT_HANDLER;
-
-	std::string s1 = up ? up->nodeName() : "NONE";
-	std::string s2 = down ? down->nodeName() : "NONE";
-
-	status.addQuery(queryID, boost::str(boost::format("Garrison dialog with %s and %s") % s1 % s2));
-
-	//you can't request action from action-response thread
-	requestActionASAP([=]()
-	{
-		pickBestCreatures (down, up);
-		answerQuery(queryID, 0);
-	});
-}
-
-void VCAI::saveGame(COSer & h, const int version)
-{
-	LOG_TRACE_PARAMS(logAi, "version '%i'", version);
-	NET_EVENT_HANDLER;
-	validateVisitableObjs();
-
-	registerGoals(h);
-	CAdventureAI::saveGame(h, version);
-	serializeInternal(h, version);
-}
-
-void VCAI::loadGame(CISer & h, const int version)
-{
-	LOG_TRACE_PARAMS(logAi, "version '%i'", version);
-	NET_EVENT_HANDLER;
-
-	registerGoals(h);
-	CAdventureAI::loadGame(h, version);
-	serializeInternal(h, version);
-}
-
-void makePossibleUpgrades(const CArmedInstance *obj)
-{
-	if(!obj)
-		return;
-
-	for(int i = 0; i < GameConstants::ARMY_SIZE; i++)
-	{
-		if(const CStackInstance *s = obj->getStackPtr(SlotID(i)))
-		{
-			UpgradeInfo ui;
-			cb->getUpgradeInfo(obj, SlotID(i), ui);
-			if(ui.oldID >= 0 && cb->getResourceAmount().canAfford(ui.cost[0] * s->count))
-			{
-				cb->upgradeCreature(obj, SlotID(i), ui.newID[0]);
-			}
-		}
-	}
-}
-
-void VCAI::makeTurn()
-{
-	logGlobal->infoStream() << boost::format("Player %d starting turn") % static_cast<int>(playerID.getNum());
-
-	MAKING_TURN;
-	boost::shared_lock<boost::shared_mutex> gsLock(cb->getGsMutex());
-	setThreadName("VCAI::makeTurn");
-
-	switch(cb->getDate(Date::DAY_OF_WEEK))
-	{
-		case 1:
-		{
-			townVisitsThisWeek.clear();
-			std::vector<const CGObjectInstance *> objs;
-			retreiveVisitableObjs(objs, true);
-			for(const CGObjectInstance *obj : objs)
-			{
-				if (isWeeklyRevisitable(obj))
-				{
-					addVisitableObj(obj);
-					erase_if_present (alreadyVisited, obj);
-				}
-			}
-		}
-			break;
-	}
-	markHeroAbleToExplore (primaryHero());
-
-	makeTurnInternal();
-	makingTurn.reset();
-
-	return;
-}
-
-void VCAI::makeTurnInternal()
-{
-	saving = 0;
-
-	//it looks messy here, but it's better to have armed heroes before attempting realizing goals
-	for(const CGTownInstance *t : cb->getTownsInfo())
-		moveCreaturesToHero(t);
-
-	try
-	{
-		//Pick objects reserved in previous turn - we expect only nerby objects there
-		auto reservedHeroesCopy = reservedHeroesMap; //work on copy => the map may be changed while iterating (eg because hero died when attempting a goal)
-		for (auto hero : reservedHeroesCopy)
-		{
-			if(reservedHeroesMap.count(hero.first))
-				continue; //hero might have been removed while we were in this loop
-			if(!hero.first.validAndSet())
-			{
-				logAi->errorStream() << "Hero " << hero.first.name << " present on reserved map. Shouldn't be. ";
-				continue;
-			}
-
-			std::vector<const CGObjectInstance *> vec(hero.second.begin(), hero.second.end());
-			boost::sort (vec, CDistanceSorter(hero.first.get()));
-			for (auto obj : vec)
-			{
-				if(!obj || !cb->getObj(obj->id))
-				{
-					logAi->errorStream() << "Error: there is wrong object on list for hero " << hero.first->name;
-					continue;
-				}
-				striveToGoal (sptr(Goals::VisitTile(obj->visitablePos()).sethero(hero.first)));
-			}
-		}
-
-		//now try to win
-		striveToGoal(sptr(Goals::Win()));
-
-		//finally, continue our abstract long-term goals
-		int oldMovement = 0;
-		int newMovement = 0;
-		while (true)
-		{
-			oldMovement = newMovement; //remember old value
-			newMovement = 0;
-			std::vector<std::pair<HeroPtr, Goals::TSubgoal> > safeCopy;
-			for (auto mission : lockedHeroes)
-			{
-				fh->setPriority (mission.second); //re-evaluate
-				if (canAct(mission.first))
-				{
-					newMovement += mission.first->movement;
-					safeCopy.push_back (mission);
-				}
-			}
-			if (newMovement == oldMovement) //means our heroes didn't move or didn't re-assign their goals
-			{
-				logAi->warnStream() << "Our heroes don't move anymore, exhaustive decomposition failed";
-				break;
-			}
-			if (safeCopy.empty())
-				break; //all heroes exhausted their locked goals
-			else
-			{
-				typedef std::pair<HeroPtr, Goals::TSubgoal> TItrType;
-
-				auto lockedHeroesSorter = [](TItrType m1, TItrType m2) -> bool
-				{
-					return m1.second->priority < m2.second->priority;
-				};
-				boost::sort(safeCopy, lockedHeroesSorter);
-				striveToGoal (safeCopy.back().second);
-			}
-		}
-
-		auto quests = myCb->getMyQuests();
-		for (auto quest : quests)
-		{
-			striveToQuest (quest);
-		}
-
-		striveToGoal(sptr(Goals::Build())); //TODO: smarter building management
-		performTypicalActions();
-
-		//for debug purpose
-		for (auto h : cb->getHeroesInfo())
-		{
-			if (h->movement)
-				logAi->warnStream() << boost::format("hero %s has %d MP left") % h->name % h->movement;
-		}
-	}
-	catch(boost::thread_interrupted &e)
-	{
-        logAi->debugStream() << "Making turn thread has been interrupted. We'll end without calling endTurn.";
-		return;
-	}
-	catch(std::exception &e)
-	{
-        logAi->debugStream() << "Making turn thread has caught an exception: " << e.what();
-	}
-
-	endTurn();
-}
-
-bool VCAI::goVisitObj(const CGObjectInstance * obj, HeroPtr h)
-{
-	int3 dst = obj->visitablePos();
-	SectorMap &sm = getCachedSectorMap(h);
-	logAi->debugStream() << boost::format("%s will try to visit %s at (%s)") % h->name % obj->getObjectName() % strFromInt3(dst);
-	int3 pos = sm.firstTileToGet(h, dst);
-	if (!pos.valid()) //rare case when we are already standing on one of potential objects
-		return false;
-	return moveHeroToTile(pos, h);
-}
-
-void VCAI::performObjectInteraction(const CGObjectInstance * obj, HeroPtr h)
-{
-	LOG_TRACE_PARAMS(logAi, "Hero %s and object %s at %s", h->name % obj->getObjectName() % obj->pos);
-	switch (obj->ID)
-	{
-		case Obj::CREATURE_GENERATOR1:
-			recruitCreatures (dynamic_cast<const CGDwelling *>(obj), h.get());
-			checkHeroArmy (h);
-			break;
-		case Obj::TOWN:
-			moveCreaturesToHero (dynamic_cast<const CGTownInstance *>(obj));
-			if (h->visitedTown) //we are inside, not just attacking
-			{
-				townVisitsThisWeek[h].insert(h->visitedTown);
-				if (!h->hasSpellbook() && cb->getResourceAmount(Res::GOLD) >= GameConstants::SPELLBOOK_GOLD_COST + saving[Res::GOLD] &&
-					h->visitedTown->hasBuilt (BuildingID::MAGES_GUILD_1))
-					cb->buyArtifact(h.get(), ArtifactID::SPELLBOOK);
-			}
-			break;
-	}
-	completeGoal (sptr(Goals::GetObj(obj->id.getNum()).sethero(h)));
-}
-
-void VCAI::moveCreaturesToHero(const CGTownInstance * t)
-{
-	if(t->visitingHero && t->armedGarrison() && t->visitingHero->tempOwner == t->tempOwner)
-	{
-		pickBestCreatures (t->visitingHero, t);
-	}
-}
-
-bool VCAI::canGetArmy (const CGHeroInstance * army, const CGHeroInstance * source)
-{ //TODO: merge with pickBestCreatures
-	//if (ai->primaryHero().h == source)
-
-	if(army->tempOwner != source->tempOwner)
-	{
-		logAi->errorStream() << "Why are we even considering exchange between heroes from different players?";
-		return false;
-	}
-
-
-	const CArmedInstance *armies[] = {army, source};
-
-	//we calculate total strength for each creature type available in armies
-	std::map<const CCreature*, int> creToPower;
-	for(auto armyPtr : armies)
-		for(auto &i : armyPtr->Slots())
-		{
-			//TODO: allow splitting stacks?
-			creToPower[i.second->type] += i.second->getPower();
-		}
-	//TODO - consider more than just power (ie morale penalty, hero specialty in certain stacks, etc)
-	int armySize = creToPower.size();
-	armySize = std::min ((source->needsLastStack() ? armySize - 1 : armySize), GameConstants::ARMY_SIZE); //can't move away last stack
-	std::vector<const CCreature *> bestArmy; //types that'll be in final dst army
-	for (int i = 0; i < armySize; i++) //pick the creatures from which we can get most power, as many as dest can fit
-	{
-		typedef const std::pair<const CCreature*, int> &CrePowerPair;
-		auto creIt = boost::max_element(creToPower, [](CrePowerPair lhs, CrePowerPair rhs)
-			{
-				return lhs.second < rhs.second;
-			});
-		bestArmy.push_back(creIt->first);
-		creToPower.erase(creIt);
-		if(creToPower.empty())
-			break;
-	}
-
-	//foreach best type -> iterate over slots in both armies and if it's the appropriate type, send it to the slot where it belongs
-	for (int i = 0; i < bestArmy.size(); i++) //i-th strongest creature type will go to i-th slot
-	{
-		for(auto armyPtr : armies)
-			for (int j = 0; j < GameConstants::ARMY_SIZE; j++)
-			{
-				if(armyPtr->getCreature(SlotID(j)) == bestArmy[i]  &&  armyPtr != army) //it's a searched creature not in dst ARMY
-				{
-					//FIXME: line below is useless when simulating exchange between two non-singular armies
-					if (!(armyPtr->needsLastStack() && armyPtr->Slots().size() == 1)) //can't take away last creature
-						return true; //at least one exchange will be performed
-					else
-						return false; //no further exchange possible
-				}
-			}
-	}
-	return false;
-}
-
-void VCAI::pickBestCreatures(const CArmedInstance * army, const CArmedInstance * source)
-{
-	//TODO - what if source is a hero (the last stack problem) -> it'd good to create a single stack of weakest cre
-	const CArmedInstance *armies[] = {army, source};
-
-	//we calculate total strength for each creature type available in armies
-	std::map<const CCreature*, int> creToPower;
-	for(auto armyPtr : armies)
-		for(auto &i : armyPtr->Slots())
-		{//TODO: allow splitting stacks?
-			creToPower[i.second->type] += i.second->getPower();
-		}
-	//TODO - consider more than just power (ie morale penalty, hero specialty in certain stacks, etc)
-	int armySize = creToPower.size();
-
-	armySize = std::min ((source->needsLastStack() ? armySize - 1 : armySize), GameConstants::ARMY_SIZE); //can't move away last stack
-	std::vector<const CCreature *> bestArmy; //types that'll be in final dst army
-	for (int i = 0; i < armySize; i++) //pick the creatures from which we can get most power, as many as dest can fit
-	{
-		typedef const std::pair<const CCreature*, int> &CrePowerPair;
-		auto creIt = boost::max_element(creToPower, [](CrePowerPair lhs, CrePowerPair rhs)
-			{
-				return lhs.second < rhs.second;
-			});
-		bestArmy.push_back(creIt->first);
-		creToPower.erase(creIt);
-		if(creToPower.empty())
-			break;
-	}
-
-	//foreach best type -> iterate over slots in both armies and if it's the appropriate type, send it to the slot where it belongs
-	for (int i = 0; i < bestArmy.size(); i++) //i-th strongest creature type will go to i-th slot
-	{
-		for(auto armyPtr : armies)
-			for (int j = 0; j < GameConstants::ARMY_SIZE; j++)
-			{
-				if(armyPtr->getCreature(SlotID(j)) == bestArmy[i]  &&  (i != j || armyPtr != army)) //it's a searched creature not in dst SLOT
-					if (!(armyPtr->needsLastStack() && armyPtr->Slots().size() == 1)) //can't take away last creature
-						cb->mergeOrSwapStacks(armyPtr, army, SlotID(j), SlotID(i));
-			}
-	}
-
-	//TODO - having now strongest possible army, we may want to think about arranging stacks
-
-	auto hero = dynamic_cast<const CGHeroInstance *>(army);
-	if (hero)
-	{
-		checkHeroArmy (hero);
-	}
-}
-
-void VCAI::pickBestArtifacts(const CGHeroInstance * h, const CGHeroInstance * other)
-{
-	auto equipBest = [](const CGHeroInstance * h, const CGHeroInstance * otherh, bool giveStuffToFirstHero) -> void
-	{
-		bool changeMade = false;
-
-		do
-		{
-			changeMade = false;
-
-			//we collect gear always in same order
-			std::vector<ArtifactLocation> allArtifacts;
-			if (giveStuffToFirstHero)
-			{
-				for (auto p : h->artifactsWorn)
-				{
-					if (p.second.artifact)
-						allArtifacts.push_back(ArtifactLocation(h, p.first));
-				}
-			}
-			for (auto slot : h->artifactsInBackpack)
-				allArtifacts.push_back(ArtifactLocation(h, h->getArtPos(slot.artifact)));
-
-			if (otherh)
-			{
-				for (auto p : otherh->artifactsWorn)
-				{
-					if (p.second.artifact)
-						allArtifacts.push_back(ArtifactLocation(otherh, p.first));
-				}
-				for (auto slot : otherh->artifactsInBackpack)
-					allArtifacts.push_back(ArtifactLocation(otherh, otherh->getArtPos(slot.artifact)));
-			}
-			//we give stuff to one hero or another, depending on giveStuffToFirstHero
-
-			const CGHeroInstance * target = nullptr;
-			if (giveStuffToFirstHero)
-				target = h;
-			else
-				target = otherh;
-
-			for (auto location : allArtifacts)
-			{
-				if (location.relatedObj() == target && location.slot < ArtifactPosition::AFTER_LAST)
-					continue; //don't reequip artifact we already wear
-
-				auto s = location.getSlot();
-				if (!s || s->locked) //we can't move locks
-					continue;
-				auto artifact = s->artifact;
-				if (!artifact)
-					continue;
-				//FIXME: why are the above possible to be null?
-
-				bool emptySlotFound = false;
-				for (auto slot : artifact->artType->possibleSlots.at(target->bearerType()))
-				{
-					ArtifactLocation destLocation(target, slot);
-					if (target->isPositionFree(slot) && artifact->canBePutAt(destLocation, true)) //combined artifacts are not always allowed to move
-					{
-						cb->swapArtifacts(location, destLocation); //just put into empty slot
-						emptySlotFound = true;
-						changeMade = true;
-						break;
-					}
-				}
-				if (!emptySlotFound) //try to put that atifact in already occupied slot
-				{
-					for (auto slot : artifact->artType->possibleSlots.at(target->bearerType()))
-					{
-						auto otherSlot = target->getSlot(slot);
-						if (otherSlot && otherSlot->artifact) //we need to exchange artifact for better one
-						{
-							ArtifactLocation destLocation(target, slot);
-							//if that artifact is better than what we have, pick it
-							if (compareArtifacts(artifact, otherSlot->artifact) && artifact->canBePutAt(destLocation, true)) //combined artifacts are not always allowed to move
-							{
-								cb->swapArtifacts(location, ArtifactLocation(target, target->getArtPos(otherSlot->artifact)));
-								break;
-								changeMade = true;
-							}
-						}
-					}
-				}
-				if (changeMade)
-					break; //start evaluating artifacts from scratch
-			}
-		} while (changeMade);
-	};
-
-	equipBest (h, other, true);
-
-	if (other)
-	{
-		equipBest(h, other, false);
-	}
-
-}
-
-void VCAI::recruitCreatures(const CGDwelling * d, const CArmedInstance * recruiter)
-{
-	for(int i = 0; i < d->creatures.size(); i++)
-	{
-		if(!d->creatures[i].second.size())
-			continue;
-
-		int count = d->creatures[i].first;
-		CreatureID creID = d->creatures[i].second.back();
-//		const CCreature *c = VLC->creh->creatures[creID];
-// 		if(containsSavedRes(c->cost))
-// 			continue;
-
-		amin(count, freeResources() / VLC->creh->creatures[creID]->cost);
-		if(count > 0)
-			cb->recruitCreatures(d, recruiter, creID, count, i);
-	}
-}
-
-bool VCAI::tryBuildStructure(const CGTownInstance * t, BuildingID building, unsigned int maxDays)
-{
-	if (maxDays == 0)
-	{
-		logAi->warnStream() << "Request to build building " << building <<  " in 0 days!";
-		return false;
-	}
-
-	if (!vstd::contains(t->town->buildings, building))
-		return false; // no such building in town
-
-	if (t->hasBuilt(building)) //Already built? Shouldn't happen in general
-		return true;
-
-	const CBuilding * buildPtr = t->town->buildings.at(building);
-
-	auto toBuild = buildPtr->requirements.getFulfillmentCandidates([&](const BuildingID & buildID)
-	{
-		return t->hasBuilt(buildID);
-	});
-	toBuild.push_back(building);
-
-	for(BuildingID buildID : toBuild)
-	{
-		EBuildingState::EBuildingState canBuild = cb->canBuildStructure(t, buildID);
-		if (canBuild == EBuildingState::HAVE_CAPITAL
-		 || canBuild == EBuildingState::FORBIDDEN
-		 || canBuild == EBuildingState::NO_WATER)
-			return false; //we won't be able to build this
-	}
-
-	if (maxDays && toBuild.size() > maxDays)
-		return false;
-
-	TResources currentRes = cb->getResourceAmount();
-	//TODO: calculate if we have enough resources to build it in maxDays
-
-	for(const auto & buildID : toBuild)
-	{
-		const CBuilding *b = t->town->buildings.at(buildID);
-
-		EBuildingState::EBuildingState canBuild = cb->canBuildStructure(t, buildID);
-		if(canBuild == EBuildingState::ALLOWED)
-		{
-			if(!containsSavedRes(b->resources))
-			{
-                logAi->debugStream() << boost::format("Player %d will build %s in town of %s at %s") % playerID % b->Name() % t->name % t->pos;
-				cb->buildBuilding(t, buildID);
-				return true;
-			}
-			continue;
-		}
-		else if(canBuild == EBuildingState::NO_RESOURCES)
-		{
-			//TResources income = estimateIncome();
-			TResources cost = t->town->buildings.at(buildID)->resources;
-			for (int i = 0; i < GameConstants::RESOURCE_QUANTITY; i++)
-			{
-				//int diff = currentRes[i] - cost[i] + income[i];
-				int diff = currentRes[i] - cost[i];
-				if(diff < 0)
-					saving[i] = 1;
-			}
-			continue;
-		}
-		else if (canBuild == EBuildingState::PREREQUIRES)
-		{
-			// can happen when dependencies have their own missing dependencies
-			if (tryBuildStructure(t, buildID, maxDays - 1))
-				return true;
-		}
-		else if (canBuild == EBuildingState::MISSING_BASE)
-		{
-			if (tryBuildStructure(t, b->upgrade, maxDays - 1))
-				 return true;
-		}
-	}
-	return false;
-}
-
-//bool VCAI::canBuildStructure(const CGTownInstance * t, BuildingID building, unsigned int maxDays=7)
-//{
-//		if (maxDays == 0)
-//	{
-//		logAi->warnStream() << "Request to build building " << building <<  " in 0 days!";
-//		return false;
-//	}
-//
-//	if (!vstd::contains(t->town->buildings, building))
-//		return false; // no such building in town
-//
-//	if (t->hasBuilt(building)) //Already built? Shouldn't happen in general
-//		return true;
-//
-//	const CBuilding * buildPtr = t->town->buildings.at(building);
-//
-//	auto toBuild = buildPtr->requirements.getFulfillmentCandidates([&](const BuildingID & buildID)
-//	{
-//		return t->hasBuilt(buildID);
-//	});
-//	toBuild.push_back(building);
-//
-//	for(BuildingID buildID : toBuild)
-//	{
-//		EBuildingState::EBuildingState canBuild = cb->canBuildStructure(t, buildID);
-//		if (canBuild == EBuildingState::HAVE_CAPITAL
-//		 || canBuild == EBuildingState::FORBIDDEN
-//		 || canBuild == EBuildingState::NO_WATER)
-//			return false; //we won't be able to build this
-//	}
-//
-//	if (maxDays && toBuild.size() > maxDays)
-//		return false;
-//
-//	TResources currentRes = cb->getResourceAmount();
-//	TResources income = estimateIncome();
-//	//TODO: calculate if we have enough resources to build it in maxDays
-//
-//	for(const auto & buildID : toBuild)
-//	{
-//		const CBuilding *b = t->town->buildings.at(buildID);
-//
-//		EBuildingState::EBuildingState canBuild = cb->canBuildStructure(t, buildID);
-//		if(canBuild == EBuildingState::ALLOWED)
-//		{
-//			if(!containsSavedRes(b->resources))
-//			{
-//                logAi->debugStream() << boost::format("Player %d will build %s in town of %s at %s") % playerID % b->Name() % t->name % t->pos;
-//				return true;
-//			}
-//			continue;
-//		}
-//		else if(canBuild == EBuildingState::NO_RESOURCES)
-//		{
-//			TResources cost = t->town->buildings.at(buildID)->resources;
-//			for (int i = 0; i < GameConstants::RESOURCE_QUANTITY; i++)
-//			{
-//				int diff = currentRes[i] - cost[i] + income[i];
-//				if(diff < 0)
-//					saving[i] = 1;
-//			}
-//			continue;
-//		}
-//		else if (canBuild == EBuildingState::PREREQUIRES)
-//		{
-//			// can happen when dependencies have their own missing dependencies
-//			if (canBuildStructure(t, buildID, maxDays - 1))
-//				return true;
-//		}
-//		else if (canBuild == EBuildingState::MISSING_BASE)
-//		{
-//			if (canBuildStructure(t, b->upgrade, maxDays - 1))
-//				 return true;
-//		}
-//	}
-//	return false;
-//}
-
-bool VCAI::tryBuildAnyStructure(const CGTownInstance * t, std::vector<BuildingID> buildList, unsigned int maxDays)
-{
-	for(const auto & building : buildList)
-	{
-		if(t->hasBuilt(building))
-			continue;
-		if (tryBuildStructure(t, building, maxDays))
-			return true;
-	}
-	return false; //Can't build anything
-}
-
-BuildingID VCAI::canBuildAnyStructure(const CGTownInstance * t, std::vector<BuildingID> buildList, unsigned int maxDays)
-{
-	for(const auto & building : buildList)
-	{
-		if(t->hasBuilt(building))
-			continue;
-		if (cb->canBuildStructure(t, building))
-			return building;
-	}
-	return BuildingID::NONE; //Can't build anything
-}
-
-bool VCAI::tryBuildNextStructure(const CGTownInstance * t, std::vector<BuildingID> buildList, unsigned int maxDays)
-{
-	for(const auto & building : buildList)
-	{
-		if(t->hasBuilt(building))
-			continue;
-		return tryBuildStructure(t, building, maxDays);
-	}
-	return false;//Nothing to build
-}
-
-void VCAI::buildStructure(const CGTownInstance * t)
-{
-	//TODO make *real* town development system
-	//TODO: faction-specific development: use special buildings, build dwellings in better order, etc
-	//TODO: build resource silo, defences when needed
-	//Possible - allow "locking" on specific building (build prerequisites and then building itself)
-
-	TResources currentRes = cb->getResourceAmount();
-	TResources currentIncome = t->dailyIncome();
-	int townIncome = currentIncome[Res::GOLD];
-
-	if (tryBuildAnyStructure(t, std::vector<BuildingID>(essential, essential + ARRAY_COUNT(essential))))
-		return;
-
-	//we're running out of gold - try to build something gold-producing. Multiplier can be tweaked, 6 is minimum due to buildings costs
-	if (currentRes[Res::GOLD] < townIncome * 6)
-		if (tryBuildNextStructure(t, std::vector<BuildingID>(goldSource, goldSource + ARRAY_COUNT(goldSource))))
-			return;
-
-	if (cb->getDate(Date::DAY_OF_WEEK) > 6)// last 2 days of week - try to focus on growth
-	{
-		if (tryBuildNextStructure(t, std::vector<BuildingID>(unitGrowth, unitGrowth + ARRAY_COUNT(unitGrowth)), 2))
-			return;
-	}
-
-	// first in-game week or second half of any week: try build dwellings
-	if (cb->getDate(Date::DAY) < 7 || cb->getDate(Date::DAY_OF_WEEK) > 3)
-		if (tryBuildAnyStructure(t, std::vector<BuildingID>(unitsSource, unitsSource + ARRAY_COUNT(unitsSource)), 8 - cb->getDate(Date::DAY_OF_WEEK)))
-			return;
-
-	//try to upgrade dwelling
-	for(int i = 0; i < ARRAY_COUNT(unitsUpgrade); i++)
-	{
-		if (t->hasBuilt(unitsSource[i]) && !t->hasBuilt(unitsUpgrade[i]))
-		{
-			if (tryBuildStructure(t, unitsUpgrade[i]))
-				return;
-		}
-	}
-
-	//remaining tasks
-	if (tryBuildNextStructure(t, std::vector<BuildingID>(goldSource, goldSource + ARRAY_COUNT(goldSource))))
-		return;
-	if (tryBuildNextStructure(t, std::vector<BuildingID>(spells, spells + ARRAY_COUNT(spells))))
-		return;
-	if (tryBuildAnyStructure(t, std::vector<BuildingID>(extra, extra + ARRAY_COUNT(extra))))
-		return;
-}
-
-bool VCAI::isGoodForVisit(const CGObjectInstance *obj, HeroPtr h, SectorMap &sm)
-{
-	const int3 pos = obj->visitablePos();
-	const int3 targetPos = sm.firstTileToGet(h, pos);
-	if (!targetPos.valid())
-		return false;
-	if (isTileNotReserved(h.get(), targetPos) &&
-			!obj->wasVisited(playerID) &&
-			(cb->getPlayerRelations(ai->playerID, obj->tempOwner) == PlayerRelations::ENEMIES || isWeeklyRevisitable(obj)) && //flag or get weekly resources / creatures
-			isSafeToVisit(h, pos) &&
-			shouldVisit(h, obj) &&
-			!vstd::contains(alreadyVisited, obj) &&
-			!vstd::contains(reservedObjs, obj) &&
-			isAccessibleForHero(targetPos, h))
-	{
-		const CGObjectInstance *topObj = cb->getVisitableObjs(obj->visitablePos()).back(); //it may be hero visiting this obj
-		//we don't try visiting object on which allied or owned hero stands
-		// -> it will just trigger exchange windows and AI will be confused that obj behind doesn't get visited
-		if (topObj->ID == Obj::HERO  &&  cb->getPlayerRelations(h->tempOwner, topObj->tempOwner) != PlayerRelations::ENEMIES)
-			return false;
-		else
-			return true; //all of the following is met
-	}
-
-	return false;
-}
-
-std::vector<const CGObjectInstance *> VCAI::getPossibleDestinations(HeroPtr h)
-{
-	validateVisitableObjs();
-	std::vector<const CGObjectInstance *> possibleDestinations;
-	SectorMap &sm = getCachedSectorMap(h);
-	for(const CGObjectInstance *obj : visitableObjs)
-	{
-		if (isGoodForVisit(obj, h, sm))
-		{
-			possibleDestinations.push_back(obj);
-		}
-	}
-
-	boost::sort(possibleDestinations, CDistanceSorter(h.get()));
-
-	return possibleDestinations;
-}
-
-bool VCAI::isTileNotReserved(const CGHeroInstance * h, int3 t)
-{
-	if (t.valid())
-	{
-		auto obj = cb->getTopObj(t);
-		if (obj && vstd::contains(ai->reservedObjs, obj) && !vstd::contains(reservedHeroesMap[h], obj))
-			return false; //do not capture object reserved by another hero
-		else
-			return true;
-	}
-	else
-		return false;
-}
-
-bool VCAI::canRecruitAnyHero (const CGTownInstance * t) const
-{
-	//TODO: make gathering gold, building tavern or conquering town (?) possible subgoals
-	if (!t)
-		t = findTownWithTavern();
-	if (t)
-		return cb->getResourceAmount(Res::GOLD) >= HERO_GOLD_COST &&
-			cb->getHeroesInfo().size() < ALLOWED_ROAMING_HEROES &&
-			cb->getAvailableHeroes(t).size();
-	else
-		return false;
-}
-
-void VCAI::wander(HeroPtr h)
-{
-	//unclaim objects that are now dangerous for us
-	auto reservedObjsSetCopy = reservedHeroesMap[h];
-	for (auto obj : reservedObjsSetCopy)
-	{
-		if (!isSafeToVisit(h, obj->visitablePos()))
-			unreserveObject(h, obj);
-	}
-
-	TimeCheck tc("looking for wander destination");
-
-	while (h->movement)
-	{
-		validateVisitableObjs();
-		std::vector <ObjectIdRef> dests, tmp;
-
-		SectorMap &sm = getCachedSectorMap(h);
-
-		range::copy(reservedHeroesMap[h], std::back_inserter(tmp)); //also visit our reserved objects - but they are not prioritized to avoid running back and forth
-		for (auto obj : tmp)
-		{
-			int3 pos = sm.firstTileToGet(h, obj->visitablePos());
-			if (pos.valid())
-				if (isAccessibleForHero (pos, h)) //even nearby objects could be blocked by other heroes :(
-					dests.push_back(obj); //can't use lambda for member function :(
-		}
-
-		range::copy(getPossibleDestinations(h), std::back_inserter(dests));
-		erase_if(dests, [&](ObjectIdRef obj) -> bool
-		{
-			return !isSafeToVisit(h, sm.firstTileToGet(h, obj->visitablePos()));
-		});
-
-		if(!dests.size())
-		{
-			if (cb->getVisitableObjs(h->visitablePos()).size() > 1)
-				moveHeroToTile(h->visitablePos(), h); //just in case we're standing on blocked subterranean gate
-
-			auto compareReinforcements = [h](const CGTownInstance *lhs, const CGTownInstance *rhs) -> bool
-			{
-				return howManyReinforcementsCanGet(h, lhs) < howManyReinforcementsCanGet(h, rhs);
-			};
-
-			std::vector<const CGTownInstance *> townsReachable;
-			std::vector<const CGTownInstance *> townsNotReachable;
-			for(const CGTownInstance *t : cb->getTownsInfo())
-			{
-				if(!t->visitingHero && howManyReinforcementsCanGet(h,t) && !vstd::contains(townVisitsThisWeek[h], t))
-				{
-					if (isAccessibleForHero (t->visitablePos(), h))
-						townsReachable.push_back(t);
-					else
-						townsNotReachable.push_back(t);
-				}
-			}
-			if(townsReachable.size())
-			{
-				boost::sort(townsReachable, compareReinforcements);
-				dests.push_back(townsReachable.back());
-			}
-			else if(townsNotReachable.size())
-			{
-				boost::sort(townsNotReachable, compareReinforcements);
-				//TODO pick the truly best
-				const CGTownInstance *t = townsNotReachable.back();
-				logAi->debugStream() << boost::format("%s can't reach any town, we'll try to make our way to %s at %s") % h->name % t->name % t->visitablePos();
-				int3 pos1 = h->pos;
-				striveToGoal(sptr(Goals::ClearWayTo(t->visitablePos()).sethero(h)));
-				//if out hero is stuck, we may need to request another hero to clear the way we see
-
-				if (pos1 == h->pos && h == primaryHero()) //hero can't move
-				{
-					if (canRecruitAnyHero(t))
-						recruitHero(t);
-				}
-				break;
-			}
-			else if(cb->getResourceAmount(Res::GOLD) >= HERO_GOLD_COST)
-			{
-				std::vector<const CGTownInstance *> towns = cb->getTownsInfo();
-				erase_if(towns, [](const CGTownInstance *t) -> bool
-				{
-					for(const CGHeroInstance *h : cb->getHeroesInfo())
-					if(!t->getArmyStrength() || howManyReinforcementsCanGet(h, t))
-						return true;
-					return false;
-				});
-				boost::sort(towns, compareArmyStrength);
-				if(towns.size())
-					recruitHero(towns.back());
-				break;
-			}
-			else
-			{
-				logAi->debugStream() << "Nowhere more to go...";
-				break;
-			}
-		}
-		//end of objs empty
-
-		if (dests.size()) //performance improvement
-		{
-			boost::sort(dests, CDistanceSorter(h.get())); //find next closest one
-
-			//wander should not cause heroes to be reserved - they are always considered free
-			const ObjectIdRef&dest = dests.front();
-			logAi->debugStream() << boost::format("Of all %d destinations, object oid=%d seems nice") % dests.size() % dest.id.getNum();
-			if(!goVisitObj(dest, h))
-			{
-				if(!dest)
-				{
-					logAi->debugStream() << boost::format("Visit attempt made the object (id=%d) gone...") % dest.id.getNum();
-				}
-				else
-				{
-					logAi->debugStream() << boost::format("Hero %s apparently used all MPs (%d left)") % h->name % h->movement;
-					return;
-				}
-			}
-		}
-
-		if (h->visitedTown)
-		{
-			townVisitsThisWeek[h].insert(h->visitedTown);
-			buildArmyIn(h->visitedTown);
-		}
-	}
-}
-
-void VCAI::setGoal(HeroPtr h, Goals::TSubgoal goal)
-{ //TODO: check for presence?
-	if (goal->invalid())
-		erase_if_present(lockedHeroes, h);
-	else
-	{
-		lockedHeroes[h] = goal;
-		goal->setisElementar(false); //always evaluate goals before realizing
-	}
-}
-
-void VCAI::completeGoal (Goals::TSubgoal goal)
-{
-	logAi->traceStream() << boost::format("Completing goal: %s") % goal->name();
-	if (const CGHeroInstance * h = goal->hero.get(true))
-	{
-		auto it = lockedHeroes.find(h);
-		if (it != lockedHeroes.end())
-			if (it->second == goal)
-			{
-				logAi->debugStream() << boost::format("%s") % goal->completeMessage();
-				lockedHeroes.erase(it); //goal fulfilled, free hero
-			}
-	}
-	else //complete goal for all heroes maybe?
-	{
-		vstd::erase_if(lockedHeroes, [goal](std::pair<HeroPtr, Goals::TSubgoal> p)
-		{
-			if (*(p.second) == *goal || p.second->fulfillsMe(goal)) //we could have fulfilled goals of other heroes by chance
-			{
-				logAi->debugStream() << boost::format("%s") % p.second->completeMessage();
-				return true;
-			}
-			return false;
-		});
-	}
-
-}
-
-void VCAI::battleStart(const CCreatureSet *army1, const CCreatureSet *army2, int3 tile, const CGHeroInstance *hero1, const CGHeroInstance *hero2, bool side)
-{
-	NET_EVENT_HANDLER;
-	assert(playerID > PlayerColor::PLAYER_LIMIT || status.getBattle() == UPCOMING_BATTLE);
-	status.setBattle(ONGOING_BATTLE);
-	const CGObjectInstance *presumedEnemy = backOrNull(cb->getVisitableObjs(tile)); //may be nullptr in some very are cases -> eg. visited monolith and fighting with an enemy at the FoW covered exit
-	battlename = boost::str(boost::format("Starting battle of %s attacking %s at %s") % (hero1 ? hero1->name : "a army") % (presumedEnemy ? presumedEnemy->getObjectName() : "unknown enemy") % tile);
-	CAdventureAI::battleStart(army1, army2, tile, hero1, hero2, side);
-}
-
-void VCAI::battleEnd(const BattleResult *br)
-{
-	NET_EVENT_HANDLER;
-	assert(status.getBattle() == ONGOING_BATTLE);
-	status.setBattle(ENDING_BATTLE);
-	bool won = br->winner == myCb->battleGetMySide();
-    logAi->debugStream() << boost::format("Player %d: I %s the %s!") % playerID % (won  ? "won" : "lost") % battlename;
-	battlename.clear();
-	CAdventureAI::battleEnd(br);
-}
-
-void VCAI::waitTillFree()
-{
-	auto unlock = vstd::makeUnlockSharedGuard(cb->getGsMutex());
-	status.waitTillFree();
-}
-
-void VCAI::markObjectVisited (const CGObjectInstance *obj)
-{
-	if(dynamic_cast<const CGVisitableOPH *>(obj) || //we may want to wisit it with another hero
-		dynamic_cast<const CGBonusingObject *>(obj) || //or another time
-		(obj->ID == Obj::MONSTER))
-		return;
-	alreadyVisited.insert(obj);
-}
-
-void VCAI::reserveObject(HeroPtr h, const CGObjectInstance *obj)
-{
-	reservedObjs.insert(obj);
-	reservedHeroesMap[h].insert(obj);
-	logAi->debugStream() << "reserved object id=" << obj->id << "; address=" << (intptr_t)obj << "; name=" << obj->getObjectName();
-}
-
-void VCAI::unreserveObject(HeroPtr h, const CGObjectInstance *obj)
-{
-	erase_if_present(reservedObjs, obj); //unreserve objects
-	erase_if_present(reservedHeroesMap[h], obj);
-}
-
-void VCAI::markHeroUnableToExplore (HeroPtr h)
-{
-	heroesUnableToExplore.insert(h);
-}
-void VCAI::markHeroAbleToExplore (HeroPtr h)
-{
-	erase_if_present(heroesUnableToExplore, h);
-}
-bool VCAI::isAbleToExplore (HeroPtr h)
-{
-	return !vstd::contains (heroesUnableToExplore, h);
-}
-void VCAI::clearPathsInfo()
-{
-	heroesUnableToExplore.clear();
-	cachedSectorMaps.clear();
-}
-
-void VCAI::validateVisitableObjs()
-{
-	std::vector<const CGObjectInstance *> hlp;
-	retreiveVisitableObjs(hlp, true);
-
-	std::string errorMsg;
-	auto shouldBeErased = [&](const CGObjectInstance *obj) -> bool
-	{
-		if (obj)
-			return !cb->getObj(obj->id);
-		else
-			return true;
-
-		//why would we have our local logic for object checks? use cb!
-
-		//if(!vstd::contains(hlp, obj))
-		//{
-		//	logAi->errorStream() << helperObjInfo[obj].name << " at " << helperObjInfo[obj].pos << errorMsg;
-		//	return true;
-		//}
-		//return false;
-	};
-
-	//errorMsg is captured by ref so lambda will take the new text
-	errorMsg = " shouldn't be on the visitable objects list!";
-	erase_if(visitableObjs, shouldBeErased);
-
-	//FIXME: how comes our own heroes become inaccessible?
-	erase_if(reservedHeroesMap, [](std::pair<HeroPtr, std::set<const CGObjectInstance *>> hp) -> bool
-	{
-		return !hp.first.get(true);
-	});
-	for(auto &p : reservedHeroesMap)
-	{
-		errorMsg = " shouldn't be on list for hero " + p.first->name + "!";
-		erase_if(p.second, shouldBeErased);
-	}
-
-	errorMsg = " shouldn't be on the reserved objs list!";
-	erase_if(reservedObjs, shouldBeErased);
-
-	//TODO overkill, hidden object should not be removed. However, we can't know if hidden object is erased from game.
-	errorMsg = " shouldn't be on the already visited objs list!";
-	erase_if(alreadyVisited, shouldBeErased);
-}
-
-void VCAI::retreiveVisitableObjs(std::vector<const CGObjectInstance *> &out, bool includeOwned /*= false*/) const
-{
-	foreach_tile_pos([&](const int3 &pos)
-	{
-		for(const CGObjectInstance *obj : myCb->getVisitableObjs(pos, false))
-		{
-			if(includeOwned || obj->tempOwner != playerID)
-				out.push_back(obj);
-		}
-	});
-}
-
-void VCAI::retreiveVisitableObjs()
-{
-	foreach_tile_pos([&](const int3 &pos)
-	{
-		for(const CGObjectInstance *obj : myCb->getVisitableObjs(pos, false))
-		{
-			if(obj->tempOwner != playerID)
-				addVisitableObj(obj);
-		}
-	});
-}
-
-std::vector<const CGObjectInstance *> VCAI::getFlaggedObjects() const
-{
-	std::vector<const CGObjectInstance *> ret;
-	retreiveVisitableObjs(ret, true);
-	erase_if(ret, [](const CGObjectInstance *obj)
-	{
-		return obj->tempOwner != ai->playerID;
-	});
-	return ret;
-}
-
-void VCAI::addVisitableObj(const CGObjectInstance *obj)
-{
-	visitableObjs.insert(obj);
-	helperObjInfo[obj] = ObjInfo(obj);
-
-	// All teleport objects seen automatically assigned to appropriate channels
-	auto teleportObj = dynamic_cast<const CGTeleport *>(obj);
-	if(teleportObj)
-		CGTeleport::addToChannel(knownTeleportChannels, teleportObj);
-}
-
-const CGObjectInstance * VCAI::lookForArt(int aid) const
-{
-	for(const CGObjectInstance *obj : ai->visitableObjs)
-	{
-		if(obj->ID == 5 && obj->subID == aid)
-			return obj;
-	}
-
-	return nullptr;
-
-	//TODO what if more than one artifact is available? return them all or some slection criteria
-}
-
-bool VCAI::isAccessible(const int3 &pos)
-{
-	//TODO precalculate for speed
-
-	for(const CGHeroInstance *h : cb->getHeroesInfo())
-	{
-		if(isAccessibleForHero(pos, h))
-			return true;
-	}
-
-	return false;
-}
-
-HeroPtr VCAI::getHeroWithGrail() const
-{
-	for(const CGHeroInstance *h : cb->getHeroesInfo())
-		if(h->hasArt(2)) //grail
-			return h;
-
-	return nullptr;
-}
-
-const CGObjectInstance * VCAI::getUnvisitedObj(const std::function<bool(const CGObjectInstance *)> &predicate)
-{
-	//TODO smarter definition of unvisited
-	for(const CGObjectInstance *obj : visitableObjs)
-		if(predicate(obj) && !vstd::contains(alreadyVisited, obj))
-			return obj;
-
-	return nullptr;
-}
-
-bool VCAI::isAccessibleForHero(const int3 & pos, HeroPtr h, bool includeAllies /*= false*/) const
-{
-	if (!includeAllies)
-	{ //don't visit tile occupied by allied hero
-		for (auto obj : cb->getVisitableObjs(pos))
-		{
-			if (obj->ID == Obj::HERO &&
-				cb->getPlayerRelations(ai->playerID, obj->tempOwner) != PlayerRelations::ENEMIES &&
-				obj != h.get())
-				return false;
-		}
-	}
-	return cb->getPathsInfo(h.get())->getPathInfo(pos)->reachable();
-}
-
-bool VCAI::moveHeroToTile(int3 dst, HeroPtr h)
-{
-	auto afterMovementCheck = [&]() -> void
-	{
-		waitTillFree(); //movement may cause battle or blocking dialog
-		if(!h)
-		{
-			lostHero(h);
-			teleportChannelProbingList.clear();
-			if (status.channelProbing()) // if hero lost during channel probing we need to switch this mode off
-				status.setChannelProbing(false);
-			throw cannotFulfillGoalException("Hero was lost!");
-		}
-	};
-
-	logAi->debugStream() << boost::format("Moving hero %s to tile %s") % h->name % dst;
-	int3 startHpos = h->visitablePos();
-	bool ret = false;
-	if(startHpos == dst)
-	{
-		//FIXME: this assertion fails also if AI moves onto defeated guarded object
-		assert(cb->getVisitableObjs(dst).size() > 1); //there's no point in revisiting tile where there is no visitable object
-		cb->moveHero(*h, CGHeroInstance::convertPosition(dst, true));
-		afterMovementCheck();// TODO: is it feasible to hero get killed there if game work properly?
-							 // not sure if AI can currently reconsider to attack bank while staying on it. Check issue 2084 on mantis for more information.
-		ret = true;
-	}
-	else
-	{
-		CGPath path;
-		cb->getPathsInfo(h.get())->getPath(dst, path);
-		if(path.nodes.empty())
-		{
-            logAi->errorStream() << "Hero " << h->name << " cannot reach " << dst;
-			throw goalFulfilledException (sptr(Goals::VisitTile(dst).sethero(h)));
-		}
-
-		auto getObj = [&](int3 coord, bool ignoreHero)
-		{
-			auto tile = cb->getTile(coord, false);
-			assert(tile);
-			return tile->topVisitableObj(ignoreHero);
-			//return cb->getTile(coord,false)->topVisitableObj(ignoreHero);
-		};
-
-		auto doMovement = [&](int3 dst, bool transit)
-		{
-			cb->moveHero(*h, CGHeroInstance::convertPosition(dst, true), transit);
-		};
-
-		auto doTeleportMovement = [&](int3 dst, ObjectInstanceID exitId)
-		{
-			destinationTeleport = exitId;
-			cb->moveHero(*h, CGHeroInstance::convertPosition(dst, true));
-			destinationTeleport = ObjectInstanceID();
-			afterMovementCheck();
-		};
-
-		auto doChannelProbing = [&]() -> void
-		{
-			auto currentExit = getObj(CGHeroInstance::convertPosition(h->pos,false), false);
-			assert(currentExit);
-
-			status.setChannelProbing(true);
-			for(auto exit : teleportChannelProbingList)
-				doTeleportMovement(CGHeroInstance::convertPosition(h->pos,false), exit);
-			teleportChannelProbingList.clear();
-			doTeleportMovement(CGHeroInstance::convertPosition(h->pos,false), currentExit->id);
-			status.setChannelProbing(false);
-		};
-
-		int i=path.nodes.size()-1;
-		for(; i>0; i--)
-		{
-			int3 currentCoord = path.nodes[i].coord;
-			int3 nextCoord = path.nodes[i-1].coord;
-
-			auto currentObject = getObj(currentCoord, currentCoord == CGHeroInstance::convertPosition(h->pos,false));
-			auto nextObject = getObj(nextCoord, false);
-			if(CGTeleport::isConnected(currentObject, nextObject))
-			{ //we use special login if hero standing on teleporter it's mean we need
-				doTeleportMovement(currentCoord, nextObject->id);
-				if(teleportChannelProbingList.size())
-					doChannelProbing();
-
-				continue;
-			}
-
-			//stop sending move requests if the next node can't be reached at the current turn (hero exhausted his move points)
-			if(path.nodes[i-1].turns)
-			{
-				//blockedHeroes.insert(h); //to avoid attempts of moving heroes with very little MPs
-				break;
-			}
-
-			int3 endpos = path.nodes[i-1].coord;
-			if(endpos == h->visitablePos())
-				continue;
-
-			if((i-2 >= 0) // Check there is node after next one; otherwise transit is pointless
-				&& (CGTeleport::isConnected(nextObject, getObj(path.nodes[i-2].coord, false))
-					|| CGTeleport::isTeleport(nextObject)))
-			{ // Hero should be able to go through object if it's allow transit
-				doMovement(endpos, true);
-			}
-			else
-				doMovement(endpos, false);
-
-			afterMovementCheck();
-
-			if(teleportChannelProbingList.size())
-				doChannelProbing();
-		}
-		ret = !i;
-	}
-	if (h)
-	{
-		if (auto visitedObject = frontOrNull(cb->getVisitableObjs(h->visitablePos()))) //we stand on something interesting
-		{
-			if (visitedObject != *h)
-				performObjectInteraction (visitedObject, h);
-		}
-	}
-	if(h) //we could have lost hero after last move
-	{
-		completeGoal (sptr(Goals::VisitTile(dst).sethero(h))); //we stepped on some tile, anyway
-		completeGoal (sptr(Goals::ClearWayTo(dst).sethero(h)));
-
-		if (!ret) //reserve object we are heading towards
-		{
-			auto obj = frontOrNull(cb->getVisitableObjs(dst));
-			if (obj && obj != *h)
-				reserveObject(h, obj);
-		}
-
-		if (startHpos == h->visitablePos() && !ret) //we didn't move and didn't reach the target
-		{
-			erase_if_present (lockedHeroes, h); //hero seemingly is confused
-			throw cannotFulfillGoalException("Invalid path found!"); //FIXME: should never happen
-		}
-		logAi->debugStream() << boost::format("Hero %s moved from %s to %s. Returning %d.") % h->name % startHpos % h->visitablePos() % ret;
-	}
-	return ret;
-}
-void VCAI::tryRealize(Goals::Explore & g)
-{
-	throw cannotFulfillGoalException("EXPLORE is not a elementar goal!");
-}
-
-void VCAI::tryRealize(Goals::RecruitHero & g)
-{
-	if(const CGTownInstance *t = findTownWithTavern())
-	{
-		recruitHero(t, true);
-		//TODO try to free way to blocked town
-		//TODO: adventure map tavern or prison?
-	}
-}
-
-void VCAI::tryRealize(Goals::VisitTile & g)
-{
-	if(!g.hero->movement)
-		throw cannotFulfillGoalException("Cannot visit tile: hero is out of MPs!");
-	if(g.tile == g.hero->visitablePos()  &&  cb->getVisitableObjs(g.hero->visitablePos()).size() < 2)
-	{
-		logAi->warnStream() << boost::format("Why do I want to move hero %s to tile %s? Already standing on that tile! ")
-												% g.hero->name % g.tile;
-		throw goalFulfilledException (sptr(g));
-	}
-	if (ai->moveHeroToTile(g.tile, g.hero.get()))
-	{
-		throw goalFulfilledException (sptr(g));
-	}
-}
-
-void VCAI::tryRealize(Goals::VisitHero & g)
-{
-	if(!g.hero->movement)
-		throw cannotFulfillGoalException("Cannot visit target hero: hero is out of MPs!");
-
-	const CGObjectInstance * obj = cb->getObj(ObjectInstanceID(g.objid));
-	if (obj)
-	{
-		if (ai->moveHeroToTile(obj->visitablePos(), g.hero.get()))
-		{
-			throw goalFulfilledException (sptr(g));
-		}
-	}
-	else
-		throw cannotFulfillGoalException("Cannot visit hero: object not found!");
-}
-
-void VCAI::tryRealize(Goals::BuildThis & g)
-{
-	const CGTownInstance *t = g.town;
-
-	if(!t && g.hero)
-		t = g.hero->visitedTown;
-
-	if(!t)
-	{
-		for(const CGTownInstance *t : cb->getTownsInfo())
-		{
-			switch(cb->canBuildStructure(t, BuildingID(g.bid)))
-			{
-			case EBuildingState::ALLOWED:
-				cb->buildBuilding(t, BuildingID(g.bid));
-				return;
-			default:
-				break;
-			}
-		}
-	}
-	else if(cb->canBuildStructure(t, BuildingID(g.bid)) == EBuildingState::ALLOWED)
-	{
-		cb->buildBuilding(t, BuildingID(g.bid));
-		return;
-	}
-	throw cannotFulfillGoalException("Cannot build a given structure!");
-}
-
-void VCAI::tryRealize(Goals::DigAtTile & g)
-{
-	assert(g.hero->visitablePos() == g.tile); //surely we want to crash here?
-	if (g.hero->diggingStatus() == CGHeroInstance::CAN_DIG)
-	{
-		cb->dig(g.hero.get());
-		completeGoal(sptr(g)); // finished digging
-	}
-	else
-	{
-		ai->lockedHeroes[g.hero] = sptr(g); //hero who tries to dig shouldn't do anything else
-		throw cannotFulfillGoalException("A hero can't dig!\n");
-	}
-}
-
-void VCAI::tryRealize(Goals::CollectRes & g)
-{
-	if(cb->getResourceAmount(static_cast<Res::ERes>(g.resID)) >= g.value)
-	throw cannotFulfillGoalException("Goal is already fulfilled!");
-
-	if(const CGObjectInstance *obj = cb->getObj(ObjectInstanceID(g.objid), false))
-	{
-		if(const IMarket *m = IMarket::castFrom(obj, false))
-		{
-			for (Res::ERes i = Res::WOOD; i <= Res::GOLD; vstd::advance(i, 1))
-			{
-				if(i == g.resID) continue;
-				int toGive, toGet;
-				m->getOffer(i, g.resID, toGive, toGet, EMarketMode::RESOURCE_RESOURCE);
-				toGive = toGive * (cb->getResourceAmount(i) / toGive);
-				//TODO trade only as much as needed
-				cb->trade(obj, EMarketMode::RESOURCE_RESOURCE, i, g.resID, toGive);
-				if(cb->getResourceAmount(static_cast<Res::ERes>(g.resID)) >= g.value)
-					return;
-			}
-
-			throw cannotFulfillGoalException("I cannot get needed resources by trade!");
-		}
-		else
-		{
-			throw cannotFulfillGoalException("I don't know how to use this object to raise resources!");
-		}
-	}
-	else
-	{
-		saving[g.resID] = 1;
-		throw cannotFulfillGoalException("No object that could be used to raise resources!");
-	}
-}
-
-void VCAI::tryRealize(Goals::Build & g)
-{
-	for(const CGTownInstance *t : cb->getTownsInfo())
-	{
-        logAi->debugStream() << boost::format("Looking into %s") % t->name;
-		buildStructure(t);
-		buildArmyIn(t);
-
-		if(!ai->primaryHero() ||
-			(t->getArmyStrength() > ai->primaryHero()->getArmyStrength() * 2 && !isAccessibleForHero(t->visitablePos(), ai->primaryHero())))
-		{
-			recruitHero(t);
-			buildArmyIn(t);
-		}
-	}
-
-	throw cannotFulfillGoalException("BUILD has been realized as much as possible.");
-}
-void VCAI::tryRealize(Goals::Invalid & g)
-{
-	throw cannotFulfillGoalException("I don't know how to fulfill this!");
-}
-
-void VCAI::tryRealize(Goals::AbstractGoal & g)
-{
-    logAi->debugStream() << boost::format("Attempting realizing goal with code %s") % g.name();
-        throw cannotFulfillGoalException("Unknown type of goal !");
-}
-
-const CGTownInstance * VCAI::findTownWithTavern() const
-{
-	for(const CGTownInstance *t : cb->getTownsInfo())
-		if(t->hasBuilt(BuildingID::TAVERN) && !t->visitingHero)
-			return t;
-
-	return nullptr;
-}
-
-Goals::TSubgoal VCAI::getGoal (HeroPtr h) const
-{
-	auto it = lockedHeroes.find(h);
-	if (it != lockedHeroes.end())
-		return it->second;
-	else
-		return sptr(Goals::Invalid());
-}
-
-
-std::vector<HeroPtr> VCAI::getUnblockedHeroes() const
-{
-	std::vector<HeroPtr> ret;
-	for (auto h : cb->getHeroesInfo())
-	{
-		//&& !vstd::contains(lockedHeroes, h)
-		//at this point we assume heroes exhausted their locked goals
-		if (canAct(h))
-			ret.push_back(h);
-	}
-	return ret;
-}
-
-bool VCAI::canAct (HeroPtr h) const
-{
-	auto mission = lockedHeroes.find(h);
-	if (mission != lockedHeroes.end())
-	{
-		//FIXME: I'm afraid there can be other conditions when heroes can act but not move :?
-		if (mission->second->goalType == Goals::DIG_AT_TILE && !mission->second->isElementar)
-			return false;
-	}
-
-	return h->movement;
-}
-
-HeroPtr VCAI::primaryHero() const
-{
-	auto hs = cb->getHeroesInfo();
-	boost::sort(hs, compareHeroStrength);
-
-	if(hs.empty())
-		return nullptr;
-
-	return hs.back();
-}
-
-void VCAI::endTurn()
-{
-    logAi->infoStream() << "Player " << static_cast<int>(playerID.getNum()) << " ends turn";
-	if(!status.haveTurn())
-	{
-        logAi->errorStream() << "Not having turn at the end of turn???";
-	}
-	logAi->debugStream() << "Resources at the end of turn: " << cb->getResourceAmount();
-
-	do
-	{
-		cb->endTurn();
-	} while(status.haveTurn()); //for some reasons, our request may fail -> stop requesting end of turn only after we've received a confirmation that it's over
-
-    logGlobal->infoStream() << "Player " << static_cast<int>(playerID.getNum()) << " ended turn";
-}
-
-void VCAI::striveToGoal(Goals::TSubgoal ultimateGoal)
-{
-	if (ultimateGoal->invalid())
-		return;
-
-	//we are looking for abstract goals
-	auto abstractGoal = striveToGoalInternal (ultimateGoal, false);
-
-	if (abstractGoal->invalid())
-		return;
-
-	//we received abstract goal, need to find concrete goals
-	striveToGoalInternal (abstractGoal, true);
-
-	//TODO: save abstract goals not related to hero
-}
-
-Goals::TSubgoal VCAI::striveToGoalInternal(Goals::TSubgoal ultimateGoal, bool onlyAbstract)
-{
-	const int searchDepth = 30;
-	const int searchDepth2 = searchDepth-2;
-	Goals::TSubgoal abstractGoal = sptr(Goals::Invalid());
-
-	while(1)
-	{
-		Goals::TSubgoal goal = ultimateGoal;
-        logAi->debugStream() << boost::format("Striving to goal of type %s") % ultimateGoal->name();
-		int maxGoals = searchDepth; //preventing deadlock for mutually dependent goals
-		while(!goal->isElementar && maxGoals && (onlyAbstract || !goal->isAbstract))
-		{
-            logAi->debugStream() << boost::format("Considering goal %s") % goal->name();
-			try
-			{
-				boost::this_thread::interruption_point();
-				goal = goal->whatToDoToAchieve();
-				--maxGoals;
-				if (*goal == *ultimateGoal) //compare objects by value
-					throw cannotFulfillGoalException("Goal dependency loop detected!");
-			}
-			catch(goalFulfilledException &e)
-			{
-				//it is impossible to continue some goals (like exploration, for example)
-				completeGoal (goal);
-                logAi->debugStream() << boost::format("Goal %s decomposition failed: goal was completed as much as possible") % goal->name();
-				return sptr(Goals::Invalid());
-			}
-			catch(std::exception &e)
-			{
-                logAi->debugStream() << boost::format("Goal %s decomposition failed: %s") % goal->name() % e.what();
-				return sptr(Goals::Invalid());
-			}
-		}
-
-		try
-		{
-			boost::this_thread::interruption_point();
-
-			if (!maxGoals)
-			{
-				std::runtime_error e("Too many subgoals, don't know what to do");
-				throw (e);
-			}
-
-			if (goal->hero) //lock this hero to fulfill ultimate goal
-			{
-				if (maxGoals)
-				{
-					setGoal(goal->hero, goal);
-				}
-				else
-				{
-					erase_if_present (lockedHeroes, goal->hero); // we seemingly don't know what to do with hero
-				}
-			}
-
-			if (goal->isAbstract)
-			{
-				abstractGoal = goal; //allow only one abstract goal per call
-                logAi->debugStream() << boost::format("Choosing abstract goal %s") % goal->name();
-				break;
-			}
-			else
-			{
-				logAi->debugStream() << boost::format("Trying to realize %s (value %2.3f)") % goal->name() % goal->priority;
-				goal->accept(this);
-			}
-
-			boost::this_thread::interruption_point();
-		}
-		catch(boost::thread_interrupted &e)
-		{
-            logAi->debugStream() << boost::format("Player %d: Making turn thread received an interruption!") % playerID;
-			throw; //rethrow, we want to truly end this thread
-		}
-		catch(goalFulfilledException &e)
-		{
-			//the goal was completed successfully
-			completeGoal (goal);
-			//completed goal was main goal //TODO: find better condition
-			if (ultimateGoal->fulfillsMe(goal) || maxGoals > searchDepth2)
-				return sptr(Goals::Invalid());
-		}
-		catch(std::exception &e)
-		{
-            logAi->debugStream() << boost::format("Failed to realize subgoal of type %s (greater goal type was %s), I will stop.") % goal->name() % ultimateGoal->name();
-            logAi->debugStream() << boost::format("The error message was: %s") % e.what();
-			break;
-		}
-	}
-	return abstractGoal;
-}
-
-void VCAI::striveToQuest (const QuestInfo &q)
-{
-	if (q.quest->missionType && q.quest->progress != CQuest::COMPLETE)
-	{
-		MetaString ms;
-		q.quest->getRolloverText(ms, false);
-        logAi->debugStream() << boost::format("Trying to realize quest: %s") % ms.toString();
-		auto heroes = cb->getHeroesInfo();
-
-		switch (q.quest->missionType)
-		{
-			case CQuest::MISSION_ART:
-			{
-				for (auto hero : heroes) //TODO: remove duplicated code?
-				{
-					if (q.quest->checkQuest(hero))
-					{
-						striveToGoal (sptr(Goals::GetObj(q.obj->id.getNum()).sethero(hero)));
-						return;
-					}
-				}
-				for (auto art : q.quest->m5arts)
-				{
-					striveToGoal (sptr(Goals::GetArtOfType(art))); //TODO: transport?
-				}
-				break;
-			}
-			case CQuest::MISSION_HERO:
-			{
-				//striveToGoal (CGoal(RECRUIT_HERO));
-				for (auto hero : heroes)
-				{
-					if (q.quest->checkQuest(hero))
-					{
-						striveToGoal (sptr(Goals::GetObj(q.obj->id.getNum()).sethero(hero)));
-						return;
-					}
-				}
-				striveToGoal (sptr(Goals::FindObj(Obj::PRISON))); //rule of a thumb - quest heroes usually are locked in prisons
-				//BNLOG ("Don't know how to recruit hero with id %d\n", q.quest->m13489val);
-				break;
-			}
-			case CQuest::MISSION_ARMY:
-			{
-				for (auto hero : heroes)
-				{
-					if (q.quest->checkQuest(hero)) //very bad info - stacks can be split between multiple heroes :(
-					{
-						striveToGoal (sptr(Goals::GetObj(q.obj->id.getNum()).sethero(hero)));
-						return;
-					}
-				}
-				for (auto creature : q.quest->m6creatures)
-				{
-					striveToGoal (sptr(Goals::GatherTroops(creature.type->idNumber, creature.count)));
-				}
-				//TODO: exchange armies... oh my
-				//BNLOG ("Don't know how to recruit %d of %s\n", (int)(creature.count) % creature.type->namePl);
-				break;
-			}
-			case CQuest::MISSION_RESOURCES:
-			{
-				if (heroes.size())
-				{
-					if (q.quest->checkQuest(heroes.front())) //it doesn't matter which hero it is
-					{
-						 striveToGoal (sptr(Goals::GetObj(q.obj->id.getNum())));
-					}
-					else
-					{
-						for (int i = 0; i < q.quest->m7resources.size(); ++i)
-						{
-							if (q.quest->m7resources[i])
-								striveToGoal (sptr(Goals::CollectRes(i, q.quest->m7resources[i])));
-						}
-					}
-				}
-				else
-					striveToGoal (sptr(Goals::RecruitHero())); //FIXME: checkQuest requires any hero belonging to player :(
-				break;
-			}
-			case CQuest::MISSION_KILL_HERO:
-			case CQuest::MISSION_KILL_CREATURE:
-			{
-				auto obj = cb->getObjByQuestIdentifier(q.quest->m13489val);
-				if (obj)
-					striveToGoal (sptr(Goals::GetObj(obj->id.getNum())));
-				else
-					striveToGoal (sptr(Goals::GetObj(q.obj->id.getNum()))); //visit seer hut
-				break;
-			}
-			case CQuest::MISSION_PRIMARY_STAT:
-			{
-				auto heroes = cb->getHeroesInfo();
-				for (auto hero : heroes)
-				{
-					if (q.quest->checkQuest(hero))
-					{
-						striveToGoal (sptr(Goals::GetObj(q.obj->id.getNum()).sethero(hero)));
-						return;
-					}
-				}
-				for (int i = 0; i < q.quest->m2stats.size(); ++i)
-				{
-                    logAi->debugStream() << boost::format("Don't know how to increase primary stat %d") % i;
-				}
-				break;
-			}
-			case CQuest::MISSION_LEVEL:
-			{
-				auto heroes = cb->getHeroesInfo();
-				for (auto hero : heroes)
-				{
-					if (q.quest->checkQuest(hero))
-					{
-						striveToGoal (sptr(Goals::GetObj(q.obj->id.getNum()).sethero(hero))); //TODO: causes infinite loop :/
-						return;
-					}
-				}
-                logAi->debugStream() << boost::format("Don't know how to reach hero level %d") % q.quest->m13489val;
-				break;
-			}
-			case CQuest::MISSION_PLAYER:
-			{
-				if (playerID.getNum() != q.quest->m13489val)
-                    logAi->debugStream() << boost::format("Can't be player of color %d") % q.quest->m13489val;
-				break;
-			}
-			case CQuest::MISSION_KEYMASTER:
-			{
-				striveToGoal (sptr(Goals::FindObj(Obj::KEYMASTER, q.obj->subID)));
-				break;
-			}
-		}
-	}
-}
-
-void VCAI::performTypicalActions()
-{
-	for(auto h : getUnblockedHeroes())
-	{
-        logAi->debugStream() << boost::format("Looking into %s, MP=%d") % h->name.c_str() % h->movement;
-		makePossibleUpgrades(*h);
-		pickBestArtifacts(*h);
-		try
-		{
-			wander(h);
-		}
-		catch(std::exception &e)
-		{
-            logAi->debugStream() << boost::format("Cannot use this hero anymore, received exception: %s") % e.what();
-			continue;
-		}
-	}
-}
-
-void VCAI::buildArmyIn(const CGTownInstance * t)
-{
-	makePossibleUpgrades(t->visitingHero);
-	makePossibleUpgrades(t);
-	recruitCreatures(t, t->getUpperArmy());
-	moveCreaturesToHero(t);
-}
-
-int3 VCAI::explorationBestNeighbour(int3 hpos, int radius, HeroPtr h)
-{
-	int3 ourPos = h->convertPosition(h->pos, false);
-	std::map<int3, int> dstToRevealedTiles;
-	for(crint3 dir : dirs)
-		if(cb->isInTheMap(hpos+dir))
-			if (ourPos != dir) //don't stand in place
-				if (isSafeToVisit(h, hpos + dir) && isAccessibleForHero (hpos + dir, h))
-					dstToRevealedTiles[hpos + dir] = howManyTilesWillBeDiscovered(radius, hpos, dir);
-
-	if (dstToRevealedTiles.empty()) //yes, it DID happen!
-		throw cannotFulfillGoalException("No neighbour will bring new discoveries!");
-
-	auto best = dstToRevealedTiles.begin();
-	for (auto i = dstToRevealedTiles.begin(); i != dstToRevealedTiles.end(); i++)
-	{
-		const CGPathNode *pn = cb->getPathsInfo(h.get())->getPathInfo(i->first);
-		//const TerrainTile *t = cb->getTile(i->first);
-		if(best->second < i->second && pn->reachable() && pn->accessible == CGPathNode::ACCESSIBLE)
-			best = i;
-	}
-
-	if(best->second)
-		return best->first;
-
-	throw cannotFulfillGoalException("No neighbour will bring new discoveries!");
-}
-
-int3 VCAI::explorationNewPoint(HeroPtr h)
-{
-	int radius = h->getSightRadious();
-	CCallback * cbp = cb.get();
-	const CGHeroInstance * hero = h.get();
-
-	std::vector<std::vector<int3> > tiles; //tiles[distance_to_fow]
-	tiles.resize(radius);
-
-	foreach_tile_pos([&](const int3 &pos)
-	{
-		if(!cbp->isVisible(pos))
-			tiles[0].push_back(pos);
-	});
-
-	float bestValue = 0; //discovered tile to node distance ratio
-	int3 bestTile(-1,-1,-1);
-	int3 ourPos = h->convertPosition(h->pos, false);
-
-	for (int i = 1; i < radius; i++)
-	{
-		getVisibleNeighbours(tiles[i-1], tiles[i]);
-		removeDuplicates(tiles[i]);
-
-		for(const int3 &tile : tiles[i])
-		{
-			if (tile == ourPos) //shouldn't happen, but it does
-				continue;
-			if (!cb->getPathsInfo(hero)->getPathInfo(tile)->reachable()) //this will remove tiles that are guarded by monsters (or removable objects)
-				continue;
-
-			CGPath path;
-			cb->getPathsInfo(hero)->getPath(tile, path);
-			float ourValue = (float)howManyTilesWillBeDiscovered(tile, radius, cbp) / (path.nodes.size() + 1); //+1 prevents erratic jumps
-
-			if (ourValue > bestValue) //avoid costly checks of tiles that don't reveal much
-			{
-				if(isSafeToVisit(h, tile) && !isBlockedBorderGate(tile))
-				{
-					bestTile = tile;
-					bestValue = ourValue;
-				}
-			}
-		}
-	}
-	return bestTile;
-}
-
-int3 VCAI::explorationDesperate(HeroPtr h)
-{
-	SectorMap &sm = getCachedSectorMap(h);
-	int radius = h->getSightRadious();
-
-	std::vector<std::vector<int3> > tiles; //tiles[distance_to_fow]
-	tiles.resize(radius);
-
-	CCallback * cbp = cb.get();
-
-	foreach_tile_pos([&](const int3 &pos)
-	{
-		if(!cbp->isVisible(pos))
-			tiles[0].push_back(pos);
-	});
-
-	ui64 lowestDanger = -1;
-	int3 bestTile(-1,-1,-1);
-
-	for (int i = 1; i < radius; i++)
-	{
-		getVisibleNeighbours(tiles[i-1], tiles[i]);
-		removeDuplicates(tiles[i]);
-
-		for(const int3 &tile : tiles[i])
-		{
-			if (cbp->getTile(tile)->blocked) //does it shorten the time?
-				continue;
-			if (!howManyTilesWillBeDiscovered(tile, radius, cbp)) //avoid costly checks of tiles that don't reveal much
-				continue;
-
-			auto t = sm.firstTileToGet(h, tile);
-			if (t.valid())
-			{
-				ui64 ourDanger = evaluateDanger(t, h.h);
-				if (ourDanger < lowestDanger)
-				{
-					if(!isBlockedBorderGate(t))
-					{
-						if (!ourDanger) //at least one safe place found
-							return t;
-
-						bestTile = t;
-						lowestDanger = ourDanger;
-					}
-				}
-			}
-		}
-	}
-	return bestTile;
-}
-
-TResources VCAI::estimateIncome() const
-{
-	TResources ret;
-	for(const CGTownInstance *t : cb->getTownsInfo())
-	{
-		ret += t->dailyIncome();
-	}
-
-
-
-	for(const CGObjectInstance *obj : getFlaggedObjects())
-	{
-		if(obj->ID == Obj::MINE)
-		{
-			switch(obj->subID)
-			{
-			case Res::WOOD:
-			case Res::ORE:
-				ret[obj->subID] += WOOD_ORE_MINE_PRODUCTION;
-				break;
-			case Res::GOLD:
-			case 7: //abandoned mine -> also gold
-				ret[Res::GOLD] += GOLD_MINE_PRODUCTION;
-				break;
-			default:
-				ret[obj->subID] += RESOURCE_MINE_PRODUCTION;
-				break;
-			}
-		}
-	}
-
-	return ret;
-}
-
-bool VCAI::containsSavedRes(const TResources &cost) const
-{
-	for (int i = 0; i < GameConstants::RESOURCE_QUANTITY; i++)
-	{
-		if(saving[i] && cost[i])
-			return true;
-	}
-
-	return false;
-}
-
-void VCAI::checkHeroArmy (HeroPtr h)
-{
-	auto it = lockedHeroes.find(h);
-	if (it != lockedHeroes.end())
-	{
-		if (it->second->goalType == Goals::GATHER_ARMY && it->second->value <= h->getArmyStrength())
-			completeGoal(sptr(Goals::GatherArmy(it->second->value).sethero(h)));
-	}
-}
-
-void VCAI::recruitHero(const CGTownInstance * t, bool throwing)
-{
-    logAi->debugStream() << boost::format("Trying to recruit a hero in %s at %s") % t->name % t->visitablePos();
-
-	auto heroes = cb->getAvailableHeroes(t);
-	if(heroes.size())
-	{
-		auto hero = heroes[0];
-		if (heroes.size() >= 2) //makes sense to recruit two heroes with starting amries in first week
-		{
-			if (heroes[1]->getTotalStrength() > hero->getTotalStrength())
-				hero = heroes[1];
-		}
-		cb->recruitHero(t, hero);
-	}
-	else if(throwing)
-		throw cannotFulfillGoalException("No available heroes in tavern in " + t->nodeName());
-}
-
-void VCAI::finish()
-{
-	if(makingTurn)
-		makingTurn->interrupt();
-}
-
-void VCAI::requestActionASAP(std::function<void()> whatToDo)
-{
-	boost::thread newThread([this, whatToDo]()
-	{
-		setThreadName("VCAI::requestActionASAP::whatToDo");
-		SET_GLOBAL_STATE(this);
-		boost::shared_lock<boost::shared_mutex> gsLock(cb->getGsMutex());
-		whatToDo();
-	});
-}
-
-void VCAI::lostHero(HeroPtr h)
-{
-    logAi->debugStream() << boost::format("I lost my hero %s. It's best to forget and move on.") % h.name;
-
-	erase_if_present(lockedHeroes, h);
-	for(auto obj : reservedHeroesMap[h])
-	{
-		erase_if_present(reservedObjs, obj); //unreserve all objects for that hero
-	}
-	erase_if_present(reservedHeroesMap, h);
-	erase_if_present(cachedSectorMaps, h);
-}
-
-void VCAI::answerQuery(QueryID queryID, int selection)
-{
-    logAi->debugStream() << boost::format("I'll answer the query %d giving the choice %d") % queryID % selection;
-	if(queryID != QueryID(-1))
-	{
-		cb->selectionMade(selection, queryID);
-	}
-	else
-	{
-        logAi->debugStream() << boost::format("Since the query ID is %d, the answer won't be sent. This is not a real query!") % queryID;
-		//do nothing
-	}
-}
-
-void VCAI::requestSent(const CPackForServer *pack, int requestID)
-{
-	//BNLOG("I have sent request of type %s", typeid(*pack).name());
-	if(auto reply = dynamic_cast<const QueryReply*>(pack))
-	{
-		status.attemptedAnsweringQuery(reply->qid, requestID);
-	}
-}
-
-std::string VCAI::getBattleAIName() const
-{
-	if(settings["server"]["neutralAI"].getType() == JsonNode::DATA_STRING)
-		return settings["server"]["neutralAI"].String();
-	else
-		return "StupidAI";
-}
-
-void VCAI::validateObject(const CGObjectInstance *obj)
-{
-	validateObject(obj->id);
-}
-
-void VCAI::validateObject(ObjectIdRef obj)
-{
-	auto matchesId = [&] (const CGObjectInstance *hlpObj) -> bool { return hlpObj->id == obj.id; };
-	if(!obj)
-	{
-		erase_if(visitableObjs, matchesId);
-
-		for(auto &p : reservedHeroesMap)
-			erase_if(p.second, matchesId);
-
-		erase_if(reservedObjs, matchesId);
-	}
-}
-
-TResources VCAI::freeResources() const
-{
-	TResources myRes = cb->getResourceAmount();
-	myRes[Res::GOLD] -= GOLD_RESERVE;
-	vstd::amax(myRes[Res::GOLD], 0);
-	return myRes;
-}
-
-SectorMap& VCAI::getCachedSectorMap(HeroPtr h)
-{
-	auto it = cachedSectorMaps.find(h);
-	if (it != cachedSectorMaps.end())
-		return it->second;
-	else
-	{
-		cachedSectorMaps.insert(std::make_pair(h, SectorMap(h)));
-		return cachedSectorMaps[h];
-	}
-}
-
-AIStatus::AIStatus()
-{
-	battle = NO_BATTLE;
-	havingTurn = false;
-	ongoingHeroMovement = false;
-	ongoingChannelProbing = false;
-}
-
-AIStatus::~AIStatus()
-{
-
-}
-
-void AIStatus::setBattle(BattleState BS)
-{
-	boost::unique_lock<boost::mutex> lock(mx);
-	LOG_TRACE_PARAMS(logAi, "battle state=%d", (int)BS);
-	battle = BS;
-	cv.notify_all();
-}
-
-BattleState AIStatus::getBattle()
-{
-	boost::unique_lock<boost::mutex> lock(mx);
-	return battle;
-}
-
-void AIStatus::addQuery(QueryID ID, std::string description)
-{	
-	if(ID == QueryID(-1))
-	{
-        logAi->debugStream() << boost::format("The \"query\" has an id %d, it'll be ignored as non-query. Description: %s") % ID % description;
-		return;
-	}
-
-	assert(ID.getNum() >= 0);
-	boost::unique_lock<boost::mutex> lock(mx);
-
-	assert(!vstd::contains(remainingQueries, ID));
-
-	remainingQueries[ID] = description;
-
-	cv.notify_all();
-    logAi->debugStream() << boost::format("Adding query %d - %s. Total queries count: %d") % ID % description % remainingQueries.size();
-}
-
-void AIStatus::removeQuery(QueryID ID)
-{
-	boost::unique_lock<boost::mutex> lock(mx);
-	assert(vstd::contains(remainingQueries, ID));
-
-	std::string description = remainingQueries[ID];
-	remainingQueries.erase(ID);
-	
-	cv.notify_all();
-    logAi->debugStream() << boost::format("Removing query %d - %s. Total queries count: %d") % ID % description % remainingQueries.size();
-}
-
-int AIStatus::getQueriesCount()
-{
-	boost::unique_lock<boost::mutex> lock(mx);
-	return remainingQueries.size();
-}
-
-void AIStatus::startedTurn()
-{
-	boost::unique_lock<boost::mutex> lock(mx);
-	havingTurn = true;
-	cv.notify_all();
-}
-
-void AIStatus::madeTurn()
-{
-	boost::unique_lock<boost::mutex> lock(mx);
-	havingTurn = false;
-	cv.notify_all();
-}
-
-void AIStatus::waitTillFree()
-{
-	boost::unique_lock<boost::mutex> lock(mx);
-	while(battle != NO_BATTLE || !remainingQueries.empty() || !objectsBeingVisited.empty() || ongoingHeroMovement)
-		cv.timed_wait(lock, boost::posix_time::milliseconds(100));
-}
-
-bool AIStatus::haveTurn()
-{
-	boost::unique_lock<boost::mutex> lock(mx);
-	return havingTurn;
-}
-
-void AIStatus::attemptedAnsweringQuery(QueryID queryID, int answerRequestID)
-{
-	boost::unique_lock<boost::mutex> lock(mx);
-	assert(vstd::contains(remainingQueries, queryID));
-	std::string description = remainingQueries[queryID];
-    logAi->debugStream() << boost::format("Attempted answering query %d - %s. Request id=%d. Waiting for results...") % queryID % description % answerRequestID;
-	requestToQueryID[answerRequestID] = queryID;
-}
-
-void AIStatus::receivedAnswerConfirmation(int answerRequestID, int result)
-{
-	assert(vstd::contains(requestToQueryID, answerRequestID));
-	QueryID query = requestToQueryID[answerRequestID];
-	assert(vstd::contains(remainingQueries, query));
-	requestToQueryID.erase(answerRequestID);
-
-	if(result)
-	{
-		removeQuery(query);
-	}
-	else
-	{
-        logAi->errorStream() << "Something went really wrong, failed to answer query " << query << ": " << remainingQueries[query];
-		//TODO safely retry
-	}
-}
-
-void AIStatus::heroVisit(const CGObjectInstance *obj, bool started)
-{
-	boost::unique_lock<boost::mutex> lock(mx);
-	if(started)
-		objectsBeingVisited.push_back(obj);
-	else
-	{
-		// There can be more than one object visited at the time (eg. hero visits Subterranean Gate
-		// causing visit to hero on the other side.
-		// However, we are guaranteed that start/end visit notification maintain stack order.
-		assert(!objectsBeingVisited.empty());
-		objectsBeingVisited.pop_back();
-	}
-	cv.notify_all();
-}
-
-void AIStatus::setMove(bool ongoing)
-{
-	boost::unique_lock<boost::mutex> lock(mx);
-	ongoingHeroMovement = ongoing;
-	cv.notify_all();
-}
-
-void AIStatus::setChannelProbing(bool ongoing)
-{
-	boost::unique_lock<boost::mutex> lock(mx);
-	ongoingHeroMovement = ongoing;
-	cv.notify_all();
-}
-
-bool AIStatus::channelProbing()
-{
-	return ongoingChannelProbing;
-}
-
-SectorMap::SectorMap()
-{
-	update();
-}
-
-SectorMap::SectorMap(HeroPtr h)
-{
-	update();
-	makeParentBFS(h->visitablePos());
-}
-
-bool SectorMap::markIfBlocked(ui8 &sec, crint3 pos, const TerrainTile *t)
-{
-	if(t->blocked && !t->visitable)
-	{
-		sec = NOT_AVAILABLE;
-		return true;
-	}
-
-	return false;
-}
-
-bool SectorMap::markIfBlocked(ui8 &sec, crint3 pos)
-{
-	return markIfBlocked(sec, pos, getTile(pos));
-}
-
-void SectorMap::update()
-{
-	visibleTiles = cb->getAllVisibleTiles();
-
-	clear();
-	int curSector = 3; //0 is invisible, 1 is not explored
-
-	CCallback * cbp = cb.get(); //optimization
-	foreach_tile_pos([&](crint3 pos)
-	{
-		if(retreiveTile(pos) == NOT_CHECKED)
-		{
-			if(!markIfBlocked(retreiveTile(pos), pos))
-				exploreNewSector(pos, curSector++, cbp);
-		}
-	});
-	valid = true;
-}
-
-void SectorMap::clear()
-{
-	sector = cb->getVisibilityMap();
-	valid = false;
-}
-
-void SectorMap::exploreNewSector(crint3 pos, int num, CCallback * cbp)
-{
-	Sector &s = infoOnSectors[num];
-	s.id = num;
-	s.water = getTile(pos)->isWater();
-
-	std::queue<int3> toVisit;
-	toVisit.push(pos);
-	while(!toVisit.empty())
-	{
-		int3 curPos = toVisit.front();
-		toVisit.pop();
-		ui8 &sec = retreiveTile(curPos);
-		if(sec == NOT_CHECKED)
-		{
-			const TerrainTile *t = getTile(curPos);
-			if(!markIfBlocked(sec, curPos, t))
-			{
-				if(t->isWater() == s.water) //sector is only-water or only-land
-				{
-					sec = num;
-					s.tiles.push_back(curPos);
-					foreach_neighbour(cbp, curPos, [&](CCallback * cbp, crint3 neighPos)
-					{
-						if(retreiveTile(neighPos) == NOT_CHECKED)
-						{
-							toVisit.push(neighPos);
-							//parent[neighPos] = curPos;
-						}
-						const TerrainTile *nt = getTile(neighPos);
-						if(nt && nt->isWater() != s.water && canBeEmbarkmentPoint(nt, s.water))
-						{
-							s.embarkmentPoints.push_back(neighPos);
-						}
-					});
-
-					if(t->visitable)
-					{
-						auto obj = t->visitableObjects.front();
-						if (vstd::contains(ai->knownSubterraneanGates, obj))
-						{
-							s.subterraneanGates.push_back (obj);
-						}
-					}
-				}
-			}
-		}
-	}
-
-	removeDuplicates(s.embarkmentPoints);
-}
-
-void SectorMap::write(crstring fname)
-{
-	std::ofstream out(fname);
-	for(int k = 0; k < cb->getMapSize().z; k++)
-	{
-		for(int j = 0; j < cb->getMapSize().y; j++)
-		{
-			for(int i = 0; i < cb->getMapSize().x; i++)
-			{
-				out << (int)sector[i][j][k] << '\t';
-			}
-			out << std::endl;
-		}
-		out << std::endl;
-	}
-}
-
-bool isWeeklyRevisitable (const CGObjectInstance * obj)
-{ //TODO: allow polling of remaining creatures in dwelling
-	if (dynamic_cast<const CGVisitableOPW *>(obj) || //ensures future compatibility, unlike IDs
-		dynamic_cast<const CGDwelling *>(obj) ||
-		dynamic_cast<const CBank *>(obj)) //banks tend to respawn often in mods
-		return true;
-	switch (obj->ID)
-	{
-		case Obj::STABLES:
-		case Obj::MAGIC_WELL:
-		case Obj::HILL_FORT:
-			return true;
-		case Obj::BORDER_GATE:
-		case Obj::BORDERGUARD:
-			return (dynamic_cast <const CGKeys *>(obj))->wasMyColorVisited (ai->playerID); //FIXME: they could be revisited sooner than in a week
-	}
-	return false;
-}
-
-bool shouldVisit(HeroPtr h, const CGObjectInstance * obj)
-{
-	switch (obj->ID)
-	{
-		case Obj::TOWN:
-		case Obj::HERO: //never visit our heroes at random
-			return obj->tempOwner != h->tempOwner; //do not visit our towns at random
-			break;
-		case Obj::BORDER_GATE:
-		{
-			for (auto q : ai->myCb->getMyQuests())
-			{
-				if (q.obj == obj)
-				{
-					return false; // do not visit guards or gates when wandering
-				}
-			}
-			return true; //we don't have this quest yet
-		}
-			break;
-		case Obj::BORDERGUARD: //open borderguard if possible
-		case Obj::SEER_HUT:
-		case Obj::QUEST_GUARD:
-		{
-			for (auto q : ai->myCb->getMyQuests())
-			{
-				if (q.obj == obj)
-				{
-					if (q.quest->checkQuest(h.h))
-						return true; //we completed the quest
-					else
-						return false; //we can't complete this quest
-				}
-			}
-			return true; //we don't have this quest yet
-		}
-			break;
-		case Obj::CREATURE_GENERATOR1:
-		{
-			if (obj->tempOwner != h->tempOwner)
-				return true; //flag just in case
-			bool canRecruitCreatures = false;
-			const CGDwelling * d = dynamic_cast<const CGDwelling *>(obj);
-			for(auto level : d->creatures)
-			{
-				for(auto c : level.second)
-				{
-					if (h->getSlotFor(CreatureID(c)) != SlotID())
-						canRecruitCreatures = true;
-				}
-			}
-			return canRecruitCreatures;
-		}
-		case Obj::HILL_FORT:
-		{
-			for (auto slot : h->Slots())
-			{
-				if (slot.second->type->upgrades.size())
-					return true; //TODO: check price?
-			}
-			return false;
-		}
-		case Obj::MONOLITH_ONE_WAY_ENTRANCE:
-		case Obj::MONOLITH_ONE_WAY_EXIT:
-		case Obj::MONOLITH_TWO_WAY:
-		case Obj::WHIRLPOOL:
-			//TODO: mechanism for handling monoliths
-			return false;
-		case Obj::SCHOOL_OF_MAGIC:
-		case Obj::SCHOOL_OF_WAR:
-			{
-				TResources myRes = ai->myCb->getResourceAmount();
-				if (myRes[Res::GOLD] - GOLD_RESERVE < 1000)
-					return false;
-			}
-			break;
-		case Obj::LIBRARY_OF_ENLIGHTENMENT:
-			if (h->level < 12)
-				return false;
-			break;
-		case Obj::TREE_OF_KNOWLEDGE:
-			{
-				TResources myRes = ai->myCb->getResourceAmount();
-				if (myRes[Res::GOLD] - GOLD_RESERVE < 2000 || myRes[Res::GEMS] < 10)
-					return false;
-			}
-			break;
-		case Obj::MAGIC_WELL:
-			return h->mana < h->manaLimit();
-		case Obj::PRISON:
-			return ai->myCb->getHeroesInfo().size() < VLC->modh->settings.MAX_HEROES_ON_MAP_PER_PLAYER;// GameConstants::MAX_HEROES_PER_PLAYER;
-
-		case Obj::BOAT:
-			return false;
-			//Boats are handled by pathfinder
-	}
-
-	if (obj->wasVisited(*h)) //it must pointer to hero instance, heroPtr calls function wasVisited(ui8 player);
-		return false;
-
-	return true;
-}
-
-int3 SectorMap::firstTileToGet(HeroPtr h, crint3 dst)
-/*
-this functions returns one target tile or invalid tile. We will use it to poll possible destinations
-For ship construction etc, another function (goal?) is needed
-*/
-{
-	int3 ret(-1,-1,-1);
-
-	int sourceSector = retreiveTile(h->visitablePos()),
-		destinationSector = retreiveTile(dst);
-
-	const Sector *src = &infoOnSectors[sourceSector],
-		*dest = &infoOnSectors[destinationSector];
-
-	if(sourceSector != destinationSector) //use ships, shipyards etc..
-	{
-		if (ai->isAccessibleForHero(dst, h)) //pathfinder can find a way using ships and gates if tile is not blocked by objects
-			return dst;
-
-		std::map<const Sector*, const Sector*> preds;
-		std::queue<const Sector *> sectorQueue;
-		sectorQueue.push(src);
-		while(!sectorQueue.empty())
-		{
-			const Sector *s = sectorQueue.front();
-			sectorQueue.pop();
-
-			for(int3 ep : s->embarkmentPoints)
-			{
-				Sector *neigh = &infoOnSectors[retreiveTile(ep)];
-				//preds[s].push_back(neigh);
-				if(!preds[neigh])
-				{
-					preds[neigh] = s;
-					sectorQueue.push(neigh);
-				}
-			}
-
-			for (auto gate : s->subterraneanGates)
-			{
-				auto gatePair = ai->knownSubterraneanGates.find(gate);
-				if (gatePair != ai->knownSubterraneanGates.end())
-				{
-					//check the other side of gate
-					Sector *neigh = &infoOnSectors[retreiveTile(gatePair->second->visitablePos())];
-					if(!preds[neigh]) //if we didn't come into this sector yet
-					{
-						preds[neigh] = s; //it becomes our new target sector
-						sectorQueue.push(neigh);
-					}
-				}
-			}
-		}
-
-		if(!preds[dest])
-		{
-			//write("test.txt");
-
-			return ret;
-            //throw cannotFulfillGoalException(boost::str(boost::format("Cannot find connection between sectors %d and %d") % src->id % dst->id));
-		}
-
-		std::vector<const Sector*> toTraverse;
-		toTraverse.push_back(dest);
-		while(toTraverse.back() != src)
-		{
-			toTraverse.push_back(preds[toTraverse.back()]);
-		}
-
-		if(preds[dest])
-		{
-			//TODO: would be nice to find sectors in loop
-			const Sector *sectorToReach  = toTraverse.at(toTraverse.size() - 2);
-
-			if(!src->water && sectorToReach->water) //embark
-			{
-				//embark on ship -> look for an EP with a boat
-				auto firstEP = boost::find_if(src->embarkmentPoints, [=](crint3 pos) -> bool
-				{
-					const TerrainTile *t = getTile(pos);
-                    return t && t->visitableObjects.size() == 1 && t->topVisitableId() == Obj::BOAT
-						&& retreiveTile(pos) == sectorToReach->id;
-				});
-
-				if(firstEP != src->embarkmentPoints.end())
-				{
-					return *firstEP;
-				}
-				else
-				{
-					//we need to find a shipyard with an access to the desired sector's EP
-					//TODO what about Summon Boat spell?
-					std::vector<const IShipyard *> shipyards;
-					for(const CGTownInstance *t : cb->getTownsInfo())
-					{
-						if(t->hasBuilt(BuildingID::SHIPYARD))
-							shipyards.push_back(t);
-					}
-
-					for(const CGObjectInstance *obj : ai->getFlaggedObjects())
-					{
-						if(obj->ID != Obj::TOWN) //towns were handled in the previous loop
-							if(const IShipyard *shipyard = IShipyard::castFrom(obj))
-								shipyards.push_back(shipyard);
-					}
-
-					shipyards.erase(boost::remove_if(shipyards, [=](const IShipyard *shipyard) -> bool
-					{
-						return shipyard->shipyardStatus() != 0 || retreiveTile(shipyard->bestLocation()) != sectorToReach->id;
-					}),shipyards.end());
-
-					if(!shipyards.size())
-					{
-						//TODO consider possibility of building shipyard in a town
-						return ret;
-
-						//throw cannotFulfillGoalException("There is no known shipyard!");
-					}
-
-					//we have only shipyards that possibly can build ships onto the appropriate EP
-					auto ownedGoodShipyard = boost::find_if(shipyards, [](const IShipyard *s) -> bool
-					{
-						return s->o->tempOwner == ai->playerID;
-					});
-
-					if(ownedGoodShipyard != shipyards.end())
-					{
-						const IShipyard *s = *ownedGoodShipyard;
-						TResources shipCost;
-						s->getBoatCost(shipCost);
-						if(cb->getResourceAmount().canAfford(shipCost))
-						{
-							int3 ret = s->bestLocation();
-							cb->buildBoat(s); //TODO: move actions elsewhere
-							return ret;
-						}
-						else
-						{
-							//TODO gather res
-							return ret;
-
-							//throw cannotFulfillGoalException("Not enough resources to build a boat");
-						}
-					}
-					else
-					{
-						//TODO pick best shipyard to take over
-						return shipyards.front()->o->visitablePos();
-					}
-				}
-			}
-			else if(src->water && !sectorToReach->water)
-			{
-				//TODO
-				//disembark
-				return ret;
-			}
-			else //use subterranean gates
-			{
-				//auto t = findFirstVisitableTile (h, dst);
-				//if (t.valid())
-				//	return t;
-
-				//TODO: pop sectors linked by Subterranean Gate in loop
-
-				auto firstGate = boost::find_if(src->subterraneanGates, [=](const CGObjectInstance * gate) -> bool
-				{
-					//make sure no hero block the way
-					auto pos = ai->knownSubterraneanGates[gate]->visitablePos();
-					const TerrainTile *t = getTile(pos);
-					return t && t->visitableObjects.size() == 1 && t->topVisitableId() == Obj::SUBTERRANEAN_GATE
-						&& retreiveTile(pos) == sectorToReach->id;
-				});
-
-				if(firstGate != src->subterraneanGates.end())
-				{
-					//TODO: pahtfinder can find path through subterranean gates, but this function only reaches closest gate
-					return (*firstGate)->visitablePos();
-				}
-				//TODO
-				//Monolith? Whirlpool? ...
-				return ret;
-				//throw cannotFulfillGoalException("Land-land and water-water inter-sector transitions are not implemented!");
-			}
-		}
-		else
-		{
-			return ret;
-			//throw cannotFulfillGoalException("Inter-sector route detection failed: not connected sectors?");
-		}
-	}
-	else
-	{
-		return findFirstVisitableTile(h, dst);
-	}
-
-	//FIXME: find out why this line is reached
-	logAi->errorStream() << ("Impossible happened at SectorMap::firstTileToGet");
-	return ret;
-}
-
-int3 SectorMap::findFirstVisitableTile (HeroPtr h, crint3 dst)
-{
-	int3 ret(-1,-1,-1);
-	int3 curtile = dst;
-
-	while(curtile != h->visitablePos())
-	{
-		auto topObj = cb->getTopObj(curtile);
-		if (topObj && topObj->ID == Obj::HERO && h->tempOwner == topObj->tempOwner && topObj != h.h)
-		{
-			logAi->warnStream() << ("Another allied hero stands in our way");
-			return ret;
-		}
-		if(ai->myCb->getPathsInfo(h.get())->getPathInfo(curtile)->reachable())
-		{
-			return curtile;
-		}
-		else
-		{
-			auto i = parent.find(curtile);
-			if(i != parent.end())
-			{
-				assert(curtile != i->second);
-				curtile = i->second;
-			}
-			else
-			{
-				return ret;
-				//throw cannotFulfillGoalException("Unreachable tile in sector? Should not happen!");
-			}
-		}
-	}
-	return ret;
-}
-
-void SectorMap::makeParentBFS(crint3 source)
-{
-	parent.clear();
-
-	int mySector = retreiveTile(source);
-	std::queue<int3> toVisit;
-	toVisit.push(source);
-	while(!toVisit.empty())
-	{
-		int3 curPos = toVisit.front();
-		toVisit.pop();
-		ui8 &sec = retreiveTile(curPos);
-		assert(sec == mySector); //consider only tiles from the same sector
-		UNUSED(sec);
-
-		foreach_neighbour(curPos, [&](crint3 neighPos)
-		{
-			if(retreiveTile(neighPos) == mySector && !vstd::contains(parent, neighPos))
-			{
-				if (cb->canMoveBetween(curPos, neighPos))
-				{
-					toVisit.push(neighPos);
-					parent[neighPos] = curPos;
-				}
-			}
-		});
-	}
-}
-
-unsigned char & SectorMap::retreiveTile(crint3 pos)
-{
-	return retreiveTileN(sector, pos);
-<<<<<<< HEAD
-=======
-}
-
-TerrainTile* SectorMap::getTile(crint3 pos) const
-{
-	//out of bounds access should be handled by boost::multi_array
-	//still we cached this array to avoid any checks
-	return visibleTiles->operator[](pos.x)[pos.y][pos.z];
->>>>>>> 34cc9c78
-}
+#include "StdInc.h"
+#include "VCAI.h"
+#include "Goals.h"
+#include "Fuzzy.h"
+
+#include "../../lib/UnlockGuard.h"
+#include "../../lib/mapObjects/MapObjects.h"
+#include "../../lib/CConfigHandler.h"
+#include "../../lib/CHeroHandler.h"
+#include "../../lib/CModHandler.h"
+
+
+/*
+ * CCreatureHandler.h, part of VCMI engine
+ *
+ * Authors: listed in file AUTHORS in main folder
+ *
+ * License: GNU General Public License v2.0 or later
+ * Full text of license available in license.txt file, in main folder
+ *
+ */
+
+extern FuzzyHelper *fh;
+
+class CGVisitableOPW;
+
+const double SAFE_ATTACK_CONSTANT = 1.5;
+const int GOLD_RESERVE = 10000; //when buying creatures we want to keep at least this much gold (10000 so at least we'll be able to reach capitol)
+
+using namespace vstd;
+
+//one thread may be turn of AI and another will be handling a side effect for AI2
+boost::thread_specific_ptr<CCallback> cb;
+boost::thread_specific_ptr<VCAI> ai;
+
+//std::map<int, std::map<int, int> > HeroView::infosCount;
+
+//helper RAII to manage global ai/cb ptrs
+struct SetGlobalState
+{
+	SetGlobalState(VCAI * AI)
+	{
+		assert(!ai.get());
+		assert(!cb.get());
+
+		ai.reset(AI);
+		cb.reset(AI->myCb.get());
+	}
+	~SetGlobalState()
+	{
+		ai.release();
+		cb.release();
+	}
+};
+
+
+#define SET_GLOBAL_STATE(ai) SetGlobalState _hlpSetState(ai);
+
+#define NET_EVENT_HANDLER SET_GLOBAL_STATE(this)
+#define MAKING_TURN SET_GLOBAL_STATE(this)
+
+unsigned char &retreiveTileN(std::vector< std::vector< std::vector<unsigned char> > > &vectors, const int3 &pos)
+{
+	return vectors[pos.x][pos.y][pos.z];
+}
+
+const unsigned char &retreiveTileN(const std::vector< std::vector< std::vector<unsigned char> > > &vectors, const int3 &pos)
+{
+	return vectors[pos.x][pos.y][pos.z];
+}
+
+void foreach_tile(std::vector< std::vector< std::vector<unsigned char> > > &vectors, std::function<void(unsigned char &in)> foo)
+{
+	for(auto & vector : vectors)
+		for(auto j = vector.begin(); j != vector.end(); j++)
+			for(auto & elem : *j)
+				foo(elem);
+}
+
+struct ObjInfo
+{
+	int3 pos;
+	std::string name;
+	ObjInfo(){}
+	ObjInfo(const CGObjectInstance *obj):
+		pos(obj->pos),
+		name(obj->getObjectName())
+	{
+	}
+};
+
+std::map<const CGObjectInstance *, ObjInfo> helperObjInfo;
+
+VCAI::VCAI(void)
+{
+	LOG_TRACE(logAi);
+	makingTurn = nullptr;
+	destinationTeleport = ObjectInstanceID();
+}
+
+VCAI::~VCAI(void)
+{
+	LOG_TRACE(logAi);
+}
+
+void VCAI::availableCreaturesChanged(const CGDwelling *town)
+{
+	LOG_TRACE(logAi);
+	NET_EVENT_HANDLER;
+}
+
+void VCAI::heroMoved(const TryMoveHero & details)
+{
+	LOG_TRACE(logAi);
+	NET_EVENT_HANDLER;
+
+	validateObject(details.id); //enemy hero may have left visible area
+	cachedSectorMaps.clear();
+
+	if(details.result == TryMoveHero::TELEPORTATION)
+	{
+		const int3 from = CGHeroInstance::convertPosition(details.start, false),
+			to = CGHeroInstance::convertPosition(details.end, false);
+		const CGObjectInstance *o1 = frontOrNull(cb->getVisitableObjs(from)),
+			*o2 = frontOrNull(cb->getVisitableObjs(to));
+
+		auto t1 = dynamic_cast<const CGTeleport *>(o1);
+		auto t2 = dynamic_cast<const CGTeleport *>(o2);
+		if(t1 && t2)
+		{
+			if(cb->isTeleportChannelBidirectional(t1->channel))
+			{
+				if(o1->ID == Obj::SUBTERRANEAN_GATE && o1->ID == o2->ID) // We need to only add subterranean gates in knownSubterraneanGates. Used for features not yet ported to use teleport channels
+				{
+					knownSubterraneanGates[o1] = o2;
+					knownSubterraneanGates[o2] = o1;
+					logAi->debugStream() << boost::format("Found a pair of subterranean gates between %s and %s!") % from % to;
+				}
+			}
+		}
+	}
+}
+
+void VCAI::stackChagedCount(const StackLocation &location, const TQuantity &change, bool isAbsolute)
+{
+	LOG_TRACE_PARAMS(logAi, "isAbsolute '%i'", isAbsolute);
+	NET_EVENT_HANDLER;
+}
+
+void VCAI::heroInGarrisonChange(const CGTownInstance *town)
+{
+	LOG_TRACE(logAi);
+	NET_EVENT_HANDLER;
+}
+
+void VCAI::centerView(int3 pos, int focusTime)
+{
+	LOG_TRACE_PARAMS(logAi, "focusTime '%i'", focusTime);
+	NET_EVENT_HANDLER;
+}
+
+void VCAI::artifactMoved(const ArtifactLocation &src, const ArtifactLocation &dst)
+{
+	LOG_TRACE(logAi);
+	NET_EVENT_HANDLER;
+}
+
+void VCAI::artifactAssembled(const ArtifactLocation &al)
+{
+	LOG_TRACE(logAi);
+	NET_EVENT_HANDLER;
+}
+
+void VCAI::showTavernWindow(const CGObjectInstance *townOrTavern)
+{
+	LOG_TRACE(logAi);
+	NET_EVENT_HANDLER;
+}
+
+void VCAI::showThievesGuildWindow (const CGObjectInstance * obj)
+{
+	LOG_TRACE(logAi);
+	NET_EVENT_HANDLER;
+}
+
+void VCAI::playerBlocked(int reason, bool start)
+{
+	LOG_TRACE_PARAMS(logAi, "reason '%i', start '%i'", reason % start);
+	NET_EVENT_HANDLER;
+	if (start && reason == PlayerBlocked::UPCOMING_BATTLE)
+		status.setBattle(UPCOMING_BATTLE);
+
+	if(reason == PlayerBlocked::ONGOING_MOVEMENT)
+		status.setMove(start);
+}
+
+void VCAI::showPuzzleMap()
+{
+	LOG_TRACE(logAi);
+	NET_EVENT_HANDLER;
+}
+
+void VCAI::showShipyardDialog(const IShipyard *obj)
+{
+	LOG_TRACE(logAi);
+	NET_EVENT_HANDLER;
+}
+
+void VCAI::gameOver(PlayerColor player, const EVictoryLossCheckResult & victoryLossCheckResult)
+{
+	LOG_TRACE_PARAMS(logAi, "victoryLossCheckResult '%s'", victoryLossCheckResult.messageToSelf);
+	NET_EVENT_HANDLER;
+	logAi->debugStream() << boost::format("Player %d: I heard that player %d %s.") % playerID % player.getNum() % (victoryLossCheckResult.victory() ? "won" : "lost");
+	if(player == playerID)
+	{
+		if(victoryLossCheckResult.victory())
+		{
+            logAi->debugStream() << "VCAI: I won! Incredible!";
+            logAi->debugStream() << "Turn nr " << myCb->getDate();
+		}
+		else
+		{
+            logAi->debugStream() << "VCAI: Player " << player << " lost. It's me. What a disappointment! :(";
+		}
+
+		finish();
+	}
+}
+
+void VCAI::artifactPut(const ArtifactLocation &al)
+{
+	LOG_TRACE(logAi);
+	NET_EVENT_HANDLER;
+}
+
+void VCAI::artifactRemoved(const ArtifactLocation &al)
+{
+	LOG_TRACE(logAi);
+	NET_EVENT_HANDLER;
+}
+
+void VCAI::stacksErased(const StackLocation &location)
+{
+	LOG_TRACE(logAi);
+	NET_EVENT_HANDLER;
+}
+
+void VCAI::artifactDisassembled(const ArtifactLocation &al)
+{
+	LOG_TRACE(logAi);
+	NET_EVENT_HANDLER;
+}
+
+
+void VCAI::heroVisit(const CGHeroInstance *visitor, const CGObjectInstance *visitedObj, bool start)
+{
+	LOG_TRACE_PARAMS(logAi, "start '%i'; obj '%s'", start % (visitedObj ? visitedObj->getObjectName() : std::string("n/a")));
+	NET_EVENT_HANDLER;
+	if(start)
+	{
+		markObjectVisited (visitedObj);
+		unreserveObject(visitor, visitedObj);
+		completeGoal (sptr(Goals::GetObj(visitedObj->id.getNum()).sethero(visitor))); //we don't need to visit it anymore
+		//TODO: what if we visited one-time visitable object that was reserved by another hero (shouldn't, but..)
+	}
+
+	status.heroVisit(visitedObj, start);
+}
+
+void VCAI::availableArtifactsChanged(const CGBlackMarket *bm /*= nullptr*/)
+{
+	LOG_TRACE(logAi);
+	NET_EVENT_HANDLER;
+}
+
+void VCAI::heroVisitsTown(const CGHeroInstance* hero, const CGTownInstance * town)
+{
+	LOG_TRACE(logAi);
+	NET_EVENT_HANDLER;
+	//buildArmyIn(town);
+	//moveCreaturesToHero(town);
+}
+
+void VCAI::tileHidden(const std::unordered_set<int3, ShashInt3> &pos)
+{
+	LOG_TRACE(logAi);
+	NET_EVENT_HANDLER;
+
+	validateVisitableObjs();
+}
+
+void VCAI::tileRevealed(const std::unordered_set<int3, ShashInt3> &pos)
+{
+	LOG_TRACE(logAi);
+	NET_EVENT_HANDLER;
+	for(int3 tile : pos)
+		for(const CGObjectInstance *obj : myCb->getVisitableObjs(tile))
+			addVisitableObj(obj);
+
+	clearPathsInfo();
+}
+
+void VCAI::heroExchangeStarted(ObjectInstanceID hero1, ObjectInstanceID hero2, QueryID query)
+{
+	LOG_TRACE(logAi);
+	NET_EVENT_HANDLER;
+
+	auto firstHero = cb->getHero(hero1);
+	auto secondHero = cb->getHero(hero2);
+
+	status.addQuery(query, boost::str(boost::format("Exchange between heroes %s and %s") % firstHero->name % secondHero->name));
+
+	requestActionASAP([=]()
+	{
+		float goalpriority1 = 0, goalpriority2 = 0;
+
+		auto firstGoal = getGoal(firstHero);
+		if (firstGoal->goalType == Goals::GATHER_ARMY)
+			goalpriority1 = firstGoal->priority;
+		auto secondGoal = getGoal(secondHero);
+		if (secondGoal->goalType == Goals::GATHER_ARMY)
+			goalpriority2 = secondGoal->priority;
+
+		auto transferFrom2to1 = [this](const CGHeroInstance * h1, const CGHeroInstance *h2) -> void
+		{
+			this->pickBestCreatures(h1, h2);
+			this->pickBestArtifacts(h1, h2);
+		};
+
+		if (goalpriority1 > goalpriority2)
+			transferFrom2to1 (firstHero, secondHero);
+		else if (goalpriority1 < goalpriority2)
+			transferFrom2to1 (secondHero, firstHero);
+		else //regular criteria
+		{
+			if (firstHero->getFightingStrength() > secondHero->getFightingStrength() && canGetArmy(firstHero, secondHero))
+				transferFrom2to1 (firstHero, secondHero);
+			else if (canGetArmy(secondHero, firstHero))
+				transferFrom2to1 (secondHero, firstHero);
+		}
+
+		completeGoal(sptr(Goals::VisitHero(firstHero->id.getNum()))); //TODO: what if we were visited by other hero in the meantime?
+		completeGoal(sptr(Goals::VisitHero(secondHero->id.getNum())));
+
+		answerQuery(query, 0);
+	});
+}
+
+void VCAI::heroPrimarySkillChanged(const CGHeroInstance * hero, int which, si64 val)
+{
+	LOG_TRACE_PARAMS(logAi, "which '%i', val '%i'", which % val);
+	NET_EVENT_HANDLER;
+}
+
+void VCAI::showRecruitmentDialog(const CGDwelling *dwelling, const CArmedInstance *dst, int level)
+{
+	LOG_TRACE_PARAMS(logAi, "level '%i'", level);
+	NET_EVENT_HANDLER;
+}
+
+void VCAI::heroMovePointsChanged(const CGHeroInstance * hero)
+{
+	LOG_TRACE(logAi);
+	NET_EVENT_HANDLER;
+}
+
+void VCAI::stackChangedType(const StackLocation &location, const CCreature &newType)
+{
+	LOG_TRACE(logAi);
+	NET_EVENT_HANDLER;
+}
+
+void VCAI::stacksRebalanced(const StackLocation &src, const StackLocation &dst, TQuantity count)
+{
+	LOG_TRACE(logAi);
+	NET_EVENT_HANDLER;
+}
+
+void VCAI::newObject(const CGObjectInstance * obj)
+{
+	LOG_TRACE(logAi);
+	NET_EVENT_HANDLER;
+	if(obj->isVisitable())
+		addVisitableObj(obj);
+
+	cachedSectorMaps.clear();
+}
+
+void VCAI::objectRemoved(const CGObjectInstance *obj)
+{
+	LOG_TRACE(logAi);
+	NET_EVENT_HANDLER;
+
+	erase_if_present(visitableObjs, obj);
+	erase_if_present(alreadyVisited, obj);
+
+	for (auto h : cb->getHeroesInfo())
+		unreserveObject(h, obj);
+
+	cachedSectorMaps.clear(); //invalidate all paths
+
+	//TODO
+	//there are other places where CGObjectinstance ptrs are stored...
+	//
+
+	if(obj->ID == Obj::HERO  &&  obj->tempOwner == playerID)
+	{
+		lostHero(cb->getHero(obj->id)); //we can promote, since objectRemoved is called just before actual deletion
+	}
+}
+
+void VCAI::showHillFortWindow(const CGObjectInstance *object, const CGHeroInstance *visitor)
+{
+	LOG_TRACE(logAi);
+	NET_EVENT_HANDLER;
+
+	requestActionASAP([=]()
+	{
+		makePossibleUpgrades(visitor);
+	});
+}
+
+void VCAI::playerBonusChanged(const Bonus &bonus, bool gain)
+{
+	LOG_TRACE_PARAMS(logAi, "gain '%i'", gain);
+	NET_EVENT_HANDLER;
+}
+
+void VCAI::newStackInserted(const StackLocation &location, const CStackInstance &stack)
+{
+	LOG_TRACE(logAi);
+	NET_EVENT_HANDLER;
+}
+
+void VCAI::heroCreated(const CGHeroInstance* h)
+{
+	LOG_TRACE(logAi);
+	if (h->visitedTown)
+		townVisitsThisWeek[HeroPtr(h)].insert(h->visitedTown);
+	NET_EVENT_HANDLER;
+}
+
+void VCAI::advmapSpellCast(const CGHeroInstance * caster, int spellID)
+{
+	LOG_TRACE_PARAMS(logAi, "spellID '%i", spellID);
+	NET_EVENT_HANDLER;
+}
+
+void VCAI::showInfoDialog(const std::string &text, const std::vector<Component*> &components, int soundID)
+{
+	LOG_TRACE_PARAMS(logAi, "soundID '%i'", soundID);
+	NET_EVENT_HANDLER;
+}
+
+void VCAI::requestRealized(PackageApplied *pa)
+{
+	LOG_TRACE(logAi);
+	NET_EVENT_HANDLER;
+	if(status.haveTurn())
+	{
+		if(pa->packType == typeList.getTypeID<EndTurn>())
+			if(pa->result)
+				status.madeTurn();
+	}
+
+	if(pa->packType == typeList.getTypeID<QueryReply>())
+	{
+		status.receivedAnswerConfirmation(pa->requestID, pa->result);
+	}
+}
+
+void VCAI::receivedResource(int type, int val)
+{
+	LOG_TRACE_PARAMS(logAi, "type '%i', val '%i'", type % val);
+	NET_EVENT_HANDLER;
+}
+
+void VCAI::stacksSwapped(const StackLocation &loc1, const StackLocation &loc2)
+{
+	LOG_TRACE(logAi);
+	NET_EVENT_HANDLER;
+}
+
+void VCAI::showUniversityWindow(const IMarket *market, const CGHeroInstance *visitor)
+{
+	LOG_TRACE(logAi);
+	NET_EVENT_HANDLER;
+}
+
+void VCAI::heroManaPointsChanged(const CGHeroInstance * hero)
+{
+	LOG_TRACE(logAi);
+	NET_EVENT_HANDLER;
+}
+
+void VCAI::heroSecondarySkillChanged(const CGHeroInstance * hero, int which, int val)
+{
+	LOG_TRACE_PARAMS(logAi, "which '%d', val '%d'", which % val);
+	NET_EVENT_HANDLER;
+}
+
+void VCAI::battleResultsApplied()
+{
+	LOG_TRACE(logAi);
+	NET_EVENT_HANDLER;
+	assert(status.getBattle() == ENDING_BATTLE);
+	status.setBattle(NO_BATTLE);
+}
+
+void VCAI::objectPropertyChanged(const SetObjectProperty * sop)
+{
+	LOG_TRACE(logAi);
+	NET_EVENT_HANDLER;
+	if(sop->what == ObjProperty::OWNER)
+	{
+		//we don't want to visit know object twice (do we really?)
+		if(sop->val == playerID.getNum())
+			erase_if_present(visitableObjs, myCb->getObj(sop->id));
+		else if (myCb->getPlayerRelations(playerID, (PlayerColor)sop->val) == PlayerRelations::ENEMIES)
+		{
+			//we want to visit objects owned by oppponents
+			auto obj = myCb->getObj(sop->id, false);
+			if (obj)
+			{
+				addVisitableObj(obj);
+				erase_if_present(alreadyVisited, obj);
+			}
+		}
+	}
+}
+
+void VCAI::buildChanged(const CGTownInstance *town, BuildingID buildingID, int what)
+{
+	LOG_TRACE_PARAMS(logAi, "what '%i'", what);
+	NET_EVENT_HANDLER;
+}
+
+void VCAI::heroBonusChanged(const CGHeroInstance *hero, const Bonus &bonus, bool gain)
+{
+	LOG_TRACE_PARAMS(logAi, "gain '%i'", gain);
+	NET_EVENT_HANDLER;
+}
+
+void VCAI::showMarketWindow(const IMarket *market, const CGHeroInstance *visitor)
+{
+	LOG_TRACE(logAi);
+	NET_EVENT_HANDLER;
+}
+
+void VCAI::showWorldViewEx(const std::vector<ObjectPosInfo> & objectPositions)
+{
+	//TODO: AI support for ViewXXX spell
+	LOG_TRACE(logAi);
+	NET_EVENT_HANDLER;
+}
+
+void VCAI::init(shared_ptr<CCallback> CB)
+{
+	LOG_TRACE(logAi);
+	myCb = CB;
+	cbc = CB;
+	NET_EVENT_HANDLER;
+	playerID = *myCb->getMyColor();
+	myCb->waitTillRealize = true;
+	myCb->unlockGsWhenWaiting = true;
+
+	if(!fh)
+		fh = new FuzzyHelper();
+
+	retreiveVisitableObjs();
+}
+
+void VCAI::yourTurn()
+{
+	LOG_TRACE(logAi);
+	NET_EVENT_HANDLER;
+	status.startedTurn();
+	makingTurn = make_unique<boost::thread>(&VCAI::makeTurn, this);
+}
+
+void VCAI::heroGotLevel(const CGHeroInstance *hero, PrimarySkill::PrimarySkill pskill, std::vector<SecondarySkill> &skills, QueryID queryID)
+{
+	LOG_TRACE_PARAMS(logAi, "queryID '%i'", queryID);
+	NET_EVENT_HANDLER;
+	status.addQuery(queryID, boost::str(boost::format("Hero %s got level %d") % hero->name % hero->level));
+	requestActionASAP([=]{ answerQuery(queryID, 0); });
+}
+
+void VCAI::commanderGotLevel (const CCommanderInstance * commander, std::vector<ui32> skills, QueryID queryID)
+{
+	LOG_TRACE_PARAMS(logAi, "queryID '%i'", queryID);
+	NET_EVENT_HANDLER;
+	status.addQuery(queryID, boost::str(boost::format("Commander %s of %s got level %d") % commander->name % commander->armyObj->nodeName() % (int)commander->level));
+	requestActionASAP([=]{ answerQuery(queryID, 0); });
+}
+
+void VCAI::showBlockingDialog(const std::string &text, const std::vector<Component> &components, QueryID askID, const int soundID, bool selection, bool cancel)
+{
+	LOG_TRACE_PARAMS(logAi, "text '%s', askID '%i', soundID '%i', selection '%i', cancel '%i'", text % askID % soundID % selection % cancel);
+	NET_EVENT_HANDLER;
+	int sel = 0;
+	status.addQuery(askID, boost::str(boost::format("Blocking dialog query with %d components - %s")
+									  % components.size() % text));
+
+	if(selection) //select from multiple components -> take the last one (they're indexed [1-size])
+		sel = components.size();
+
+	if(!selection && cancel) //yes&no -> always answer yes, we are a brave AI :)
+		sel = 1;
+
+	requestActionASAP([=]()
+	{
+		answerQuery(askID, sel);
+	});
+}
+
+void VCAI::showTeleportDialog(TeleportChannelID channel, std::vector<ObjectInstanceID> exits, bool impassable, QueryID askID)
+{
+	LOG_TRACE_PARAMS(logAi, "askID '%i', exits '%s'", askID % exits);
+	NET_EVENT_HANDLER;
+	status.addQuery(askID, boost::str(boost::format("Teleport dialog query with %d exits")
+																			% exits.size()));
+
+	ObjectInstanceID choosenExit;
+	if(impassable)
+		knownTeleportChannels[channel]->passability = TeleportChannel::IMPASSABLE;
+	else
+	{
+		if(destinationTeleport != ObjectInstanceID() && vstd::contains(exits, destinationTeleport))
+			choosenExit = destinationTeleport;
+
+		if(!status.channelProbing())
+		{
+			vstd::copy_if(exits, vstd::set_inserter(teleportChannelProbingList), [&](ObjectInstanceID id) -> bool
+			{
+				return !(vstd::contains(visitableObjs, cb->getObj(id)) || id == choosenExit);
+			});
+		}
+	}
+
+	requestActionASAP([=]()
+	{
+		answerQuery(askID, choosenExit.getNum());
+	});
+}
+
+void VCAI::showGarrisonDialog(const CArmedInstance *up, const CGHeroInstance *down, bool removableUnits, QueryID queryID)
+{
+	LOG_TRACE_PARAMS(logAi, "removableUnits '%i', queryID '%i'", removableUnits % queryID);
+	NET_EVENT_HANDLER;
+
+	std::string s1 = up ? up->nodeName() : "NONE";
+	std::string s2 = down ? down->nodeName() : "NONE";
+
+	status.addQuery(queryID, boost::str(boost::format("Garrison dialog with %s and %s") % s1 % s2));
+
+	//you can't request action from action-response thread
+	requestActionASAP([=]()
+	{
+		pickBestCreatures (down, up);
+		answerQuery(queryID, 0);
+	});
+}
+
+void VCAI::saveGame(COSer & h, const int version)
+{
+	LOG_TRACE_PARAMS(logAi, "version '%i'", version);
+	NET_EVENT_HANDLER;
+	validateVisitableObjs();
+
+	registerGoals(h);
+	CAdventureAI::saveGame(h, version);
+	serializeInternal(h, version);
+}
+
+void VCAI::loadGame(CISer & h, const int version)
+{
+	LOG_TRACE_PARAMS(logAi, "version '%i'", version);
+	NET_EVENT_HANDLER;
+
+	registerGoals(h);
+	CAdventureAI::loadGame(h, version);
+	serializeInternal(h, version);
+}
+
+void makePossibleUpgrades(const CArmedInstance *obj)
+{
+	if(!obj)
+		return;
+
+	for(int i = 0; i < GameConstants::ARMY_SIZE; i++)
+	{
+		if(const CStackInstance *s = obj->getStackPtr(SlotID(i)))
+		{
+			UpgradeInfo ui;
+			cb->getUpgradeInfo(obj, SlotID(i), ui);
+			if(ui.oldID >= 0 && cb->getResourceAmount().canAfford(ui.cost[0] * s->count))
+			{
+				cb->upgradeCreature(obj, SlotID(i), ui.newID[0]);
+			}
+		}
+	}
+}
+
+void VCAI::makeTurn()
+{
+	logGlobal->infoStream() << boost::format("Player %d starting turn") % static_cast<int>(playerID.getNum());
+
+	MAKING_TURN;
+	boost::shared_lock<boost::shared_mutex> gsLock(cb->getGsMutex());
+	setThreadName("VCAI::makeTurn");
+
+	switch(cb->getDate(Date::DAY_OF_WEEK))
+	{
+		case 1:
+		{
+			townVisitsThisWeek.clear();
+			std::vector<const CGObjectInstance *> objs;
+			retreiveVisitableObjs(objs, true);
+			for(const CGObjectInstance *obj : objs)
+			{
+				if (isWeeklyRevisitable(obj))
+				{
+					addVisitableObj(obj);
+					erase_if_present (alreadyVisited, obj);
+				}
+			}
+		}
+			break;
+	}
+	markHeroAbleToExplore (primaryHero());
+
+	makeTurnInternal();
+	makingTurn.reset();
+
+	return;
+}
+
+void VCAI::makeTurnInternal()
+{
+	saving = 0;
+
+	//it looks messy here, but it's better to have armed heroes before attempting realizing goals
+	for(const CGTownInstance *t : cb->getTownsInfo())
+		moveCreaturesToHero(t);
+
+	try
+	{
+		//Pick objects reserved in previous turn - we expect only nerby objects there
+		auto reservedHeroesCopy = reservedHeroesMap; //work on copy => the map may be changed while iterating (eg because hero died when attempting a goal)
+		for (auto hero : reservedHeroesCopy)
+		{
+			if(reservedHeroesMap.count(hero.first))
+				continue; //hero might have been removed while we were in this loop
+			if(!hero.first.validAndSet())
+			{
+				logAi->errorStream() << "Hero " << hero.first.name << " present on reserved map. Shouldn't be. ";
+				continue;
+			}
+
+			std::vector<const CGObjectInstance *> vec(hero.second.begin(), hero.second.end());
+			boost::sort (vec, CDistanceSorter(hero.first.get()));
+			for (auto obj : vec)
+			{
+				if(!obj || !cb->getObj(obj->id))
+				{
+					logAi->errorStream() << "Error: there is wrong object on list for hero " << hero.first->name;
+					continue;
+				}
+				striveToGoal (sptr(Goals::VisitTile(obj->visitablePos()).sethero(hero.first)));
+			}
+		}
+
+		//now try to win
+		striveToGoal(sptr(Goals::Win()));
+
+		//finally, continue our abstract long-term goals
+		int oldMovement = 0;
+		int newMovement = 0;
+		while (true)
+		{
+			oldMovement = newMovement; //remember old value
+			newMovement = 0;
+			std::vector<std::pair<HeroPtr, Goals::TSubgoal> > safeCopy;
+			for (auto mission : lockedHeroes)
+			{
+				fh->setPriority (mission.second); //re-evaluate
+				if (canAct(mission.first))
+				{
+					newMovement += mission.first->movement;
+					safeCopy.push_back (mission);
+				}
+			}
+			if (newMovement == oldMovement) //means our heroes didn't move or didn't re-assign their goals
+			{
+				logAi->warnStream() << "Our heroes don't move anymore, exhaustive decomposition failed";
+				break;
+			}
+			if (safeCopy.empty())
+				break; //all heroes exhausted their locked goals
+			else
+			{
+				typedef std::pair<HeroPtr, Goals::TSubgoal> TItrType;
+
+				auto lockedHeroesSorter = [](TItrType m1, TItrType m2) -> bool
+				{
+					return m1.second->priority < m2.second->priority;
+				};
+				boost::sort(safeCopy, lockedHeroesSorter);
+				striveToGoal (safeCopy.back().second);
+			}
+		}
+
+		auto quests = myCb->getMyQuests();
+		for (auto quest : quests)
+		{
+			striveToQuest (quest);
+		}
+
+		striveToGoal(sptr(Goals::Build())); //TODO: smarter building management
+		performTypicalActions();
+
+		//for debug purpose
+		for (auto h : cb->getHeroesInfo())
+		{
+			if (h->movement)
+				logAi->warnStream() << boost::format("hero %s has %d MP left") % h->name % h->movement;
+		}
+	}
+	catch(boost::thread_interrupted &e)
+	{
+        logAi->debugStream() << "Making turn thread has been interrupted. We'll end without calling endTurn.";
+		return;
+	}
+	catch(std::exception &e)
+	{
+        logAi->debugStream() << "Making turn thread has caught an exception: " << e.what();
+	}
+
+	endTurn();
+}
+
+bool VCAI::goVisitObj(const CGObjectInstance * obj, HeroPtr h)
+{
+	int3 dst = obj->visitablePos();
+	SectorMap &sm = getCachedSectorMap(h);
+	logAi->debugStream() << boost::format("%s will try to visit %s at (%s)") % h->name % obj->getObjectName() % strFromInt3(dst);
+	int3 pos = sm.firstTileToGet(h, dst);
+	if (!pos.valid()) //rare case when we are already standing on one of potential objects
+		return false;
+	return moveHeroToTile(pos, h);
+}
+
+void VCAI::performObjectInteraction(const CGObjectInstance * obj, HeroPtr h)
+{
+	LOG_TRACE_PARAMS(logAi, "Hero %s and object %s at %s", h->name % obj->getObjectName() % obj->pos);
+	switch (obj->ID)
+	{
+		case Obj::CREATURE_GENERATOR1:
+			recruitCreatures (dynamic_cast<const CGDwelling *>(obj), h.get());
+			checkHeroArmy (h);
+			break;
+		case Obj::TOWN:
+			moveCreaturesToHero (dynamic_cast<const CGTownInstance *>(obj));
+			if (h->visitedTown) //we are inside, not just attacking
+			{
+				townVisitsThisWeek[h].insert(h->visitedTown);
+				if (!h->hasSpellbook() && cb->getResourceAmount(Res::GOLD) >= GameConstants::SPELLBOOK_GOLD_COST + saving[Res::GOLD] &&
+					h->visitedTown->hasBuilt (BuildingID::MAGES_GUILD_1))
+					cb->buyArtifact(h.get(), ArtifactID::SPELLBOOK);
+			}
+			break;
+	}
+	completeGoal (sptr(Goals::GetObj(obj->id.getNum()).sethero(h)));
+}
+
+void VCAI::moveCreaturesToHero(const CGTownInstance * t)
+{
+	if(t->visitingHero && t->armedGarrison() && t->visitingHero->tempOwner == t->tempOwner)
+	{
+		pickBestCreatures (t->visitingHero, t);
+	}
+}
+
+bool VCAI::canGetArmy (const CGHeroInstance * army, const CGHeroInstance * source)
+{ //TODO: merge with pickBestCreatures
+	//if (ai->primaryHero().h == source)
+
+	if(army->tempOwner != source->tempOwner)
+	{
+		logAi->errorStream() << "Why are we even considering exchange between heroes from different players?";
+		return false;
+	}
+
+
+	const CArmedInstance *armies[] = {army, source};
+
+	//we calculate total strength for each creature type available in armies
+	std::map<const CCreature*, int> creToPower;
+	for(auto armyPtr : armies)
+		for(auto &i : armyPtr->Slots())
+		{
+			//TODO: allow splitting stacks?
+			creToPower[i.second->type] += i.second->getPower();
+		}
+	//TODO - consider more than just power (ie morale penalty, hero specialty in certain stacks, etc)
+	int armySize = creToPower.size();
+	armySize = std::min ((source->needsLastStack() ? armySize - 1 : armySize), GameConstants::ARMY_SIZE); //can't move away last stack
+	std::vector<const CCreature *> bestArmy; //types that'll be in final dst army
+	for (int i = 0; i < armySize; i++) //pick the creatures from which we can get most power, as many as dest can fit
+	{
+		typedef const std::pair<const CCreature*, int> &CrePowerPair;
+		auto creIt = boost::max_element(creToPower, [](CrePowerPair lhs, CrePowerPair rhs)
+			{
+				return lhs.second < rhs.second;
+			});
+		bestArmy.push_back(creIt->first);
+		creToPower.erase(creIt);
+		if(creToPower.empty())
+			break;
+	}
+
+	//foreach best type -> iterate over slots in both armies and if it's the appropriate type, send it to the slot where it belongs
+	for (int i = 0; i < bestArmy.size(); i++) //i-th strongest creature type will go to i-th slot
+	{
+		for(auto armyPtr : armies)
+			for (int j = 0; j < GameConstants::ARMY_SIZE; j++)
+			{
+				if(armyPtr->getCreature(SlotID(j)) == bestArmy[i]  &&  armyPtr != army) //it's a searched creature not in dst ARMY
+				{
+					//FIXME: line below is useless when simulating exchange between two non-singular armies
+					if (!(armyPtr->needsLastStack() && armyPtr->Slots().size() == 1)) //can't take away last creature
+						return true; //at least one exchange will be performed
+					else
+						return false; //no further exchange possible
+				}
+			}
+	}
+	return false;
+}
+
+void VCAI::pickBestCreatures(const CArmedInstance * army, const CArmedInstance * source)
+{
+	//TODO - what if source is a hero (the last stack problem) -> it'd good to create a single stack of weakest cre
+	const CArmedInstance *armies[] = {army, source};
+
+	//we calculate total strength for each creature type available in armies
+	std::map<const CCreature*, int> creToPower;
+	for(auto armyPtr : armies)
+		for(auto &i : armyPtr->Slots())
+		{//TODO: allow splitting stacks?
+			creToPower[i.second->type] += i.second->getPower();
+		}
+	//TODO - consider more than just power (ie morale penalty, hero specialty in certain stacks, etc)
+	int armySize = creToPower.size();
+
+	armySize = std::min ((source->needsLastStack() ? armySize - 1 : armySize), GameConstants::ARMY_SIZE); //can't move away last stack
+	std::vector<const CCreature *> bestArmy; //types that'll be in final dst army
+	for (int i = 0; i < armySize; i++) //pick the creatures from which we can get most power, as many as dest can fit
+	{
+		typedef const std::pair<const CCreature*, int> &CrePowerPair;
+		auto creIt = boost::max_element(creToPower, [](CrePowerPair lhs, CrePowerPair rhs)
+			{
+				return lhs.second < rhs.second;
+			});
+		bestArmy.push_back(creIt->first);
+		creToPower.erase(creIt);
+		if(creToPower.empty())
+			break;
+	}
+
+	//foreach best type -> iterate over slots in both armies and if it's the appropriate type, send it to the slot where it belongs
+	for (int i = 0; i < bestArmy.size(); i++) //i-th strongest creature type will go to i-th slot
+	{
+		for(auto armyPtr : armies)
+			for (int j = 0; j < GameConstants::ARMY_SIZE; j++)
+			{
+				if(armyPtr->getCreature(SlotID(j)) == bestArmy[i]  &&  (i != j || armyPtr != army)) //it's a searched creature not in dst SLOT
+					if (!(armyPtr->needsLastStack() && armyPtr->Slots().size() == 1)) //can't take away last creature
+						cb->mergeOrSwapStacks(armyPtr, army, SlotID(j), SlotID(i));
+			}
+	}
+
+	//TODO - having now strongest possible army, we may want to think about arranging stacks
+
+	auto hero = dynamic_cast<const CGHeroInstance *>(army);
+	if (hero)
+	{
+		checkHeroArmy (hero);
+	}
+}
+
+void VCAI::pickBestArtifacts(const CGHeroInstance * h, const CGHeroInstance * other)
+{
+	auto equipBest = [](const CGHeroInstance * h, const CGHeroInstance * otherh, bool giveStuffToFirstHero) -> void
+	{
+		bool changeMade = false;
+
+		do
+		{
+			changeMade = false;
+
+			//we collect gear always in same order
+			std::vector<ArtifactLocation> allArtifacts;
+			if (giveStuffToFirstHero)
+			{
+				for (auto p : h->artifactsWorn)
+				{
+					if (p.second.artifact)
+						allArtifacts.push_back(ArtifactLocation(h, p.first));
+				}
+			}
+			for (auto slot : h->artifactsInBackpack)
+				allArtifacts.push_back(ArtifactLocation(h, h->getArtPos(slot.artifact)));
+
+			if (otherh)
+			{
+				for (auto p : otherh->artifactsWorn)
+				{
+					if (p.second.artifact)
+						allArtifacts.push_back(ArtifactLocation(otherh, p.first));
+				}
+				for (auto slot : otherh->artifactsInBackpack)
+					allArtifacts.push_back(ArtifactLocation(otherh, otherh->getArtPos(slot.artifact)));
+			}
+			//we give stuff to one hero or another, depending on giveStuffToFirstHero
+
+			const CGHeroInstance * target = nullptr;
+			if (giveStuffToFirstHero)
+				target = h;
+			else
+				target = otherh;
+
+			for (auto location : allArtifacts)
+			{
+				if (location.relatedObj() == target && location.slot < ArtifactPosition::AFTER_LAST)
+					continue; //don't reequip artifact we already wear
+
+				auto s = location.getSlot();
+				if (!s || s->locked) //we can't move locks
+					continue;
+				auto artifact = s->artifact;
+				if (!artifact)
+					continue;
+				//FIXME: why are the above possible to be null?
+
+				bool emptySlotFound = false;
+				for (auto slot : artifact->artType->possibleSlots.at(target->bearerType()))
+				{
+					ArtifactLocation destLocation(target, slot);
+					if (target->isPositionFree(slot) && artifact->canBePutAt(destLocation, true)) //combined artifacts are not always allowed to move
+					{
+						cb->swapArtifacts(location, destLocation); //just put into empty slot
+						emptySlotFound = true;
+						changeMade = true;
+						break;
+					}
+				}
+				if (!emptySlotFound) //try to put that atifact in already occupied slot
+				{
+					for (auto slot : artifact->artType->possibleSlots.at(target->bearerType()))
+					{
+						auto otherSlot = target->getSlot(slot);
+						if (otherSlot && otherSlot->artifact) //we need to exchange artifact for better one
+						{
+							ArtifactLocation destLocation(target, slot);
+							//if that artifact is better than what we have, pick it
+							if (compareArtifacts(artifact, otherSlot->artifact) && artifact->canBePutAt(destLocation, true)) //combined artifacts are not always allowed to move
+							{
+								cb->swapArtifacts(location, ArtifactLocation(target, target->getArtPos(otherSlot->artifact)));
+								break;
+								changeMade = true;
+							}
+						}
+					}
+				}
+				if (changeMade)
+					break; //start evaluating artifacts from scratch
+			}
+		} while (changeMade);
+	};
+
+	equipBest (h, other, true);
+
+	if (other)
+	{
+		equipBest(h, other, false);
+	}
+
+}
+
+void VCAI::recruitCreatures(const CGDwelling * d, const CArmedInstance * recruiter)
+{
+	for(int i = 0; i < d->creatures.size(); i++)
+	{
+		if(!d->creatures[i].second.size())
+			continue;
+
+		int count = d->creatures[i].first;
+		CreatureID creID = d->creatures[i].second.back();
+//		const CCreature *c = VLC->creh->creatures[creID];
+// 		if(containsSavedRes(c->cost))
+// 			continue;
+
+		amin(count, freeResources() / VLC->creh->creatures[creID]->cost);
+		if(count > 0)
+			cb->recruitCreatures(d, recruiter, creID, count, i);
+	}
+}
+
+bool VCAI::tryBuildStructure(const CGTownInstance * t, BuildingID building, unsigned int maxDays)
+{
+	if (maxDays == 0)
+	{
+		logAi->warnStream() << "Request to build building " << building <<  " in 0 days!";
+		return false;
+	}
+
+	if (!vstd::contains(t->town->buildings, building))
+		return false; // no such building in town
+
+	if (t->hasBuilt(building)) //Already built? Shouldn't happen in general
+		return true;
+
+	const CBuilding * buildPtr = t->town->buildings.at(building);
+
+	auto toBuild = buildPtr->requirements.getFulfillmentCandidates([&](const BuildingID & buildID)
+	{
+		return t->hasBuilt(buildID);
+	});
+	toBuild.push_back(building);
+
+	for(BuildingID buildID : toBuild)
+	{
+		EBuildingState::EBuildingState canBuild = cb->canBuildStructure(t, buildID);
+		if (canBuild == EBuildingState::HAVE_CAPITAL
+		 || canBuild == EBuildingState::FORBIDDEN
+		 || canBuild == EBuildingState::NO_WATER)
+			return false; //we won't be able to build this
+	}
+
+	if (maxDays && toBuild.size() > maxDays)
+		return false;
+
+	TResources currentRes = cb->getResourceAmount();
+	//TODO: calculate if we have enough resources to build it in maxDays
+
+	for(const auto & buildID : toBuild)
+	{
+		const CBuilding *b = t->town->buildings.at(buildID);
+
+		EBuildingState::EBuildingState canBuild = cb->canBuildStructure(t, buildID);
+		if(canBuild == EBuildingState::ALLOWED)
+		{
+			if(!containsSavedRes(b->resources))
+			{
+                logAi->debugStream() << boost::format("Player %d will build %s in town of %s at %s") % playerID % b->Name() % t->name % t->pos;
+				cb->buildBuilding(t, buildID);
+				return true;
+			}
+			continue;
+		}
+		else if(canBuild == EBuildingState::NO_RESOURCES)
+		{
+			//TResources income = estimateIncome();
+			TResources cost = t->town->buildings.at(buildID)->resources;
+			for (int i = 0; i < GameConstants::RESOURCE_QUANTITY; i++)
+			{
+				//int diff = currentRes[i] - cost[i] + income[i];
+				int diff = currentRes[i] - cost[i];
+				if(diff < 0)
+					saving[i] = 1;
+			}
+			continue;
+		}
+		else if (canBuild == EBuildingState::PREREQUIRES)
+		{
+			// can happen when dependencies have their own missing dependencies
+			if (tryBuildStructure(t, buildID, maxDays - 1))
+				return true;
+		}
+		else if (canBuild == EBuildingState::MISSING_BASE)
+		{
+			if (tryBuildStructure(t, b->upgrade, maxDays - 1))
+				 return true;
+		}
+	}
+	return false;
+}
+
+//bool VCAI::canBuildStructure(const CGTownInstance * t, BuildingID building, unsigned int maxDays=7)
+//{
+//		if (maxDays == 0)
+//	{
+//		logAi->warnStream() << "Request to build building " << building <<  " in 0 days!";
+//		return false;
+//	}
+//
+//	if (!vstd::contains(t->town->buildings, building))
+//		return false; // no such building in town
+//
+//	if (t->hasBuilt(building)) //Already built? Shouldn't happen in general
+//		return true;
+//
+//	const CBuilding * buildPtr = t->town->buildings.at(building);
+//
+//	auto toBuild = buildPtr->requirements.getFulfillmentCandidates([&](const BuildingID & buildID)
+//	{
+//		return t->hasBuilt(buildID);
+//	});
+//	toBuild.push_back(building);
+//
+//	for(BuildingID buildID : toBuild)
+//	{
+//		EBuildingState::EBuildingState canBuild = cb->canBuildStructure(t, buildID);
+//		if (canBuild == EBuildingState::HAVE_CAPITAL
+//		 || canBuild == EBuildingState::FORBIDDEN
+//		 || canBuild == EBuildingState::NO_WATER)
+//			return false; //we won't be able to build this
+//	}
+//
+//	if (maxDays && toBuild.size() > maxDays)
+//		return false;
+//
+//	TResources currentRes = cb->getResourceAmount();
+//	TResources income = estimateIncome();
+//	//TODO: calculate if we have enough resources to build it in maxDays
+//
+//	for(const auto & buildID : toBuild)
+//	{
+//		const CBuilding *b = t->town->buildings.at(buildID);
+//
+//		EBuildingState::EBuildingState canBuild = cb->canBuildStructure(t, buildID);
+//		if(canBuild == EBuildingState::ALLOWED)
+//		{
+//			if(!containsSavedRes(b->resources))
+//			{
+//                logAi->debugStream() << boost::format("Player %d will build %s in town of %s at %s") % playerID % b->Name() % t->name % t->pos;
+//				return true;
+//			}
+//			continue;
+//		}
+//		else if(canBuild == EBuildingState::NO_RESOURCES)
+//		{
+//			TResources cost = t->town->buildings.at(buildID)->resources;
+//			for (int i = 0; i < GameConstants::RESOURCE_QUANTITY; i++)
+//			{
+//				int diff = currentRes[i] - cost[i] + income[i];
+//				if(diff < 0)
+//					saving[i] = 1;
+//			}
+//			continue;
+//		}
+//		else if (canBuild == EBuildingState::PREREQUIRES)
+//		{
+//			// can happen when dependencies have their own missing dependencies
+//			if (canBuildStructure(t, buildID, maxDays - 1))
+//				return true;
+//		}
+//		else if (canBuild == EBuildingState::MISSING_BASE)
+//		{
+//			if (canBuildStructure(t, b->upgrade, maxDays - 1))
+//				 return true;
+//		}
+//	}
+//	return false;
+//}
+
+bool VCAI::tryBuildAnyStructure(const CGTownInstance * t, std::vector<BuildingID> buildList, unsigned int maxDays)
+{
+	for(const auto & building : buildList)
+	{
+		if(t->hasBuilt(building))
+			continue;
+		if (tryBuildStructure(t, building, maxDays))
+			return true;
+	}
+	return false; //Can't build anything
+}
+
+BuildingID VCAI::canBuildAnyStructure(const CGTownInstance * t, std::vector<BuildingID> buildList, unsigned int maxDays)
+{
+	for(const auto & building : buildList)
+	{
+		if(t->hasBuilt(building))
+			continue;
+		if (cb->canBuildStructure(t, building))
+			return building;
+	}
+	return BuildingID::NONE; //Can't build anything
+}
+
+bool VCAI::tryBuildNextStructure(const CGTownInstance * t, std::vector<BuildingID> buildList, unsigned int maxDays)
+{
+	for(const auto & building : buildList)
+	{
+		if(t->hasBuilt(building))
+			continue;
+		return tryBuildStructure(t, building, maxDays);
+	}
+	return false;//Nothing to build
+}
+
+void VCAI::buildStructure(const CGTownInstance * t)
+{
+	//TODO make *real* town development system
+	//TODO: faction-specific development: use special buildings, build dwellings in better order, etc
+	//TODO: build resource silo, defences when needed
+	//Possible - allow "locking" on specific building (build prerequisites and then building itself)
+
+	TResources currentRes = cb->getResourceAmount();
+	TResources currentIncome = t->dailyIncome();
+	int townIncome = currentIncome[Res::GOLD];
+
+	if (tryBuildAnyStructure(t, std::vector<BuildingID>(essential, essential + ARRAY_COUNT(essential))))
+		return;
+
+	//we're running out of gold - try to build something gold-producing. Multiplier can be tweaked, 6 is minimum due to buildings costs
+	if (currentRes[Res::GOLD] < townIncome * 6)
+		if (tryBuildNextStructure(t, std::vector<BuildingID>(goldSource, goldSource + ARRAY_COUNT(goldSource))))
+			return;
+
+	if (cb->getDate(Date::DAY_OF_WEEK) > 6)// last 2 days of week - try to focus on growth
+	{
+		if (tryBuildNextStructure(t, std::vector<BuildingID>(unitGrowth, unitGrowth + ARRAY_COUNT(unitGrowth)), 2))
+			return;
+	}
+
+	// first in-game week or second half of any week: try build dwellings
+	if (cb->getDate(Date::DAY) < 7 || cb->getDate(Date::DAY_OF_WEEK) > 3)
+		if (tryBuildAnyStructure(t, std::vector<BuildingID>(unitsSource, unitsSource + ARRAY_COUNT(unitsSource)), 8 - cb->getDate(Date::DAY_OF_WEEK)))
+			return;
+
+	//try to upgrade dwelling
+	for(int i = 0; i < ARRAY_COUNT(unitsUpgrade); i++)
+	{
+		if (t->hasBuilt(unitsSource[i]) && !t->hasBuilt(unitsUpgrade[i]))
+		{
+			if (tryBuildStructure(t, unitsUpgrade[i]))
+				return;
+		}
+	}
+
+	//remaining tasks
+	if (tryBuildNextStructure(t, std::vector<BuildingID>(goldSource, goldSource + ARRAY_COUNT(goldSource))))
+		return;
+	if (tryBuildNextStructure(t, std::vector<BuildingID>(spells, spells + ARRAY_COUNT(spells))))
+		return;
+	if (tryBuildAnyStructure(t, std::vector<BuildingID>(extra, extra + ARRAY_COUNT(extra))))
+		return;
+}
+
+bool VCAI::isGoodForVisit(const CGObjectInstance *obj, HeroPtr h, SectorMap &sm)
+{
+	const int3 pos = obj->visitablePos();
+	const int3 targetPos = sm.firstTileToGet(h, pos);
+	if (!targetPos.valid())
+		return false;
+	if (isTileNotReserved(h.get(), targetPos) &&
+			!obj->wasVisited(playerID) &&
+			(cb->getPlayerRelations(ai->playerID, obj->tempOwner) == PlayerRelations::ENEMIES || isWeeklyRevisitable(obj)) && //flag or get weekly resources / creatures
+			isSafeToVisit(h, pos) &&
+			shouldVisit(h, obj) &&
+			!vstd::contains(alreadyVisited, obj) &&
+			!vstd::contains(reservedObjs, obj) &&
+			isAccessibleForHero(targetPos, h))
+	{
+		const CGObjectInstance *topObj = cb->getVisitableObjs(obj->visitablePos()).back(); //it may be hero visiting this obj
+		//we don't try visiting object on which allied or owned hero stands
+		// -> it will just trigger exchange windows and AI will be confused that obj behind doesn't get visited
+		if (topObj->ID == Obj::HERO  &&  cb->getPlayerRelations(h->tempOwner, topObj->tempOwner) != PlayerRelations::ENEMIES)
+			return false;
+		else
+			return true; //all of the following is met
+	}
+
+	return false;
+}
+
+std::vector<const CGObjectInstance *> VCAI::getPossibleDestinations(HeroPtr h)
+{
+	validateVisitableObjs();
+	std::vector<const CGObjectInstance *> possibleDestinations;
+	SectorMap &sm = getCachedSectorMap(h);
+	for(const CGObjectInstance *obj : visitableObjs)
+	{
+		if (isGoodForVisit(obj, h, sm))
+		{
+			possibleDestinations.push_back(obj);
+		}
+	}
+
+	boost::sort(possibleDestinations, CDistanceSorter(h.get()));
+
+	return possibleDestinations;
+}
+
+bool VCAI::isTileNotReserved(const CGHeroInstance * h, int3 t)
+{
+	if (t.valid())
+	{
+		auto obj = cb->getTopObj(t);
+		if (obj && vstd::contains(ai->reservedObjs, obj) && !vstd::contains(reservedHeroesMap[h], obj))
+			return false; //do not capture object reserved by another hero
+		else
+			return true;
+	}
+	else
+		return false;
+}
+
+bool VCAI::canRecruitAnyHero (const CGTownInstance * t) const
+{
+	//TODO: make gathering gold, building tavern or conquering town (?) possible subgoals
+	if (!t)
+		t = findTownWithTavern();
+	if (t)
+		return cb->getResourceAmount(Res::GOLD) >= HERO_GOLD_COST &&
+			cb->getHeroesInfo().size() < ALLOWED_ROAMING_HEROES &&
+			cb->getAvailableHeroes(t).size();
+	else
+		return false;
+}
+
+void VCAI::wander(HeroPtr h)
+{
+	//unclaim objects that are now dangerous for us
+	auto reservedObjsSetCopy = reservedHeroesMap[h];
+	for (auto obj : reservedObjsSetCopy)
+	{
+		if (!isSafeToVisit(h, obj->visitablePos()))
+			unreserveObject(h, obj);
+	}
+
+	TimeCheck tc("looking for wander destination");
+
+	while (h->movement)
+	{
+		validateVisitableObjs();
+		std::vector <ObjectIdRef> dests, tmp;
+
+		SectorMap &sm = getCachedSectorMap(h);
+
+		range::copy(reservedHeroesMap[h], std::back_inserter(tmp)); //also visit our reserved objects - but they are not prioritized to avoid running back and forth
+		for (auto obj : tmp)
+		{
+			int3 pos = sm.firstTileToGet(h, obj->visitablePos());
+			if (pos.valid())
+				if (isAccessibleForHero (pos, h)) //even nearby objects could be blocked by other heroes :(
+					dests.push_back(obj); //can't use lambda for member function :(
+		}
+
+		range::copy(getPossibleDestinations(h), std::back_inserter(dests));
+		erase_if(dests, [&](ObjectIdRef obj) -> bool
+		{
+			return !isSafeToVisit(h, sm.firstTileToGet(h, obj->visitablePos()));
+		});
+
+		if(!dests.size())
+		{
+			if (cb->getVisitableObjs(h->visitablePos()).size() > 1)
+				moveHeroToTile(h->visitablePos(), h); //just in case we're standing on blocked subterranean gate
+
+			auto compareReinforcements = [h](const CGTownInstance *lhs, const CGTownInstance *rhs) -> bool
+			{
+				return howManyReinforcementsCanGet(h, lhs) < howManyReinforcementsCanGet(h, rhs);
+			};
+
+			std::vector<const CGTownInstance *> townsReachable;
+			std::vector<const CGTownInstance *> townsNotReachable;
+			for(const CGTownInstance *t : cb->getTownsInfo())
+			{
+				if(!t->visitingHero && howManyReinforcementsCanGet(h,t) && !vstd::contains(townVisitsThisWeek[h], t))
+				{
+					if (isAccessibleForHero (t->visitablePos(), h))
+						townsReachable.push_back(t);
+					else
+						townsNotReachable.push_back(t);
+				}
+			}
+			if(townsReachable.size())
+			{
+				boost::sort(townsReachable, compareReinforcements);
+				dests.push_back(townsReachable.back());
+			}
+			else if(townsNotReachable.size())
+			{
+				boost::sort(townsNotReachable, compareReinforcements);
+				//TODO pick the truly best
+				const CGTownInstance *t = townsNotReachable.back();
+				logAi->debugStream() << boost::format("%s can't reach any town, we'll try to make our way to %s at %s") % h->name % t->name % t->visitablePos();
+				int3 pos1 = h->pos;
+				striveToGoal(sptr(Goals::ClearWayTo(t->visitablePos()).sethero(h)));
+				//if out hero is stuck, we may need to request another hero to clear the way we see
+
+				if (pos1 == h->pos && h == primaryHero()) //hero can't move
+				{
+					if (canRecruitAnyHero(t))
+						recruitHero(t);
+				}
+				break;
+			}
+			else if(cb->getResourceAmount(Res::GOLD) >= HERO_GOLD_COST)
+			{
+				std::vector<const CGTownInstance *> towns = cb->getTownsInfo();
+				erase_if(towns, [](const CGTownInstance *t) -> bool
+				{
+					for(const CGHeroInstance *h : cb->getHeroesInfo())
+					if(!t->getArmyStrength() || howManyReinforcementsCanGet(h, t))
+						return true;
+					return false;
+				});
+				boost::sort(towns, compareArmyStrength);
+				if(towns.size())
+					recruitHero(towns.back());
+				break;
+			}
+			else
+			{
+				logAi->debugStream() << "Nowhere more to go...";
+				break;
+			}
+		}
+		//end of objs empty
+
+		if (dests.size()) //performance improvement
+		{
+			boost::sort(dests, CDistanceSorter(h.get())); //find next closest one
+
+			//wander should not cause heroes to be reserved - they are always considered free
+			const ObjectIdRef&dest = dests.front();
+			logAi->debugStream() << boost::format("Of all %d destinations, object oid=%d seems nice") % dests.size() % dest.id.getNum();
+			if(!goVisitObj(dest, h))
+			{
+				if(!dest)
+				{
+					logAi->debugStream() << boost::format("Visit attempt made the object (id=%d) gone...") % dest.id.getNum();
+				}
+				else
+				{
+					logAi->debugStream() << boost::format("Hero %s apparently used all MPs (%d left)") % h->name % h->movement;
+					return;
+				}
+			}
+		}
+
+		if (h->visitedTown)
+		{
+			townVisitsThisWeek[h].insert(h->visitedTown);
+			buildArmyIn(h->visitedTown);
+		}
+	}
+}
+
+void VCAI::setGoal(HeroPtr h, Goals::TSubgoal goal)
+{ //TODO: check for presence?
+	if (goal->invalid())
+		erase_if_present(lockedHeroes, h);
+	else
+	{
+		lockedHeroes[h] = goal;
+		goal->setisElementar(false); //always evaluate goals before realizing
+	}
+}
+
+void VCAI::completeGoal (Goals::TSubgoal goal)
+{
+	logAi->traceStream() << boost::format("Completing goal: %s") % goal->name();
+	if (const CGHeroInstance * h = goal->hero.get(true))
+	{
+		auto it = lockedHeroes.find(h);
+		if (it != lockedHeroes.end())
+			if (it->second == goal)
+			{
+				logAi->debugStream() << boost::format("%s") % goal->completeMessage();
+				lockedHeroes.erase(it); //goal fulfilled, free hero
+			}
+	}
+	else //complete goal for all heroes maybe?
+	{
+		vstd::erase_if(lockedHeroes, [goal](std::pair<HeroPtr, Goals::TSubgoal> p)
+		{
+			if (*(p.second) == *goal || p.second->fulfillsMe(goal)) //we could have fulfilled goals of other heroes by chance
+			{
+				logAi->debugStream() << boost::format("%s") % p.second->completeMessage();
+				return true;
+			}
+			return false;
+		});
+	}
+
+}
+
+void VCAI::battleStart(const CCreatureSet *army1, const CCreatureSet *army2, int3 tile, const CGHeroInstance *hero1, const CGHeroInstance *hero2, bool side)
+{
+	NET_EVENT_HANDLER;
+	assert(playerID > PlayerColor::PLAYER_LIMIT || status.getBattle() == UPCOMING_BATTLE);
+	status.setBattle(ONGOING_BATTLE);
+	const CGObjectInstance *presumedEnemy = backOrNull(cb->getVisitableObjs(tile)); //may be nullptr in some very are cases -> eg. visited monolith and fighting with an enemy at the FoW covered exit
+	battlename = boost::str(boost::format("Starting battle of %s attacking %s at %s") % (hero1 ? hero1->name : "a army") % (presumedEnemy ? presumedEnemy->getObjectName() : "unknown enemy") % tile);
+	CAdventureAI::battleStart(army1, army2, tile, hero1, hero2, side);
+}
+
+void VCAI::battleEnd(const BattleResult *br)
+{
+	NET_EVENT_HANDLER;
+	assert(status.getBattle() == ONGOING_BATTLE);
+	status.setBattle(ENDING_BATTLE);
+	bool won = br->winner == myCb->battleGetMySide();
+    logAi->debugStream() << boost::format("Player %d: I %s the %s!") % playerID % (won  ? "won" : "lost") % battlename;
+	battlename.clear();
+	CAdventureAI::battleEnd(br);
+}
+
+void VCAI::waitTillFree()
+{
+	auto unlock = vstd::makeUnlockSharedGuard(cb->getGsMutex());
+	status.waitTillFree();
+}
+
+void VCAI::markObjectVisited (const CGObjectInstance *obj)
+{
+	if(dynamic_cast<const CGVisitableOPH *>(obj) || //we may want to wisit it with another hero
+		dynamic_cast<const CGBonusingObject *>(obj) || //or another time
+		(obj->ID == Obj::MONSTER))
+		return;
+	alreadyVisited.insert(obj);
+}
+
+void VCAI::reserveObject(HeroPtr h, const CGObjectInstance *obj)
+{
+	reservedObjs.insert(obj);
+	reservedHeroesMap[h].insert(obj);
+	logAi->debugStream() << "reserved object id=" << obj->id << "; address=" << (intptr_t)obj << "; name=" << obj->getObjectName();
+}
+
+void VCAI::unreserveObject(HeroPtr h, const CGObjectInstance *obj)
+{
+	erase_if_present(reservedObjs, obj); //unreserve objects
+	erase_if_present(reservedHeroesMap[h], obj);
+}
+
+void VCAI::markHeroUnableToExplore (HeroPtr h)
+{
+	heroesUnableToExplore.insert(h);
+}
+void VCAI::markHeroAbleToExplore (HeroPtr h)
+{
+	erase_if_present(heroesUnableToExplore, h);
+}
+bool VCAI::isAbleToExplore (HeroPtr h)
+{
+	return !vstd::contains (heroesUnableToExplore, h);
+}
+void VCAI::clearPathsInfo()
+{
+	heroesUnableToExplore.clear();
+	cachedSectorMaps.clear();
+}
+
+void VCAI::validateVisitableObjs()
+{
+	std::vector<const CGObjectInstance *> hlp;
+	retreiveVisitableObjs(hlp, true);
+
+	std::string errorMsg;
+	auto shouldBeErased = [&](const CGObjectInstance *obj) -> bool
+	{
+		if (obj)
+			return !cb->getObj(obj->id);
+		else
+			return true;
+
+		//why would we have our local logic for object checks? use cb!
+
+		//if(!vstd::contains(hlp, obj))
+		//{
+		//	logAi->errorStream() << helperObjInfo[obj].name << " at " << helperObjInfo[obj].pos << errorMsg;
+		//	return true;
+		//}
+		//return false;
+	};
+
+	//errorMsg is captured by ref so lambda will take the new text
+	errorMsg = " shouldn't be on the visitable objects list!";
+	erase_if(visitableObjs, shouldBeErased);
+
+	//FIXME: how comes our own heroes become inaccessible?
+	erase_if(reservedHeroesMap, [](std::pair<HeroPtr, std::set<const CGObjectInstance *>> hp) -> bool
+	{
+		return !hp.first.get(true);
+	});
+	for(auto &p : reservedHeroesMap)
+	{
+		errorMsg = " shouldn't be on list for hero " + p.first->name + "!";
+		erase_if(p.second, shouldBeErased);
+	}
+
+	errorMsg = " shouldn't be on the reserved objs list!";
+	erase_if(reservedObjs, shouldBeErased);
+
+	//TODO overkill, hidden object should not be removed. However, we can't know if hidden object is erased from game.
+	errorMsg = " shouldn't be on the already visited objs list!";
+	erase_if(alreadyVisited, shouldBeErased);
+}
+
+void VCAI::retreiveVisitableObjs(std::vector<const CGObjectInstance *> &out, bool includeOwned /*= false*/) const
+{
+	foreach_tile_pos([&](const int3 &pos)
+	{
+		for(const CGObjectInstance *obj : myCb->getVisitableObjs(pos, false))
+		{
+			if(includeOwned || obj->tempOwner != playerID)
+				out.push_back(obj);
+		}
+	});
+}
+
+void VCAI::retreiveVisitableObjs()
+{
+	foreach_tile_pos([&](const int3 &pos)
+	{
+		for(const CGObjectInstance *obj : myCb->getVisitableObjs(pos, false))
+		{
+			if(obj->tempOwner != playerID)
+				addVisitableObj(obj);
+		}
+	});
+}
+
+std::vector<const CGObjectInstance *> VCAI::getFlaggedObjects() const
+{
+	std::vector<const CGObjectInstance *> ret;
+	retreiveVisitableObjs(ret, true);
+	erase_if(ret, [](const CGObjectInstance *obj)
+	{
+		return obj->tempOwner != ai->playerID;
+	});
+	return ret;
+}
+
+void VCAI::addVisitableObj(const CGObjectInstance *obj)
+{
+	visitableObjs.insert(obj);
+	helperObjInfo[obj] = ObjInfo(obj);
+
+	// All teleport objects seen automatically assigned to appropriate channels
+	auto teleportObj = dynamic_cast<const CGTeleport *>(obj);
+	if(teleportObj)
+		CGTeleport::addToChannel(knownTeleportChannels, teleportObj);
+}
+
+const CGObjectInstance * VCAI::lookForArt(int aid) const
+{
+	for(const CGObjectInstance *obj : ai->visitableObjs)
+	{
+		if(obj->ID == 5 && obj->subID == aid)
+			return obj;
+	}
+
+	return nullptr;
+
+	//TODO what if more than one artifact is available? return them all or some slection criteria
+}
+
+bool VCAI::isAccessible(const int3 &pos)
+{
+	//TODO precalculate for speed
+
+	for(const CGHeroInstance *h : cb->getHeroesInfo())
+	{
+		if(isAccessibleForHero(pos, h))
+			return true;
+	}
+
+	return false;
+}
+
+HeroPtr VCAI::getHeroWithGrail() const
+{
+	for(const CGHeroInstance *h : cb->getHeroesInfo())
+		if(h->hasArt(2)) //grail
+			return h;
+
+	return nullptr;
+}
+
+const CGObjectInstance * VCAI::getUnvisitedObj(const std::function<bool(const CGObjectInstance *)> &predicate)
+{
+	//TODO smarter definition of unvisited
+	for(const CGObjectInstance *obj : visitableObjs)
+		if(predicate(obj) && !vstd::contains(alreadyVisited, obj))
+			return obj;
+
+	return nullptr;
+}
+
+bool VCAI::isAccessibleForHero(const int3 & pos, HeroPtr h, bool includeAllies /*= false*/) const
+{
+	if (!includeAllies)
+	{ //don't visit tile occupied by allied hero
+		for (auto obj : cb->getVisitableObjs(pos))
+		{
+			if (obj->ID == Obj::HERO &&
+				cb->getPlayerRelations(ai->playerID, obj->tempOwner) != PlayerRelations::ENEMIES &&
+				obj != h.get())
+				return false;
+		}
+	}
+	return cb->getPathsInfo(h.get())->getPathInfo(pos)->reachable();
+}
+
+bool VCAI::moveHeroToTile(int3 dst, HeroPtr h)
+{
+	auto afterMovementCheck = [&]() -> void
+	{
+		waitTillFree(); //movement may cause battle or blocking dialog
+		if(!h)
+		{
+			lostHero(h);
+			teleportChannelProbingList.clear();
+			if (status.channelProbing()) // if hero lost during channel probing we need to switch this mode off
+				status.setChannelProbing(false);
+			throw cannotFulfillGoalException("Hero was lost!");
+		}
+	};
+
+	logAi->debugStream() << boost::format("Moving hero %s to tile %s") % h->name % dst;
+	int3 startHpos = h->visitablePos();
+	bool ret = false;
+	if(startHpos == dst)
+	{
+		//FIXME: this assertion fails also if AI moves onto defeated guarded object
+		assert(cb->getVisitableObjs(dst).size() > 1); //there's no point in revisiting tile where there is no visitable object
+		cb->moveHero(*h, CGHeroInstance::convertPosition(dst, true));
+		afterMovementCheck();// TODO: is it feasible to hero get killed there if game work properly?
+							 // not sure if AI can currently reconsider to attack bank while staying on it. Check issue 2084 on mantis for more information.
+		ret = true;
+	}
+	else
+	{
+		CGPath path;
+		cb->getPathsInfo(h.get())->getPath(dst, path);
+		if(path.nodes.empty())
+		{
+            logAi->errorStream() << "Hero " << h->name << " cannot reach " << dst;
+			throw goalFulfilledException (sptr(Goals::VisitTile(dst).sethero(h)));
+		}
+
+		auto getObj = [&](int3 coord, bool ignoreHero)
+		{
+			auto tile = cb->getTile(coord, false);
+			assert(tile);
+			return tile->topVisitableObj(ignoreHero);
+			//return cb->getTile(coord,false)->topVisitableObj(ignoreHero);
+		};
+
+		auto doMovement = [&](int3 dst, bool transit)
+		{
+			cb->moveHero(*h, CGHeroInstance::convertPosition(dst, true), transit);
+		};
+
+		auto doTeleportMovement = [&](int3 dst, ObjectInstanceID exitId)
+		{
+			destinationTeleport = exitId;
+			cb->moveHero(*h, CGHeroInstance::convertPosition(dst, true));
+			destinationTeleport = ObjectInstanceID();
+			afterMovementCheck();
+		};
+
+		auto doChannelProbing = [&]() -> void
+		{
+			auto currentExit = getObj(CGHeroInstance::convertPosition(h->pos,false), false);
+			assert(currentExit);
+
+			status.setChannelProbing(true);
+			for(auto exit : teleportChannelProbingList)
+				doTeleportMovement(CGHeroInstance::convertPosition(h->pos,false), exit);
+			teleportChannelProbingList.clear();
+			doTeleportMovement(CGHeroInstance::convertPosition(h->pos,false), currentExit->id);
+			status.setChannelProbing(false);
+		};
+
+		int i=path.nodes.size()-1;
+		for(; i>0; i--)
+		{
+			int3 currentCoord = path.nodes[i].coord;
+			int3 nextCoord = path.nodes[i-1].coord;
+
+			auto currentObject = getObj(currentCoord, currentCoord == CGHeroInstance::convertPosition(h->pos,false));
+			auto nextObject = getObj(nextCoord, false);
+			if(CGTeleport::isConnected(currentObject, nextObject))
+			{ //we use special login if hero standing on teleporter it's mean we need
+				doTeleportMovement(currentCoord, nextObject->id);
+				if(teleportChannelProbingList.size())
+					doChannelProbing();
+
+				continue;
+			}
+
+			//stop sending move requests if the next node can't be reached at the current turn (hero exhausted his move points)
+			if(path.nodes[i-1].turns)
+			{
+				//blockedHeroes.insert(h); //to avoid attempts of moving heroes with very little MPs
+				break;
+			}
+
+			int3 endpos = path.nodes[i-1].coord;
+			if(endpos == h->visitablePos())
+				continue;
+
+			if((i-2 >= 0) // Check there is node after next one; otherwise transit is pointless
+				&& (CGTeleport::isConnected(nextObject, getObj(path.nodes[i-2].coord, false))
+					|| CGTeleport::isTeleport(nextObject)))
+			{ // Hero should be able to go through object if it's allow transit
+				doMovement(endpos, true);
+			}
+			else
+				doMovement(endpos, false);
+
+			afterMovementCheck();
+
+			if(teleportChannelProbingList.size())
+				doChannelProbing();
+		}
+		ret = !i;
+	}
+	if (h)
+	{
+		if (auto visitedObject = frontOrNull(cb->getVisitableObjs(h->visitablePos()))) //we stand on something interesting
+		{
+			if (visitedObject != *h)
+				performObjectInteraction (visitedObject, h);
+		}
+	}
+	if(h) //we could have lost hero after last move
+	{
+		completeGoal (sptr(Goals::VisitTile(dst).sethero(h))); //we stepped on some tile, anyway
+		completeGoal (sptr(Goals::ClearWayTo(dst).sethero(h)));
+
+		if (!ret) //reserve object we are heading towards
+		{
+			auto obj = frontOrNull(cb->getVisitableObjs(dst));
+			if (obj && obj != *h)
+				reserveObject(h, obj);
+		}
+
+		if (startHpos == h->visitablePos() && !ret) //we didn't move and didn't reach the target
+		{
+			erase_if_present (lockedHeroes, h); //hero seemingly is confused
+			throw cannotFulfillGoalException("Invalid path found!"); //FIXME: should never happen
+		}
+		logAi->debugStream() << boost::format("Hero %s moved from %s to %s. Returning %d.") % h->name % startHpos % h->visitablePos() % ret;
+	}
+	return ret;
+}
+void VCAI::tryRealize(Goals::Explore & g)
+{
+	throw cannotFulfillGoalException("EXPLORE is not a elementar goal!");
+}
+
+void VCAI::tryRealize(Goals::RecruitHero & g)
+{
+	if(const CGTownInstance *t = findTownWithTavern())
+	{
+		recruitHero(t, true);
+		//TODO try to free way to blocked town
+		//TODO: adventure map tavern or prison?
+	}
+}
+
+void VCAI::tryRealize(Goals::VisitTile & g)
+{
+	if(!g.hero->movement)
+		throw cannotFulfillGoalException("Cannot visit tile: hero is out of MPs!");
+	if(g.tile == g.hero->visitablePos()  &&  cb->getVisitableObjs(g.hero->visitablePos()).size() < 2)
+	{
+		logAi->warnStream() << boost::format("Why do I want to move hero %s to tile %s? Already standing on that tile! ")
+												% g.hero->name % g.tile;
+		throw goalFulfilledException (sptr(g));
+	}
+	if (ai->moveHeroToTile(g.tile, g.hero.get()))
+	{
+		throw goalFulfilledException (sptr(g));
+	}
+}
+
+void VCAI::tryRealize(Goals::VisitHero & g)
+{
+	if(!g.hero->movement)
+		throw cannotFulfillGoalException("Cannot visit target hero: hero is out of MPs!");
+
+	const CGObjectInstance * obj = cb->getObj(ObjectInstanceID(g.objid));
+	if (obj)
+	{
+		if (ai->moveHeroToTile(obj->visitablePos(), g.hero.get()))
+		{
+			throw goalFulfilledException (sptr(g));
+		}
+	}
+	else
+		throw cannotFulfillGoalException("Cannot visit hero: object not found!");
+}
+
+void VCAI::tryRealize(Goals::BuildThis & g)
+{
+	const CGTownInstance *t = g.town;
+
+	if(!t && g.hero)
+		t = g.hero->visitedTown;
+
+	if(!t)
+	{
+		for(const CGTownInstance *t : cb->getTownsInfo())
+		{
+			switch(cb->canBuildStructure(t, BuildingID(g.bid)))
+			{
+			case EBuildingState::ALLOWED:
+				cb->buildBuilding(t, BuildingID(g.bid));
+				return;
+			default:
+				break;
+			}
+		}
+	}
+	else if(cb->canBuildStructure(t, BuildingID(g.bid)) == EBuildingState::ALLOWED)
+	{
+		cb->buildBuilding(t, BuildingID(g.bid));
+		return;
+	}
+	throw cannotFulfillGoalException("Cannot build a given structure!");
+}
+
+void VCAI::tryRealize(Goals::DigAtTile & g)
+{
+	assert(g.hero->visitablePos() == g.tile); //surely we want to crash here?
+	if (g.hero->diggingStatus() == CGHeroInstance::CAN_DIG)
+	{
+		cb->dig(g.hero.get());
+		completeGoal(sptr(g)); // finished digging
+	}
+	else
+	{
+		ai->lockedHeroes[g.hero] = sptr(g); //hero who tries to dig shouldn't do anything else
+		throw cannotFulfillGoalException("A hero can't dig!\n");
+	}
+}
+
+void VCAI::tryRealize(Goals::CollectRes & g)
+{
+	if(cb->getResourceAmount(static_cast<Res::ERes>(g.resID)) >= g.value)
+	throw cannotFulfillGoalException("Goal is already fulfilled!");
+
+	if(const CGObjectInstance *obj = cb->getObj(ObjectInstanceID(g.objid), false))
+	{
+		if(const IMarket *m = IMarket::castFrom(obj, false))
+		{
+			for (Res::ERes i = Res::WOOD; i <= Res::GOLD; vstd::advance(i, 1))
+			{
+				if(i == g.resID) continue;
+				int toGive, toGet;
+				m->getOffer(i, g.resID, toGive, toGet, EMarketMode::RESOURCE_RESOURCE);
+				toGive = toGive * (cb->getResourceAmount(i) / toGive);
+				//TODO trade only as much as needed
+				cb->trade(obj, EMarketMode::RESOURCE_RESOURCE, i, g.resID, toGive);
+				if(cb->getResourceAmount(static_cast<Res::ERes>(g.resID)) >= g.value)
+					return;
+			}
+
+			throw cannotFulfillGoalException("I cannot get needed resources by trade!");
+		}
+		else
+		{
+			throw cannotFulfillGoalException("I don't know how to use this object to raise resources!");
+		}
+	}
+	else
+	{
+		saving[g.resID] = 1;
+		throw cannotFulfillGoalException("No object that could be used to raise resources!");
+	}
+}
+
+void VCAI::tryRealize(Goals::Build & g)
+{
+	for(const CGTownInstance *t : cb->getTownsInfo())
+	{
+        logAi->debugStream() << boost::format("Looking into %s") % t->name;
+		buildStructure(t);
+		buildArmyIn(t);
+
+		if(!ai->primaryHero() ||
+			(t->getArmyStrength() > ai->primaryHero()->getArmyStrength() * 2 && !isAccessibleForHero(t->visitablePos(), ai->primaryHero())))
+		{
+			recruitHero(t);
+			buildArmyIn(t);
+		}
+	}
+
+	throw cannotFulfillGoalException("BUILD has been realized as much as possible.");
+}
+void VCAI::tryRealize(Goals::Invalid & g)
+{
+	throw cannotFulfillGoalException("I don't know how to fulfill this!");
+}
+
+void VCAI::tryRealize(Goals::AbstractGoal & g)
+{
+    logAi->debugStream() << boost::format("Attempting realizing goal with code %s") % g.name();
+        throw cannotFulfillGoalException("Unknown type of goal !");
+}
+
+const CGTownInstance * VCAI::findTownWithTavern() const
+{
+	for(const CGTownInstance *t : cb->getTownsInfo())
+		if(t->hasBuilt(BuildingID::TAVERN) && !t->visitingHero)
+			return t;
+
+	return nullptr;
+}
+
+Goals::TSubgoal VCAI::getGoal (HeroPtr h) const
+{
+	auto it = lockedHeroes.find(h);
+	if (it != lockedHeroes.end())
+		return it->second;
+	else
+		return sptr(Goals::Invalid());
+}
+
+
+std::vector<HeroPtr> VCAI::getUnblockedHeroes() const
+{
+	std::vector<HeroPtr> ret;
+	for (auto h : cb->getHeroesInfo())
+	{
+		//&& !vstd::contains(lockedHeroes, h)
+		//at this point we assume heroes exhausted their locked goals
+		if (canAct(h))
+			ret.push_back(h);
+	}
+	return ret;
+}
+
+bool VCAI::canAct (HeroPtr h) const
+{
+	auto mission = lockedHeroes.find(h);
+	if (mission != lockedHeroes.end())
+	{
+		//FIXME: I'm afraid there can be other conditions when heroes can act but not move :?
+		if (mission->second->goalType == Goals::DIG_AT_TILE && !mission->second->isElementar)
+			return false;
+	}
+
+	return h->movement;
+}
+
+HeroPtr VCAI::primaryHero() const
+{
+	auto hs = cb->getHeroesInfo();
+	boost::sort(hs, compareHeroStrength);
+
+	if(hs.empty())
+		return nullptr;
+
+	return hs.back();
+}
+
+void VCAI::endTurn()
+{
+    logAi->infoStream() << "Player " << static_cast<int>(playerID.getNum()) << " ends turn";
+	if(!status.haveTurn())
+	{
+        logAi->errorStream() << "Not having turn at the end of turn???";
+	}
+	logAi->debugStream() << "Resources at the end of turn: " << cb->getResourceAmount();
+
+	do
+	{
+		cb->endTurn();
+	} while(status.haveTurn()); //for some reasons, our request may fail -> stop requesting end of turn only after we've received a confirmation that it's over
+
+    logGlobal->infoStream() << "Player " << static_cast<int>(playerID.getNum()) << " ended turn";
+}
+
+void VCAI::striveToGoal(Goals::TSubgoal ultimateGoal)
+{
+	if (ultimateGoal->invalid())
+		return;
+
+	//we are looking for abstract goals
+	auto abstractGoal = striveToGoalInternal (ultimateGoal, false);
+
+	if (abstractGoal->invalid())
+		return;
+
+	//we received abstract goal, need to find concrete goals
+	striveToGoalInternal (abstractGoal, true);
+
+	//TODO: save abstract goals not related to hero
+}
+
+Goals::TSubgoal VCAI::striveToGoalInternal(Goals::TSubgoal ultimateGoal, bool onlyAbstract)
+{
+	const int searchDepth = 30;
+	const int searchDepth2 = searchDepth-2;
+	Goals::TSubgoal abstractGoal = sptr(Goals::Invalid());
+
+	while(1)
+	{
+		Goals::TSubgoal goal = ultimateGoal;
+        logAi->debugStream() << boost::format("Striving to goal of type %s") % ultimateGoal->name();
+		int maxGoals = searchDepth; //preventing deadlock for mutually dependent goals
+		while(!goal->isElementar && maxGoals && (onlyAbstract || !goal->isAbstract))
+		{
+            logAi->debugStream() << boost::format("Considering goal %s") % goal->name();
+			try
+			{
+				boost::this_thread::interruption_point();
+				goal = goal->whatToDoToAchieve();
+				--maxGoals;
+				if (*goal == *ultimateGoal) //compare objects by value
+					throw cannotFulfillGoalException("Goal dependency loop detected!");
+			}
+			catch(goalFulfilledException &e)
+			{
+				//it is impossible to continue some goals (like exploration, for example)
+				completeGoal (goal);
+                logAi->debugStream() << boost::format("Goal %s decomposition failed: goal was completed as much as possible") % goal->name();
+				return sptr(Goals::Invalid());
+			}
+			catch(std::exception &e)
+			{
+                logAi->debugStream() << boost::format("Goal %s decomposition failed: %s") % goal->name() % e.what();
+				return sptr(Goals::Invalid());
+			}
+		}
+
+		try
+		{
+			boost::this_thread::interruption_point();
+
+			if (!maxGoals)
+			{
+				std::runtime_error e("Too many subgoals, don't know what to do");
+				throw (e);
+			}
+
+			if (goal->hero) //lock this hero to fulfill ultimate goal
+			{
+				if (maxGoals)
+				{
+					setGoal(goal->hero, goal);
+				}
+				else
+				{
+					erase_if_present (lockedHeroes, goal->hero); // we seemingly don't know what to do with hero
+				}
+			}
+
+			if (goal->isAbstract)
+			{
+				abstractGoal = goal; //allow only one abstract goal per call
+                logAi->debugStream() << boost::format("Choosing abstract goal %s") % goal->name();
+				break;
+			}
+			else
+			{
+				logAi->debugStream() << boost::format("Trying to realize %s (value %2.3f)") % goal->name() % goal->priority;
+				goal->accept(this);
+			}
+
+			boost::this_thread::interruption_point();
+		}
+		catch(boost::thread_interrupted &e)
+		{
+            logAi->debugStream() << boost::format("Player %d: Making turn thread received an interruption!") % playerID;
+			throw; //rethrow, we want to truly end this thread
+		}
+		catch(goalFulfilledException &e)
+		{
+			//the goal was completed successfully
+			completeGoal (goal);
+			//completed goal was main goal //TODO: find better condition
+			if (ultimateGoal->fulfillsMe(goal) || maxGoals > searchDepth2)
+				return sptr(Goals::Invalid());
+		}
+		catch(std::exception &e)
+		{
+            logAi->debugStream() << boost::format("Failed to realize subgoal of type %s (greater goal type was %s), I will stop.") % goal->name() % ultimateGoal->name();
+            logAi->debugStream() << boost::format("The error message was: %s") % e.what();
+			break;
+		}
+	}
+	return abstractGoal;
+}
+
+void VCAI::striveToQuest (const QuestInfo &q)
+{
+	if (q.quest->missionType && q.quest->progress != CQuest::COMPLETE)
+	{
+		MetaString ms;
+		q.quest->getRolloverText(ms, false);
+        logAi->debugStream() << boost::format("Trying to realize quest: %s") % ms.toString();
+		auto heroes = cb->getHeroesInfo();
+
+		switch (q.quest->missionType)
+		{
+			case CQuest::MISSION_ART:
+			{
+				for (auto hero : heroes) //TODO: remove duplicated code?
+				{
+					if (q.quest->checkQuest(hero))
+					{
+						striveToGoal (sptr(Goals::GetObj(q.obj->id.getNum()).sethero(hero)));
+						return;
+					}
+				}
+				for (auto art : q.quest->m5arts)
+				{
+					striveToGoal (sptr(Goals::GetArtOfType(art))); //TODO: transport?
+				}
+				break;
+			}
+			case CQuest::MISSION_HERO:
+			{
+				//striveToGoal (CGoal(RECRUIT_HERO));
+				for (auto hero : heroes)
+				{
+					if (q.quest->checkQuest(hero))
+					{
+						striveToGoal (sptr(Goals::GetObj(q.obj->id.getNum()).sethero(hero)));
+						return;
+					}
+				}
+				striveToGoal (sptr(Goals::FindObj(Obj::PRISON))); //rule of a thumb - quest heroes usually are locked in prisons
+				//BNLOG ("Don't know how to recruit hero with id %d\n", q.quest->m13489val);
+				break;
+			}
+			case CQuest::MISSION_ARMY:
+			{
+				for (auto hero : heroes)
+				{
+					if (q.quest->checkQuest(hero)) //very bad info - stacks can be split between multiple heroes :(
+					{
+						striveToGoal (sptr(Goals::GetObj(q.obj->id.getNum()).sethero(hero)));
+						return;
+					}
+				}
+				for (auto creature : q.quest->m6creatures)
+				{
+					striveToGoal (sptr(Goals::GatherTroops(creature.type->idNumber, creature.count)));
+				}
+				//TODO: exchange armies... oh my
+				//BNLOG ("Don't know how to recruit %d of %s\n", (int)(creature.count) % creature.type->namePl);
+				break;
+			}
+			case CQuest::MISSION_RESOURCES:
+			{
+				if (heroes.size())
+				{
+					if (q.quest->checkQuest(heroes.front())) //it doesn't matter which hero it is
+					{
+						 striveToGoal (sptr(Goals::GetObj(q.obj->id.getNum())));
+					}
+					else
+					{
+						for (int i = 0; i < q.quest->m7resources.size(); ++i)
+						{
+							if (q.quest->m7resources[i])
+								striveToGoal (sptr(Goals::CollectRes(i, q.quest->m7resources[i])));
+						}
+					}
+				}
+				else
+					striveToGoal (sptr(Goals::RecruitHero())); //FIXME: checkQuest requires any hero belonging to player :(
+				break;
+			}
+			case CQuest::MISSION_KILL_HERO:
+			case CQuest::MISSION_KILL_CREATURE:
+			{
+				auto obj = cb->getObjByQuestIdentifier(q.quest->m13489val);
+				if (obj)
+					striveToGoal (sptr(Goals::GetObj(obj->id.getNum())));
+				else
+					striveToGoal (sptr(Goals::GetObj(q.obj->id.getNum()))); //visit seer hut
+				break;
+			}
+			case CQuest::MISSION_PRIMARY_STAT:
+			{
+				auto heroes = cb->getHeroesInfo();
+				for (auto hero : heroes)
+				{
+					if (q.quest->checkQuest(hero))
+					{
+						striveToGoal (sptr(Goals::GetObj(q.obj->id.getNum()).sethero(hero)));
+						return;
+					}
+				}
+				for (int i = 0; i < q.quest->m2stats.size(); ++i)
+				{
+                    logAi->debugStream() << boost::format("Don't know how to increase primary stat %d") % i;
+				}
+				break;
+			}
+			case CQuest::MISSION_LEVEL:
+			{
+				auto heroes = cb->getHeroesInfo();
+				for (auto hero : heroes)
+				{
+					if (q.quest->checkQuest(hero))
+					{
+						striveToGoal (sptr(Goals::GetObj(q.obj->id.getNum()).sethero(hero))); //TODO: causes infinite loop :/
+						return;
+					}
+				}
+                logAi->debugStream() << boost::format("Don't know how to reach hero level %d") % q.quest->m13489val;
+				break;
+			}
+			case CQuest::MISSION_PLAYER:
+			{
+				if (playerID.getNum() != q.quest->m13489val)
+                    logAi->debugStream() << boost::format("Can't be player of color %d") % q.quest->m13489val;
+				break;
+			}
+			case CQuest::MISSION_KEYMASTER:
+			{
+				striveToGoal (sptr(Goals::FindObj(Obj::KEYMASTER, q.obj->subID)));
+				break;
+			}
+		}
+	}
+}
+
+void VCAI::performTypicalActions()
+{
+	for(auto h : getUnblockedHeroes())
+	{
+        logAi->debugStream() << boost::format("Looking into %s, MP=%d") % h->name.c_str() % h->movement;
+		makePossibleUpgrades(*h);
+		pickBestArtifacts(*h);
+		try
+		{
+			wander(h);
+		}
+		catch(std::exception &e)
+		{
+            logAi->debugStream() << boost::format("Cannot use this hero anymore, received exception: %s") % e.what();
+			continue;
+		}
+	}
+}
+
+void VCAI::buildArmyIn(const CGTownInstance * t)
+{
+	makePossibleUpgrades(t->visitingHero);
+	makePossibleUpgrades(t);
+	recruitCreatures(t, t->getUpperArmy());
+	moveCreaturesToHero(t);
+}
+
+int3 VCAI::explorationBestNeighbour(int3 hpos, int radius, HeroPtr h)
+{
+	int3 ourPos = h->convertPosition(h->pos, false);
+	std::map<int3, int> dstToRevealedTiles;
+	for(crint3 dir : dirs)
+		if(cb->isInTheMap(hpos+dir))
+			if (ourPos != dir) //don't stand in place
+				if (isSafeToVisit(h, hpos + dir) && isAccessibleForHero (hpos + dir, h))
+					dstToRevealedTiles[hpos + dir] = howManyTilesWillBeDiscovered(radius, hpos, dir);
+
+	if (dstToRevealedTiles.empty()) //yes, it DID happen!
+		throw cannotFulfillGoalException("No neighbour will bring new discoveries!");
+
+	auto best = dstToRevealedTiles.begin();
+	for (auto i = dstToRevealedTiles.begin(); i != dstToRevealedTiles.end(); i++)
+	{
+		const CGPathNode *pn = cb->getPathsInfo(h.get())->getPathInfo(i->first);
+		//const TerrainTile *t = cb->getTile(i->first);
+		if(best->second < i->second && pn->reachable() && pn->accessible == CGPathNode::ACCESSIBLE)
+			best = i;
+	}
+
+	if(best->second)
+		return best->first;
+
+	throw cannotFulfillGoalException("No neighbour will bring new discoveries!");
+}
+
+int3 VCAI::explorationNewPoint(HeroPtr h)
+{
+	int radius = h->getSightRadious();
+	CCallback * cbp = cb.get();
+	const CGHeroInstance * hero = h.get();
+
+	std::vector<std::vector<int3> > tiles; //tiles[distance_to_fow]
+	tiles.resize(radius);
+
+	foreach_tile_pos([&](const int3 &pos)
+	{
+		if(!cbp->isVisible(pos))
+			tiles[0].push_back(pos);
+	});
+
+	float bestValue = 0; //discovered tile to node distance ratio
+	int3 bestTile(-1,-1,-1);
+	int3 ourPos = h->convertPosition(h->pos, false);
+
+	for (int i = 1; i < radius; i++)
+	{
+		getVisibleNeighbours(tiles[i-1], tiles[i]);
+		removeDuplicates(tiles[i]);
+
+		for(const int3 &tile : tiles[i])
+		{
+			if (tile == ourPos) //shouldn't happen, but it does
+				continue;
+			if (!cb->getPathsInfo(hero)->getPathInfo(tile)->reachable()) //this will remove tiles that are guarded by monsters (or removable objects)
+				continue;
+
+			CGPath path;
+			cb->getPathsInfo(hero)->getPath(tile, path);
+			float ourValue = (float)howManyTilesWillBeDiscovered(tile, radius, cbp) / (path.nodes.size() + 1); //+1 prevents erratic jumps
+
+			if (ourValue > bestValue) //avoid costly checks of tiles that don't reveal much
+			{
+				if(isSafeToVisit(h, tile) && !isBlockedBorderGate(tile))
+				{
+					bestTile = tile;
+					bestValue = ourValue;
+				}
+			}
+		}
+	}
+	return bestTile;
+}
+
+int3 VCAI::explorationDesperate(HeroPtr h)
+{
+	SectorMap &sm = getCachedSectorMap(h);
+	int radius = h->getSightRadious();
+
+	std::vector<std::vector<int3> > tiles; //tiles[distance_to_fow]
+	tiles.resize(radius);
+
+	CCallback * cbp = cb.get();
+
+	foreach_tile_pos([&](const int3 &pos)
+	{
+		if(!cbp->isVisible(pos))
+			tiles[0].push_back(pos);
+	});
+
+	ui64 lowestDanger = -1;
+	int3 bestTile(-1,-1,-1);
+
+	for (int i = 1; i < radius; i++)
+	{
+		getVisibleNeighbours(tiles[i-1], tiles[i]);
+		removeDuplicates(tiles[i]);
+
+		for(const int3 &tile : tiles[i])
+		{
+			if (cbp->getTile(tile)->blocked) //does it shorten the time?
+				continue;
+			if (!howManyTilesWillBeDiscovered(tile, radius, cbp)) //avoid costly checks of tiles that don't reveal much
+				continue;
+
+			auto t = sm.firstTileToGet(h, tile);
+			if (t.valid())
+			{
+				ui64 ourDanger = evaluateDanger(t, h.h);
+				if (ourDanger < lowestDanger)
+				{
+					if(!isBlockedBorderGate(t))
+					{
+						if (!ourDanger) //at least one safe place found
+							return t;
+
+						bestTile = t;
+						lowestDanger = ourDanger;
+					}
+				}
+			}
+		}
+	}
+	return bestTile;
+}
+
+TResources VCAI::estimateIncome() const
+{
+	TResources ret;
+	for(const CGTownInstance *t : cb->getTownsInfo())
+	{
+		ret += t->dailyIncome();
+	}
+
+
+
+	for(const CGObjectInstance *obj : getFlaggedObjects())
+	{
+		if(obj->ID == Obj::MINE)
+		{
+			switch(obj->subID)
+			{
+			case Res::WOOD:
+			case Res::ORE:
+				ret[obj->subID] += WOOD_ORE_MINE_PRODUCTION;
+				break;
+			case Res::GOLD:
+			case 7: //abandoned mine -> also gold
+				ret[Res::GOLD] += GOLD_MINE_PRODUCTION;
+				break;
+			default:
+				ret[obj->subID] += RESOURCE_MINE_PRODUCTION;
+				break;
+			}
+		}
+	}
+
+	return ret;
+}
+
+bool VCAI::containsSavedRes(const TResources &cost) const
+{
+	for (int i = 0; i < GameConstants::RESOURCE_QUANTITY; i++)
+	{
+		if(saving[i] && cost[i])
+			return true;
+	}
+
+	return false;
+}
+
+void VCAI::checkHeroArmy (HeroPtr h)
+{
+	auto it = lockedHeroes.find(h);
+	if (it != lockedHeroes.end())
+	{
+		if (it->second->goalType == Goals::GATHER_ARMY && it->second->value <= h->getArmyStrength())
+			completeGoal(sptr(Goals::GatherArmy(it->second->value).sethero(h)));
+	}
+}
+
+void VCAI::recruitHero(const CGTownInstance * t, bool throwing)
+{
+    logAi->debugStream() << boost::format("Trying to recruit a hero in %s at %s") % t->name % t->visitablePos();
+
+	auto heroes = cb->getAvailableHeroes(t);
+	if(heroes.size())
+	{
+		auto hero = heroes[0];
+		if (heroes.size() >= 2) //makes sense to recruit two heroes with starting amries in first week
+		{
+			if (heroes[1]->getTotalStrength() > hero->getTotalStrength())
+				hero = heroes[1];
+		}
+		cb->recruitHero(t, hero);
+	}
+	else if(throwing)
+		throw cannotFulfillGoalException("No available heroes in tavern in " + t->nodeName());
+}
+
+void VCAI::finish()
+{
+	if(makingTurn)
+		makingTurn->interrupt();
+}
+
+void VCAI::requestActionASAP(std::function<void()> whatToDo)
+{
+	boost::thread newThread([this, whatToDo]()
+	{
+		setThreadName("VCAI::requestActionASAP::whatToDo");
+		SET_GLOBAL_STATE(this);
+		boost::shared_lock<boost::shared_mutex> gsLock(cb->getGsMutex());
+		whatToDo();
+	});
+}
+
+void VCAI::lostHero(HeroPtr h)
+{
+    logAi->debugStream() << boost::format("I lost my hero %s. It's best to forget and move on.") % h.name;
+
+	erase_if_present(lockedHeroes, h);
+	for(auto obj : reservedHeroesMap[h])
+	{
+		erase_if_present(reservedObjs, obj); //unreserve all objects for that hero
+	}
+	erase_if_present(reservedHeroesMap, h);
+	erase_if_present(cachedSectorMaps, h);
+}
+
+void VCAI::answerQuery(QueryID queryID, int selection)
+{
+    logAi->debugStream() << boost::format("I'll answer the query %d giving the choice %d") % queryID % selection;
+	if(queryID != QueryID(-1))
+	{
+		cb->selectionMade(selection, queryID);
+	}
+	else
+	{
+        logAi->debugStream() << boost::format("Since the query ID is %d, the answer won't be sent. This is not a real query!") % queryID;
+		//do nothing
+	}
+}
+
+void VCAI::requestSent(const CPackForServer *pack, int requestID)
+{
+	//BNLOG("I have sent request of type %s", typeid(*pack).name());
+	if(auto reply = dynamic_cast<const QueryReply*>(pack))
+	{
+		status.attemptedAnsweringQuery(reply->qid, requestID);
+	}
+}
+
+std::string VCAI::getBattleAIName() const
+{
+	if(settings["server"]["neutralAI"].getType() == JsonNode::DATA_STRING)
+		return settings["server"]["neutralAI"].String();
+	else
+		return "StupidAI";
+}
+
+void VCAI::validateObject(const CGObjectInstance *obj)
+{
+	validateObject(obj->id);
+}
+
+void VCAI::validateObject(ObjectIdRef obj)
+{
+	auto matchesId = [&] (const CGObjectInstance *hlpObj) -> bool { return hlpObj->id == obj.id; };
+	if(!obj)
+	{
+		erase_if(visitableObjs, matchesId);
+
+		for(auto &p : reservedHeroesMap)
+			erase_if(p.second, matchesId);
+
+		erase_if(reservedObjs, matchesId);
+	}
+}
+
+TResources VCAI::freeResources() const
+{
+	TResources myRes = cb->getResourceAmount();
+	myRes[Res::GOLD] -= GOLD_RESERVE;
+	vstd::amax(myRes[Res::GOLD], 0);
+	return myRes;
+}
+
+SectorMap& VCAI::getCachedSectorMap(HeroPtr h)
+{
+	auto it = cachedSectorMaps.find(h);
+	if (it != cachedSectorMaps.end())
+		return it->second;
+	else
+	{
+		cachedSectorMaps.insert(std::make_pair(h, SectorMap(h)));
+		return cachedSectorMaps[h];
+	}
+}
+
+AIStatus::AIStatus()
+{
+	battle = NO_BATTLE;
+	havingTurn = false;
+	ongoingHeroMovement = false;
+	ongoingChannelProbing = false;
+}
+
+AIStatus::~AIStatus()
+{
+
+}
+
+void AIStatus::setBattle(BattleState BS)
+{
+	boost::unique_lock<boost::mutex> lock(mx);
+	LOG_TRACE_PARAMS(logAi, "battle state=%d", (int)BS);
+	battle = BS;
+	cv.notify_all();
+}
+
+BattleState AIStatus::getBattle()
+{
+	boost::unique_lock<boost::mutex> lock(mx);
+	return battle;
+}
+
+void AIStatus::addQuery(QueryID ID, std::string description)
+{	
+	if(ID == QueryID(-1))
+	{
+        logAi->debugStream() << boost::format("The \"query\" has an id %d, it'll be ignored as non-query. Description: %s") % ID % description;
+		return;
+	}
+
+	assert(ID.getNum() >= 0);
+	boost::unique_lock<boost::mutex> lock(mx);
+
+	assert(!vstd::contains(remainingQueries, ID));
+
+	remainingQueries[ID] = description;
+
+	cv.notify_all();
+    logAi->debugStream() << boost::format("Adding query %d - %s. Total queries count: %d") % ID % description % remainingQueries.size();
+}
+
+void AIStatus::removeQuery(QueryID ID)
+{
+	boost::unique_lock<boost::mutex> lock(mx);
+	assert(vstd::contains(remainingQueries, ID));
+
+	std::string description = remainingQueries[ID];
+	remainingQueries.erase(ID);
+	
+	cv.notify_all();
+    logAi->debugStream() << boost::format("Removing query %d - %s. Total queries count: %d") % ID % description % remainingQueries.size();
+}
+
+int AIStatus::getQueriesCount()
+{
+	boost::unique_lock<boost::mutex> lock(mx);
+	return remainingQueries.size();
+}
+
+void AIStatus::startedTurn()
+{
+	boost::unique_lock<boost::mutex> lock(mx);
+	havingTurn = true;
+	cv.notify_all();
+}
+
+void AIStatus::madeTurn()
+{
+	boost::unique_lock<boost::mutex> lock(mx);
+	havingTurn = false;
+	cv.notify_all();
+}
+
+void AIStatus::waitTillFree()
+{
+	boost::unique_lock<boost::mutex> lock(mx);
+	while(battle != NO_BATTLE || !remainingQueries.empty() || !objectsBeingVisited.empty() || ongoingHeroMovement)
+		cv.timed_wait(lock, boost::posix_time::milliseconds(100));
+}
+
+bool AIStatus::haveTurn()
+{
+	boost::unique_lock<boost::mutex> lock(mx);
+	return havingTurn;
+}
+
+void AIStatus::attemptedAnsweringQuery(QueryID queryID, int answerRequestID)
+{
+	boost::unique_lock<boost::mutex> lock(mx);
+	assert(vstd::contains(remainingQueries, queryID));
+	std::string description = remainingQueries[queryID];
+    logAi->debugStream() << boost::format("Attempted answering query %d - %s. Request id=%d. Waiting for results...") % queryID % description % answerRequestID;
+	requestToQueryID[answerRequestID] = queryID;
+}
+
+void AIStatus::receivedAnswerConfirmation(int answerRequestID, int result)
+{
+	assert(vstd::contains(requestToQueryID, answerRequestID));
+	QueryID query = requestToQueryID[answerRequestID];
+	assert(vstd::contains(remainingQueries, query));
+	requestToQueryID.erase(answerRequestID);
+
+	if(result)
+	{
+		removeQuery(query);
+	}
+	else
+	{
+        logAi->errorStream() << "Something went really wrong, failed to answer query " << query << ": " << remainingQueries[query];
+		//TODO safely retry
+	}
+}
+
+void AIStatus::heroVisit(const CGObjectInstance *obj, bool started)
+{
+	boost::unique_lock<boost::mutex> lock(mx);
+	if(started)
+		objectsBeingVisited.push_back(obj);
+	else
+	{
+		// There can be more than one object visited at the time (eg. hero visits Subterranean Gate
+		// causing visit to hero on the other side.
+		// However, we are guaranteed that start/end visit notification maintain stack order.
+		assert(!objectsBeingVisited.empty());
+		objectsBeingVisited.pop_back();
+	}
+	cv.notify_all();
+}
+
+void AIStatus::setMove(bool ongoing)
+{
+	boost::unique_lock<boost::mutex> lock(mx);
+	ongoingHeroMovement = ongoing;
+	cv.notify_all();
+}
+
+void AIStatus::setChannelProbing(bool ongoing)
+{
+	boost::unique_lock<boost::mutex> lock(mx);
+	ongoingHeroMovement = ongoing;
+	cv.notify_all();
+}
+
+bool AIStatus::channelProbing()
+{
+	return ongoingChannelProbing;
+}
+
+SectorMap::SectorMap()
+{
+	update();
+}
+
+SectorMap::SectorMap(HeroPtr h)
+{
+	update();
+	makeParentBFS(h->visitablePos());
+}
+
+bool SectorMap::markIfBlocked(ui8 &sec, crint3 pos, const TerrainTile *t)
+{
+	if(t->blocked && !t->visitable)
+	{
+		sec = NOT_AVAILABLE;
+		return true;
+	}
+
+	return false;
+}
+
+bool SectorMap::markIfBlocked(ui8 &sec, crint3 pos)
+{
+	return markIfBlocked(sec, pos, getTile(pos));
+}
+
+void SectorMap::update()
+{
+	visibleTiles = cb->getAllVisibleTiles();
+
+	clear();
+	int curSector = 3; //0 is invisible, 1 is not explored
+
+	CCallback * cbp = cb.get(); //optimization
+	foreach_tile_pos([&](crint3 pos)
+	{
+		if(retreiveTile(pos) == NOT_CHECKED)
+		{
+			if(!markIfBlocked(retreiveTile(pos), pos))
+				exploreNewSector(pos, curSector++, cbp);
+		}
+	});
+	valid = true;
+}
+
+void SectorMap::clear()
+{
+	sector = cb->getVisibilityMap();
+	valid = false;
+}
+
+void SectorMap::exploreNewSector(crint3 pos, int num, CCallback * cbp)
+{
+	Sector &s = infoOnSectors[num];
+	s.id = num;
+	s.water = getTile(pos)->isWater();
+
+	std::queue<int3> toVisit;
+	toVisit.push(pos);
+	while(!toVisit.empty())
+	{
+		int3 curPos = toVisit.front();
+		toVisit.pop();
+		ui8 &sec = retreiveTile(curPos);
+		if(sec == NOT_CHECKED)
+		{
+			const TerrainTile *t = getTile(curPos);
+			if(!markIfBlocked(sec, curPos, t))
+			{
+				if(t->isWater() == s.water) //sector is only-water or only-land
+				{
+					sec = num;
+					s.tiles.push_back(curPos);
+					foreach_neighbour(cbp, curPos, [&](CCallback * cbp, crint3 neighPos)
+					{
+						if(retreiveTile(neighPos) == NOT_CHECKED)
+						{
+							toVisit.push(neighPos);
+							//parent[neighPos] = curPos;
+						}
+						const TerrainTile *nt = getTile(neighPos);
+						if(nt && nt->isWater() != s.water && canBeEmbarkmentPoint(nt, s.water))
+						{
+							s.embarkmentPoints.push_back(neighPos);
+						}
+					});
+
+					if(t->visitable)
+					{
+						auto obj = t->visitableObjects.front();
+						if (vstd::contains(ai->knownSubterraneanGates, obj))
+						{
+							s.subterraneanGates.push_back (obj);
+						}
+					}
+				}
+			}
+		}
+	}
+
+	removeDuplicates(s.embarkmentPoints);
+}
+
+void SectorMap::write(crstring fname)
+{
+	std::ofstream out(fname);
+	for(int k = 0; k < cb->getMapSize().z; k++)
+	{
+		for(int j = 0; j < cb->getMapSize().y; j++)
+		{
+			for(int i = 0; i < cb->getMapSize().x; i++)
+			{
+				out << (int)sector[i][j][k] << '\t';
+			}
+			out << std::endl;
+		}
+		out << std::endl;
+	}
+}
+
+bool isWeeklyRevisitable (const CGObjectInstance * obj)
+{ //TODO: allow polling of remaining creatures in dwelling
+	if (dynamic_cast<const CGVisitableOPW *>(obj) || //ensures future compatibility, unlike IDs
+		dynamic_cast<const CGDwelling *>(obj) ||
+		dynamic_cast<const CBank *>(obj)) //banks tend to respawn often in mods
+		return true;
+	switch (obj->ID)
+	{
+		case Obj::STABLES:
+		case Obj::MAGIC_WELL:
+		case Obj::HILL_FORT:
+			return true;
+		case Obj::BORDER_GATE:
+		case Obj::BORDERGUARD:
+			return (dynamic_cast <const CGKeys *>(obj))->wasMyColorVisited (ai->playerID); //FIXME: they could be revisited sooner than in a week
+	}
+	return false;
+}
+
+bool shouldVisit(HeroPtr h, const CGObjectInstance * obj)
+{
+	switch (obj->ID)
+	{
+		case Obj::TOWN:
+		case Obj::HERO: //never visit our heroes at random
+			return obj->tempOwner != h->tempOwner; //do not visit our towns at random
+			break;
+		case Obj::BORDER_GATE:
+		{
+			for (auto q : ai->myCb->getMyQuests())
+			{
+				if (q.obj == obj)
+				{
+					return false; // do not visit guards or gates when wandering
+				}
+			}
+			return true; //we don't have this quest yet
+		}
+			break;
+		case Obj::BORDERGUARD: //open borderguard if possible
+		case Obj::SEER_HUT:
+		case Obj::QUEST_GUARD:
+		{
+			for (auto q : ai->myCb->getMyQuests())
+			{
+				if (q.obj == obj)
+				{
+					if (q.quest->checkQuest(h.h))
+						return true; //we completed the quest
+					else
+						return false; //we can't complete this quest
+				}
+			}
+			return true; //we don't have this quest yet
+		}
+			break;
+		case Obj::CREATURE_GENERATOR1:
+		{
+			if (obj->tempOwner != h->tempOwner)
+				return true; //flag just in case
+			bool canRecruitCreatures = false;
+			const CGDwelling * d = dynamic_cast<const CGDwelling *>(obj);
+			for(auto level : d->creatures)
+			{
+				for(auto c : level.second)
+				{
+					if (h->getSlotFor(CreatureID(c)) != SlotID())
+						canRecruitCreatures = true;
+				}
+			}
+			return canRecruitCreatures;
+		}
+		case Obj::HILL_FORT:
+		{
+			for (auto slot : h->Slots())
+			{
+				if (slot.second->type->upgrades.size())
+					return true; //TODO: check price?
+			}
+			return false;
+		}
+		case Obj::MONOLITH_ONE_WAY_ENTRANCE:
+		case Obj::MONOLITH_ONE_WAY_EXIT:
+		case Obj::MONOLITH_TWO_WAY:
+		case Obj::WHIRLPOOL:
+			//TODO: mechanism for handling monoliths
+			return false;
+		case Obj::SCHOOL_OF_MAGIC:
+		case Obj::SCHOOL_OF_WAR:
+			{
+				TResources myRes = ai->myCb->getResourceAmount();
+				if (myRes[Res::GOLD] - GOLD_RESERVE < 1000)
+					return false;
+			}
+			break;
+		case Obj::LIBRARY_OF_ENLIGHTENMENT:
+			if (h->level < 12)
+				return false;
+			break;
+		case Obj::TREE_OF_KNOWLEDGE:
+			{
+				TResources myRes = ai->myCb->getResourceAmount();
+				if (myRes[Res::GOLD] - GOLD_RESERVE < 2000 || myRes[Res::GEMS] < 10)
+					return false;
+			}
+			break;
+		case Obj::MAGIC_WELL:
+			return h->mana < h->manaLimit();
+		case Obj::PRISON:
+			return ai->myCb->getHeroesInfo().size() < VLC->modh->settings.MAX_HEROES_ON_MAP_PER_PLAYER;// GameConstants::MAX_HEROES_PER_PLAYER;
+
+		case Obj::BOAT:
+			return false;
+			//Boats are handled by pathfinder
+	}
+
+	if (obj->wasVisited(*h)) //it must pointer to hero instance, heroPtr calls function wasVisited(ui8 player);
+		return false;
+
+	return true;
+}
+
+int3 SectorMap::firstTileToGet(HeroPtr h, crint3 dst)
+/*
+this functions returns one target tile or invalid tile. We will use it to poll possible destinations
+For ship construction etc, another function (goal?) is needed
+*/
+{
+	int3 ret(-1,-1,-1);
+
+	int sourceSector = retreiveTile(h->visitablePos()),
+		destinationSector = retreiveTile(dst);
+
+	const Sector *src = &infoOnSectors[sourceSector],
+		*dest = &infoOnSectors[destinationSector];
+
+	if(sourceSector != destinationSector) //use ships, shipyards etc..
+	{
+		if (ai->isAccessibleForHero(dst, h)) //pathfinder can find a way using ships and gates if tile is not blocked by objects
+			return dst;
+
+		std::map<const Sector*, const Sector*> preds;
+		std::queue<const Sector *> sectorQueue;
+		sectorQueue.push(src);
+		while(!sectorQueue.empty())
+		{
+			const Sector *s = sectorQueue.front();
+			sectorQueue.pop();
+
+			for(int3 ep : s->embarkmentPoints)
+			{
+				Sector *neigh = &infoOnSectors[retreiveTile(ep)];
+				//preds[s].push_back(neigh);
+				if(!preds[neigh])
+				{
+					preds[neigh] = s;
+					sectorQueue.push(neigh);
+				}
+			}
+
+			for (auto gate : s->subterraneanGates)
+			{
+				auto gatePair = ai->knownSubterraneanGates.find(gate);
+				if (gatePair != ai->knownSubterraneanGates.end())
+				{
+					//check the other side of gate
+					Sector *neigh = &infoOnSectors[retreiveTile(gatePair->second->visitablePos())];
+					if(!preds[neigh]) //if we didn't come into this sector yet
+					{
+						preds[neigh] = s; //it becomes our new target sector
+						sectorQueue.push(neigh);
+					}
+				}
+			}
+		}
+
+		if(!preds[dest])
+		{
+			//write("test.txt");
+
+			return ret;
+            //throw cannotFulfillGoalException(boost::str(boost::format("Cannot find connection between sectors %d and %d") % src->id % dst->id));
+		}
+
+		std::vector<const Sector*> toTraverse;
+		toTraverse.push_back(dest);
+		while(toTraverse.back() != src)
+		{
+			toTraverse.push_back(preds[toTraverse.back()]);
+		}
+
+		if(preds[dest])
+		{
+			//TODO: would be nice to find sectors in loop
+			const Sector *sectorToReach  = toTraverse.at(toTraverse.size() - 2);
+
+			if(!src->water && sectorToReach->water) //embark
+			{
+				//embark on ship -> look for an EP with a boat
+				auto firstEP = boost::find_if(src->embarkmentPoints, [=](crint3 pos) -> bool
+				{
+					const TerrainTile *t = getTile(pos);
+                    return t && t->visitableObjects.size() == 1 && t->topVisitableId() == Obj::BOAT
+						&& retreiveTile(pos) == sectorToReach->id;
+				});
+
+				if(firstEP != src->embarkmentPoints.end())
+				{
+					return *firstEP;
+				}
+				else
+				{
+					//we need to find a shipyard with an access to the desired sector's EP
+					//TODO what about Summon Boat spell?
+					std::vector<const IShipyard *> shipyards;
+					for(const CGTownInstance *t : cb->getTownsInfo())
+					{
+						if(t->hasBuilt(BuildingID::SHIPYARD))
+							shipyards.push_back(t);
+					}
+
+					for(const CGObjectInstance *obj : ai->getFlaggedObjects())
+					{
+						if(obj->ID != Obj::TOWN) //towns were handled in the previous loop
+							if(const IShipyard *shipyard = IShipyard::castFrom(obj))
+								shipyards.push_back(shipyard);
+					}
+
+					shipyards.erase(boost::remove_if(shipyards, [=](const IShipyard *shipyard) -> bool
+					{
+						return shipyard->shipyardStatus() != 0 || retreiveTile(shipyard->bestLocation()) != sectorToReach->id;
+					}),shipyards.end());
+
+					if(!shipyards.size())
+					{
+						//TODO consider possibility of building shipyard in a town
+						return ret;
+
+						//throw cannotFulfillGoalException("There is no known shipyard!");
+					}
+
+					//we have only shipyards that possibly can build ships onto the appropriate EP
+					auto ownedGoodShipyard = boost::find_if(shipyards, [](const IShipyard *s) -> bool
+					{
+						return s->o->tempOwner == ai->playerID;
+					});
+
+					if(ownedGoodShipyard != shipyards.end())
+					{
+						const IShipyard *s = *ownedGoodShipyard;
+						TResources shipCost;
+						s->getBoatCost(shipCost);
+						if(cb->getResourceAmount().canAfford(shipCost))
+						{
+							int3 ret = s->bestLocation();
+							cb->buildBoat(s); //TODO: move actions elsewhere
+							return ret;
+						}
+						else
+						{
+							//TODO gather res
+							return ret;
+
+							//throw cannotFulfillGoalException("Not enough resources to build a boat");
+						}
+					}
+					else
+					{
+						//TODO pick best shipyard to take over
+						return shipyards.front()->o->visitablePos();
+					}
+				}
+			}
+			else if(src->water && !sectorToReach->water)
+			{
+				//TODO
+				//disembark
+				return ret;
+			}
+			else //use subterranean gates
+			{
+				//auto t = findFirstVisitableTile (h, dst);
+				//if (t.valid())
+				//	return t;
+
+				//TODO: pop sectors linked by Subterranean Gate in loop
+
+				auto firstGate = boost::find_if(src->subterraneanGates, [=](const CGObjectInstance * gate) -> bool
+				{
+					//make sure no hero block the way
+					auto pos = ai->knownSubterraneanGates[gate]->visitablePos();
+					const TerrainTile *t = getTile(pos);
+					return t && t->visitableObjects.size() == 1 && t->topVisitableId() == Obj::SUBTERRANEAN_GATE
+						&& retreiveTile(pos) == sectorToReach->id;
+				});
+
+				if(firstGate != src->subterraneanGates.end())
+				{
+					//TODO: pahtfinder can find path through subterranean gates, but this function only reaches closest gate
+					return (*firstGate)->visitablePos();
+				}
+				//TODO
+				//Monolith? Whirlpool? ...
+				return ret;
+				//throw cannotFulfillGoalException("Land-land and water-water inter-sector transitions are not implemented!");
+			}
+		}
+		else
+		{
+			return ret;
+			//throw cannotFulfillGoalException("Inter-sector route detection failed: not connected sectors?");
+		}
+	}
+	else
+	{
+		return findFirstVisitableTile(h, dst);
+	}
+
+	//FIXME: find out why this line is reached
+	logAi->errorStream() << ("Impossible happened at SectorMap::firstTileToGet");
+	return ret;
+}
+
+int3 SectorMap::findFirstVisitableTile (HeroPtr h, crint3 dst)
+{
+	int3 ret(-1,-1,-1);
+	int3 curtile = dst;
+
+	while(curtile != h->visitablePos())
+	{
+		auto topObj = cb->getTopObj(curtile);
+		if (topObj && topObj->ID == Obj::HERO && h->tempOwner == topObj->tempOwner && topObj != h.h)
+		{
+			logAi->warnStream() << ("Another allied hero stands in our way");
+			return ret;
+		}
+		if(ai->myCb->getPathsInfo(h.get())->getPathInfo(curtile)->reachable())
+		{
+			return curtile;
+		}
+		else
+		{
+			auto i = parent.find(curtile);
+			if(i != parent.end())
+			{
+				assert(curtile != i->second);
+				curtile = i->second;
+			}
+			else
+			{
+				return ret;
+				//throw cannotFulfillGoalException("Unreachable tile in sector? Should not happen!");
+			}
+		}
+	}
+	return ret;
+}
+
+void SectorMap::makeParentBFS(crint3 source)
+{
+	parent.clear();
+
+	int mySector = retreiveTile(source);
+	std::queue<int3> toVisit;
+	toVisit.push(source);
+	while(!toVisit.empty())
+	{
+		int3 curPos = toVisit.front();
+		toVisit.pop();
+		ui8 &sec = retreiveTile(curPos);
+		assert(sec == mySector); //consider only tiles from the same sector
+		UNUSED(sec);
+
+		foreach_neighbour(curPos, [&](crint3 neighPos)
+		{
+			if(retreiveTile(neighPos) == mySector && !vstd::contains(parent, neighPos))
+			{
+				if (cb->canMoveBetween(curPos, neighPos))
+				{
+					toVisit.push(neighPos);
+					parent[neighPos] = curPos;
+				}
+			}
+		});
+	}
+}
+
+unsigned char & SectorMap::retreiveTile(crint3 pos)
+{
+	return retreiveTileN(sector, pos);
+}
+
+TerrainTile* SectorMap::getTile(crint3 pos) const
+{
+	//out of bounds access should be handled by boost::multi_array
+	//still we cached this array to avoid any checks
+	return visibleTiles->operator[](pos.x)[pos.y][pos.z];
+}