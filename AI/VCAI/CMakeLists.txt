--- conflicted
+++ resolved
@@ -11,10 +11,9 @@
 		AIUtility.cpp
 		AIhelper.cpp
 		ResourceManager.cpp
-<<<<<<< HEAD
 		BuildingManager.cpp
-=======
->>>>>>> b0e1b8c5
+		MapObjectsEvaluator.cpp
+		BuildingManager.cpp
 		MapObjectsEvaluator.cpp
 		Fuzzy.cpp
 		Goals.cpp
@@ -28,10 +27,9 @@
 		AIUtility.h
 		AIhelper.h
 		ResourceManager.h
-<<<<<<< HEAD
 		BuildingManager.h
-=======
->>>>>>> b0e1b8c5
+		MapObjectsEvaluator.h
+		BuildingManager.h
 		MapObjectsEvaluator.h
 		Fuzzy.h
 		Goals.h
