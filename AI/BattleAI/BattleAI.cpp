--- conflicted
+++ resolved
@@ -1,297 +1,292 @@
-/*
- * BattleAI.cpp, part of VCMI engine
- *
- * Authors: listed in file AUTHORS in main folder
- *
- * License: GNU General Public License v2.0 or later
- * Full text of license available in license.txt file, in main folder
- *
- */
-#include "StdInc.h"
-#include "BattleAI.h"
-#include "BattleEvaluator.h"
-#include "BattleExchangeVariant.h"
-
-#include "StackWithBonuses.h"
-#include "EnemyInfo.h"
-#include "tbb/parallel_for.h"
-#include "../../lib/CStopWatch.h"
-#include "../../lib/CThreadHelper.h"
-#include "../../lib/mapObjects/CGTownInstance.h"
-#include "../../lib/spells/CSpellHandler.h"
-#include "../../lib/spells/ISpellMechanics.h"
-#include "../../lib/battle/BattleAction.h"
-#include "../../lib/battle/BattleStateInfoForRetreat.h"
-#include "../../lib/battle/CObstacleInstance.h"
-#include "../../lib/CStack.h" // TODO: remove
-                              // Eventually only IBattleInfoCallback and battle::Unit should be used,
-                              // CUnitState should be private and CStack should be removed completely
-
-#define LOGL(text) print(text)
-#define LOGFL(text, formattingEl) print(boost::str(boost::format(text) % formattingEl))
-
-CBattleAI::CBattleAI()
-	: side(-1),
-	wasWaitingForRealize(false),
-	wasUnlockingGs(false)
-{
-}
-
-CBattleAI::~CBattleAI()
-{
-	if(cb)
-	{
-		//Restore previous state of CB - it may be shared with the main AI (like VCAI)
-		cb->waitTillRealize = wasWaitingForRealize;
-		cb->unlockGsWhenWaiting = wasUnlockingGs;
-	}
-}
-
-void CBattleAI::initBattleInterface(std::shared_ptr<Environment> ENV, std::shared_ptr<CBattleCallback> CB)
-{
-	setCbc(CB);
-	env = ENV;
-	cb = CB;
-	playerID = *CB->getPlayerID(); //TODO should be sth in callback
-	wasWaitingForRealize = CB->waitTillRealize;
-	wasUnlockingGs = CB->unlockGsWhenWaiting;
-	CB->waitTillRealize = false;
-	CB->unlockGsWhenWaiting = false;
-	movesSkippedByDefense = 0;
-}
-
-void CBattleAI::initBattleInterface(std::shared_ptr<Environment> ENV, std::shared_ptr<CBattleCallback> CB, AutocombatPreferences autocombatPreferences)
-{
-	initBattleInterface(ENV, CB);
-	autobattlePreferences = autocombatPreferences;
-}
-
-BattleAction CBattleAI::useHealingTent(const CStack *stack)
-{
-	auto healingTargets = cb->battleGetStacks(CBattleInfoEssentials::ONLY_MINE);
-	std::map<int, const CStack*> woundHpToStack;
-	for(const auto * stack : healingTargets)
-	{
-		if(auto woundHp = stack->getMaxHealth() - stack->getFirstHPleft())
-			woundHpToStack[woundHp] = stack;
-	}
-
-	if(woundHpToStack.empty())
-		return BattleAction::makeDefend(stack);
-	else
-		return BattleAction::makeHeal(stack, woundHpToStack.rbegin()->second); //last element of the woundHpToStack is the most wounded stack
-}
-
-void CBattleAI::yourTacticPhase(int distance)
-{
-	cb->battleMakeTacticAction(BattleAction::makeEndOFTacticPhase(cb->battleGetTacticsSide()));
-}
-
-float getStrengthRatio(std::shared_ptr<CBattleCallback> cb, int side)
-{
-	auto stacks = cb->battleGetAllStacks();
-	auto our = 0, enemy = 0;
-
-	for(auto stack : stacks)
-	{
-		auto creature = stack->creatureId().toCreature();
-
-		if(!creature)
-			continue;
-
-		if(stack->unitSide() == side)
-			our += stack->getCount() * creature->getAIValue();
-		else
-			enemy += stack->getCount() * creature->getAIValue();
-	}
-
-	return enemy == 0 ? 1.0f : static_cast<float>(our) / enemy;
-}
-
-void CBattleAI::activeStack(const CStack * stack )
-{
-	LOG_TRACE_PARAMS(logAi, "stack: %s", stack->nodeName());
-
-	auto timeElapsed = [](std::chrono::time_point<std::chrono::high_resolution_clock> start) -> uint64_t
-	{
-		auto end = std::chrono::high_resolution_clock::now();
-
-		return std::chrono::duration_cast<std::chrono::milliseconds>(end - start).count();
-	};
-
-	BattleAction result = BattleAction::makeDefend(stack);
-	setCbc(cb); //TODO: make solid sure that AIs always use their callbacks (need to take care of event handlers too)
-
-	auto start = std::chrono::high_resolution_clock::now();
-
-	try
-	{
-		if(stack->creatureId() == CreatureID::CATAPULT)
-		{
-			cb->battleMakeUnitAction(useCatapult(stack));
-			return;
-		}
-		if(stack->hasBonusOfType(BonusType::SIEGE_WEAPON) && stack->hasBonusOfType(BonusType::HEALER))
-		{
-			cb->battleMakeUnitAction(useHealingTent(stack));
-			return;
-		}
-
-<<<<<<< HEAD
-#if BATTLE_TRACE_LEVEL>=1
-		logAi->trace("Build evaluator and targets");
-#endif
-=======
-		if(autobattlePreferences.enableSpellsUsage)
-			attemptCastingSpell();
->>>>>>> eafa9cba
-
-		BattleEvaluator evaluator(env, cb, stack, playerID, side, getStrengthRatio(cb, side));
-
-		result = evaluator.selectStackAction(stack);
-
-		if(!skipCastUntilNextBattle && evaluator.canCastSpell())
-		{
-			auto spelCasted = evaluator.attemptCastingSpell(stack);
-
-			if(spelCasted)
-				return;
-			
-			skipCastUntilNextBattle = true;
-		}
-
-		logAi->trace("Spellcast attempt completed in %lld", timeElapsed(start));
-
-		if(auto action = considerFleeingOrSurrendering())
-		{
-			cb->battleMakeUnitAction(*action);
-			return;
-		}
-	}
-	catch(boost::thread_interrupted &)
-	{
-		throw;
-	}
-	catch(std::exception &e)
-	{
-		logAi->error("Exception occurred in %s %s",__FUNCTION__, e.what());
-	}
-
-	if(result.actionType == EActionType::DEFEND)
-	{
-		movesSkippedByDefense++;
-	}
-	else if(result.actionType != EActionType::WAIT)
-	{
-		movesSkippedByDefense = 0;
-	}
-
-	logAi->trace("BattleAI decission made in %lld", timeElapsed(start));
-
-	cb->battleMakeUnitAction(result);
-}
-
-BattleAction CBattleAI::useCatapult(const CStack * stack)
-{
-	BattleAction attack;
-	BattleHex targetHex = BattleHex::INVALID;
-
-	if(cb->battleGetGateState() == EGateState::CLOSED)
-	{
-		targetHex = cb->wallPartToBattleHex(EWallPart::GATE);
-	}
-	else
-	{
-		EWallPart wallParts[] = {
-			EWallPart::KEEP,
-			EWallPart::BOTTOM_TOWER,
-			EWallPart::UPPER_TOWER,
-			EWallPart::BELOW_GATE,
-			EWallPart::OVER_GATE,
-			EWallPart::BOTTOM_WALL,
-			EWallPart::UPPER_WALL
-		};
-
-		for(auto wallPart : wallParts)
-		{
-			auto wallState = cb->battleGetWallState(wallPart);
-
-			if(wallState == EWallState::REINFORCED || wallState == EWallState::INTACT || wallState == EWallState::DAMAGED)
-			{
-				targetHex = cb->wallPartToBattleHex(wallPart);
-				break;
-			}
-		}
-	}
-
-	if(!targetHex.isValid())
-	{
-		return BattleAction::makeDefend(stack);
-	}
-
-	attack.aimToHex(targetHex);
-	attack.actionType = EActionType::CATAPULT;
-	attack.side = side;
-	attack.stackNumber = stack->unitId();
-
-	movesSkippedByDefense = 0;
-
-	return attack;
-}
-
-void CBattleAI::battleStart(const CCreatureSet *army1, const CCreatureSet *army2, int3 tile, const CGHeroInstance *hero1, const CGHeroInstance *hero2, bool Side, bool replayAllowed)
-{
-	LOG_TRACE(logAi);
-	side = Side;
-
-	skipCastUntilNextBattle = false;
-}
-
-void CBattleAI::print(const std::string &text) const
-{
-	logAi->trace("%s Battle AI[%p]: %s", playerID.getStr(), this, text);
-}
-
-std::optional<BattleAction> CBattleAI::considerFleeingOrSurrendering()
-{
-	BattleStateInfoForRetreat bs;
-
-	bs.canFlee = cb->battleCanFlee();
-	bs.canSurrender = cb->battleCanSurrender(playerID);
-	bs.ourSide = cb->battleGetMySide();
-	bs.ourHero = cb->battleGetMyHero(); 
-	bs.enemyHero = nullptr;
-
-	for(auto stack : cb->battleGetAllStacks(false))
-	{
-		if(stack->alive())
-		{
-			if(stack->unitSide() == bs.ourSide)
-				bs.ourStacks.push_back(stack);
-			else
-			{
-				bs.enemyStacks.push_back(stack);
-				bs.enemyHero = cb->battleGetOwnerHero(stack);
-			}
-		}
-	}
-
-	bs.turnsSkippedByDefense = movesSkippedByDefense / bs.ourStacks.size();
-
-	if(!bs.canFlee && !bs.canSurrender)
-	{
-		return std::nullopt;
-	}
-
-	auto result = cb->makeSurrenderRetreatDecision(bs);
-
-	if(!result && bs.canFlee && bs.turnsSkippedByDefense > 30)
-	{
-		return BattleAction::makeRetreat(bs.ourSide);
-	}
-
-	return result;
-}
-
-
-
+/*
+ * BattleAI.cpp, part of VCMI engine
+ *
+ * Authors: listed in file AUTHORS in main folder
+ *
+ * License: GNU General Public License v2.0 or later
+ * Full text of license available in license.txt file, in main folder
+ *
+ */
+#include "StdInc.h"
+#include "BattleAI.h"
+#include "BattleEvaluator.h"
+#include "BattleExchangeVariant.h"
+
+#include "StackWithBonuses.h"
+#include "EnemyInfo.h"
+#include "tbb/parallel_for.h"
+#include "../../lib/CStopWatch.h"
+#include "../../lib/CThreadHelper.h"
+#include "../../lib/mapObjects/CGTownInstance.h"
+#include "../../lib/spells/CSpellHandler.h"
+#include "../../lib/spells/ISpellMechanics.h"
+#include "../../lib/battle/BattleAction.h"
+#include "../../lib/battle/BattleStateInfoForRetreat.h"
+#include "../../lib/battle/CObstacleInstance.h"
+#include "../../lib/CStack.h" // TODO: remove
+                              // Eventually only IBattleInfoCallback and battle::Unit should be used,
+                              // CUnitState should be private and CStack should be removed completely
+
+#define LOGL(text) print(text)
+#define LOGFL(text, formattingEl) print(boost::str(boost::format(text) % formattingEl))
+
+CBattleAI::CBattleAI()
+	: side(-1),
+	wasWaitingForRealize(false),
+	wasUnlockingGs(false)
+{
+}
+
+CBattleAI::~CBattleAI()
+{
+	if(cb)
+	{
+		//Restore previous state of CB - it may be shared with the main AI (like VCAI)
+		cb->waitTillRealize = wasWaitingForRealize;
+		cb->unlockGsWhenWaiting = wasUnlockingGs;
+	}
+}
+
+void CBattleAI::initBattleInterface(std::shared_ptr<Environment> ENV, std::shared_ptr<CBattleCallback> CB)
+{
+	setCbc(CB);
+	env = ENV;
+	cb = CB;
+	playerID = *CB->getPlayerID(); //TODO should be sth in callback
+	wasWaitingForRealize = CB->waitTillRealize;
+	wasUnlockingGs = CB->unlockGsWhenWaiting;
+	CB->waitTillRealize = false;
+	CB->unlockGsWhenWaiting = false;
+	movesSkippedByDefense = 0;
+}
+
+void CBattleAI::initBattleInterface(std::shared_ptr<Environment> ENV, std::shared_ptr<CBattleCallback> CB, AutocombatPreferences autocombatPreferences)
+{
+	initBattleInterface(ENV, CB);
+	autobattlePreferences = autocombatPreferences;
+}
+
+BattleAction CBattleAI::useHealingTent(const CStack *stack)
+{
+	auto healingTargets = cb->battleGetStacks(CBattleInfoEssentials::ONLY_MINE);
+	std::map<int, const CStack*> woundHpToStack;
+	for(const auto * stack : healingTargets)
+	{
+		if(auto woundHp = stack->getMaxHealth() - stack->getFirstHPleft())
+			woundHpToStack[woundHp] = stack;
+	}
+
+	if(woundHpToStack.empty())
+		return BattleAction::makeDefend(stack);
+	else
+		return BattleAction::makeHeal(stack, woundHpToStack.rbegin()->second); //last element of the woundHpToStack is the most wounded stack
+}
+
+void CBattleAI::yourTacticPhase(int distance)
+{
+	cb->battleMakeTacticAction(BattleAction::makeEndOFTacticPhase(cb->battleGetTacticsSide()));
+}
+
+float getStrengthRatio(std::shared_ptr<CBattleCallback> cb, int side)
+{
+	auto stacks = cb->battleGetAllStacks();
+	auto our = 0, enemy = 0;
+
+	for(auto stack : stacks)
+	{
+		auto creature = stack->creatureId().toCreature();
+
+		if(!creature)
+			continue;
+
+		if(stack->unitSide() == side)
+			our += stack->getCount() * creature->getAIValue();
+		else
+			enemy += stack->getCount() * creature->getAIValue();
+	}
+
+	return enemy == 0 ? 1.0f : static_cast<float>(our) / enemy;
+}
+
+void CBattleAI::activeStack(const CStack * stack )
+{
+	LOG_TRACE_PARAMS(logAi, "stack: %s", stack->nodeName());
+
+	auto timeElapsed = [](std::chrono::time_point<std::chrono::high_resolution_clock> start) -> uint64_t
+	{
+		auto end = std::chrono::high_resolution_clock::now();
+
+		return std::chrono::duration_cast<std::chrono::milliseconds>(end - start).count();
+	};
+
+	BattleAction result = BattleAction::makeDefend(stack);
+	setCbc(cb); //TODO: make solid sure that AIs always use their callbacks (need to take care of event handlers too)
+
+	auto start = std::chrono::high_resolution_clock::now();
+
+	try
+	{
+		if(stack->creatureId() == CreatureID::CATAPULT)
+		{
+			cb->battleMakeUnitAction(useCatapult(stack));
+			return;
+		}
+		if(stack->hasBonusOfType(BonusType::SIEGE_WEAPON) && stack->hasBonusOfType(BonusType::HEALER))
+		{
+			cb->battleMakeUnitAction(useHealingTent(stack));
+			return;
+		}
+
+#if BATTLE_TRACE_LEVEL>=1
+		logAi->trace("Build evaluator and targets");
+#endif
+
+		BattleEvaluator evaluator(env, cb, stack, playerID, side, getStrengthRatio(cb, side));
+
+		result = evaluator.selectStackAction(stack);
+
+		if(!skipCastUntilNextBattle && evaluator.canCastSpell())
+		{
+			auto spelCasted = evaluator.attemptCastingSpell(stack);
+
+			if(spelCasted)
+				return;
+			
+			skipCastUntilNextBattle = true;
+		}
+
+		logAi->trace("Spellcast attempt completed in %lld", timeElapsed(start));
+
+		if(auto action = considerFleeingOrSurrendering())
+		{
+			cb->battleMakeUnitAction(*action);
+			return;
+		}
+	}
+	catch(boost::thread_interrupted &)
+	{
+		throw;
+	}
+	catch(std::exception &e)
+	{
+		logAi->error("Exception occurred in %s %s",__FUNCTION__, e.what());
+	}
+
+	if(result.actionType == EActionType::DEFEND)
+	{
+		movesSkippedByDefense++;
+	}
+	else if(result.actionType != EActionType::WAIT)
+	{
+		movesSkippedByDefense = 0;
+	}
+
+	logAi->trace("BattleAI decission made in %lld", timeElapsed(start));
+
+	cb->battleMakeUnitAction(result);
+}
+
+BattleAction CBattleAI::useCatapult(const CStack * stack)
+{
+	BattleAction attack;
+	BattleHex targetHex = BattleHex::INVALID;
+
+	if(cb->battleGetGateState() == EGateState::CLOSED)
+	{
+		targetHex = cb->wallPartToBattleHex(EWallPart::GATE);
+	}
+	else
+	{
+		EWallPart wallParts[] = {
+			EWallPart::KEEP,
+			EWallPart::BOTTOM_TOWER,
+			EWallPart::UPPER_TOWER,
+			EWallPart::BELOW_GATE,
+			EWallPart::OVER_GATE,
+			EWallPart::BOTTOM_WALL,
+			EWallPart::UPPER_WALL
+		};
+
+		for(auto wallPart : wallParts)
+		{
+			auto wallState = cb->battleGetWallState(wallPart);
+
+			if(wallState == EWallState::REINFORCED || wallState == EWallState::INTACT || wallState == EWallState::DAMAGED)
+			{
+				targetHex = cb->wallPartToBattleHex(wallPart);
+				break;
+			}
+		}
+	}
+
+	if(!targetHex.isValid())
+	{
+		return BattleAction::makeDefend(stack);
+	}
+
+	attack.aimToHex(targetHex);
+	attack.actionType = EActionType::CATAPULT;
+	attack.side = side;
+	attack.stackNumber = stack->unitId();
+
+	movesSkippedByDefense = 0;
+
+	return attack;
+}
+
+void CBattleAI::battleStart(const CCreatureSet *army1, const CCreatureSet *army2, int3 tile, const CGHeroInstance *hero1, const CGHeroInstance *hero2, bool Side, bool replayAllowed)
+{
+	LOG_TRACE(logAi);
+	side = Side;
+
+	skipCastUntilNextBattle = false;
+}
+
+void CBattleAI::print(const std::string &text) const
+{
+	logAi->trace("%s Battle AI[%p]: %s", playerID.getStr(), this, text);
+}
+
+std::optional<BattleAction> CBattleAI::considerFleeingOrSurrendering()
+{
+	BattleStateInfoForRetreat bs;
+
+	bs.canFlee = cb->battleCanFlee();
+	bs.canSurrender = cb->battleCanSurrender(playerID);
+	bs.ourSide = cb->battleGetMySide();
+	bs.ourHero = cb->battleGetMyHero(); 
+	bs.enemyHero = nullptr;
+
+	for(auto stack : cb->battleGetAllStacks(false))
+	{
+		if(stack->alive())
+		{
+			if(stack->unitSide() == bs.ourSide)
+				bs.ourStacks.push_back(stack);
+			else
+			{
+				bs.enemyStacks.push_back(stack);
+				bs.enemyHero = cb->battleGetOwnerHero(stack);
+			}
+		}
+	}
+
+	bs.turnsSkippedByDefense = movesSkippedByDefense / bs.ourStacks.size();
+
+	if(!bs.canFlee && !bs.canSurrender)
+	{
+		return std::nullopt;
+	}
+
+	auto result = cb->makeSurrenderRetreatDecision(bs);
+
+	if(!result && bs.canFlee && bs.turnsSkippedByDefense > 30)
+	{
+		return BattleAction::makeRetreat(bs.ourSide);
+	}
+
+	return result;
+}
+
+
+