/*
 * BattleAI.h, part of VCMI engine
 *
 * Authors: listed in file AUTHORS in main folder
 *
 * License: GNU General Public License v2.0 or later
 * Full text of license available in license.txt file, in main folder
 *
 */
#pragma once
#include "../../lib/AI_Base.h"
#include "../../lib/battle/ReachabilityInfo.h"
#include "PossibleSpellcast.h"
#include "PotentialTargets.h"

VCMI_LIB_NAMESPACE_BEGIN

class CSpell;

VCMI_LIB_NAMESPACE_END

class EnemyInfo;

/*
struct CurrentOffensivePotential
{
	std::map<const CStack *, PotentialTargets> ourAttacks;
	std::map<const CStack *, PotentialTargets> enemyAttacks;

	CurrentOffensivePotential(ui8 side)
	{
		for(auto stack : cbc->battleGetStacks())
		{
			if(stack->unitSide() == side)
				ourAttacks[stack] = PotentialTargets(stack);
			else
				enemyAttacks[stack] = PotentialTargets(stack);
		}
	}

	int potentialValue()
	{
		int ourPotential = 0, enemyPotential = 0;
		for(auto &p : ourAttacks)
			ourPotential += p.second.bestAction().attackValue();

		for(auto &p : enemyAttacks)
			enemyPotential += p.second.bestAction().attackValue();

		return ourPotential - enemyPotential;
	}
};
*/ // These lines may be usefull but they are't used in the code.

class CBattleAI : public CBattleGameInterface
{
	int side;
	std::shared_ptr<CBattleCallback> cb;
	std::shared_ptr<Environment> env;

	//Previous setting of cb
	bool wasWaitingForRealize;
	bool wasUnlockingGs;
	int movesSkippedByDefense;
	bool skipCastUntilNextBattle;

public:
	CBattleAI();
	~CBattleAI();

	void initBattleInterface(std::shared_ptr<Environment> ENV, std::shared_ptr<CBattleCallback> CB) override;
<<<<<<< HEAD
=======
	void initBattleInterface(std::shared_ptr<Environment> ENV, std::shared_ptr<CBattleCallback> CB, AutocombatPreferences autocombatPreferences) override;
	void attemptCastingSpell();

	void evaluateCreatureSpellcast(const CStack * stack, PossibleSpellcast & ps); //for offensive damaging spells only
>>>>>>> eafa9cba

	void activeStack(const CStack * stack) override; //called when it's turn of that stack
	void yourTacticPhase(int distance) override;

	std::optional<BattleAction> considerFleeingOrSurrendering();

	void print(const std::string &text) const;
	BattleAction useCatapult(const CStack *stack);
	BattleAction useHealingTent(const CStack *stack);

	void battleStart(const CCreatureSet * army1, const CCreatureSet * army2, int3 tile, const CGHeroInstance * hero1, const CGHeroInstance * hero2, bool Side, bool replayAllowed) override;
	//void actionFinished(const BattleAction &action) override;//occurs AFTER every action taken by any stack or by the hero
	//void actionStarted(const BattleAction &action) override;//occurs BEFORE every action taken by any stack or by the hero
	//void battleAttack(const BattleAttack *ba) override; //called when stack is performing attack
	//void battleStacksAttacked(const std::vector<BattleStackAttacked> & bsa, bool ranged) override; //called when stack receives damage (after battleAttack())
	//void battleEnd(const BattleResult *br, QueryID queryID) override;
	//void battleResultsApplied() override; //called when all effects of last battle are applied
	//void battleNewRoundFirst(int round) override; //called at the beginning of each turn before changes are applied;
	//void battleNewRound(int round) override; //called at the beginning of each turn, round=-1 is the tactic phase, round=0 is the first "normal" turn
	//void battleStackMoved(const CStack * stack, std::vector<BattleHex> dest, int distance) override;
	//void battleSpellCast(const BattleSpellCast *sc) override;
	//void battleStacksEffectsSet(const SetStackEffect & sse) override;//called when a specific effect is set to stacks
	//void battleTriggerEffect(const BattleTriggerEffect & bte) override;
	//void battleStart(const CCreatureSet *army1, const CCreatureSet *army2, int3 tile, const CGHeroInstance *hero1, const CGHeroInstance *hero2, bool side) override; //called by engine when battle starts; side=0 - left, side=1 - right
	//void battleCatapultAttacked(const CatapultAttack & ca) override; //called when catapult makes an attack
<<<<<<< HEAD
=======

private:
	BattleAction goTowardsNearest(const CStack * stack, std::vector<BattleHex> hexes) const;
	std::vector<BattleHex> getBrokenWallMoatHexes() const;
	AutocombatPreferences autobattlePreferences = AutocombatPreferences();
>>>>>>> eafa9cba
};<|MERGE_RESOLUTION|>--- conflicted
+++ resolved
@@ -69,13 +69,7 @@
 	~CBattleAI();
 
 	void initBattleInterface(std::shared_ptr<Environment> ENV, std::shared_ptr<CBattleCallback> CB) override;
-<<<<<<< HEAD
-=======
 	void initBattleInterface(std::shared_ptr<Environment> ENV, std::shared_ptr<CBattleCallback> CB, AutocombatPreferences autocombatPreferences) override;
-	void attemptCastingSpell();
-
-	void evaluateCreatureSpellcast(const CStack * stack, PossibleSpellcast & ps); //for offensive damaging spells only
->>>>>>> eafa9cba
 
 	void activeStack(const CStack * stack) override; //called when it's turn of that stack
 	void yourTacticPhase(int distance) override;
@@ -101,12 +95,5 @@
 	//void battleTriggerEffect(const BattleTriggerEffect & bte) override;
 	//void battleStart(const CCreatureSet *army1, const CCreatureSet *army2, int3 tile, const CGHeroInstance *hero1, const CGHeroInstance *hero2, bool side) override; //called by engine when battle starts; side=0 - left, side=1 - right
 	//void battleCatapultAttacked(const CatapultAttack & ca) override; //called when catapult makes an attack
-<<<<<<< HEAD
-=======
-
-private:
-	BattleAction goTowardsNearest(const CStack * stack, std::vector<BattleHex> hexes) const;
-	std::vector<BattleHex> getBrokenWallMoatHexes() const;
 	AutocombatPreferences autobattlePreferences = AutocombatPreferences();
->>>>>>> eafa9cba
 };