--- conflicted
+++ resolved
@@ -86,18 +86,12 @@
 
 	CPathsInfo(const int3 & Sizes);
 	~CPathsInfo();
-<<<<<<< HEAD
-	const CGPathNode * getPathInfo(const int3& tile) const;
-	bool getPath(const int3 &dst, CGPath &out) const;
-	int getDistance( int3 tile ) const;
-=======
 	const CGPathNode * getPathInfo(const int3 & tile) const;
 	bool getPath(CGPath & out, const int3 & dst) const;
 	int getDistance(const int3 & tile) const;
 	const CGPathNode * getNode(const int3 & coord) const;
 
 	CGPathNode * getNode(const int3 & coord, const ELayer layer);
->>>>>>> 77088101
 };
 
 class CPathfinder : private CGameInfoCallback
