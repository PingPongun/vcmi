--- conflicted
+++ resolved
@@ -721,7 +721,6 @@
 
 bool DefaultSpellMechanics::dispellSelector(const Bonus * bonus)
 {
-<<<<<<< HEAD
 	const CSpell * sourceSpell = bonus->sourceSpell();
 	if(sourceSpell != nullptr)
 	{
@@ -735,18 +734,6 @@
 		//stack may have inherited effects
 		if(sourceSpell->isAdventureSpell())
 			return false;
-=======
-	auto localSelector = [](const Bonus *bonus)
-	{
-		const CSpell * sourceSpell = bonus->sourceSpell();
-		if(sourceSpell != nullptr)
-		{
-			//Special case: DISRUPTING_RAY is "immune" to dispell
-			//Other even PERMANENT effects can be removed (f.e. BIND)
-			if(sourceSpell->id == SpellID::DISRUPTING_RAY)
-				return false;
-		}
->>>>>>> 2c1dddde
 		return true;
 	}
 	//not spell effect
