/*
 * ProxyCaster.h, part of VCMI engine
 *
 * Authors: listed in file AUTHORS in main folder
 *
 * License: GNU General Public License v2.0 or later
 * Full text of license available in license.txt file, in main folder
 *
 */

#pragma once

#include <vcmi/spells/Caster.h>

VCMI_LIB_NAMESPACE_BEGIN

namespace spells
{

class DLL_LINKAGE ProxyCaster : public Caster
{
public:
	ProxyCaster(const Caster * actualCaster_);
	virtual ~ProxyCaster();

	int32_t getCasterUnitId() const override;
	int32_t getSpellSchoolLevel(const Spell * spell, int32_t * outSelectedSchool = nullptr) const override;
	int32_t getEffectLevel(const Spell * spell) const override;
	int64_t getSpellBonus(const Spell * spell, int64_t base, const battle::Unit * affectedStack) const override;
	int64_t getSpecificSpellBonus(const Spell * spell, int64_t base) const override;
	int32_t getEffectPower(const Spell * spell) const override;
	int32_t getEnchantPower(const Spell * spell) const override;
	int64_t getEffectValue(const Spell * spell) const override;
	PlayerColor getCasterOwner() const override;
	void getCasterName(MetaString & text) const override;
	void getCastDescription(const Spell * spell, const std::vector<const battle::Unit *> & attacked, MetaString & text) const override;
	void spendMana(ServerCallback * server, const int32_t spellCost) const override;
<<<<<<< HEAD
	const CGHeroInstance * getHeroCaster() const override;
=======
	int32_t manaLimit() const override;
>>>>>>> d9a26212

protected:
	const Caster * actualCaster;
};

} // namespace spells

VCMI_LIB_NAMESPACE_END<|MERGE_RESOLUTION|>--- conflicted
+++ resolved
@@ -35,11 +35,8 @@
 	void getCasterName(MetaString & text) const override;
 	void getCastDescription(const Spell * spell, const std::vector<const battle::Unit *> & attacked, MetaString & text) const override;
 	void spendMana(ServerCallback * server, const int32_t spellCost) const override;
-<<<<<<< HEAD
 	const CGHeroInstance * getHeroCaster() const override;
-=======
 	int32_t manaLimit() const override;
->>>>>>> d9a26212
 
 protected:
 	const Caster * actualCaster;
