--- conflicted
+++ resolved
@@ -409,17 +409,6 @@
 			{
 				return ESpellCastProblem::NO_APPROPRIATE_TARGET;
 			}
-<<<<<<< HEAD
-=======
-			RandomGeneratorUtil::randomShuffle(availableTiles, env->getRandomGenerator());
-
-			const int patchesForSkill[] = {4, 4, 6, 8};
-			const int patchesToPut = std::min<int>(patchesForSkill[parameters.spellLvl], availableTiles.size());
-
-			//land mines or quicksand patches are handled as spell created obstacles
-			for (int i = 0; i < patchesToPut; i++)
-				placeObstacle(availableTiles.at(i));
->>>>>>> 2543e068
 		}
 
 		if(hexesOutsideBattlefield)
@@ -460,8 +449,7 @@
 		if(hex.getX() > 0 && hex.getX() < 16 && !(parameters.cb->battleGetStackByPos(hex, false)) && !(parameters.cb->battleGetObstacleOnPos(hex, false)))
 			availableTiles.push_back(hex);
 	}
-	boost::range::random_shuffle(availableTiles);
-
+	RandomGeneratorUtil::randomShuffle(availableTiles, env->getRandomGenerator());
 	const int patchesForSkill[] = {4, 4, 6, 8};
 	const int patchesToPut = std::min<int>(patchesForSkill[parameters.spellLvl], availableTiles.size());
 
