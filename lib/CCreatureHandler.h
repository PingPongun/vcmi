--- conflicted
+++ resolved
@@ -1,4 +1,3 @@
-<<<<<<< HEAD
 /*
  * CCreatureHandler.h, part of VCMI engine
  *
@@ -319,326 +318,4 @@
 	}
 };
 
-VCMI_LIB_NAMESPACE_END
-=======
-/*
- * CCreatureHandler.h, part of VCMI engine
- *
- * Authors: listed in file AUTHORS in main folder
- *
- * License: GNU General Public License v2.0 or later
- * Full text of license available in license.txt file, in main folder
- *
- */
-#pragma once
-
-#include "bonuses/Bonus.h"
-#include "bonuses/CBonusSystemNode.h"
-#include "ConstTransitivePtr.h"
-#include "ResourceSet.h"
-#include "GameConstants.h"
-#include "JsonNode.h"
-#include "IHandlerBase.h"
-#include "CRandomGenerator.h"
-#include "Color.h"
-#include "filesystem/ResourcePath.h"
-
-#include <vcmi/Creature.h>
-#include <vcmi/CreatureService.h>
-
-VCMI_LIB_NAMESPACE_BEGIN
-
-class CLegacyConfigParser;
-class CCreatureHandler;
-class CCreature;
-class JsonSerializeFormat;
-
-class DLL_LINKAGE CCreature : public Creature, public CBonusSystemNode
-{
-	friend class CCreatureHandler;
-	std::string modScope;
-	std::string identifier;
-
-	std::string getNameTranslated() const override;
-	std::string getNameTextID() const override;
-
-	CreatureID idNumber;
-
-	FactionID faction = FactionID::NEUTRAL;
-	ui8 level = 0; // 0 - unknown; 1-7 for "usual" creatures
-
-	//stats that are not handled by bonus system
-	ui32 fightValue, AIValue, growth, hordeGrowth;
-
-	bool doubleWide = false;
-
-	TResources cost; //cost[res_id] - amount of that resource required to buy creature from dwelling
-
-public:
-	ui32 ammMin, ammMax; // initial size of stack of these creatures on adventure map (if not set in editor)
-
-	bool special = true; // Creature is not available normally (war machines, commanders, several unused creatures, etc
-
-	std::set<CreatureID> upgrades; // IDs of creatures to which this creature can be upgraded
-
-	AnimationPath animDefName; // creature animation used during battles
-
-	si32 iconIndex = -1; // index of icon in files like twcrport, used in tests now.
-	/// names of files with appropriate icons. Used only during loading
-	std::string smallIconName;
-	std::string largeIconName;
-
-	enum class CreatureQuantityId
-	{
-		FEW = 1,
-		SEVERAL,
-		PACK,
-		LOTS,
-		HORDE,
-		THRONG,
-		SWARM,
-		ZOUNDS,
-		LEGION
-	};
-
-	struct CreatureAnimation
-	{
-		struct RayColor {
-			ColorRGBA start;
-			ColorRGBA end;
-
-			template <typename Handler> void serialize(Handler &h, const int version)
-			{
-				h & start & end;
-			}
-		};
-
-		double timeBetweenFidgets, idleAnimationTime,
-			   walkAnimationTime, attackAnimationTime;
-		int upperRightMissleOffsetX, rightMissleOffsetX, lowerRightMissleOffsetX,
-		    upperRightMissleOffsetY, rightMissleOffsetY, lowerRightMissleOffsetY;
-
-		std::vector<double> missleFrameAngles;
-		int attackClimaxFrame;
-
-		AnimationPath projectileImageName;
-		std::vector<RayColor> projectileRay;
-		//bool projectileSpin; //if true, appropriate projectile is spinning during flight
-
-		template <typename Handler> void serialize(Handler &h, const int version)
-		{
-			h & timeBetweenFidgets;
-			h & idleAnimationTime;
-			h & walkAnimationTime;
-			h & attackAnimationTime;
-			h & upperRightMissleOffsetX;
-			h & rightMissleOffsetX;
-			h & lowerRightMissleOffsetX;
-			h & upperRightMissleOffsetY;
-			h & rightMissleOffsetY;
-			h & lowerRightMissleOffsetY;
-			h & missleFrameAngles;
-			h & attackClimaxFrame;
-			h & projectileImageName;
-			h & projectileRay;
-		}
-	} animation;
-
-	//sound info
-	struct CreatureBattleSounds
-	{
-		AudioPath attack;
-		AudioPath defend;
-		AudioPath killed; // was killed or died
-		AudioPath move;
-		AudioPath shoot; // range attack
-		AudioPath wince; // attacked but did not die
-		AudioPath startMoving;
-		AudioPath endMoving;
-
-		template <typename Handler> void serialize(Handler &h, const int version)
-		{
-			h & attack;
-			h & defend;
-			h & killed;
-			h & move;
-			h & shoot;
-			h & wince;
-			h & startMoving;
-			h & endMoving;
-		}
-	} sounds;
-
-	ArtifactID warMachine;
-
-	std::string getNamePluralTranslated() const override;
-	std::string getNameSingularTranslated() const override;
-
-	std::string getNamePluralTextID() const override;
-	std::string getNameSingularTextID() const override;
-
-	FactionID getFaction() const override;
-	int32_t getIndex() const override;
-	int32_t getIconIndex() const override;
-	std::string getJsonKey() const override;
-	void registerIcons(const IconRegistar & cb) const override;
-	CreatureID getId() const override;
-	virtual const IBonusBearer * getBonusBearer() const override;
-
-	int32_t getAdvMapAmountMin() const override;
-	int32_t getAdvMapAmountMax() const override;
-	int32_t getAIValue() const override;
-	int32_t getFightValue() const override;
-	int32_t getLevel() const override;
-	int32_t getGrowth() const override;
-	int32_t getHorde() const override;
-
-	int32_t getBaseAttack() const override;
-	int32_t getBaseDefense() const override;
-	int32_t getBaseDamageMin() const override;
-	int32_t getBaseDamageMax() const override;
-	int32_t getBaseHitPoints() const override;
-	int32_t getBaseSpellPoints() const override;
-	int32_t getBaseSpeed() const override;
-	int32_t getBaseShots() const override;
-
-	int32_t getRecruitCost(GameResID resIndex) const override;
-	TResources getFullRecruitCost() const override;
-	bool isDoubleWide() const override; //returns true if unit is double wide on battlefield
-	bool hasUpgrades() const override;
-
-	bool isGood () const;
-	bool isEvil () const;
-	si32 maxAmount(const TResources &res) const; //how many creatures can be bought
-	static CCreature::CreatureQuantityId getQuantityID(const int & quantity);
-	static std::string getQuantityRangeStringForId(const CCreature::CreatureQuantityId & quantityId);
-	static int estimateCreatureCount(ui32 countID); //reverse version of above function, returns middle of range
-	bool isMyUpgrade(const CCreature *anotherCre) const;
-
-	bool valid() const;
-
-	void addBonus(int val, BonusType type, int subtype = -1);
-	std::string nodeName() const override;
-
-	template<typename RanGen>
-	int getRandomAmount(RanGen ranGen) const
-	{
-		if(ammMax == ammMin)
-			return ammMax;
-		else
-			return ammMin + (ranGen() % (ammMax - ammMin));
-	}
-
-	void updateFrom(const JsonNode & data);
-	void serializeJson(JsonSerializeFormat & handler);
-
-	template <typename Handler> void serialize(Handler &h, const int version)
-	{
-		h & static_cast<CBonusSystemNode&>(*this);
-		h & cost;
-		h & upgrades;
-		h & fightValue;
-		h & AIValue;
-		h & growth;
-		h & hordeGrowth;
-		h & ammMin;
-		h & ammMax;
-		h & level;
-		h & animDefName;
-		h & iconIndex;
-		h & smallIconName;
-		h & largeIconName;
-
-		h & idNumber;
-		h & faction;
-		h & sounds;
-		h & animation;
-
-		h & doubleWide;
-		h & special;
-		h & identifier;
-		h & modScope;
-		h & warMachine;
-	}
-
-	CCreature();
-
-private:
-	static const std::map<CreatureQuantityId, std::string> creatureQuantityRanges;
-};
-
-class DLL_LINKAGE CCreatureHandler : public CHandlerBase<CreatureID, Creature, CCreature, CreatureService>
-{
-private:
-	void loadJsonAnimation(CCreature * creature, const JsonNode & graphics) const;
-	void loadStackExperience(CCreature * creature, const JsonNode & input) const;
-	void loadCreatureJson(CCreature * creature, const JsonNode & config) const;
-
-	/// adding abilities from ZCRTRAIT.TXT
-	void loadBonuses(JsonNode & creature, std::string bonuses) const;
-	/// load all creatures from H3 files
-	void load();
-	void loadCommanders();
-	/// load creature from json structure
-	void load(std::string creatureID, const JsonNode & node);
-	/// read cranim.txt file from H3
-	void loadAnimationInfo(std::vector<JsonNode> & h3Data) const;
-	/// read one line from cranim.txt
-	void loadUnitAnimInfo(JsonNode & unit, CLegacyConfigParser & parser) const;
-	/// parse crexpbon.txt file from H3
-	void loadStackExp(Bonus & b, BonusList & bl, CLegacyConfigParser & parser) const;
-	/// help function for parsing CREXPBON.txt
-	int stringToNumber(std::string & s) const;
-
-protected:
-	const std::vector<std::string> & getTypeNames() const override;
-	CCreature * loadFromJson(const std::string & scope, const JsonNode & node, const std::string & identifier, size_t index) override;
-
-public:
-	std::set<CreatureID> doubledCreatures; //they get double week
-
-	//stack exp
-	std::vector<std::vector<ui32> > expRanks; // stack experience needed for certain rank, index 0 for other tiers (?)
-	std::vector<ui32> maxExpPerBattle; //%, tiers same as above
-	si8 expAfterUpgrade;//multiplier in %
-
-	//Commanders
-	BonusList commanderLevelPremy; //bonus values added with each level-up
-	std::vector< std::vector <ui8> > skillLevels; //how much of a bonus will be given to commander with every level. SPELL_POWER also gives CASTS and RESISTANCE
-	std::vector <std::pair <std::shared_ptr<Bonus>, std::pair <ui8, ui8> > > skillRequirements; // first - Bonus, second - which two skills are needed to use it
-
-	const CCreature * getCreature(const std::string & scope, const std::string & identifier) const;
-
-	CreatureID pickRandomMonster(CRandomGenerator & rand, int tier = -1) const; //tier <1 - CREATURES_PER_TOWN> or -1 for any
-
-	CCreatureHandler();
-	~CCreatureHandler();
-
-	/// load all stack experience bonuses from H3 files
-	void loadCrExpBon(CBonusSystemNode & globalEffects);
-
-	/// load all stack modifier bonuses from H3 files. TODO: move this to json
-	void loadCrExpMod();
-
-	void afterLoadFinalization() override;
-
-	std::vector<JsonNode> loadLegacyData() override;
-
-	std::vector<bool> getDefaultAllowed() const override;
-
-	template <typename Handler> void serialize(Handler &h, const int version)
-	{
-		//TODO: should be optimized, not all these informations needs to be serialized (same for ccreature)
-		h & doubledCreatures;
-		h & objects;
-		h & expRanks;
-		h & maxExpPerBattle;
-		h & expAfterUpgrade;
-		h & skillLevels;
-		h & skillRequirements;
-		h & commanderLevelPremy;
-	}
-};
-
-VCMI_LIB_NAMESPACE_END
->>>>>>> a1a5bc28
+VCMI_LIB_NAMESPACE_END