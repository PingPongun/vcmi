--- conflicted
+++ resolved
@@ -227,13 +227,10 @@
 		<Unit filename="filesystem/CStream.h" />
 		<Unit filename="filesystem/CZipLoader.cpp" />
 		<Unit filename="filesystem/CZipLoader.h" />
-<<<<<<< HEAD
 		<Unit filename="filesystem/CZipSaver.cpp" />
 		<Unit filename="filesystem/CZipSaver.h" />
-=======
 		<Unit filename="filesystem/FileInfo.cpp" />
 		<Unit filename="filesystem/FileInfo.h" />
->>>>>>> 890ae43f
 		<Unit filename="filesystem/FileStream.cpp" />
 		<Unit filename="filesystem/FileStream.h" />
 		<Unit filename="filesystem/Filesystem.cpp" />
