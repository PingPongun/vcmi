<?xml version="1.0" encoding="UTF-8" standalone="yes" ?>
<CodeBlocks_project_file>
	<FileVersion major="1" minor="6" />
	<Project>
		<Option title="VCMI_lib" />
		<Option execution_dir="D:/projects/vcmi/engine/VCMI_lib/" />
		<Option pch_mode="0" />
		<Option compiler="gcc" />
		<Build>
			<Target title="Debug-win32">
				<Option platforms="Windows;" />
				<Option output="../VCMI_lib" prefix_auto="0" extension_auto="1" />
				<Option object_output="../obj/Lib/Debug/x86" />
				<Option type="3" />
				<Option compiler="gcc" />
				<Option host_application="D:/projects/vcmi/engine/VCMI_client.exe" />
				<Option run_host_application_in_terminal="1" />
				<Option createStaticLib="1" />
				<Compiler>
					<Add option="-g" />
					<Add option="-Og" />
					<Add directory="$(#zlib.include)" />
				</Compiler>
				<Linker>
					<Add option="-lws2_32" />
					<Add option="-lz" />
					<Add option="-lminizip" />
					<Add option="-lboost_filesystem$(#boost.libsuffix)" />
					<Add option="-lboost_system$(#boost.libsuffix)" />
					<Add option="-lboost_thread$(#boost.libsuffix)" />
					<Add option="-lboost_chrono$(#boost.libsuffix)" />
					<Add option="-lboost_locale$(#boost.libsuffix)" />
					<Add option="-lboost_date_time$(#boost.libsuffix)" />
					<Add option="-liconv" />
					<Add option="-ldbghelp" />
					<Add directory="$(#sdl2.lib)" />
					<Add directory="$(#boost.lib32)" />
					<Add directory="$(#zlib.lib)" />
				</Linker>
			</Target>
			<Target title="Release-win32">
				<Option platforms="Windows;" />
				<Option output="../VCMI_lib" prefix_auto="0" extension_auto="1" />
				<Option object_output="../obj/Lib/Release/x86" />
				<Option type="3" />
				<Option compiler="gcc" />
				<Option createStaticLib="1" />
				<Compiler>
					<Add option="-fomit-frame-pointer" />
					<Add option="-O2" />
					<Add directory="$(#zlib.include)" />
				</Compiler>
				<Linker>
					<Add option="-s" />
					<Add option="-lws2_32" />
					<Add option="-lz" />
					<Add option="-lminizip" />
					<Add option="-lboost_filesystem$(#boost.libsuffix)" />
					<Add option="-lboost_system$(#boost.libsuffix)" />
					<Add option="-lboost_thread$(#boost.libsuffix)" />
					<Add option="-lboost_chrono$(#boost.libsuffix)" />
					<Add option="-lboost_locale$(#boost.libsuffix)" />
					<Add option="-lboost_date_time$(#boost.libsuffix)" />
					<Add option="-liconv" />
					<Add directory="$(#sdl2.lib)" />
					<Add directory="$(#boost.lib32)" />
					<Add directory="$(#zlib.lib)" />
				</Linker>
			</Target>
			<Target title="Debug-win64">
				<Option platforms="Windows;" />
				<Option output="../VCMI_lib" prefix_auto="0" extension_auto="1" />
				<Option object_output="../obj/Lib/Debug/x64" />
				<Option type="3" />
				<Option compiler="gnu_gcc_compiler_x64" />
				<Option host_application="D:/projects/vcmi/engine/VCMI_client.exe" />
				<Option run_host_application_in_terminal="1" />
				<Option createStaticLib="1" />
				<Compiler>
					<Add option="-Og" />
					<Add option="-g" />
					<Add directory="$(#zlib64.include)" />
				</Compiler>
				<Linker>
					<Add option="-lws2_32" />
					<Add option="-lzlib" />
					<Add option="-lminizip" />
					<Add option="-lboost_filesystem$(#boost.libsuffix)" />
					<Add option="-lboost_system$(#boost.libsuffix)" />
					<Add option="-lboost_thread$(#boost.libsuffix)" />
					<Add option="-lboost_chrono$(#boost.libsuffix)" />
					<Add option="-lboost_locale$(#boost.libsuffix)" />
					<Add option="-lboost_date_time$(#boost.libsuffix)" />
					<Add option="-liconv" />
					<Add option="-ldbghelp" />
					<Add directory="$(#sdl2.lib64)" />
					<Add directory="$(#boost.lib64)" />
					<Add directory="$(#zlib64.lib)" />
				</Linker>
			</Target>
		</Build>
		<Compiler>
			<Add option="-Wextra" />
			<Add option="-Wall" />
			<Add option="-std=gnu++11" />
			<Add option="-fexceptions" />
			<Add option="-Wpointer-arith" />
			<Add option="-Wno-switch" />
			<Add option="-Wno-sign-compare" />
			<Add option="-Wno-unused-parameter" />
			<Add option="-Wno-overloaded-virtual" />
			<Add option="-Wno-unused-local-typedefs" />
			<Add option="-DVCMI_DLL" />
			<Add option="-DBOOST_THREAD_USE_LIB" />
			<Add option="-DBOOST_SYSTEM_NO_DEPRECATED" />
			<Add option="-D_WIN32_WINNT=0x0501" />
			<Add option="-D_WIN32" />
			<Add directory="$(#boost.include)" />
			<Add directory="../include" />
			<Add directory="../lib" />
			<Add directory="$(#sdl2.include)" />
		</Compiler>
		<Linker>
			<Add directory="../" />
		</Linker>
		<Unit filename="AI_Base.h" />
		<Unit filename="BattleAction.cpp" />
		<Unit filename="BattleAction.h" />
		<Unit filename="BattleHex.cpp" />
		<Unit filename="BattleHex.h" />
		<Unit filename="BattleState.cpp" />
		<Unit filename="BattleState.h" />
		<Unit filename="CArtHandler.cpp" />
		<Unit filename="CArtHandler.h" />
		<Unit filename="CBattleCallback.cpp" />
		<Unit filename="CBattleCallback.h" />
		<Unit filename="CBonusTypeHandler.cpp" />
		<Unit filename="CBonusTypeHandler.h" />
		<Unit filename="CBuildingHandler.cpp" />
		<Unit filename="CBuildingHandler.h" />
		<Unit filename="CConfigHandler.cpp" />
		<Unit filename="CConfigHandler.h" />
		<Unit filename="CConsoleHandler.cpp" />
		<Unit filename="CConsoleHandler.h" />
		<Unit filename="CCreatureHandler.cpp" />
		<Unit filename="CCreatureHandler.h" />
		<Unit filename="CCreatureSet.cpp" />
		<Unit filename="CCreatureSet.h" />
		<Unit filename="CGameInfoCallback.cpp" />
		<Unit filename="CGameInfoCallback.h" />
		<Unit filename="CGameInterface.cpp" />
		<Unit filename="CGameInterface.h" />
		<Unit filename="CGameState.cpp" />
		<Unit filename="CGameState.h" />
		<Unit filename="CGeneralTextHandler.cpp" />
		<Unit filename="CGeneralTextHandler.h" />
		<Unit filename="CHeroHandler.cpp" />
		<Unit filename="CHeroHandler.h" />
		<Unit filename="CModHandler.cpp" />
		<Unit filename="CModHandler.h" />
		<Unit filename="CObstacleInstance.cpp" />
		<Unit filename="CObstacleInstance.h" />
		<Unit filename="CPathfinder.cpp" />
		<Unit filename="CPathfinder.h" />
		<Unit filename="CRandomGenerator.cpp" />
		<Unit filename="CRandomGenerator.h" />
		<Unit filename="CScriptingModule.h" />
		<Unit filename="CSoundBase.h" />
		<Unit filename="CStopWatch.h" />
		<Unit filename="CThreadHelper.cpp" />
		<Unit filename="CThreadHelper.h" />
		<Unit filename="CTownHandler.cpp" />
		<Unit filename="CTownHandler.h" />
		<Unit filename="CondSh.h" />
		<Unit filename="Connection.cpp" />
		<Unit filename="Connection.h" />
		<Unit filename="ConstTransitivePtr.h" />
		<Unit filename="FunctionList.h" />
		<Unit filename="GameConstants.cpp" />
		<Unit filename="GameConstants.h" />
		<Unit filename="HeroBonus.cpp" />
		<Unit filename="HeroBonus.h" />
		<Unit filename="IBonusTypeHandler.h" />
		<Unit filename="IGameCallback.cpp" />
		<Unit filename="IGameCallback.h" />
		<Unit filename="IGameEventsReceiver.h" />
		<Unit filename="IHandlerBase.cpp" />
		<Unit filename="IHandlerBase.h" />
		<Unit filename="Interprocess.h" />
		<Unit filename="JsonDetail.cpp" />
		<Unit filename="JsonDetail.h" />
		<Unit filename="JsonNode.cpp" />
		<Unit filename="JsonNode.h" />
		<Unit filename="LogicalExpression.cpp" />
		<Unit filename="LogicalExpression.h" />
		<Unit filename="NetPacks.h" />
		<Unit filename="NetPacksBase.h" />
		<Unit filename="NetPacksLib.cpp" />
		<Unit filename="ResourceSet.cpp" />
		<Unit filename="ResourceSet.h" />
		<Unit filename="ScopeGuard.h" />
		<Unit filename="StartInfo.h" />
		<Unit filename="StdInc.h">
			<Option weight="0" />
		</Unit>
		<Unit filename="StringConstants.h" />
		<Unit filename="UnlockGuard.h" />
		<Unit filename="VCMIDirs.cpp" />
		<Unit filename="VCMIDirs.h" />
		<Unit filename="VCMI_Lib.cpp" />
		<Unit filename="VCMI_Lib.h" />
		<Unit filename="filesystem/AdapterLoaders.cpp" />
		<Unit filename="filesystem/AdapterLoaders.h" />
		<Unit filename="filesystem/CArchiveLoader.cpp" />
		<Unit filename="filesystem/CArchiveLoader.h" />
		<Unit filename="filesystem/CBinaryReader.cpp" />
		<Unit filename="filesystem/CBinaryReader.h" />
		<Unit filename="filesystem/CCompressedStream.cpp" />
		<Unit filename="filesystem/CCompressedStream.h" />
		<Unit filename="filesystem/CFileInfo.cpp" />
		<Unit filename="filesystem/CFileInfo.h" />
		<Unit filename="filesystem/CFileInputStream.cpp" />
		<Unit filename="filesystem/CFileInputStream.h" />
		<Unit filename="filesystem/CFilesystemLoader.cpp" />
		<Unit filename="filesystem/CFilesystemLoader.h" />
		<Unit filename="filesystem/CInputOutputStream.h" />
		<Unit filename="filesystem/CInputStream.h" />
		<Unit filename="filesystem/CMemoryBuffer.cpp" />
		<Unit filename="filesystem/CMemoryBuffer.h" />
		<Unit filename="filesystem/CMemoryStream.cpp" />
		<Unit filename="filesystem/CMemoryStream.h" />
		<Unit filename="filesystem/COutputStream.h" />
		<Unit filename="filesystem/CStream.h" />
		<Unit filename="filesystem/CZipLoader.cpp" />
		<Unit filename="filesystem/CZipLoader.h" />
<<<<<<< HEAD
		<Unit filename="filesystem/CZipSaver.cpp" />
		<Unit filename="filesystem/CZipSaver.h" />
=======
		<Unit filename="filesystem/FileStream.cpp" />
		<Unit filename="filesystem/FileStream.h" />
>>>>>>> e7b63989
		<Unit filename="filesystem/Filesystem.cpp" />
		<Unit filename="filesystem/Filesystem.h" />
		<Unit filename="filesystem/ISimpleResourceLoader.h" />
		<Unit filename="filesystem/MinizipExtensions.cpp" />
		<Unit filename="filesystem/MinizipExtensions.h" />
		<Unit filename="filesystem/ResourceID.cpp" />
		<Unit filename="filesystem/ResourceID.h" />
		<Unit filename="int3.h" />
		<Unit filename="logging/CBasicLogConfigurator.cpp" />
		<Unit filename="logging/CBasicLogConfigurator.h" />
		<Unit filename="logging/CLogger.cpp" />
		<Unit filename="logging/CLogger.h" />
		<Unit filename="mapObjects/CArmedInstance.cpp" />
		<Unit filename="mapObjects/CArmedInstance.h" />
		<Unit filename="mapObjects/CBank.cpp" />
		<Unit filename="mapObjects/CBank.h" />
		<Unit filename="mapObjects/CGHeroInstance.cpp" />
		<Unit filename="mapObjects/CGHeroInstance.h" />
		<Unit filename="mapObjects/CGMarket.cpp" />
		<Unit filename="mapObjects/CGMarket.h" />
		<Unit filename="mapObjects/CGPandoraBox.cpp" />
		<Unit filename="mapObjects/CGPandoraBox.h" />
		<Unit filename="mapObjects/CGTownInstance.cpp" />
		<Unit filename="mapObjects/CGTownInstance.h" />
		<Unit filename="mapObjects/CObjectClassesHandler.cpp" />
		<Unit filename="mapObjects/CObjectClassesHandler.h" />
		<Unit filename="mapObjects/CObjectHandler.cpp" />
		<Unit filename="mapObjects/CObjectHandler.h" />
		<Unit filename="mapObjects/CQuest.cpp" />
		<Unit filename="mapObjects/CQuest.h" />
		<Unit filename="mapObjects/CRewardableConstructor.cpp" />
		<Unit filename="mapObjects/CRewardableConstructor.h" />
		<Unit filename="mapObjects/CRewardableObject.cpp" />
		<Unit filename="mapObjects/CRewardableObject.h" />
		<Unit filename="mapObjects/CommonConstructors.cpp" />
		<Unit filename="mapObjects/CommonConstructors.h" />
		<Unit filename="mapObjects/JsonRandom.cpp" />
		<Unit filename="mapObjects/JsonRandom.h" />
		<Unit filename="mapObjects/MapObjects.h" />
		<Unit filename="mapObjects/MiscObjects.cpp" />
		<Unit filename="mapObjects/MiscObjects.h" />
		<Unit filename="mapObjects/ObjectTemplate.cpp" />
		<Unit filename="mapObjects/ObjectTemplate.h" />
		<Unit filename="mapping/CCampaignHandler.cpp" />
		<Unit filename="mapping/CCampaignHandler.h" />
		<Unit filename="mapping/CDrawRoadsOperation.cpp" />
		<Unit filename="mapping/CDrawRoadsOperation.h" />
		<Unit filename="mapping/CMap.cpp" />
		<Unit filename="mapping/CMap.h" />
		<Unit filename="mapping/CMapEditManager.cpp" />
		<Unit filename="mapping/CMapEditManager.h" />
		<Unit filename="mapping/CMapInfo.cpp" />
		<Unit filename="mapping/CMapInfo.h" />
		<Unit filename="mapping/CMapService.cpp" />
		<Unit filename="mapping/CMapService.h" />
		<Unit filename="mapping/MapFormatH3M.cpp" />
		<Unit filename="mapping/MapFormatH3M.h" />
		<Unit filename="mapping/MapFormatJson.cpp" />
		<Unit filename="mapping/MapFormatJson.h" />
		<Unit filename="registerTypes/RegisterTypes.cpp" />
		<Unit filename="registerTypes/RegisterTypes.h" />
		<Unit filename="registerTypes/TypesClientPacks1.cpp" />
		<Unit filename="registerTypes/TypesClientPacks2.cpp" />
		<Unit filename="registerTypes/TypesMapObjects1.cpp" />
		<Unit filename="registerTypes/TypesMapObjects2.cpp" />
		<Unit filename="registerTypes/TypesMapObjects3.cpp" />
		<Unit filename="registerTypes/TypesPregamePacks.cpp" />
		<Unit filename="registerTypes/TypesServerPacks.cpp" />
		<Unit filename="rmg/CMapGenOptions.cpp" />
		<Unit filename="rmg/CMapGenOptions.h" />
		<Unit filename="rmg/CMapGenerator.cpp" />
		<Unit filename="rmg/CMapGenerator.h" />
		<Unit filename="rmg/CRmgTemplate.cpp" />
		<Unit filename="rmg/CRmgTemplate.h" />
		<Unit filename="rmg/CRmgTemplateStorage.cpp" />
		<Unit filename="rmg/CRmgTemplateStorage.h" />
		<Unit filename="rmg/CRmgTemplateZone.cpp" />
		<Unit filename="rmg/CRmgTemplateZone.h" />
		<Unit filename="rmg/CZoneGraphGenerator.cpp" />
		<Unit filename="rmg/CZoneGraphGenerator.h" />
		<Unit filename="rmg/CZonePlacer.cpp" />
		<Unit filename="rmg/CZonePlacer.h" />
		<Unit filename="spells/AdventureSpellMechanics.cpp" />
		<Unit filename="spells/AdventureSpellMechanics.h" />
		<Unit filename="spells/BattleSpellMechanics.cpp" />
		<Unit filename="spells/BattleSpellMechanics.h" />
		<Unit filename="spells/CDefaultSpellMechanics.cpp" />
		<Unit filename="spells/CDefaultSpellMechanics.h" />
		<Unit filename="spells/CSpellHandler.cpp" />
		<Unit filename="spells/CSpellHandler.h" />
		<Unit filename="spells/CreatureSpellMechanics.cpp" />
		<Unit filename="spells/CreatureSpellMechanics.h" />
		<Unit filename="spells/ISpellMechanics.cpp" />
		<Unit filename="spells/ISpellMechanics.h" />
		<Unit filename="spells/Magic.h" />
		<Unit filename="spells/ViewSpellInt.cpp" />
		<Unit filename="spells/ViewSpellInt.h" />
		<Unit filename="vcmi_endian.h" />
		<Extensions>
			<code_completion />
			<envvars />
			<debugger />
			<lib_finder disable_auto="1" />
		</Extensions>
	</Project>
</CodeBlocks_project_file><|MERGE_RESOLUTION|>--- conflicted
+++ resolved
@@ -233,13 +233,10 @@
 		<Unit filename="filesystem/CStream.h" />
 		<Unit filename="filesystem/CZipLoader.cpp" />
 		<Unit filename="filesystem/CZipLoader.h" />
-<<<<<<< HEAD
 		<Unit filename="filesystem/CZipSaver.cpp" />
 		<Unit filename="filesystem/CZipSaver.h" />
-=======
 		<Unit filename="filesystem/FileStream.cpp" />
 		<Unit filename="filesystem/FileStream.h" />
->>>>>>> e7b63989
 		<Unit filename="filesystem/Filesystem.cpp" />
 		<Unit filename="filesystem/Filesystem.h" />
 		<Unit filename="filesystem/ISimpleResourceLoader.h" />
