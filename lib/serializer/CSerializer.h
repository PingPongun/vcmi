/*
 * CSerializer.h, part of VCMI engine
 *
 * Authors: listed in file AUTHORS in main folder
 *
 * License: GNU General Public License v2.0 or later
 * Full text of license available in license.txt file, in main folder
 *
 */
#pragma once

#include "../ConstTransitivePtr.h"
#include "../GameConstants.h"

const ui32 SERIALIZATION_VERSION = 804;
<<<<<<< HEAD
const ui32 MINIMAL_SERIALIZATION_VERSION = 803;
=======
const ui32 MINIMAL_SERIALIZATION_VERSION = 804;
>>>>>>> 3d2dc233
const std::string SAVEGAME_MAGIC = "VCMISVG";

class CHero;
class CGHeroInstance;
class CGObjectInstance;

class CGameState;
class LibClasses;
extern DLL_LINKAGE LibClasses * VLC;

struct TypeComparer
{
	bool operator()(const std::type_info *a, const std::type_info *b) const
	{
	//#ifndef __APPLE__
	//  return a->before(*b);
	//#else
		return strcmp(a->name(), b->name()) < 0;
	//#endif
	}
};

template <typename ObjType, typename IdType>
struct VectorizedObjectInfo
{
	const std::vector<ConstTransitivePtr<ObjType> > *vector;	//pointer to the appropriate vector
	std::function<IdType(const ObjType &)> idRetriever;

	VectorizedObjectInfo(const std::vector< ConstTransitivePtr<ObjType> > *Vector, std::function<IdType(const ObjType &)> IdGetter)
		:vector(Vector), idRetriever(IdGetter)
	{
	}
};

/// Base class for serializers capable of reading or writing data
class DLL_LINKAGE CSerializer
{
	template<typename T>
	static si32 idToNumber(const T &t, typename boost::enable_if<boost::is_convertible<T,si32> >::type * dummy = 0)
	{
		return t;
	}

	template<typename T, typename NT>
	static NT idToNumber(const BaseForID<T, NT> &t)
	{
		return t.getNum();
	}

	template <typename T, typename U>
	void registerVectoredType(const std::vector<T*> *Vector, const std::function<U(const T&)> &idRetriever)
	{
		vectors[&typeid(T)] = VectorizedObjectInfo<T, U>(Vector, idRetriever);
	}
	template <typename T, typename U>
	void registerVectoredType(const std::vector<ConstTransitivePtr<T> > *Vector, const std::function<U(const T&)> &idRetriever)
	{
		vectors[&typeid(T)] = VectorizedObjectInfo<T, U>(Vector, idRetriever);
	}

	typedef std::map<const std::type_info *, boost::any, TypeComparer> TTypeVecMap;
	TTypeVecMap vectors; //entry must be a pointer to vector containing pointers to the objects of key type

public:
	bool smartVectorMembersSerialization;
	bool sendStackInstanceByIds;

	CSerializer();
	~CSerializer();

	virtual void reportState(vstd::CLoggerBase * out){};

	template <typename T, typename U>
	const VectorizedObjectInfo<T, U> *getVectorizedTypeInfo()
	{
		const std::type_info *myType = nullptr;

		myType = &typeid(T);

		TTypeVecMap::iterator i = vectors.find(myType);
		if(i == vectors.end())
			return nullptr;
		else
		{
			assert(!i->second.empty());
#ifndef __APPLE__
			assert(i->second.type() == typeid(VectorizedObjectInfo<T, U>));
#endif
			VectorizedObjectInfo<T, U> *ret = &(boost::any_cast<VectorizedObjectInfo<T, U>&>(i->second));
			return ret;
		}
	}

	template <typename T, typename U>
	T* getVectorItemFromId(const VectorizedObjectInfo<T, U> &oInfo, U id) const
	{
		si32 idAsNumber = idToNumber(id);

		assert(oInfo.vector);
		assert(static_cast<si32>(oInfo.vector->size()) > idAsNumber);
		return const_cast<T*>((*oInfo.vector)[idAsNumber].get());
	}

	template <typename T, typename U>
	U getIdFromVectorItem(const VectorizedObjectInfo<T, U> &oInfo, const T* obj) const
	{
		if(!obj)
			return U(-1);

		return oInfo.idRetriever(*obj);
	}

	void addStdVecItems(CGameState *gs, LibClasses *lib = VLC);
};

/// Helper to detect classes with user-provided serialize(S&, int version) method
template<class S, class T>
struct is_serializeable
{
	typedef char (&Yes)[1];
	typedef char (&No)[2];

	template<class U>
	static Yes test(U * data, S* arg1 = 0,
					typename std::enable_if<std::is_void<
							 decltype(data->serialize(*arg1, int(0)))
					>::value>::type * = 0);
	static No test(...);
	static const bool value = sizeof(Yes) == sizeof(is_serializeable::test((typename std::remove_reference<typename std::remove_cv<T>::type>::type*)0));
};

template <typename T> //metafunction returning CGObjectInstance if T is its derivate or T elsewise
struct VectorizedTypeFor
{
	typedef typename
		//if
		boost::mpl::eval_if<std::is_same<CGHeroInstance,T>,
		boost::mpl::identity<CGHeroInstance>,
		//else if
		boost::mpl::eval_if<std::is_base_of<CGObjectInstance,T>,
		boost::mpl::identity<CGObjectInstance>,
		//else
		boost::mpl::identity<T>
		> >::type type;
};
template <typename U>
struct VectorizedIDType
{
	typedef typename
		//if
		boost::mpl::eval_if<std::is_same<CArtifact,U>,
		boost::mpl::identity<ArtifactID>,
		//else if
		boost::mpl::eval_if<std::is_same<CCreature,U>,
		boost::mpl::identity<CreatureID>,
		//else if
		boost::mpl::eval_if<std::is_same<CHero,U>,
		boost::mpl::identity<HeroTypeID>,
		//else if
		boost::mpl::eval_if<std::is_same<CArtifactInstance,U>,
		boost::mpl::identity<ArtifactInstanceID>,
		//else if
		boost::mpl::eval_if<std::is_same<CGHeroInstance,U>,
		boost::mpl::identity<HeroTypeID>,
		//else if
		boost::mpl::eval_if<std::is_base_of<CGObjectInstance,U>,
		boost::mpl::identity<ObjectInstanceID>,
		//else
		boost::mpl::identity<si32>
		> > > > > >::type type;
};

/// Base class for deserializers
class DLL_LINKAGE IBinaryReader : public virtual CSerializer
{
public:
	virtual int read(void * data, unsigned size) = 0;
};

/// Base class for serializers
class DLL_LINKAGE IBinaryWriter : public virtual CSerializer
{
public:
	virtual int write(const void * data, unsigned size) = 0;
};<|MERGE_RESOLUTION|>--- conflicted
+++ resolved
@@ -12,12 +12,8 @@
 #include "../ConstTransitivePtr.h"
 #include "../GameConstants.h"
 
-const ui32 SERIALIZATION_VERSION = 804;
-<<<<<<< HEAD
-const ui32 MINIMAL_SERIALIZATION_VERSION = 803;
-=======
-const ui32 MINIMAL_SERIALIZATION_VERSION = 804;
->>>>>>> 3d2dc233
+const ui32 SERIALIZATION_VERSION = 805;
+const ui32 MINIMAL_SERIALIZATION_VERSION = 805;
 const std::string SAVEGAME_MAGIC = "VCMISVG";
 
 class CHero;
