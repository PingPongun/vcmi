#pragma once

/*
 * AdapterLoaders.h, part of VCMI engine
 *
 * Authors: listed in file AUTHORS in main folder
 *
 * License: GNU General Public License v2.0 or later
 * Full text of license available in license.txt file, in main folder
 *
 */

#include "ISimpleResourceLoader.h"
#include "ResourceID.h"

class CFileInfo;
class CInputStream;
class JsonNode;

/**
 * Class that implements file mapping (aka *nix symbolic links)
 * Uses json file as input, content is map:
 * "fileA.txt" : "fileB.txt"
 * Note that extension is necessary, but used only to determine type
 *
 * fileA - file which will be replaced
 * fileB - file which will be used as replacement
 */
class DLL_LINKAGE CMappedFileLoader : public ISimpleResourceLoader
{
public:
	/**
	 * Ctor.
	 *
	 * @param config Specifies filesystem configuration
	 */
	explicit CMappedFileLoader(const std::string &mountPoint, const JsonNode & config);

	/// Interface implementation
	/// @see ISimpleResourceLoader
	std::unique_ptr<CInputStream> load(const ResourceID & resourceName) const override;
	bool existsResource(const ResourceID & resourceName) const override;
	std::string getMountPoint() const override;
	boost::optional<boost::filesystem::path> getResourceName(const ResourceID & resourceName) const override;
	std::unordered_set<ResourceID> getFilteredFiles(std::function<bool(const ResourceID &)> filter) const override;

private:
	/** A list of files in this map
	 * key = ResourceID for resource loader
	 * value = ResourceID to which file this request will be redirected
	*/
	std::unordered_map<ResourceID, ResourceID> fileList;
};

class DLL_LINKAGE CFilesystemList : public ISimpleResourceLoader
{
	std::vector<std::unique_ptr<ISimpleResourceLoader> > loaders;

	std::set<ISimpleResourceLoader *> writeableLoaders;

	//FIXME: this is only compile fix, should be removed in the end
<<<<<<< HEAD
	CFilesystemList(CFilesystemList &) = delete;
	CFilesystemList &operator=(CFilesystemList &) = delete;

=======
	CFilesystemList(CFilesystemList &)
    {
		//class is not copyable
    }
    CFilesystemList &operator=(CFilesystemList &)
    {
        //class is not copyable
        return *this;
    }

>>>>>>> bffdc281
public:
	CFilesystemList();
	~CFilesystemList();
	/// Interface implementation
	/// @see ISimpleResourceLoader
	std::unique_ptr<CInputStream> load(const ResourceID & resourceName) const override;
	bool existsResource(const ResourceID & resourceName) const override;
	std::string getMountPoint() const override;
<<<<<<< HEAD
	boost::optional<std::string> getResourceName(const ResourceID & resourceName) const override;
	std::set<std::string> getResourceNames(const ResourceID & resourceName) const override;
=======
	boost::optional<boost::filesystem::path> getResourceName(const ResourceID & resourceName) const override;
>>>>>>> bffdc281
	std::unordered_set<ResourceID> getFilteredFiles(std::function<bool(const ResourceID &)> filter) const override;
	bool createResource(std::string filename, bool update = false) override;
	std::vector<const ISimpleResourceLoader *> getResourcesWithName(const ResourceID & resourceName) const override;

	/**
	 * Adds a resource loader to the loaders list
	 * Passes loader ownership to this object
	 *
	 * @param loader The simple resource loader object to add
	 * @param writeable - resource shall be treated as writeable
	 */
	void addLoader(ISimpleResourceLoader * loader, bool writeable);
};<|MERGE_RESOLUTION|>--- conflicted
+++ resolved
@@ -59,22 +59,9 @@
 	std::set<ISimpleResourceLoader *> writeableLoaders;
 
 	//FIXME: this is only compile fix, should be removed in the end
-<<<<<<< HEAD
 	CFilesystemList(CFilesystemList &) = delete;
 	CFilesystemList &operator=(CFilesystemList &) = delete;
-
-=======
-	CFilesystemList(CFilesystemList &)
-    {
-		//class is not copyable
-    }
-    CFilesystemList &operator=(CFilesystemList &)
-    {
-        //class is not copyable
-        return *this;
-    }
-
->>>>>>> bffdc281
+
 public:
 	CFilesystemList();
 	~CFilesystemList();
@@ -83,12 +70,8 @@
 	std::unique_ptr<CInputStream> load(const ResourceID & resourceName) const override;
 	bool existsResource(const ResourceID & resourceName) const override;
 	std::string getMountPoint() const override;
-<<<<<<< HEAD
-	boost::optional<std::string> getResourceName(const ResourceID & resourceName) const override;
+	boost::optional<boost::filesystem::path> getResourceName(const ResourceID & resourceName) const override;
 	std::set<std::string> getResourceNames(const ResourceID & resourceName) const override;
-=======
-	boost::optional<boost::filesystem::path> getResourceName(const ResourceID & resourceName) const override;
->>>>>>> bffdc281
 	std::unordered_set<ResourceID> getFilteredFiles(std::function<bool(const ResourceID &)> filter) const override;
 	bool createResource(std::string filename, bool update = false) override;
 	std::vector<const ISimpleResourceLoader *> getResourcesWithName(const ResourceID & resourceName) const override;
