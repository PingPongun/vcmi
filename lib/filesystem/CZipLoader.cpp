#include "StdInc.h"
<<<<<<< HEAD
=======
//#include "../../Global.h"
>>>>>>> e7b63989
#include "CZipLoader.h"
#include "FileStream.h"

#include "../ScopeGuard.h"

/*
 * CZipLoader.cpp, part of VCMI engine
 *
 * Authors: listed in file AUTHORS in main folder
 *
 * License: GNU General Public License v2.0 or later
 * Full text of license available in license.txt file, in main folder
 *
 */

<<<<<<< HEAD
///CZipStream
CZipStream::CZipStream(std::shared_ptr<CIOApi> api, const std::string & archive, unz_file_pos filepos)
{
	zlib_filefunc64_def zlibApi;
	
	zlibApi = api->getApiStructure();
	
	file = unzOpen2_64(archive.c_str(), &zlibApi);
	unzGoToFilePos(file, &filepos);
	unzOpenCurrentFile(file);	
=======
CZipStream::CZipStream(const boost::filesystem::path & archive, unz64_file_pos filepos)
{
	file = unzOpen2_64(archive.c_str(), FileStream::GetMinizipFilefunc());
	unzGoToFilePos64(file, &filepos);
	unzOpenCurrentFile(file);
>>>>>>> e7b63989
}

CZipStream::~CZipStream()
{
	unzCloseCurrentFile(file);
	unzClose(file);
}

si64 CZipStream::readMore(ui8 * data, si64 size)
{
	return unzReadCurrentFile(file, data, size);
}

si64 CZipStream::getSize()
{
	unz_file_info64 info;
	unzGetCurrentFileInfo64 (file, &info, nullptr, 0, nullptr, 0, nullptr, 0);
	return info.uncompressed_size;
}

ui32 CZipStream::calculateCRC32()
{
	unz_file_info64 info;
	unzGetCurrentFileInfo64 (file, &info, nullptr, 0, nullptr, 0, nullptr, 0);
	return info.crc;
}

<<<<<<< HEAD
///CZipLoader
CZipLoader::CZipLoader(const std::string & mountPoint, const std::string & archive, std::shared_ptr<CIOApi> api):
	ioApi(api),
    zlibApi(ioApi->getApiStructure()),	
=======
CZipLoader::CZipLoader(const std::string & mountPoint, const boost::filesystem::path & archive):
>>>>>>> e7b63989
    archiveName(archive),
    mountPoint(mountPoint),
    files(listFiles(mountPoint, archive))
{
	logGlobal->traceStream() << "Zip archive loaded, " << files.size() << " files found";
}

std::unordered_map<ResourceID, unz64_file_pos> CZipLoader::listFiles(const std::string & mountPoint, const boost::filesystem::path & archive)
{
	std::unordered_map<ResourceID, unz64_file_pos> ret;

<<<<<<< HEAD
	unzFile file = unzOpen2_64(archive.c_str(), &zlibApi);
	
	if(file == nullptr)
		logGlobal->errorStream() << archive << " failed to open";
=======
	unzFile file = unzOpen2_64(archive.c_str(), FileStream::GetMinizipFilefunc());
>>>>>>> e7b63989

	if (unzGoToFirstFile(file) == UNZ_OK)
	{
		do
		{
			unz_file_info64 info;
			std::vector<char> filename;
			// Fill unz_file_info structure with current file info
			unzGetCurrentFileInfo64 (file, &info, nullptr, 0, nullptr, 0, nullptr, 0);

			filename.resize(info.size_filename);
			// Get name of current file. Contrary to docs "info" parameter can't be null
			unzGetCurrentFileInfo64 (file, &info, filename.data(), filename.size(), nullptr, 0, nullptr, 0);

			std::string filenameString(filename.data(), filename.size());
			unzGetFilePos64(file, &ret[ResourceID(mountPoint + filenameString)]);
		}
		while (unzGoToNextFile(file) == UNZ_OK);
	}
	unzClose(file);

	return ret;
}

std::unique_ptr<CInputStream> CZipLoader::load(const ResourceID & resourceName) const
{
	return std::unique_ptr<CInputStream>(new CZipStream(ioApi, archiveName, files.at(resourceName)));	
}

bool CZipLoader::existsResource(const ResourceID & resourceName) const
{
	return files.count(resourceName) != 0;
}

std::string CZipLoader::getMountPoint() const
{
	return mountPoint;
}

std::unordered_set<ResourceID> CZipLoader::getFilteredFiles(std::function<bool(const ResourceID &)> filter) const
{
	std::unordered_set<ResourceID> foundID;

	for (auto & file : files)
	{
		if (filter(file.first))
			foundID.insert(file.first);
	}
	return foundID;
}

/// extracts currently selected file from zip into stream "where"
static bool extractCurrent(unzFile file, std::ostream & where)
{
	std::array<char, 8 * 1024> buffer;

	unzOpenCurrentFile(file);

	while (1)
	{
		int readSize = unzReadCurrentFile(file, buffer.data(), buffer.size());

		if (readSize < 0) // error
			break;

		if (readSize == 0) // end-of-file. Also performs CRC check
			return unzCloseCurrentFile(file) == UNZ_OK;

		if (readSize > 0) // successful read
		{
			where.write(buffer.data(), readSize);
			if (!where.good())
				break;
		}
	}

	// extraction failed. Close file and exit
	unzCloseCurrentFile(file);
	return false;
}

std::vector<std::string> ZipArchive::listFiles(boost::filesystem::path filename)
{
	std::vector<std::string> ret;

	unzFile file = unzOpen2_64(filename.c_str(), FileStream::GetMinizipFilefunc());

	if (unzGoToFirstFile(file) == UNZ_OK)
	{
		do
		{
			unz_file_info64 info;
			std::vector<char> filename;

			unzGetCurrentFileInfo64 (file, &info, nullptr, 0, nullptr, 0, nullptr, 0);

			filename.resize(info.size_filename);
			// Get name of current file. Contrary to docs "info" parameter can't be null
			unzGetCurrentFileInfo64 (file, &info, filename.data(), filename.size(), nullptr, 0, nullptr, 0);

			ret.push_back(std::string(filename.data(), filename.size()));
		}
		while (unzGoToNextFile(file) == UNZ_OK);
	}
	unzClose(file);

	return ret;
}

bool ZipArchive::extract(boost::filesystem::path from, boost::filesystem::path where)
{
	// Note: may not be fast enough for large archives (should NOT happen with mods)
	// because locating each file by name may be slow. Unlikely slower than decompression though
	return extract(from, where, listFiles(from));
}

bool ZipArchive::extract(boost::filesystem::path from, boost::filesystem::path where, std::vector<std::string> what)
{
	unzFile archive = unzOpen2_64(from.c_str(), FileStream::GetMinizipFilefunc());

	auto onExit = vstd::makeScopeGuard([&]()
	{
		unzClose(archive);
	});

	for (const std::string & file : what)
	{
		if (unzLocateFile(archive, file.c_str(), 1) != UNZ_OK)
			return false;

		const boost::filesystem::path fullName = where / file;
		const boost::filesystem::path fullPath = fullName.parent_path();

		boost::filesystem::create_directories(fullPath);
		// directory. No file to extract
		// TODO: better way to detect directory? Probably check return value of unzOpenCurrentFile?
		if (boost::algorithm::ends_with(file, "/"))
			continue;

		FileStream destFile(fullName, std::ios::out | std::ios::binary);
		if (!destFile.good())
			return false;

		if (!extractCurrent(archive, destFile))
			return false;
	}
	return true;
}<|MERGE_RESOLUTION|>--- conflicted
+++ resolved
@@ -1,8 +1,4 @@
 #include "StdInc.h"
-<<<<<<< HEAD
-=======
-//#include "../../Global.h"
->>>>>>> e7b63989
 #include "CZipLoader.h"
 #include "FileStream.h"
 
@@ -18,24 +14,15 @@
  *
  */
 
-<<<<<<< HEAD
-///CZipStream
-CZipStream::CZipStream(std::shared_ptr<CIOApi> api, const std::string & archive, unz_file_pos filepos)
+CZipStream::CZipStream(const boost::filesystem::path & archive, unz64_file_pos filepos)
 {
 	zlib_filefunc64_def zlibApi;
 	
 	zlibApi = api->getApiStructure();
 	
 	file = unzOpen2_64(archive.c_str(), &zlibApi);
-	unzGoToFilePos(file, &filepos);
-	unzOpenCurrentFile(file);	
-=======
-CZipStream::CZipStream(const boost::filesystem::path & archive, unz64_file_pos filepos)
-{
-	file = unzOpen2_64(archive.c_str(), FileStream::GetMinizipFilefunc());
 	unzGoToFilePos64(file, &filepos);
 	unzOpenCurrentFile(file);
->>>>>>> e7b63989
 }
 
 CZipStream::~CZipStream()
@@ -63,14 +50,10 @@
 	return info.crc;
 }
 
-<<<<<<< HEAD
 ///CZipLoader
-CZipLoader::CZipLoader(const std::string & mountPoint, const std::string & archive, std::shared_ptr<CIOApi> api):
+CZipLoader::CZipLoader(const std::string & mountPoint, const boost::filesystem::path & archive, std::shared_ptr<CIOApi> api):
 	ioApi(api),
     zlibApi(ioApi->getApiStructure()),	
-=======
-CZipLoader::CZipLoader(const std::string & mountPoint, const boost::filesystem::path & archive):
->>>>>>> e7b63989
     archiveName(archive),
     mountPoint(mountPoint),
     files(listFiles(mountPoint, archive))
@@ -82,14 +65,10 @@
 {
 	std::unordered_map<ResourceID, unz64_file_pos> ret;
 
-<<<<<<< HEAD
 	unzFile file = unzOpen2_64(archive.c_str(), &zlibApi);
 	
 	if(file == nullptr)
 		logGlobal->errorStream() << archive << " failed to open";
-=======
-	unzFile file = unzOpen2_64(archive.c_str(), FileStream::GetMinizipFilefunc());
->>>>>>> e7b63989
 
 	if (unzGoToFirstFile(file) == UNZ_OK)
 	{
