--- conflicted
+++ resolved
@@ -18,26 +18,7 @@
 	fileStream.seekg(dataStart, std::ios::beg);
 }
 
-<<<<<<< HEAD
-CFileInputStream::CFileInputStream(const CFileInfo & file, si64 start, si64 size)
-  : dataStart{start},
-	dataSize{size},
-	fileStream{file.getName(), std::ios::in | std::ios::binary}
-{
-	if (fileStream.fail())
-		throw std::runtime_error("File " + file.getName() + " isn't available.");
 
-	if (dataSize == 0)
-	{
-		fileStream.seekg(0, std::ios::end);
-		dataSize = tell();
-	}
-
-	fileStream.seekg(dataStart, std::ios::beg);
-}
-
-=======
->>>>>>> 890ae43f
 si64 CFileInputStream::read(ui8 * data, si64 size)
 {
 	si64 origin = tell();
