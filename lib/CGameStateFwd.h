--- conflicted
+++ resolved
@@ -116,54 +116,4 @@
 	{
 		h & quest & obj & tile;
 	}
-<<<<<<< HEAD
-};
-
-struct DLL_LINKAGE CGPathNode
-{
-	enum EAccessibility
-	{
-		NOT_SET = 0,
-		ACCESSIBLE = 1, //tile can be entered and passed
-		VISITABLE, //tile can be entered as the last tile in path
-		BLOCKVIS,  //visitable from neighbouring tile but not passable
-		BLOCKED //tile can't be entered nor visited
-	};
-
-	EAccessibility accessible;
-	ui8 land;
-	ui8 turns; //how many turns we have to wait before reachng the tile - 0 means current turn
-	ui32 moveRemains; //remaining tiles after hero reaches the tile
-	CGPathNode * theNodeBefore;
-	int3 coord; //coordinates
-
-	CGPathNode();
-	bool reachable() const;
-};
-
-struct DLL_LINKAGE CGPath
-{
-	std::vector<CGPathNode> nodes; //just get node by node
-
-	int3 startPos() const; // start point
-	int3 endPos() const; //destination point
-	void convert(ui8 mode); //mode=0 -> from 'manifest' to 'object'
-};
-
-struct DLL_LINKAGE CPathsInfo
-{
-	mutable boost::mutex pathMx;
-
-	const CGHeroInstance *hero;
-	int3 hpos;
-	int3 sizes;
-	CGPathNode ***nodes; //[w][h][level]
-
-	const CGPathNode * getPathInfo( const int3& tile ) const;
-	bool getPath(const int3 &dst, CGPath &out) const;
-	int getDistance( int3 tile ) const;
-	CPathsInfo(const int3 &Sizes);
-	~CPathsInfo();
-=======
->>>>>>> 34cc9c78
 };