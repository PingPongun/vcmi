--- conflicted
+++ resolved
@@ -2882,112 +2882,6 @@
 	return nullptr;
 }
 
-<<<<<<< HEAD
-CGPathNode::CGPathNode()
-:coord(-1,-1,-1)
-{
-	accessible = NOT_SET;
-	land = 0;
-	moveRemains = 0;
-	turns = 255;
-	theNodeBefore = nullptr;
-}
-
-bool CGPathNode::reachable() const
-{
-	return turns < 255;
-}
-
-const CGPathNode * CPathsInfo::getPathInfo( const int3& tile ) const
-{
-	boost::unique_lock<boost::mutex> pathLock(pathMx);
-	if (tile.x >= sizes.x || tile.y >= sizes.y || tile.z >= sizes.z ||
-	    tile.x < 0 || tile.y < 0 || tile.z < 0)
-		return nullptr;
-	return &nodes[tile.x][tile.y][tile.z];
-}
-
-int CPathsInfo::getDistance( int3 tile ) const
-{
-	boost::unique_lock<boost::mutex> pathLock(pathMx);
-
-	CGPath ret;
-	if (getPath(tile, ret))
-		return ret.nodes.size();
-	else
-		return 255;
-}
-
-bool CPathsInfo::getPath( const int3 &dst, CGPath &out ) const
-{
-	boost::unique_lock<boost::mutex> pathLock(pathMx);
-
-	out.nodes.clear();
-	const CGPathNode *curnode = &nodes[dst.x][dst.y][dst.z];
-	if(!curnode->theNodeBefore)
-		return false;
-
-
-	while(curnode)
-	{
-		CGPathNode cpn = *curnode;
-		curnode = curnode->theNodeBefore;
-		out.nodes.push_back(cpn);
-	}
-	return true;
-}
-
-CPathsInfo::CPathsInfo( const int3 &Sizes )
-:sizes(Sizes)
-{
-	hero = nullptr;
-	nodes = new CGPathNode**[sizes.x];
-	for(int i = 0; i < sizes.x; i++)
-	{
-		nodes[i] = new CGPathNode*[sizes.y];
-		for (int j = 0; j < sizes.y; j++)
-		{
-			nodes[i][j] = new CGPathNode[sizes.z];
-		}
-	}
-}
-
-CPathsInfo::~CPathsInfo()
-{
-	for(int i = 0; i < sizes.x; i++)
-	{
-		for (int j = 0; j < sizes.y; j++)
-		{
-			delete [] nodes[i][j];
-		}
-		delete [] nodes[i];
-	}
-	delete [] nodes;
-}
-
-int3 CGPath::startPos() const
-{
-	return nodes[nodes.size()-1].coord;
-}
-
-int3 CGPath::endPos() const
-{
-	return nodes[0].coord;
-}
-
-void CGPath::convert( ui8 mode )
-{
-	if(mode==0)
-	{
-		for(auto & elem : nodes)
-		{
-			elem.coord = CGHeroInstance::convertPosition(elem.coord,true);
-		}
-	}
-}
-
-=======
->>>>>>> 34cc9c78
 PlayerState::PlayerState()
  : color(-1), enteredWinningCheatCode(0),
    enteredLosingCheatCode(0), status(EPlayerStatus::INGAME)
