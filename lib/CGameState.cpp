--- conflicted
+++ resolved
@@ -3302,13 +3302,6 @@
 	assert(hero);
 	assert(hero == getHero(hero->id));
 
-<<<<<<< HEAD
-	if(src.x < 0)
-		src = hero->getPosition(false);
-	if(movement < 0)
-		movement = hero->movement;
-=======
->>>>>>> aa043322
 	bool flying = hero->hasBonusOfType(Bonus::FLYING_MOVEMENT);
 	int maxMovePointsLand = hero->maxMovePoints(true);
 	int maxMovePointsWater = hero->maxMovePoints(false);
