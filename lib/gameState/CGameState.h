--- conflicted
+++ resolved
@@ -1,4 +1,3 @@
-<<<<<<< HEAD
 /*
  * CGameState.h, part of VCMI engine
  *
@@ -233,241 +232,4 @@
 	friend class CGameHandler;
 };
 
-VCMI_LIB_NAMESPACE_END
-=======
-/*
- * CGameState.h, part of VCMI engine
- *
- * Authors: listed in file AUTHORS in main folder
- *
- * License: GNU General Public License v2.0 or later
- * Full text of license available in license.txt file, in main folder
- *
- */
-#pragma once
-
-#include "bonuses/CBonusSystemNode.h"
-#include "IGameCallback.h"
-#include "LoadProgress.h"
-#include "ConstTransitivePtr.h"
-
-namespace boost
-{
-class shared_mutex;
-}
-
-VCMI_LIB_NAMESPACE_BEGIN
-
-class EVictoryLossCheckResult;
-class Services;
-class IMapService;
-class CMap;
-struct CPack;
-class CHeroClass;
-struct EventCondition;
-struct CampaignTravel;
-class CStackInstance;
-class CGameStateCampaign;
-class TavernHeroesPool;
-struct SThievesGuildInfo;
-
-template<typename T> class CApplier;
-class CBaseForGSApply;
-
-struct DLL_LINKAGE RumorState
-{
-	enum ERumorType : ui8
-	{
-		TYPE_NONE = 0, TYPE_RAND, TYPE_SPECIAL, TYPE_MAP
-	};
-
-	enum ERumorTypeSpecial : ui8
-	{
-		RUMOR_OBELISKS = 208,
-		RUMOR_ARTIFACTS = 209,
-		RUMOR_ARMY = 210,
-		RUMOR_INCOME = 211,
-		RUMOR_GRAIL = 212
-	};
-
-	ERumorType type;
-	std::map<ERumorType, std::pair<int, int>> last;
-
-	RumorState(){type = TYPE_NONE;};
-	bool update(int id, int extra);
-
-	template <typename Handler> void serialize(Handler &h, const int version)
-	{
-		h & type;
-		h & last;
-	}
-};
-
-struct UpgradeInfo
-{
-	CreatureID oldID; //creature to be upgraded
-	std::vector<CreatureID> newID; //possible upgrades
-	std::vector<ResourceSet> cost; // cost[upgrade_serial] -> set of pairs<resource_ID,resource_amount>; cost is for single unit (not entire stack)
-	UpgradeInfo(){oldID = CreatureID::NONE;};
-};
-
-class BattleInfo;
-
-DLL_LINKAGE std::ostream & operator<<(std::ostream & os, const EVictoryLossCheckResult & victoryLossCheckResult);
-
-class DLL_LINKAGE CGameState : public CNonConstInfoCallback
-{
-	friend class CGameStateCampaign;
-
-public:
-	/// List of currently ongoing battles
-	std::vector<std::unique_ptr<BattleInfo>> currentBattles;
-	/// ID that can be allocated to next battle
-	BattleID nextBattleID = BattleID(0);
-
-	//we have here all heroes available on this map that are not hired
-	std::unique_ptr<TavernHeroesPool> heroesPool;
-
-	/// list of players currently making turn. Usually - just one, except for simturns
-	std::set<PlayerColor> actingPlayers;
-
-	CGameState();
-	virtual ~CGameState();
-
-	void preInit(Services * services);
-
-	void init(const IMapService * mapService, StartInfo * si, Load::ProgressAccumulator &, bool allowSavingRandomMap = false);
-	void updateOnLoad(StartInfo * si);
-
-	ConstTransitivePtr<StartInfo> scenarioOps, initialOpts; //second one is a copy of settings received from pregame (not randomized)
-	ui32 day; //total number of days in game
-	ConstTransitivePtr<CMap> map;
-	std::map<PlayerColor, PlayerState> players;
-	std::map<TeamID, TeamState> teams;
-	CBonusSystemNode globalEffects;
-	RumorState rumor;
-
-	static boost::shared_mutex mutex;
-
-	void updateEntity(Metatype metatype, int32_t index, const JsonNode & data) override;
-
-	bool giveHeroArtifact(CGHeroInstance * h, const ArtifactID & aid);
-
-	void apply(CPack *pack);
-	BattleField battleGetBattlefieldType(int3 tile, CRandomGenerator & rand);
-
-	void fillUpgradeInfo(const CArmedInstance *obj, SlotID stackPos, UpgradeInfo &out) const override;
-	PlayerRelations getPlayerRelations(PlayerColor color1, PlayerColor color2) const override;
-	bool checkForVisitableDir(const int3 & src, const int3 & dst) const; //check if src tile is visitable from dst tile
-	void calculatePaths(const CGHeroInstance *hero, CPathsInfo &out) override; //calculates possible paths for hero, by default uses current hero position and movement left; returns pointer to newly allocated CPath or nullptr if path does not exists
-	void calculatePaths(const std::shared_ptr<PathfinderConfig> & config) override;
-	int3 guardingCreaturePosition (int3 pos) const override;
-	std::vector<CGObjectInstance*> guardingCreatures (int3 pos) const;
-	void updateRumor();
-
-	/// Returns battle in which selected player is engaged, or nullptr if none.
-	/// Can NOT be used with neutral player, use battle by ID instead
-	const BattleInfo * getBattle(const PlayerColor & player) const;
-	/// Returns battle by its unique identifier, or nullptr if not found
-	const BattleInfo * getBattle(const BattleID & battle) const;
-	BattleInfo * getBattle(const BattleID & battle);
-
-	// ----- victory, loss condition checks -----
-
-	EVictoryLossCheckResult checkForVictoryAndLoss(const PlayerColor & player) const;
-	bool checkForVictory(const PlayerColor & player, const EventCondition & condition) const; //checks if given player is winner
-	PlayerColor checkForStandardWin() const; //returns color of player that accomplished standard victory conditions or 255 (NEUTRAL) if no winner
-	bool checkForStandardLoss(const PlayerColor & player) const; //checks if given player lost the game
-
-	void obtainPlayersStats(SThievesGuildInfo & tgi, int level); //fills tgi with info about other players that is available at given level of thieves' guild
-
-	bool isVisible(int3 pos, const std::optional<PlayerColor> & player) const override;
-	bool isVisible(const CGObjectInstance * obj, const std::optional<PlayerColor> & player) const override;
-
-	int getDate(Date mode=Date::DAY) const override; //mode=0 - total days in game, mode=1 - day of week, mode=2 - current week, mode=3 - current month
-
-	// ----- getters, setters -----
-
-	/// This RNG should only be used inside GS or CPackForClient-derived applyGs
-	/// If this doesn't work for your code that mean you need a new netpack
-	///
-	/// Client-side must use CRandomGenerator::getDefault which is not serialized
-	///
-	/// CGameHandler have it's own getter for CRandomGenerator::getDefault
-	/// Any server-side code outside of GH must use CRandomGenerator::getDefault
-	CRandomGenerator & getRandomGenerator();
-
-	template <typename Handler> void serialize(Handler &h, const int version)
-	{
-		h & scenarioOps;
-		h & initialOpts;
-		h & actingPlayers;
-		h & day;
-		h & map;
-		h & players;
-		h & teams;
-		h & heroesPool;
-		h & globalEffects;
-		h & rand;
-		h & rumor;
-		h & campaign;
-
-		BONUS_TREE_DESERIALIZATION_FIX
-	}
-
-private:
-	// ----- initialization -----
-	void preInitAuto();
-	void initNewGame(const IMapService * mapService, bool allowSavingRandomMap, Load::ProgressAccumulator & progressTracking);
-	void checkMapChecksum();
-	void initGlobalBonuses();
-	void initGrailPosition();
-	void initRandomFactionsForPlayers();
-	void randomizeMapObjects();
-	void randomizeObject(CGObjectInstance *cur);
-	void initPlayerStates();
-	void placeStartingHeroes();
-	void placeStartingHero(const PlayerColor & playerColor, const HeroTypeID & heroTypeId, int3 townPos);
-	void removeHeroPlaceholders();
-	void initDifficulty();
-	void initHeroes();
-	void placeHeroesInTowns();
-	void initFogOfWar();
-	void initStartingBonus();
-	void initTowns();
-	void initMapObjects();
-	void initVisitingAndGarrisonedHeroes();
-	void initCampaign();
-
-	// ----- bonus system handling -----
-
-	void buildBonusSystemTree();
-	void attachArmedObjects();
-	void buildGlobalTeamPlayerTree();
-	void deserializationFix();
-
-	// ---- misc helpers -----
-
-	CGHeroInstance * getUsedHero(const HeroTypeID & hid) const;
-	bool isUsedHero(const HeroTypeID & hid) const; //looks in heroes and prisons
-	std::set<HeroTypeID> getUnusedAllowedHeroes(bool alsoIncludeNotAllowed = false) const;
-	std::pair<Obj,int> pickObject(CGObjectInstance *obj); //chooses type of object to be randomized, returns <type, subtype>
-	HeroTypeID pickUnusedHeroTypeRandomly(const PlayerColor & owner); // picks a unused hero type randomly
-	HeroTypeID pickNextHeroType(const PlayerColor & owner); // picks next free hero type of the H3 hero init sequence -> chosen starting hero, then unused hero type randomly
-	UpgradeInfo fillUpgradeInfo(const CStackInstance &stack) const;
-
-	// ---- data -----
-	std::shared_ptr<CApplier<CBaseForGSApply>> applier;
-	CRandomGenerator rand;
-	Services * services;
-
-	/// Ponter to campaign state manager. Nullptr for single scenarios
-	std::unique_ptr<CGameStateCampaign> campaign;
-
-	friend class IGameCallback;
-	friend class CMapHandler;
-	friend class CGameHandler;
-};
-
-VCMI_LIB_NAMESPACE_END
->>>>>>> a1a5bc28
+VCMI_LIB_NAMESPACE_END