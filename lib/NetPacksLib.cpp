#include "StdInc.h"
#include "NetPacks.h"

#include "CGeneralTextHandler.h"
#include "mapObjects/CObjectClassesHandler.h"
#include "CArtHandler.h"
#include "CHeroHandler.h"
#include "mapObjects/CObjectHandler.h"
#include "CModHandler.h"
#include "VCMI_Lib.h"
#include "mapping/CMap.h"
#include "CSpellHandler.h"
#include "CCreatureHandler.h"
#include "CGameState.h"
#include "BattleState.h"
#include "CTownHandler.h"

/*
 * NetPacksLib.cpp, part of VCMI engine
 *
 * Authors: listed in file AUTHORS in main folder
 *
 * License: GNU General Public License v2.0 or later
 * Full text of license available in license.txt file, in main folder
 *
 */

#undef min
#undef max


std::ostream & operator<<(std::ostream & out, const CPack * pack)
{
	return out << pack->toString();
}

DLL_LINKAGE void SetResource::applyGs( CGameState *gs )
{
	assert(player < PlayerColor::PLAYER_LIMIT);
	vstd::amax(val, 0); //new value must be >= 0
	gs->getPlayer(player)->resources[resid] = val;
}

DLL_LINKAGE void SetResources::applyGs( CGameState *gs )
{
	assert(player < PlayerColor::PLAYER_LIMIT);
	gs->getPlayer(player)->resources = res;
}

DLL_LINKAGE void SetPrimSkill::applyGs( CGameState *gs )
{
	CGHeroInstance * hero = gs->getHero(id);
	assert(hero);
	hero->setPrimarySkill(which, val, abs);
}

DLL_LINKAGE void SetSecSkill::applyGs( CGameState *gs )
{
	CGHeroInstance *hero = gs->getHero(id);
	hero->setSecSkillLevel(which, val, abs);
}

DLL_LINKAGE void SetCommanderProperty::applyGs(CGameState *gs)
{
	CCommanderInstance * commander = gs->getHero(heroid)->commander;
	assert (commander);

	switch (which)
	{
		case BONUS:
			commander->accumulateBonus (accumulatedBonus);
			break;
		case SPECIAL_SKILL:
			commander->accumulateBonus (accumulatedBonus);
			commander->specialSKills.insert (additionalInfo);
			break;
		case SECONDARY_SKILL:
			commander->secondarySkills[additionalInfo] = amount;
			break;
		case ALIVE:
			if (amount)
				commander->setAlive(true);
			else
				commander->setAlive(false);
			break;
		case EXPERIENCE:
			commander->giveStackExp (amount); //TODO: allow setting exp for stacks via netpacks
			break;
	}
}

DLL_LINKAGE void AddQuest::applyGs(CGameState *gs)
{
	assert (vstd::contains(gs->players, player));
	auto vec = &gs->players[player].quests;
	if (!vstd::contains(*vec, quest))
		vec->push_back (quest);
	else
        logNetwork->warnStream() << "Warning! Attempt to add duplicated quest";
}

DLL_LINKAGE void UpdateArtHandlerLists::applyGs(CGameState *gs)
{
	VLC->arth->minors = minors;
	VLC->arth->majors = majors;
	VLC->arth->treasures = treasures;
	VLC->arth->relics = relics;
}

DLL_LINKAGE void UpdateMapEvents::applyGs(CGameState *gs)
{
	gs->map->events = events;
}


DLL_LINKAGE void UpdateCastleEvents::applyGs(CGameState *gs)
{
	auto t = gs->getTown(town);
	t->events = events;
}

DLL_LINKAGE void HeroVisitCastle::applyGs( CGameState *gs )
{
	CGHeroInstance *h = gs->getHero(hid);
	CGTownInstance *t = gs->getTown(tid);

	assert(h);
	assert(t);
	if(start())
		t->setVisitingHero(h);
	else
		t->setVisitingHero(nullptr);
}

DLL_LINKAGE void ChangeSpells::applyGs( CGameState *gs )
{
	CGHeroInstance *hero = gs->getHero(hid);

	if(learn)
		for(auto sid : spells)
			hero->spells.insert(sid);
	else
		for(auto sid : spells)
			hero->spells.erase(sid);
}

DLL_LINKAGE void SetMana::applyGs( CGameState *gs )
{
	CGHeroInstance *hero = gs->getHero(hid);
	vstd::amax(val, 0); //not less than 0
	hero->mana = val;
}

DLL_LINKAGE void SetMovePoints::applyGs( CGameState *gs )
{
	CGHeroInstance *hero = gs->getHero(hid);
	hero->movement = val;
}

DLL_LINKAGE void FoWChange::applyGs( CGameState *gs )
{
	TeamState * team = gs->getPlayerTeam(player);
	for(int3 t : tiles)
		team->fogOfWarMap[t.x][t.y][t.z] = mode;
	if (mode == 0) //do not hide too much
	{
		std::unordered_set<int3, ShashInt3> tilesRevealed;
		for (auto & elem : gs->map->objects)
		{
			const CGObjectInstance *o = elem;
			if (o)
			{
				switch(o->ID)
				{
				case Obj::HERO:
				case Obj::MINE:
				case Obj::TOWN:
				case Obj::ABANDONED_MINE:
					if(vstd::contains(team->players, o->tempOwner)) //check owned observators
						o->getSightTiles(tilesRevealed);
					break;
				}
			}
		}
		for(int3 t : tilesRevealed) //probably not the most optimal solution ever
			team->fogOfWarMap[t.x][t.y][t.z] = 1;
	}
}
DLL_LINKAGE void SetAvailableHeroes::applyGs( CGameState *gs )
{
	PlayerState *p = gs->getPlayer(player);
	p->availableHeroes.clear();

	for (int i = 0; i < GameConstants::AVAILABLE_HEROES_PER_PLAYER; i++)
	{
		CGHeroInstance *h = (hid[i]>=0 ?  gs->hpool.heroesPool[hid[i]].get() : nullptr);
		if(h && army[i])
			h->setToArmy(army[i]);
		p->availableHeroes.push_back(h);
	}
}

DLL_LINKAGE void GiveBonus::applyGs( CGameState *gs )
{
	CBonusSystemNode *cbsn = nullptr;
	switch(who)
	{
	case HERO:
		cbsn = gs->getHero(ObjectInstanceID(id));
		break;
	case PLAYER:
		cbsn = gs->getPlayer(PlayerColor(id));
		break;
	case TOWN:
		cbsn = gs->getTown(ObjectInstanceID(id));
		break;
	}

	assert(cbsn);

	auto b = new Bonus(bonus);
	cbsn->addNewBonus(b);

	std::string &descr = b->description;

	if(!bdescr.message.size()
		&& bonus.source == Bonus::OBJECT
		&& (bonus.type == Bonus::LUCK || bonus.type == Bonus::MORALE)
		&& gs->map->objects[bonus.sid]->ID == Obj::EVENT) //it's morale/luck bonus from an event without description
	{
		descr = VLC->generaltexth->arraytxt[bonus.val > 0 ? 110 : 109]; //+/-%d Temporary until next battle"
	}
	else
	{
		bdescr.toString(descr);
	}
	// Some of(?) versions of H3 use %s here instead of %d. Try to replace both of them
	boost::replace_first(descr,"%d",boost::lexical_cast<std::string>(std::abs(bonus.val)));
	boost::replace_first(descr,"%s",boost::lexical_cast<std::string>(std::abs(bonus.val)));
}

DLL_LINKAGE void ChangeObjPos::applyGs( CGameState *gs )
{
	CGObjectInstance *obj = gs->getObjInstance(objid);
	if(!obj)
	{
        logNetwork->errorStream() << "Wrong ChangeObjPos: object " << objid.getNum() << " doesn't exist!";
		return;
	}
	gs->map->removeBlockVisTiles(obj);
	obj->pos = nPos;
	gs->map->addBlockVisTiles(obj);
}

DLL_LINKAGE void ChangeObjectVisitors::applyGs( CGameState *gs )
{
	switch (mode) {
		case VISITOR_ADD:
			gs->getHero(hero)->visitedObjects.insert(object);
			gs->getPlayer(gs->getHero(hero)->tempOwner)->visitedObjects.insert(object);
			break;
		case VISITOR_CLEAR:
			for (CGHeroInstance * hero : gs->map->allHeroes)
				hero->visitedObjects.erase(object); // remove visit info from all heroes, including those that are not present on map
			break;
		case VISITOR_REMOVE:
			gs->getHero(hero)->visitedObjects.erase(object);
			break;
	}
}

DLL_LINKAGE void PlayerEndsGame::applyGs( CGameState *gs )
{
	PlayerState *p = gs->getPlayer(player);
	if(victoryLossCheckResult.victory()) p->status = EPlayerStatus::WINNER;
	else p->status = EPlayerStatus::LOSER;
}

DLL_LINKAGE void RemoveBonus::applyGs( CGameState *gs )
{
	CBonusSystemNode *node;
	if (who == HERO)
		node = gs->getHero(ObjectInstanceID(whoID));
	else
		node = gs->getPlayer(PlayerColor(whoID));

	BonusList &bonuses = node->getBonusList();

	for (int i = 0; i < bonuses.size(); i++)
	{
		Bonus *b = bonuses[i];
		if(b->source == source && b->sid == id)
		{
			bonus = *b; //backup bonus (to show to interfaces later)
			bonuses.erase(i);
			break;
		}
	}
}

DLL_LINKAGE void RemoveObject::applyGs( CGameState *gs )
{

	CGObjectInstance *obj = gs->getObjInstance(id);
	logGlobal->debugStream() << "removing object id=" << id << "; address=" << (intptr_t)obj << "; name=" << obj->getHoverText();
	//unblock tiles
	gs->map->removeBlockVisTiles(obj);

	if(obj->ID==Obj::HERO)
	{
		CGHeroInstance *h = static_cast<CGHeroInstance*>(obj);
		PlayerState *p = gs->getPlayer(h->tempOwner);
		gs->map->heroesOnMap -= h;
		p->heroes -= h;
		h->detachFrom(h->whereShouldBeAttached(gs));
		h->tempOwner = PlayerColor::NEUTRAL; //no one owns beaten hero

		if(h->visitedTown)
		{
			if(h->inTownGarrison)
				h->visitedTown->garrisonHero = nullptr;
			else
				h->visitedTown->visitingHero = nullptr;
			h->visitedTown = nullptr;
		}

		//return hero to the pool, so he may reappear in tavern
		gs->hpool.heroesPool[h->subID] = h;
		if(!vstd::contains(gs->hpool.pavailable, h->subID))
			gs->hpool.pavailable[h->subID] = 0xff;

		gs->map->objects[id.getNum()] = nullptr;

		//If hero on Boat is removed, the Boat disappears
		if(h->boat)
		{
			gs->map->objects[h->boat->id.getNum()].dellNull();
			h->boat = nullptr;
		}

		return;
	}

	auto quest = dynamic_cast<const IQuestObject *>(obj);
	if (quest)
	{
		gs->map->quests[quest->quest->qid] = nullptr;
		for (auto &player : gs->players)
		{
			for (auto &q : player.second.quests)
			{
				if (q.obj == obj)
				{
					q.obj = nullptr;
				}
			}
		}
	}

	for (TriggeredEvent & event : gs->map->triggeredEvents)
	{
		auto patcher = [&](EventCondition & cond)
		{
			if (cond.object == obj)
			{
				if (cond.condition == EventCondition::DESTROY)
				{
					cond.condition = EventCondition::CONST_VALUE;
					cond.value = 1; // destroyed object, from now on always fulfilled
				}
				if (cond.condition == EventCondition::CONTROL)
				{
					cond.condition = EventCondition::CONST_VALUE;
					cond.value = 0; // destroyed object, from now on can not be fulfilled
				}
			}
		};
		event.trigger.forEach(patcher);
	}

	gs->map->objects[id.getNum()].dellNull();
	gs->map->calculateGuardingGreaturePositions();
}

static int getDir(int3 src, int3 dst)
{
	int ret = -1;
	if(dst.x+1 == src.x && dst.y+1 == src.y) //tl
	{
		ret = 1;
	}
	else if(dst.x == src.x && dst.y+1 == src.y) //t
	{
		ret = 2;
	}
	else if(dst.x-1 == src.x && dst.y+1 == src.y) //tr
	{
		ret = 3;
	}
	else if(dst.x-1 == src.x && dst.y == src.y) //r
	{
		ret = 4;
	}
	else if(dst.x-1 == src.x && dst.y-1 == src.y) //br
	{
		ret = 5;
	}
	else if(dst.x == src.x && dst.y-1 == src.y) //b
	{
		ret = 6;
	}
	else if(dst.x+1 == src.x && dst.y-1 == src.y) //bl
	{
		ret = 7;
	}
	else if(dst.x+1 == src.x && dst.y == src.y) //l
	{
		ret = 8;
	}
	return ret;
}

void TryMoveHero::applyGs( CGameState *gs )
{
	CGHeroInstance *h = gs->getHero(id);
	h->movement = movePoints;

	if((result == SUCCESS || result == BLOCKING_VISIT || result == EMBARK || result == DISEMBARK) && start != end)
	{
		auto dir = getDir(start,end);
		if(dir > 0  &&  dir <= 8)
			h->moveDir = dir;
		//else don`t change move direction - hero might have traversed the subterranean gate, direction should be kept
	}

	if(result == EMBARK) //hero enters boat at destination tile
	{
		const TerrainTile &tt = gs->map->getTile(CGHeroInstance::convertPosition(end, false));
		assert(tt.visitableObjects.size() >= 1  &&  tt.visitableObjects.back()->ID == Obj::BOAT); //the only visitable object at destination is Boat
		CGBoat *boat = static_cast<CGBoat*>(tt.visitableObjects.back());

		gs->map->removeBlockVisTiles(boat); //hero blockvis mask will be used, we don't need to duplicate it with boat
		h->boat = boat;
		boat->hero = h;
	}
	else if(result == DISEMBARK) //hero leaves boat to destination tile
	{
		CGBoat *b = const_cast<CGBoat *>(h->boat);
		b->direction = h->moveDir;
		b->pos = start;
		b->hero = nullptr;
		gs->map->addBlockVisTiles(b);
		h->boat = nullptr;
	}

	if(start!=end && (result == SUCCESS || result == TELEPORTATION || result == EMBARK || result == DISEMBARK))
	{
		gs->map->removeBlockVisTiles(h);
		h->pos = end;
		if(CGBoat *b = const_cast<CGBoat *>(h->boat))
			b->pos = end;
		gs->map->addBlockVisTiles(h);
	}

	for(int3 t : fowRevealed)
		gs->getPlayerTeam(h->getOwner())->fogOfWarMap[t.x][t.y][t.z] = 1;
}

DLL_LINKAGE void NewStructures::applyGs( CGameState *gs )
{
	CGTownInstance *t = gs->getTown(tid);
	for(const auto & id : bid)
	{
		assert(t->town->buildings.at(id) != nullptr);
		t->builtBuildings.insert(id);
	}
	t->builded = builded;
	t->recreateBuildingsBonuses();
}
DLL_LINKAGE void RazeStructures::applyGs( CGameState *gs )
{
	CGTownInstance *t = gs->getTown(tid);
	for(const auto & id : bid)
	{
		t->builtBuildings.erase(id);
	}
	t->destroyed = destroyed; //yeaha
	t->recreateBuildingsBonuses();
}

DLL_LINKAGE void SetAvailableCreatures::applyGs( CGameState *gs )
{
	CGDwelling *dw = dynamic_cast<CGDwelling*>(gs->getObjInstance(tid));
	assert(dw);
	dw->creatures = creatures;
}

DLL_LINKAGE void SetHeroesInTown::applyGs( CGameState *gs )
{
	CGTownInstance *t = gs->getTown(tid);

	CGHeroInstance *v  = gs->getHero(visiting),
		*g = gs->getHero(garrison);

	bool newVisitorComesFromGarrison = v && v == t->garrisonHero;
	bool newGarrisonComesFromVisiting = g && g == t->visitingHero;

	if(newVisitorComesFromGarrison)
		t->setGarrisonedHero(nullptr);
	if(newGarrisonComesFromVisiting)
		t->setVisitingHero(nullptr);
	if(!newGarrisonComesFromVisiting || v)
		t->setVisitingHero(v);
	if(!newVisitorComesFromGarrison || g)
		t->setGarrisonedHero(g);

	if(v)
	{
		gs->map->addBlockVisTiles(v);
	}
	if(g)
	{
		gs->map->removeBlockVisTiles(g);
	}
}

DLL_LINKAGE void HeroRecruited::applyGs( CGameState *gs )
{
	assert(vstd::contains(gs->hpool.heroesPool, hid));
	CGHeroInstance *h = gs->hpool.heroesPool[hid];
	CGTownInstance *t = gs->getTown(tid);
	PlayerState *p = gs->getPlayer(player);

	assert(!h->boat);

	h->setOwner(player);
	h->pos = tile;
	h->movement =  h->maxMovePoints(true);

	gs->hpool.heroesPool.erase(hid);
	if(h->id == ObjectInstanceID())
	{
		h->id = ObjectInstanceID(gs->map->objects.size());
		gs->map->objects.push_back(h);
	}
	else
		gs->map->objects[h->id.getNum()] = h;

	gs->map->heroesOnMap.push_back(h);
	p->heroes.push_back(h);
	h->attachTo(p);
	h->initObj();
	gs->map->addBlockVisTiles(h);

	if(t)
	{
		t->setVisitingHero(h);
	}
}

DLL_LINKAGE void GiveHero::applyGs( CGameState *gs )
{
	CGHeroInstance *h = gs->getHero(id);

	//bonus system
	h->detachFrom(&gs->globalEffects);
	h->attachTo(gs->getPlayer(player));
	h->appearance = VLC->objtypeh->getHandlerFor(Obj::HERO, h->type->heroClass->id)->getTemplates().front();

	gs->map->removeBlockVisTiles(h,true);
	h->setOwner(player);
	h->movement =  h->maxMovePoints(true);
	gs->map->heroesOnMap.push_back(h);
	gs->getPlayer(h->getOwner())->heroes.push_back(h);
	gs->map->addBlockVisTiles(h);
	h->inTownGarrison = false;
}

DLL_LINKAGE void NewObject::applyGs( CGameState *gs )
{

	CGObjectInstance *o = nullptr;
	switch(ID)
	{
	case Obj::BOAT:
		o = new CGBoat();
		break;
	case Obj::MONSTER: //probably more options will be needed
		o = new CGCreature();
		{
			//CStackInstance hlp;
			CGCreature *cre = static_cast<CGCreature*>(o);
			//cre->slots[0] = hlp;
			cre->notGrowingTeam = cre->neverFlees = 0;
			cre->character = 2;
			cre->gainedArtifact = ArtifactID::NONE;
			cre->identifier = -1;
			cre->addToSlot(SlotID(0), new CStackInstance(CreatureID(subID), -1)); //add placeholder stack
		}
		break;
	default:
		o = new CGObjectInstance();
		break;
	}
	o->ID = ID;
	o->subID = subID;
	o->pos = pos;
	const TerrainTile &t = gs->map->getTile(pos);
	o->appearance = VLC->objtypeh->getHandlerFor(o->ID, o->subID)->getTemplates(t.terType).front();
	id = o->id = ObjectInstanceID(gs->map->objects.size());
	o->hoverName = VLC->objtypeh->getObjectName(ID);

	gs->map->objects.push_back(o);
	gs->map->addBlockVisTiles(o);
	o->initObj();
	gs->map->calculateGuardingGreaturePositions();

	logGlobal->debugStream() << "added object id=" << id << "; address=" << (intptr_t)o << "; name=" << o->getHoverText();
}

DLL_LINKAGE void NewArtifact::applyGs( CGameState *gs )
{
	assert(!vstd::contains(gs->map->artInstances, art));
	gs->map->addNewArtifactInstance(art);

	assert(!art->getParentNodes().size());
	art->setType(art->artType);
	if (CCombinedArtifactInstance* cart = dynamic_cast<CCombinedArtifactInstance*>(art.get()))
		cart->createConstituents();
}

DLL_LINKAGE const CStackInstance * StackLocation::getStack()
{
	if(!army->hasStackAtSlot(slot))
	{
		logNetwork->warnStream() << "Warning: " << army->nodeName() << " don't have a stack at slot " << slot;
		return nullptr;
	}
	return &army->getStack(slot);
}

struct ObjectRetriever : boost::static_visitor<const CArmedInstance *>
{
	const CArmedInstance * operator()(const ConstTransitivePtr<CGHeroInstance> &h) const
	{
		return h;
	}
	const CArmedInstance * operator()(const ConstTransitivePtr<CStackInstance> &s) const
	{
		return s->armyObj;
	}
};
template <typename T>
struct GetBase : boost::static_visitor<T*>
{
	template <typename TArg>
	T * operator()(TArg &arg) const
	{
		return arg;
	}
};


DLL_LINKAGE void ArtifactLocation::removeArtifact()
{
	CArtifactInstance *a = getArt();
	assert(a);
	a->removeFrom(*this);
}

DLL_LINKAGE const CArmedInstance * ArtifactLocation::relatedObj() const
{
	return boost::apply_visitor(ObjectRetriever(), artHolder);
}

DLL_LINKAGE PlayerColor ArtifactLocation::owningPlayer() const
{
	auto obj = relatedObj();
	return obj ? obj->tempOwner : PlayerColor::NEUTRAL;
}

DLL_LINKAGE CArtifactSet *ArtifactLocation::getHolderArtSet()
{
	return boost::apply_visitor(GetBase<CArtifactSet>(), artHolder);
}

DLL_LINKAGE CBonusSystemNode *ArtifactLocation::getHolderNode()
{
	return boost::apply_visitor(GetBase<CBonusSystemNode>(), artHolder);
}

DLL_LINKAGE const CArtifactInstance *ArtifactLocation::getArt() const
{
	const ArtSlotInfo *s = getSlot();
	if(s && s->artifact)
	{
		if(!s->locked)
			return s->artifact;
		else
		{
            logNetwork->warnStream() << "ArtifactLocation::getArt: That location is locked!";
			return nullptr;
		}
	}
	return nullptr;
}

DLL_LINKAGE const CArtifactSet * ArtifactLocation::getHolderArtSet() const
{
	ArtifactLocation *t = const_cast<ArtifactLocation*>(this);
	return t->getHolderArtSet();
}

DLL_LINKAGE const CBonusSystemNode * ArtifactLocation::getHolderNode() const
{
	ArtifactLocation *t = const_cast<ArtifactLocation*>(this);
	return t->getHolderNode();
}

DLL_LINKAGE CArtifactInstance *ArtifactLocation::getArt()
{
	const ArtifactLocation *t = this;
	return const_cast<CArtifactInstance*>(t->getArt());
}

DLL_LINKAGE const ArtSlotInfo *ArtifactLocation::getSlot() const
{
	return getHolderArtSet()->getSlot(slot);
}

DLL_LINKAGE void ChangeStackCount::applyGs( CGameState *gs )
{
	if(absoluteValue)
		sl.army->setStackCount(sl.slot, count);
	else
		sl.army->changeStackCount(sl.slot, count);
}

DLL_LINKAGE void SetStackType::applyGs( CGameState *gs )
{
	sl.army->setStackType(sl.slot, type);
}

DLL_LINKAGE void EraseStack::applyGs( CGameState *gs )
{
	sl.army->eraseStack(sl.slot);
}

DLL_LINKAGE void SwapStacks::applyGs( CGameState *gs )
{
	CStackInstance *s1 = sl1.army->detachStack(sl1.slot),
		*s2 = sl2.army->detachStack(sl2.slot);

	sl2.army->putStack(sl2.slot, s1);
	sl1.army->putStack(sl1.slot, s2);
}

DLL_LINKAGE void InsertNewStack::applyGs( CGameState *gs )
{
	auto s = new CStackInstance(stack.type, stack.count);
	sl.army->putStack(sl.slot, s);
}

DLL_LINKAGE void RebalanceStacks::applyGs( CGameState *gs )
{
	const CCreature *srcType = src.army->getCreature(src.slot);
	TQuantity srcCount = src.army->getStackCount(src.slot);
	bool stackExp = VLC->modh->modules.STACK_EXP;

	if(srcCount == count) //moving whole stack
	{
		if(const CCreature *c = dst.army->getCreature(dst.slot)) //stack at dest -> merge
		{
			assert(c == srcType);
			UNUSED(c);
			auto alHere = ArtifactLocation (src.getStack(), ArtifactPosition::CREATURE_SLOT);
			auto alDest = ArtifactLocation (dst.getStack(), ArtifactPosition::CREATURE_SLOT);
			auto artHere = alHere.getArt();
			auto artDest = alDest.getArt();
			if (artHere)
			{
				if (alDest.getArt())
				{
					auto hero = dynamic_cast <CGHeroInstance *>(src.army.get());
					if (hero)
					{
						artDest->move (alDest, ArtifactLocation (hero, alDest.getArt()->firstBackpackSlot (hero)));
					}
					//else - artifact cna be lost :/
					else
					{
                        logNetwork->warnStream() << "Artifact is present at destination slot!";
					}
					artHere->move (alHere, alDest);
					//TODO: choose from dialog
				}
				else //just move to the other slot before stack gets erased
				{
					artHere->move (alHere, alDest);
				}
			}
			if (stackExp)
			{
				ui64 totalExp = srcCount * src.army->getStackExperience(src.slot) + dst.army->getStackCount(dst.slot) * dst.army->getStackExperience(dst.slot);
				src.army->eraseStack(src.slot);
				dst.army->changeStackCount(dst.slot, count);
				dst.army->setStackExp(dst.slot, totalExp /(dst.army->getStackCount(dst.slot))); //mean
			}
			else
			{
				src.army->eraseStack(src.slot);
				dst.army->changeStackCount(dst.slot, count);
			}
		}
		else //move stack to an empty slot, no exp change needed
		{
			CStackInstance *stackDetached = src.army->detachStack(src.slot);
			dst.army->putStack(dst.slot, stackDetached);
		}
	}
	else
	{
		if(const CCreature *c = dst.army->getCreature(dst.slot)) //stack at dest -> rebalance
		{
			assert(c == srcType);
			UNUSED(c);
			if (stackExp)
			{
				ui64 totalExp = srcCount * src.army->getStackExperience(src.slot) + dst.army->getStackCount(dst.slot) * dst.army->getStackExperience(dst.slot);
				src.army->changeStackCount(src.slot, -count);
				dst.army->changeStackCount(dst.slot, count);
				dst.army->setStackExp(dst.slot, totalExp /(src.army->getStackCount(src.slot) + dst.army->getStackCount(dst.slot))); //mean
			}
			else
			{
				src.army->changeStackCount(src.slot, -count);
				dst.army->changeStackCount(dst.slot, count);
			}
		}
		else //split stack to an empty slot
		{
			src.army->changeStackCount(src.slot, -count);
			dst.army->addToSlot(dst.slot, srcType->idNumber, count, false);
			if (stackExp)
				dst.army->setStackExp(dst.slot, src.army->getStackExperience(src.slot));
		}
	}

	CBonusSystemNode::treeHasChanged();
}

DLL_LINKAGE void PutArtifact::applyGs( CGameState *gs )
{
	assert(art->canBePutAt(al));
	art->putAt(al);
	//al.hero->putArtifact(al.slot, art);
}

DLL_LINKAGE void EraseArtifact::applyGs( CGameState *gs )
{
	al.removeArtifact();
}

DLL_LINKAGE void MoveArtifact::applyGs( CGameState *gs )
{
	CArtifactInstance *a = src.getArt();
	if(dst.slot < GameConstants::BACKPACK_START)
		assert(!dst.getArt());

	a->move(src, dst);

	//TODO what'll happen if Titan's thunder is equipped by pickin git up or the start of game?
	if (a->artType->id == 135 && dst.slot == ArtifactPosition::RIGHT_HAND) //Titan's Thunder creates new spellbook on equip
	{
		auto hPtr = boost::get<ConstTransitivePtr<CGHeroInstance> >(&dst.artHolder);
		if(hPtr)
		{
			CGHeroInstance *h = *hPtr;
			if(h && !h->hasSpellbook())
				gs->giveHeroArtifact(h, ArtifactID::SPELLBOOK);
		}
	}
}

DLL_LINKAGE void AssembledArtifact::applyGs( CGameState *gs )
{
	CArtifactSet *artSet = al.getHolderArtSet();
	const CArtifactInstance *transformedArt = al.getArt();
	assert(transformedArt);
	assert(vstd::contains(transformedArt->assemblyPossibilities(artSet), builtArt));
	UNUSED(transformedArt);

	auto combinedArt = new CCombinedArtifactInstance(builtArt);
	gs->map->addNewArtifactInstance(combinedArt);
	//retrieve all constituents
	for(const CArtifact * constituent : *builtArt->constituents)
	{
		ArtifactPosition pos = artSet->getArtPos(constituent->id);
		assert(pos >= 0);
		CArtifactInstance *constituentInstance = artSet->getArt(pos);

		//move constituent from hero to be part of new, combined artifact
		constituentInstance->removeFrom(ArtifactLocation(al.artHolder, pos));
		combinedArt->addAsConstituent(constituentInstance, pos);
		if(!vstd::contains(combinedArt->artType->possibleSlots[artSet->bearerType()], al.slot) && vstd::contains(combinedArt->artType->possibleSlots[artSet->bearerType()], pos))
			al.slot = pos;
	}

	//put new combined artifacts
	combinedArt->putAt(al);
}

DLL_LINKAGE void DisassembledArtifact::applyGs( CGameState *gs )
{
	CCombinedArtifactInstance *disassembled = dynamic_cast<CCombinedArtifactInstance*>(al.getArt());
	assert(disassembled);

	std::vector<CCombinedArtifactInstance::ConstituentInfo> constituents = disassembled->constituentsInfo;
	disassembled->removeFrom(al);
	for(CCombinedArtifactInstance::ConstituentInfo &ci : constituents)
	{
		ArtifactLocation constituentLoc = al;
		constituentLoc.slot = (ci.slot >= 0 ? ci.slot : al.slot); //-1 is slot of main constituent -> it'll replace combined artifact in its pos
		disassembled->detachFrom(ci.art);
		ci.art->putAt(constituentLoc);
	}

	gs->map->eraseArtifactInstance(disassembled);
}

DLL_LINKAGE void HeroVisit::applyGs( CGameState *gs )
{
}

DLL_LINKAGE void SetAvailableArtifacts::applyGs( CGameState *gs )
{
	if(id >= 0)
	{
		if(CGBlackMarket *bm = dynamic_cast<CGBlackMarket*>(gs->map->objects[id].get()))
		{
			bm->artifacts = arts;
		}
		else
		{
            logNetwork->errorStream() << "Wrong black market id!";
		}
	}
	else
	{
		CGTownInstance::merchantArtifacts = arts;
	}
}

DLL_LINKAGE void NewTurn::applyGs( CGameState *gs )
{
	gs->day = day;
	for(NewTurn::Hero h : heroes) //give mana/movement point
	{
		CGHeroInstance *hero = gs->getHero(h.id);
		hero->movement = h.move;
		hero->mana = h.mana;
	}

	for(auto i = res.cbegin(); i != res.cend(); i++)
	{
		assert(i->first < PlayerColor::PLAYER_LIMIT);
		gs->getPlayer(i->first)->resources = i->second;
	}

	for(auto creatureSet : cres) //set available creatures in towns
		creatureSet.second.applyGs(gs);

	gs->globalEffects.popBonuses(Bonus::OneDay); //works for children -> all game objs
	if(gs->getDate(Date::DAY_OF_WEEK) == 1) //new week
		gs->globalEffects.popBonuses(Bonus::OneWeek); //works for children -> all game objs

	//TODO not really a single root hierarchy, what about bonuses placed elsewhere? [not an issue with H3 mechanics but in the future...]

	for(CGTownInstance* t : gs->map->towns)
		t->builded = 0;
}

DLL_LINKAGE void SetObjectProperty::applyGs( CGameState *gs )
{
	CGObjectInstance *obj = gs->getObjInstance(id);
	if(!obj)
	{
        logNetwork->errorStream() << "Wrong object ID - property cannot be set!";
		return;
	}

	CArmedInstance *cai = dynamic_cast<CArmedInstance *>(obj);
	if(what == ObjProperty::OWNER && cai)
	{
		if(obj->ID == Obj::TOWN)
		{
			CGTownInstance *t = static_cast<CGTownInstance*>(obj);
			if(t->tempOwner < PlayerColor::PLAYER_LIMIT)
				gs->getPlayer(t->tempOwner)->towns -= t;
			if(val < PlayerColor::PLAYER_LIMIT_I)
				gs->getPlayer(PlayerColor(val))->towns.push_back(t);
		}

		CBonusSystemNode *nodeToMove = cai->whatShouldBeAttached();
		nodeToMove->detachFrom(cai->whereShouldBeAttached(gs));
		obj->setProperty(what,val);
		nodeToMove->attachTo(cai->whereShouldBeAttached(gs));
	}
	else //not an armed instance
	{
		obj->setProperty(what,val);
	}
}

DLL_LINKAGE void SetHoverName::applyGs( CGameState *gs )
{
	name.toString(gs->getObj(id)->hoverName);
}

DLL_LINKAGE void HeroLevelUp::applyGs( CGameState *gs )
{
	CGHeroInstance * h = gs->getHero(hero->id);
	h->levelUp(skills);
}

DLL_LINKAGE void CommanderLevelUp::applyGs (CGameState *gs)
{
	CCommanderInstance * commander = gs->getHero(hero->id)->commander;
	assert (commander);
	commander->levelUp();
}

DLL_LINKAGE void BattleStart::applyGs( CGameState *gs )
{
	gs->curB = info;
	gs->curB->localInit();
}

DLL_LINKAGE void BattleNextRound::applyGs( CGameState *gs )
{
	for (int i = 0; i < 2; ++i)
	{
		gs->curB->sides[i].castSpellsCount = 0;
		vstd::amax(--gs->curB->sides[i].enchanterCounter, 0);
	}

	gs->curB->round = round;

	for(CStack *s : gs->curB->stacks)
	{
		s->state -= EBattleStackState::DEFENDING;
		s->state -= EBattleStackState::WAITING;
		s->state -= EBattleStackState::MOVED;
		s->state -= EBattleStackState::HAD_MORALE;
		s->state -= EBattleStackState::FEAR;
		s->state -= EBattleStackState::DRAINED_MANA;
		s->counterAttacks = 1 + s->valOfBonuses(Bonus::ADDITIONAL_RETALIATION);
		// new turn effects
		s->battleTurnPassed();
	}

	for(auto &obst : gs->curB->obstacles)
		obst->battleTurnPassed();
}

DLL_LINKAGE void BattleSetActiveStack::applyGs( CGameState *gs )
{
	gs->curB->activeStack = stack;
	CStack *st = gs->curB->getStack(stack);

	//remove bonuses that last until when stack gets new turn
	st->getBonusList().remove_if(Bonus::UntilGetsTurn);

	if(vstd::contains(st->state,EBattleStackState::MOVED)) //if stack is moving second time this turn it must had a high morale bonus
		st->state.insert(EBattleStackState::HAD_MORALE);
}

DLL_LINKAGE void BattleTriggerEffect::applyGs( CGameState *gs )
{
	CStack *st = gs->curB->getStack(stackID);
	switch (effect)
	{
		case Bonus::HP_REGENERATION:
			st->firstHPleft += val;
			vstd::amin (st->firstHPleft, (ui32)st->MaxHealth());
			break;
		case Bonus::MANA_DRAIN:
		{
			CGHeroInstance * h = gs->getHero(ObjectInstanceID(additionalInfo));
			st->state.insert (EBattleStackState::DRAINED_MANA);
			h->mana -= val;
			vstd::amax(h->mana, 0);
			break;
		}
		case Bonus::POISON:
		{
			Bonus * b = st->getBonusLocalFirst(Selector::source(Bonus::SPELL_EFFECT, 71)
											.And(Selector::type(Bonus::STACK_HEALTH)));
			if (b)
				b->val = val;
			break;
		}
		case Bonus::ENCHANTER:
			break;
		case Bonus::FEAR:
			st->state.insert(EBattleStackState::FEAR);
			break;
		default:
            logNetwork->warnStream() << "Unrecognized trigger effect type "<< type;
	}
}

DLL_LINKAGE void BattleObstaclePlaced::applyGs( CGameState *gs )
{
	gs->curB->obstacles.push_back(obstacle);
}

void BattleResult::applyGs( CGameState *gs )
{
	for (CStack *s : gs->curB->stacks)
	{
		if (s->base && s->base->armyObj && vstd::contains(s->state, EBattleStackState::SUMMONED))
		{
			//stack with SUMMONED flag but coming from garrison -> most likely resurrected, needs to be removed
			assert(&s->base->armyObj->getStack(s->slot) == s->base);
			const_cast<CArmedInstance*>(s->base->armyObj)->eraseStack(s->slot);
		}
	}
	for (auto & elem : gs->curB->stacks)
		delete elem;


	for(int i = 0; i < 2; ++i)
	{
		if(auto h = gs->curB->battleGetFightingHero(i))
		{
			h->getBonusList().remove_if(Bonus::OneBattle); 	//remove any "until next battle" bonuses
			if (h->commander && h->commander->alive)
			{
				for (auto art : h->commander->artifactsWorn) //increment bonuses for commander artifacts
				{
					art.second.artifact->artType->levelUpArtifact (art.second.artifact);
				}
			}
		}
	}

	if(VLC->modh->modules.STACK_EXP)
	{
		for(int i = 0; i < 2; i++)
			if(exp[i])
				gs->curB->battleGetArmyObject(i)->giveStackExp(exp[i]);

		CBonusSystemNode::treeHasChanged();
	}

	for(int i = 0; i < 2; i++)
		gs->curB->battleGetArmyObject(i)->battle = nullptr;

	gs->curB.dellNull();
}

void BattleStackMoved::applyGs( CGameState *gs )
{
	CStack *s = gs->curB->getStack(stack);
	BattleHex dest = tilesToMove.back();

	//if unit ended movement on quicksands that were created by enemy, that quicksand patch becomes visible for owner
	for(auto &oi : gs->curB->obstacles)
	{
		if(oi->obstacleType == CObstacleInstance::QUICKSAND
		&& vstd::contains(oi->getAffectedTiles(), tilesToMove.back()))
		{
			SpellCreatedObstacle *sands = dynamic_cast<SpellCreatedObstacle*>(oi.get());
			assert(sands);
			if(sands->casterSide != !s->attackerOwned)
				sands->visibleForAnotherSide = true;
		}
	}
	s->position = dest;
}

DLL_LINKAGE void BattleStackAttacked::applyGs( CGameState *gs )
{
	CStack * at = gs->curB->getStack(stackAttacked);
	assert(at);
	at->count = newAmount;
	at->firstHPleft = newHP;

	if(killed())
	{
		at->state -= EBattleStackState::ALIVE;
	}
	//life drain handling
	for (auto & elem : healedStacks)
	{
		elem.applyGs(gs);
	}
	if (willRebirth())
	{
		at->casts--;
		at->state.insert(EBattleStackState::ALIVE); //hmm?
	}
	if (cloneKilled())
	{
		//"hide" killed creatures instead so we keep info about it
		at->state.insert(EBattleStackState::DEAD_CLONE);

	}
}

DLL_LINKAGE void BattleAttack::applyGs( CGameState *gs )
{
	CStack *attacker = gs->curB->getStack(stackAttacking);
	if(counter())
		attacker->counterAttacks--;

	if(shot())
	{
		//don't remove ammo if we have a working ammo cart
		bool hasAmmoCart = false;
		for(const CStack * st : gs->curB->stacks)
		{
			if(st->owner == attacker->owner && st->getCreature()->idNumber == CreatureID::AMMO_CART && st->alive())
			{
				hasAmmoCart = true;
				break;
			}
		}

		if (!hasAmmoCart)
		{
			attacker->shots--;
		}
	}
	for(BattleStackAttacked stackAttacked : bsa)
		stackAttacked.applyGs(gs);

	attacker->getBonusList().remove_if(Bonus::UntilAttack);

	for(auto & elem : bsa)
	{
		CStack * stack = gs->curB->getStack(elem.stackAttacked, false);
		if (stack) //cloned stack is already gone
			stack->getBonusList().remove_if(Bonus::UntilBeingAttacked);
	}
}

DLL_LINKAGE void StartAction::applyGs( CGameState *gs )
{
	CStack *st = gs->curB->getStack(ba.stackNumber);

	if(ba.actionType == Battle::END_TACTIC_PHASE)
	{
		gs->curB->tacticDistance = 0;
		return;
	}

	if(gs->curB->tacticDistance)
	{
		// moves in tactics phase do not affect creature status
		// (tactics stack queue is managed by client)
		return;
	}

	if(ba.actionType != Battle::HERO_SPELL) //don't check for stack if it's custom action by hero
	{
		assert(st);
	}
	else
	{
		gs->curB->sides[ba.side].usedSpellsHistory.push_back(SpellID(ba.additionalInfo).toSpell());
	}

	switch(ba.actionType)
	{
	case Battle::DEFEND:
		st->state.insert(EBattleStackState::DEFENDING);
		break;
	case Battle::WAIT:
		st->state.insert(EBattleStackState::WAITING);
		return;
	case Battle::HERO_SPELL: //no change in current stack state
		return;
	default: //any active stack action - attack, catapult, heal, spell...
		st->state.insert(EBattleStackState::MOVED);
		break;
	}

	if(st)
		st->state -= EBattleStackState::WAITING; //if stack was waiting it has made move, so it won't be "waiting" anymore (if the action was WAIT, then we have returned)
}

DLL_LINKAGE void BattleSpellCast::applyGs( CGameState *gs )
{
	assert(gs->curB);
	if (castedByHero)
	{
		CGHeroInstance * h = gs->curB->battleGetFightingHero(side);
		CGHeroInstance * enemy = gs->curB->battleGetFightingHero(!side);

		h->mana -= spellCost;
			vstd::amax(h->mana, 0);
		if (enemy && manaGained)
			enemy->mana += manaGained;
		if (side < 2)
		{
			gs->curB->sides[side].castSpellsCount++;
		}
	}

	//Handle spells removing effects from stacks
	const CSpell *spell = SpellID(id).toSpell();
	const bool removeAllSpells = id == SpellID::DISPEL;
	const bool removeHelpful = id == SpellID::DISPEL_HELPFUL_SPELLS;

	for(auto stackID : affectedCres)
	{
		if(vstd::contains(resisted, stackID))
			continue;

		CStack *s = gs->curB->getStack(stackID);
		s->popBonuses([&](const Bonus *b) -> bool
		{
			//check for each bonus if it should be removed
			const bool isSpellEffect = Selector::sourceType(Bonus::SPELL_EFFECT)(b);
			const bool isPositiveSpell = Selector::positiveSpellEffects(b);
			const int spellID = isSpellEffect ? b->sid : -1;

			return (removeHelpful && isPositiveSpell)
				|| (removeAllSpells && isSpellEffect)
				|| vstd::contains(spell->counteredSpells, spellID);
		});
	}
}

void actualizeEffect(CStack * s, const std::vector<Bonus> & ef)
{
	//actualizing features vector

	for(const Bonus &fromEffect : ef)
	{
		for(Bonus *stackBonus : s->getBonusList()) //TODO: optimize
		{
			if(stackBonus->source == Bonus::SPELL_EFFECT && stackBonus->type == fromEffect.type && stackBonus->subtype == fromEffect.subtype)
			{
				stackBonus->turnsRemain = std::max(stackBonus->turnsRemain, fromEffect.turnsRemain);
			}
		}
	}
}
void actualizeEffect(CStack * s, const Bonus & ef)
{
	for(Bonus *stackBonus : s->getBonusList()) //TODO: optimize
	{
		if(stackBonus->source == Bonus::SPELL_EFFECT && stackBonus->type == ef.type && stackBonus->subtype == ef.subtype)
		{
			stackBonus->turnsRemain = std::max(stackBonus->turnsRemain, ef.turnsRemain);
		}
	}
}

DLL_LINKAGE void SetStackEffect::applyGs( CGameState *gs )
{
    if (effect.empty())
    {
        logGlobal->errorStream() << "Trying to apply SetStackEffect with no effects";
        return;
    }

	int spellid = effect.begin()->sid; //effects' source ID

	for(ui32 id : stacks)
	{
		CStack *s = gs->curB->getStack(id);
		if(s)
		{
			if(spellid == SpellID::DISRUPTING_RAY || spellid == SpellID::ACID_BREATH_DEFENSE || !s->hasBonus(Selector::source(Bonus::SPELL_EFFECT, spellid)))//disrupting ray or acid breath or not on the list - just add
			{
				for(Bonus &fromEffect : effect)
				{
					logBonus->traceStream() << s->nodeName() << " receives a new bonus: " << fromEffect.Description();
					s->addNewBonus( new Bonus(fromEffect));
				}
			}
			else //just actualize
			{
				actualizeEffect(s, effect);
			}
		}
		else
            logNetwork->errorStream() << "Cannot find stack " << id;
	}
	typedef std::pair<ui32, Bonus> p;
	for(p para : uniqueBonuses)
	{
		CStack *s = gs->curB->getStack(para.first);
		if (s)
		{
			if (!s->hasBonus(Selector::source(Bonus::SPELL_EFFECT, spellid).And(Selector::typeSubtype(para.second.type, para.second.subtype))))
				s->addNewBonus(new Bonus(para.second));
			else
				actualizeEffect(s, effect);
		}
		else
            logNetwork->errorStream() << "Cannot find stack " << para.first;
	}
}

DLL_LINKAGE void StacksInjured::applyGs( CGameState *gs )
{
	for(BattleStackAttacked stackAttacked : stacks)
		stackAttacked.applyGs(gs);
}

DLL_LINKAGE void StacksHealedOrResurrected::applyGs( CGameState *gs )
{
	for(auto & elem : healedStacks)
	{
		CStack * changedStack = gs->curB->getStack(elem.stackID, false);

		//checking if we resurrect a stack that is under a living stack
		auto accessibility = gs->curB->getAccesibility();

		if(!changedStack->alive() && !accessibility.accessible(changedStack->position, changedStack))
		{
            logNetwork->errorStream() << "Cannot resurrect " << changedStack->nodeName() << " because hex " << changedStack->position << " is occupied!";
			return; //position is already occupied
		}

		//applying changes
		bool resurrected = !changedStack->alive(); //indicates if stack is resurrected or just healed
		if(resurrected)
		{
			changedStack->state.insert(EBattleStackState::ALIVE);
		}
		//int missingHPfirst = changedStack->MaxHealth() - changedStack->firstHPleft;
		int res = std::min( elem.healedHP / changedStack->MaxHealth() , changedStack->baseAmount - changedStack->count );
		changedStack->count += res;
		if(elem.lowLevelResurrection)
			changedStack->resurrected += res;
		changedStack->firstHPleft += elem.healedHP - res * changedStack->MaxHealth();
		if(changedStack->firstHPleft > changedStack->MaxHealth())
		{
			changedStack->firstHPleft -= changedStack->MaxHealth();
			if(changedStack->baseAmount > changedStack->count)
			{
				changedStack->count += 1;
			}
		}
		vstd::amin(changedStack->firstHPleft, changedStack->MaxHealth());
		//removal of negative effects
		if(resurrected)
		{

// 			for (BonusList::iterator it = changedStack->bonuses.begin(); it != changedStack->bonuses.end(); it++)
// 			{
// 				if(VLC->spellh->spells[(*it)->sid]->positiveness < 0)
// 				{
// 					changedStack->bonuses.erase(it);
// 				}
// 			}

			//removing all features from negative spells
			const BonusList tmpFeatures = changedStack->getBonusList();
			//changedStack->bonuses.clear();

			for(Bonus *b : tmpFeatures)
			{
				const CSpell *s = b->sourceSpell();
				if(s && s->isNegative())
				{
					changedStack->removeBonus(b);
				}
			}
		}
	}
}

DLL_LINKAGE void ObstaclesRemoved::applyGs( CGameState *gs )
{
	if(gs->curB) //if there is a battle
	{
		for(const si32 rem_obst :obstacles)
		{
			for(int i=0; i<gs->curB->obstacles.size(); ++i)
			{
				if(gs->curB->obstacles[i]->uniqueID == rem_obst) //remove this obstacle
				{
					gs->curB->obstacles.erase(gs->curB->obstacles.begin() + i);
					break;
				}
			}
		}
	}
}

<<<<<<< HEAD
=======

>>>>>>> c7dc4c05
DLL_LINKAGE CatapultAttack::CatapultAttack()
{
	type = 3015;
}

<<<<<<< HEAD


=======
>>>>>>> c7dc4c05
DLL_LINKAGE CatapultAttack::~CatapultAttack()
{
}

<<<<<<< HEAD

=======
>>>>>>> c7dc4c05
DLL_LINKAGE void CatapultAttack::applyGs( CGameState *gs )
{
	if(gs->curB && gs->curB->siege != CGTownInstance::NONE) //if there is a battle and it's a siege
	{
		for(const auto &it :attackedParts)
		{
			gs->curB->si.wallState[it.attackedPart] =
			        SiegeInfo::applyDamage(EWallState::EWallState(gs->curB->si.wallState[it.attackedPart]), it.damageDealt);
		}
	}
}

DLL_LINKAGE std::string CatapultAttack::AttackInfo::toString() const
{
	return boost::str(boost::format("{AttackInfo: destinationTile '%d', attackedPart '%d', damageDealt '%d'}")
					  % destinationTile % static_cast<int>(attackedPart) % static_cast<int>(damageDealt));
}

DLL_LINKAGE std::ostream & operator<<(std::ostream & out, const CatapultAttack::AttackInfo & attackInfo)
{
	return out << attackInfo.toString();
}

DLL_LINKAGE std::string CatapultAttack::toString() const
{
	return boost::str(boost::format("{CatapultAttack: attackedParts '%s', attacker '%d'}") % attackedParts % attacker);
}

DLL_LINKAGE void BattleStacksRemoved::applyGs( CGameState *gs )
{
	if(!gs->curB)
		return;
	for(ui32 rem_stack : stackIDs)
	{
		for(int b=0; b<gs->curB->stacks.size(); ++b) //find it in vector of stacks
		{
			if(gs->curB->stacks[b]->ID == rem_stack) //if found
			{
				CStack *toRemove = gs->curB->stacks[b];
				gs->curB->stacks.erase(gs->curB->stacks.begin() + b); //remove

				toRemove->detachFromAll();
				delete toRemove;
				break;
			}
		}
	}
}

DLL_LINKAGE void BattleStackAdded::applyGs(CGameState *gs)
{
	if (!BattleHex(pos).isValid())
	{
        logNetwork->warnStream() << "No place found for new stack!";
		return;
	}

	CStackBasicDescriptor csbd(creID, amount);
	CStack * addedStack = gs->curB->generateNewStack(csbd, attacker, SlotID(255), pos); //TODO: netpacks?
	if (summoned)
		addedStack->state.insert(EBattleStackState::SUMMONED);

	gs->curB->localInitStack(addedStack);
	gs->curB->stacks.push_back(addedStack); //the stack is not "SUMMONED", it is permanent
}

DLL_LINKAGE void BattleSetStackProperty::applyGs(CGameState *gs)
{
	CStack * stack = gs->curB->getStack(stackID);
	switch (which)
	{
		case CASTS:
		{
			if (absolute)
				stack->casts = val;
			else
				stack->casts += val;
			vstd::amax(stack->casts, 0);
			break;
		}
		case ENCHANTER_COUNTER:
		{
			auto & counter = gs->curB->sides[gs->curB->whatSide(stack->owner)].enchanterCounter;
			if (absolute)
				counter = val;
			else
				counter += val;
			vstd::amax(counter, 0);
			break;
		}
		case UNBIND:
		{
			stack->popBonuses(Selector::type(Bonus::BIND_EFFECT));
			break;
		}
		case CLONED:
		{
			stack->state.insert(EBattleStackState::CLONED);
			break;
		}
	}
}

DLL_LINKAGE void YourTurn::applyGs( CGameState *gs )
{
	gs->currentPlayer = player;

	//count days without town
	auto & playerState = gs->players[player];
	if(playerState.towns.empty())
	{
		if(playerState.daysWithoutCastle)
			++(*playerState.daysWithoutCastle);
		else playerState.daysWithoutCastle = 0;
	}
	else
	{
		playerState.daysWithoutCastle = boost::none;
	}
}

DLL_LINKAGE void SetSelection::applyGs( CGameState *gs )
{
	gs->getPlayer(player)->currentSelection = id;
}

DLL_LINKAGE Component::Component(const CStackBasicDescriptor &stack)
	: id(CREATURE), subtype(stack.type->idNumber), val(stack.count), when(0)
{
	type = 2002;
}
<|MERGE_RESOLUTION|>--- conflicted
+++ resolved
@@ -1,1650 +1,1638 @@
-#include "StdInc.h"
-#include "NetPacks.h"
-
-#include "CGeneralTextHandler.h"
-#include "mapObjects/CObjectClassesHandler.h"
-#include "CArtHandler.h"
-#include "CHeroHandler.h"
-#include "mapObjects/CObjectHandler.h"
-#include "CModHandler.h"
-#include "VCMI_Lib.h"
-#include "mapping/CMap.h"
-#include "CSpellHandler.h"
-#include "CCreatureHandler.h"
-#include "CGameState.h"
-#include "BattleState.h"
-#include "CTownHandler.h"
-
-/*
- * NetPacksLib.cpp, part of VCMI engine
- *
- * Authors: listed in file AUTHORS in main folder
- *
- * License: GNU General Public License v2.0 or later
- * Full text of license available in license.txt file, in main folder
- *
- */
-
-#undef min
-#undef max
-
-
-std::ostream & operator<<(std::ostream & out, const CPack * pack)
-{
-	return out << pack->toString();
-}
-
-DLL_LINKAGE void SetResource::applyGs( CGameState *gs )
-{
-	assert(player < PlayerColor::PLAYER_LIMIT);
-	vstd::amax(val, 0); //new value must be >= 0
-	gs->getPlayer(player)->resources[resid] = val;
-}
-
-DLL_LINKAGE void SetResources::applyGs( CGameState *gs )
-{
-	assert(player < PlayerColor::PLAYER_LIMIT);
-	gs->getPlayer(player)->resources = res;
-}
-
-DLL_LINKAGE void SetPrimSkill::applyGs( CGameState *gs )
-{
-	CGHeroInstance * hero = gs->getHero(id);
-	assert(hero);
-	hero->setPrimarySkill(which, val, abs);
-}
-
-DLL_LINKAGE void SetSecSkill::applyGs( CGameState *gs )
-{
-	CGHeroInstance *hero = gs->getHero(id);
-	hero->setSecSkillLevel(which, val, abs);
-}
-
-DLL_LINKAGE void SetCommanderProperty::applyGs(CGameState *gs)
-{
-	CCommanderInstance * commander = gs->getHero(heroid)->commander;
-	assert (commander);
-
-	switch (which)
-	{
-		case BONUS:
-			commander->accumulateBonus (accumulatedBonus);
-			break;
-		case SPECIAL_SKILL:
-			commander->accumulateBonus (accumulatedBonus);
-			commander->specialSKills.insert (additionalInfo);
-			break;
-		case SECONDARY_SKILL:
-			commander->secondarySkills[additionalInfo] = amount;
-			break;
-		case ALIVE:
-			if (amount)
-				commander->setAlive(true);
-			else
-				commander->setAlive(false);
-			break;
-		case EXPERIENCE:
-			commander->giveStackExp (amount); //TODO: allow setting exp for stacks via netpacks
-			break;
-	}
-}
-
-DLL_LINKAGE void AddQuest::applyGs(CGameState *gs)
-{
-	assert (vstd::contains(gs->players, player));
-	auto vec = &gs->players[player].quests;
-	if (!vstd::contains(*vec, quest))
-		vec->push_back (quest);
-	else
-        logNetwork->warnStream() << "Warning! Attempt to add duplicated quest";
-}
-
-DLL_LINKAGE void UpdateArtHandlerLists::applyGs(CGameState *gs)
-{
-	VLC->arth->minors = minors;
-	VLC->arth->majors = majors;
-	VLC->arth->treasures = treasures;
-	VLC->arth->relics = relics;
-}
-
-DLL_LINKAGE void UpdateMapEvents::applyGs(CGameState *gs)
-{
-	gs->map->events = events;
-}
-
-
-DLL_LINKAGE void UpdateCastleEvents::applyGs(CGameState *gs)
-{
-	auto t = gs->getTown(town);
-	t->events = events;
-}
-
-DLL_LINKAGE void HeroVisitCastle::applyGs( CGameState *gs )
-{
-	CGHeroInstance *h = gs->getHero(hid);
-	CGTownInstance *t = gs->getTown(tid);
-
-	assert(h);
-	assert(t);
-	if(start())
-		t->setVisitingHero(h);
-	else
-		t->setVisitingHero(nullptr);
-}
-
-DLL_LINKAGE void ChangeSpells::applyGs( CGameState *gs )
-{
-	CGHeroInstance *hero = gs->getHero(hid);
-
-	if(learn)
-		for(auto sid : spells)
-			hero->spells.insert(sid);
-	else
-		for(auto sid : spells)
-			hero->spells.erase(sid);
-}
-
-DLL_LINKAGE void SetMana::applyGs( CGameState *gs )
-{
-	CGHeroInstance *hero = gs->getHero(hid);
-	vstd::amax(val, 0); //not less than 0
-	hero->mana = val;
-}
-
-DLL_LINKAGE void SetMovePoints::applyGs( CGameState *gs )
-{
-	CGHeroInstance *hero = gs->getHero(hid);
-	hero->movement = val;
-}
-
-DLL_LINKAGE void FoWChange::applyGs( CGameState *gs )
-{
-	TeamState * team = gs->getPlayerTeam(player);
-	for(int3 t : tiles)
-		team->fogOfWarMap[t.x][t.y][t.z] = mode;
-	if (mode == 0) //do not hide too much
-	{
-		std::unordered_set<int3, ShashInt3> tilesRevealed;
-		for (auto & elem : gs->map->objects)
-		{
-			const CGObjectInstance *o = elem;
-			if (o)
-			{
-				switch(o->ID)
-				{
-				case Obj::HERO:
-				case Obj::MINE:
-				case Obj::TOWN:
-				case Obj::ABANDONED_MINE:
-					if(vstd::contains(team->players, o->tempOwner)) //check owned observators
-						o->getSightTiles(tilesRevealed);
-					break;
-				}
-			}
-		}
-		for(int3 t : tilesRevealed) //probably not the most optimal solution ever
-			team->fogOfWarMap[t.x][t.y][t.z] = 1;
-	}
-}
-DLL_LINKAGE void SetAvailableHeroes::applyGs( CGameState *gs )
-{
-	PlayerState *p = gs->getPlayer(player);
-	p->availableHeroes.clear();
-
-	for (int i = 0; i < GameConstants::AVAILABLE_HEROES_PER_PLAYER; i++)
-	{
-		CGHeroInstance *h = (hid[i]>=0 ?  gs->hpool.heroesPool[hid[i]].get() : nullptr);
-		if(h && army[i])
-			h->setToArmy(army[i]);
-		p->availableHeroes.push_back(h);
-	}
-}
-
-DLL_LINKAGE void GiveBonus::applyGs( CGameState *gs )
-{
-	CBonusSystemNode *cbsn = nullptr;
-	switch(who)
-	{
-	case HERO:
-		cbsn = gs->getHero(ObjectInstanceID(id));
-		break;
-	case PLAYER:
-		cbsn = gs->getPlayer(PlayerColor(id));
-		break;
-	case TOWN:
-		cbsn = gs->getTown(ObjectInstanceID(id));
-		break;
-	}
-
-	assert(cbsn);
-
-	auto b = new Bonus(bonus);
-	cbsn->addNewBonus(b);
-
-	std::string &descr = b->description;
-
-	if(!bdescr.message.size()
-		&& bonus.source == Bonus::OBJECT
-		&& (bonus.type == Bonus::LUCK || bonus.type == Bonus::MORALE)
-		&& gs->map->objects[bonus.sid]->ID == Obj::EVENT) //it's morale/luck bonus from an event without description
-	{
-		descr = VLC->generaltexth->arraytxt[bonus.val > 0 ? 110 : 109]; //+/-%d Temporary until next battle"
-	}
-	else
-	{
-		bdescr.toString(descr);
-	}
-	// Some of(?) versions of H3 use %s here instead of %d. Try to replace both of them
-	boost::replace_first(descr,"%d",boost::lexical_cast<std::string>(std::abs(bonus.val)));
-	boost::replace_first(descr,"%s",boost::lexical_cast<std::string>(std::abs(bonus.val)));
-}
-
-DLL_LINKAGE void ChangeObjPos::applyGs( CGameState *gs )
-{
-	CGObjectInstance *obj = gs->getObjInstance(objid);
-	if(!obj)
-	{
-        logNetwork->errorStream() << "Wrong ChangeObjPos: object " << objid.getNum() << " doesn't exist!";
-		return;
-	}
-	gs->map->removeBlockVisTiles(obj);
-	obj->pos = nPos;
-	gs->map->addBlockVisTiles(obj);
-}
-
-DLL_LINKAGE void ChangeObjectVisitors::applyGs( CGameState *gs )
-{
-	switch (mode) {
-		case VISITOR_ADD:
-			gs->getHero(hero)->visitedObjects.insert(object);
-			gs->getPlayer(gs->getHero(hero)->tempOwner)->visitedObjects.insert(object);
-			break;
-		case VISITOR_CLEAR:
-			for (CGHeroInstance * hero : gs->map->allHeroes)
-				hero->visitedObjects.erase(object); // remove visit info from all heroes, including those that are not present on map
-			break;
-		case VISITOR_REMOVE:
-			gs->getHero(hero)->visitedObjects.erase(object);
-			break;
-	}
-}
-
-DLL_LINKAGE void PlayerEndsGame::applyGs( CGameState *gs )
-{
-	PlayerState *p = gs->getPlayer(player);
-	if(victoryLossCheckResult.victory()) p->status = EPlayerStatus::WINNER;
-	else p->status = EPlayerStatus::LOSER;
-}
-
-DLL_LINKAGE void RemoveBonus::applyGs( CGameState *gs )
-{
-	CBonusSystemNode *node;
-	if (who == HERO)
-		node = gs->getHero(ObjectInstanceID(whoID));
-	else
-		node = gs->getPlayer(PlayerColor(whoID));
-
-	BonusList &bonuses = node->getBonusList();
-
-	for (int i = 0; i < bonuses.size(); i++)
-	{
-		Bonus *b = bonuses[i];
-		if(b->source == source && b->sid == id)
-		{
-			bonus = *b; //backup bonus (to show to interfaces later)
-			bonuses.erase(i);
-			break;
-		}
-	}
-}
-
-DLL_LINKAGE void RemoveObject::applyGs( CGameState *gs )
-{
-
-	CGObjectInstance *obj = gs->getObjInstance(id);
-	logGlobal->debugStream() << "removing object id=" << id << "; address=" << (intptr_t)obj << "; name=" << obj->getHoverText();
-	//unblock tiles
-	gs->map->removeBlockVisTiles(obj);
-
-	if(obj->ID==Obj::HERO)
-	{
-		CGHeroInstance *h = static_cast<CGHeroInstance*>(obj);
-		PlayerState *p = gs->getPlayer(h->tempOwner);
-		gs->map->heroesOnMap -= h;
-		p->heroes -= h;
-		h->detachFrom(h->whereShouldBeAttached(gs));
-		h->tempOwner = PlayerColor::NEUTRAL; //no one owns beaten hero
-
-		if(h->visitedTown)
-		{
-			if(h->inTownGarrison)
-				h->visitedTown->garrisonHero = nullptr;
-			else
-				h->visitedTown->visitingHero = nullptr;
-			h->visitedTown = nullptr;
-		}
-
-		//return hero to the pool, so he may reappear in tavern
-		gs->hpool.heroesPool[h->subID] = h;
-		if(!vstd::contains(gs->hpool.pavailable, h->subID))
-			gs->hpool.pavailable[h->subID] = 0xff;
-
-		gs->map->objects[id.getNum()] = nullptr;
-
-		//If hero on Boat is removed, the Boat disappears
-		if(h->boat)
-		{
-			gs->map->objects[h->boat->id.getNum()].dellNull();
-			h->boat = nullptr;
-		}
-
-		return;
-	}
-
-	auto quest = dynamic_cast<const IQuestObject *>(obj);
-	if (quest)
-	{
-		gs->map->quests[quest->quest->qid] = nullptr;
-		for (auto &player : gs->players)
-		{
-			for (auto &q : player.second.quests)
-			{
-				if (q.obj == obj)
-				{
-					q.obj = nullptr;
-				}
-			}
-		}
-	}
-
-	for (TriggeredEvent & event : gs->map->triggeredEvents)
-	{
-		auto patcher = [&](EventCondition & cond)
-		{
-			if (cond.object == obj)
-			{
-				if (cond.condition == EventCondition::DESTROY)
-				{
-					cond.condition = EventCondition::CONST_VALUE;
-					cond.value = 1; // destroyed object, from now on always fulfilled
-				}
-				if (cond.condition == EventCondition::CONTROL)
-				{
-					cond.condition = EventCondition::CONST_VALUE;
-					cond.value = 0; // destroyed object, from now on can not be fulfilled
-				}
-			}
-		};
-		event.trigger.forEach(patcher);
-	}
-
-	gs->map->objects[id.getNum()].dellNull();
-	gs->map->calculateGuardingGreaturePositions();
-}
-
-static int getDir(int3 src, int3 dst)
-{
-	int ret = -1;
-	if(dst.x+1 == src.x && dst.y+1 == src.y) //tl
-	{
-		ret = 1;
-	}
-	else if(dst.x == src.x && dst.y+1 == src.y) //t
-	{
-		ret = 2;
-	}
-	else if(dst.x-1 == src.x && dst.y+1 == src.y) //tr
-	{
-		ret = 3;
-	}
-	else if(dst.x-1 == src.x && dst.y == src.y) //r
-	{
-		ret = 4;
-	}
-	else if(dst.x-1 == src.x && dst.y-1 == src.y) //br
-	{
-		ret = 5;
-	}
-	else if(dst.x == src.x && dst.y-1 == src.y) //b
-	{
-		ret = 6;
-	}
-	else if(dst.x+1 == src.x && dst.y-1 == src.y) //bl
-	{
-		ret = 7;
-	}
-	else if(dst.x+1 == src.x && dst.y == src.y) //l
-	{
-		ret = 8;
-	}
-	return ret;
-}
-
-void TryMoveHero::applyGs( CGameState *gs )
-{
-	CGHeroInstance *h = gs->getHero(id);
-	h->movement = movePoints;
-
-	if((result == SUCCESS || result == BLOCKING_VISIT || result == EMBARK || result == DISEMBARK) && start != end)
-	{
-		auto dir = getDir(start,end);
-		if(dir > 0  &&  dir <= 8)
-			h->moveDir = dir;
-		//else don`t change move direction - hero might have traversed the subterranean gate, direction should be kept
-	}
-
-	if(result == EMBARK) //hero enters boat at destination tile
-	{
-		const TerrainTile &tt = gs->map->getTile(CGHeroInstance::convertPosition(end, false));
-		assert(tt.visitableObjects.size() >= 1  &&  tt.visitableObjects.back()->ID == Obj::BOAT); //the only visitable object at destination is Boat
-		CGBoat *boat = static_cast<CGBoat*>(tt.visitableObjects.back());
-
-		gs->map->removeBlockVisTiles(boat); //hero blockvis mask will be used, we don't need to duplicate it with boat
-		h->boat = boat;
-		boat->hero = h;
-	}
-	else if(result == DISEMBARK) //hero leaves boat to destination tile
-	{
-		CGBoat *b = const_cast<CGBoat *>(h->boat);
-		b->direction = h->moveDir;
-		b->pos = start;
-		b->hero = nullptr;
-		gs->map->addBlockVisTiles(b);
-		h->boat = nullptr;
-	}
-
-	if(start!=end && (result == SUCCESS || result == TELEPORTATION || result == EMBARK || result == DISEMBARK))
-	{
-		gs->map->removeBlockVisTiles(h);
-		h->pos = end;
-		if(CGBoat *b = const_cast<CGBoat *>(h->boat))
-			b->pos = end;
-		gs->map->addBlockVisTiles(h);
-	}
-
-	for(int3 t : fowRevealed)
-		gs->getPlayerTeam(h->getOwner())->fogOfWarMap[t.x][t.y][t.z] = 1;
-}
-
-DLL_LINKAGE void NewStructures::applyGs( CGameState *gs )
-{
-	CGTownInstance *t = gs->getTown(tid);
-	for(const auto & id : bid)
-	{
-		assert(t->town->buildings.at(id) != nullptr);
-		t->builtBuildings.insert(id);
-	}
-	t->builded = builded;
-	t->recreateBuildingsBonuses();
-}
-DLL_LINKAGE void RazeStructures::applyGs( CGameState *gs )
-{
-	CGTownInstance *t = gs->getTown(tid);
-	for(const auto & id : bid)
-	{
-		t->builtBuildings.erase(id);
-	}
-	t->destroyed = destroyed; //yeaha
-	t->recreateBuildingsBonuses();
-}
-
-DLL_LINKAGE void SetAvailableCreatures::applyGs( CGameState *gs )
-{
-	CGDwelling *dw = dynamic_cast<CGDwelling*>(gs->getObjInstance(tid));
-	assert(dw);
-	dw->creatures = creatures;
-}
-
-DLL_LINKAGE void SetHeroesInTown::applyGs( CGameState *gs )
-{
-	CGTownInstance *t = gs->getTown(tid);
-
-	CGHeroInstance *v  = gs->getHero(visiting),
-		*g = gs->getHero(garrison);
-
-	bool newVisitorComesFromGarrison = v && v == t->garrisonHero;
-	bool newGarrisonComesFromVisiting = g && g == t->visitingHero;
-
-	if(newVisitorComesFromGarrison)
-		t->setGarrisonedHero(nullptr);
-	if(newGarrisonComesFromVisiting)
-		t->setVisitingHero(nullptr);
-	if(!newGarrisonComesFromVisiting || v)
-		t->setVisitingHero(v);
-	if(!newVisitorComesFromGarrison || g)
-		t->setGarrisonedHero(g);
-
-	if(v)
-	{
-		gs->map->addBlockVisTiles(v);
-	}
-	if(g)
-	{
-		gs->map->removeBlockVisTiles(g);
-	}
-}
-
-DLL_LINKAGE void HeroRecruited::applyGs( CGameState *gs )
-{
-	assert(vstd::contains(gs->hpool.heroesPool, hid));
-	CGHeroInstance *h = gs->hpool.heroesPool[hid];
-	CGTownInstance *t = gs->getTown(tid);
-	PlayerState *p = gs->getPlayer(player);
-
-	assert(!h->boat);
-
-	h->setOwner(player);
-	h->pos = tile;
-	h->movement =  h->maxMovePoints(true);
-
-	gs->hpool.heroesPool.erase(hid);
-	if(h->id == ObjectInstanceID())
-	{
-		h->id = ObjectInstanceID(gs->map->objects.size());
-		gs->map->objects.push_back(h);
-	}
-	else
-		gs->map->objects[h->id.getNum()] = h;
-
-	gs->map->heroesOnMap.push_back(h);
-	p->heroes.push_back(h);
-	h->attachTo(p);
-	h->initObj();
-	gs->map->addBlockVisTiles(h);
-
-	if(t)
-	{
-		t->setVisitingHero(h);
-	}
-}
-
-DLL_LINKAGE void GiveHero::applyGs( CGameState *gs )
-{
-	CGHeroInstance *h = gs->getHero(id);
-
-	//bonus system
-	h->detachFrom(&gs->globalEffects);
-	h->attachTo(gs->getPlayer(player));
-	h->appearance = VLC->objtypeh->getHandlerFor(Obj::HERO, h->type->heroClass->id)->getTemplates().front();
-
-	gs->map->removeBlockVisTiles(h,true);
-	h->setOwner(player);
-	h->movement =  h->maxMovePoints(true);
-	gs->map->heroesOnMap.push_back(h);
-	gs->getPlayer(h->getOwner())->heroes.push_back(h);
-	gs->map->addBlockVisTiles(h);
-	h->inTownGarrison = false;
-}
-
-DLL_LINKAGE void NewObject::applyGs( CGameState *gs )
-{
-
-	CGObjectInstance *o = nullptr;
-	switch(ID)
-	{
-	case Obj::BOAT:
-		o = new CGBoat();
-		break;
-	case Obj::MONSTER: //probably more options will be needed
-		o = new CGCreature();
-		{
-			//CStackInstance hlp;
-			CGCreature *cre = static_cast<CGCreature*>(o);
-			//cre->slots[0] = hlp;
-			cre->notGrowingTeam = cre->neverFlees = 0;
-			cre->character = 2;
-			cre->gainedArtifact = ArtifactID::NONE;
-			cre->identifier = -1;
-			cre->addToSlot(SlotID(0), new CStackInstance(CreatureID(subID), -1)); //add placeholder stack
-		}
-		break;
-	default:
-		o = new CGObjectInstance();
-		break;
-	}
-	o->ID = ID;
-	o->subID = subID;
-	o->pos = pos;
-	const TerrainTile &t = gs->map->getTile(pos);
-	o->appearance = VLC->objtypeh->getHandlerFor(o->ID, o->subID)->getTemplates(t.terType).front();
-	id = o->id = ObjectInstanceID(gs->map->objects.size());
-	o->hoverName = VLC->objtypeh->getObjectName(ID);
-
-	gs->map->objects.push_back(o);
-	gs->map->addBlockVisTiles(o);
-	o->initObj();
-	gs->map->calculateGuardingGreaturePositions();
-
-	logGlobal->debugStream() << "added object id=" << id << "; address=" << (intptr_t)o << "; name=" << o->getHoverText();
-}
-
-DLL_LINKAGE void NewArtifact::applyGs( CGameState *gs )
-{
-	assert(!vstd::contains(gs->map->artInstances, art));
-	gs->map->addNewArtifactInstance(art);
-
-	assert(!art->getParentNodes().size());
-	art->setType(art->artType);
-	if (CCombinedArtifactInstance* cart = dynamic_cast<CCombinedArtifactInstance*>(art.get()))
-		cart->createConstituents();
-}
-
-DLL_LINKAGE const CStackInstance * StackLocation::getStack()
-{
-	if(!army->hasStackAtSlot(slot))
-	{
-		logNetwork->warnStream() << "Warning: " << army->nodeName() << " don't have a stack at slot " << slot;
-		return nullptr;
-	}
-	return &army->getStack(slot);
-}
-
-struct ObjectRetriever : boost::static_visitor<const CArmedInstance *>
-{
-	const CArmedInstance * operator()(const ConstTransitivePtr<CGHeroInstance> &h) const
-	{
-		return h;
-	}
-	const CArmedInstance * operator()(const ConstTransitivePtr<CStackInstance> &s) const
-	{
-		return s->armyObj;
-	}
-};
-template <typename T>
-struct GetBase : boost::static_visitor<T*>
-{
-	template <typename TArg>
-	T * operator()(TArg &arg) const
-	{
-		return arg;
-	}
-};
-
-
-DLL_LINKAGE void ArtifactLocation::removeArtifact()
-{
-	CArtifactInstance *a = getArt();
-	assert(a);
-	a->removeFrom(*this);
-}
-
-DLL_LINKAGE const CArmedInstance * ArtifactLocation::relatedObj() const
-{
-	return boost::apply_visitor(ObjectRetriever(), artHolder);
-}
-
-DLL_LINKAGE PlayerColor ArtifactLocation::owningPlayer() const
-{
-	auto obj = relatedObj();
-	return obj ? obj->tempOwner : PlayerColor::NEUTRAL;
-}
-
-DLL_LINKAGE CArtifactSet *ArtifactLocation::getHolderArtSet()
-{
-	return boost::apply_visitor(GetBase<CArtifactSet>(), artHolder);
-}
-
-DLL_LINKAGE CBonusSystemNode *ArtifactLocation::getHolderNode()
-{
-	return boost::apply_visitor(GetBase<CBonusSystemNode>(), artHolder);
-}
-
-DLL_LINKAGE const CArtifactInstance *ArtifactLocation::getArt() const
-{
-	const ArtSlotInfo *s = getSlot();
-	if(s && s->artifact)
-	{
-		if(!s->locked)
-			return s->artifact;
-		else
-		{
-            logNetwork->warnStream() << "ArtifactLocation::getArt: That location is locked!";
-			return nullptr;
-		}
-	}
-	return nullptr;
-}
-
-DLL_LINKAGE const CArtifactSet * ArtifactLocation::getHolderArtSet() const
-{
-	ArtifactLocation *t = const_cast<ArtifactLocation*>(this);
-	return t->getHolderArtSet();
-}
-
-DLL_LINKAGE const CBonusSystemNode * ArtifactLocation::getHolderNode() const
-{
-	ArtifactLocation *t = const_cast<ArtifactLocation*>(this);
-	return t->getHolderNode();
-}
-
-DLL_LINKAGE CArtifactInstance *ArtifactLocation::getArt()
-{
-	const ArtifactLocation *t = this;
-	return const_cast<CArtifactInstance*>(t->getArt());
-}
-
-DLL_LINKAGE const ArtSlotInfo *ArtifactLocation::getSlot() const
-{
-	return getHolderArtSet()->getSlot(slot);
-}
-
-DLL_LINKAGE void ChangeStackCount::applyGs( CGameState *gs )
-{
-	if(absoluteValue)
-		sl.army->setStackCount(sl.slot, count);
-	else
-		sl.army->changeStackCount(sl.slot, count);
-}
-
-DLL_LINKAGE void SetStackType::applyGs( CGameState *gs )
-{
-	sl.army->setStackType(sl.slot, type);
-}
-
-DLL_LINKAGE void EraseStack::applyGs( CGameState *gs )
-{
-	sl.army->eraseStack(sl.slot);
-}
-
-DLL_LINKAGE void SwapStacks::applyGs( CGameState *gs )
-{
-	CStackInstance *s1 = sl1.army->detachStack(sl1.slot),
-		*s2 = sl2.army->detachStack(sl2.slot);
-
-	sl2.army->putStack(sl2.slot, s1);
-	sl1.army->putStack(sl1.slot, s2);
-}
-
-DLL_LINKAGE void InsertNewStack::applyGs( CGameState *gs )
-{
-	auto s = new CStackInstance(stack.type, stack.count);
-	sl.army->putStack(sl.slot, s);
-}
-
-DLL_LINKAGE void RebalanceStacks::applyGs( CGameState *gs )
-{
-	const CCreature *srcType = src.army->getCreature(src.slot);
-	TQuantity srcCount = src.army->getStackCount(src.slot);
-	bool stackExp = VLC->modh->modules.STACK_EXP;
-
-	if(srcCount == count) //moving whole stack
-	{
-		if(const CCreature *c = dst.army->getCreature(dst.slot)) //stack at dest -> merge
-		{
-			assert(c == srcType);
-			UNUSED(c);
-			auto alHere = ArtifactLocation (src.getStack(), ArtifactPosition::CREATURE_SLOT);
-			auto alDest = ArtifactLocation (dst.getStack(), ArtifactPosition::CREATURE_SLOT);
-			auto artHere = alHere.getArt();
-			auto artDest = alDest.getArt();
-			if (artHere)
-			{
-				if (alDest.getArt())
-				{
-					auto hero = dynamic_cast <CGHeroInstance *>(src.army.get());
-					if (hero)
-					{
-						artDest->move (alDest, ArtifactLocation (hero, alDest.getArt()->firstBackpackSlot (hero)));
-					}
-					//else - artifact cna be lost :/
-					else
-					{
-                        logNetwork->warnStream() << "Artifact is present at destination slot!";
-					}
-					artHere->move (alHere, alDest);
-					//TODO: choose from dialog
-				}
-				else //just move to the other slot before stack gets erased
-				{
-					artHere->move (alHere, alDest);
-				}
-			}
-			if (stackExp)
-			{
-				ui64 totalExp = srcCount * src.army->getStackExperience(src.slot) + dst.army->getStackCount(dst.slot) * dst.army->getStackExperience(dst.slot);
-				src.army->eraseStack(src.slot);
-				dst.army->changeStackCount(dst.slot, count);
-				dst.army->setStackExp(dst.slot, totalExp /(dst.army->getStackCount(dst.slot))); //mean
-			}
-			else
-			{
-				src.army->eraseStack(src.slot);
-				dst.army->changeStackCount(dst.slot, count);
-			}
-		}
-		else //move stack to an empty slot, no exp change needed
-		{
-			CStackInstance *stackDetached = src.army->detachStack(src.slot);
-			dst.army->putStack(dst.slot, stackDetached);
-		}
-	}
-	else
-	{
-		if(const CCreature *c = dst.army->getCreature(dst.slot)) //stack at dest -> rebalance
-		{
-			assert(c == srcType);
-			UNUSED(c);
-			if (stackExp)
-			{
-				ui64 totalExp = srcCount * src.army->getStackExperience(src.slot) + dst.army->getStackCount(dst.slot) * dst.army->getStackExperience(dst.slot);
-				src.army->changeStackCount(src.slot, -count);
-				dst.army->changeStackCount(dst.slot, count);
-				dst.army->setStackExp(dst.slot, totalExp /(src.army->getStackCount(src.slot) + dst.army->getStackCount(dst.slot))); //mean
-			}
-			else
-			{
-				src.army->changeStackCount(src.slot, -count);
-				dst.army->changeStackCount(dst.slot, count);
-			}
-		}
-		else //split stack to an empty slot
-		{
-			src.army->changeStackCount(src.slot, -count);
-			dst.army->addToSlot(dst.slot, srcType->idNumber, count, false);
-			if (stackExp)
-				dst.army->setStackExp(dst.slot, src.army->getStackExperience(src.slot));
-		}
-	}
-
-	CBonusSystemNode::treeHasChanged();
-}
-
-DLL_LINKAGE void PutArtifact::applyGs( CGameState *gs )
-{
-	assert(art->canBePutAt(al));
-	art->putAt(al);
-	//al.hero->putArtifact(al.slot, art);
-}
-
-DLL_LINKAGE void EraseArtifact::applyGs( CGameState *gs )
-{
-	al.removeArtifact();
-}
-
-DLL_LINKAGE void MoveArtifact::applyGs( CGameState *gs )
-{
-	CArtifactInstance *a = src.getArt();
-	if(dst.slot < GameConstants::BACKPACK_START)
-		assert(!dst.getArt());
-
-	a->move(src, dst);
-
-	//TODO what'll happen if Titan's thunder is equipped by pickin git up or the start of game?
-	if (a->artType->id == 135 && dst.slot == ArtifactPosition::RIGHT_HAND) //Titan's Thunder creates new spellbook on equip
-	{
-		auto hPtr = boost::get<ConstTransitivePtr<CGHeroInstance> >(&dst.artHolder);
-		if(hPtr)
-		{
-			CGHeroInstance *h = *hPtr;
-			if(h && !h->hasSpellbook())
-				gs->giveHeroArtifact(h, ArtifactID::SPELLBOOK);
-		}
-	}
-}
-
-DLL_LINKAGE void AssembledArtifact::applyGs( CGameState *gs )
-{
-	CArtifactSet *artSet = al.getHolderArtSet();
-	const CArtifactInstance *transformedArt = al.getArt();
-	assert(transformedArt);
-	assert(vstd::contains(transformedArt->assemblyPossibilities(artSet), builtArt));
-	UNUSED(transformedArt);
-
-	auto combinedArt = new CCombinedArtifactInstance(builtArt);
-	gs->map->addNewArtifactInstance(combinedArt);
-	//retrieve all constituents
-	for(const CArtifact * constituent : *builtArt->constituents)
-	{
-		ArtifactPosition pos = artSet->getArtPos(constituent->id);
-		assert(pos >= 0);
-		CArtifactInstance *constituentInstance = artSet->getArt(pos);
-
-		//move constituent from hero to be part of new, combined artifact
-		constituentInstance->removeFrom(ArtifactLocation(al.artHolder, pos));
-		combinedArt->addAsConstituent(constituentInstance, pos);
-		if(!vstd::contains(combinedArt->artType->possibleSlots[artSet->bearerType()], al.slot) && vstd::contains(combinedArt->artType->possibleSlots[artSet->bearerType()], pos))
-			al.slot = pos;
-	}
-
-	//put new combined artifacts
-	combinedArt->putAt(al);
-}
-
-DLL_LINKAGE void DisassembledArtifact::applyGs( CGameState *gs )
-{
-	CCombinedArtifactInstance *disassembled = dynamic_cast<CCombinedArtifactInstance*>(al.getArt());
-	assert(disassembled);
-
-	std::vector<CCombinedArtifactInstance::ConstituentInfo> constituents = disassembled->constituentsInfo;
-	disassembled->removeFrom(al);
-	for(CCombinedArtifactInstance::ConstituentInfo &ci : constituents)
-	{
-		ArtifactLocation constituentLoc = al;
-		constituentLoc.slot = (ci.slot >= 0 ? ci.slot : al.slot); //-1 is slot of main constituent -> it'll replace combined artifact in its pos
-		disassembled->detachFrom(ci.art);
-		ci.art->putAt(constituentLoc);
-	}
-
-	gs->map->eraseArtifactInstance(disassembled);
-}
-
-DLL_LINKAGE void HeroVisit::applyGs( CGameState *gs )
-{
-}
-
-DLL_LINKAGE void SetAvailableArtifacts::applyGs( CGameState *gs )
-{
-	if(id >= 0)
-	{
-		if(CGBlackMarket *bm = dynamic_cast<CGBlackMarket*>(gs->map->objects[id].get()))
-		{
-			bm->artifacts = arts;
-		}
-		else
-		{
-            logNetwork->errorStream() << "Wrong black market id!";
-		}
-	}
-	else
-	{
-		CGTownInstance::merchantArtifacts = arts;
-	}
-}
-
-DLL_LINKAGE void NewTurn::applyGs( CGameState *gs )
-{
-	gs->day = day;
-	for(NewTurn::Hero h : heroes) //give mana/movement point
-	{
-		CGHeroInstance *hero = gs->getHero(h.id);
-		hero->movement = h.move;
-		hero->mana = h.mana;
-	}
-
-	for(auto i = res.cbegin(); i != res.cend(); i++)
-	{
-		assert(i->first < PlayerColor::PLAYER_LIMIT);
-		gs->getPlayer(i->first)->resources = i->second;
-	}
-
-	for(auto creatureSet : cres) //set available creatures in towns
-		creatureSet.second.applyGs(gs);
-
-	gs->globalEffects.popBonuses(Bonus::OneDay); //works for children -> all game objs
-	if(gs->getDate(Date::DAY_OF_WEEK) == 1) //new week
-		gs->globalEffects.popBonuses(Bonus::OneWeek); //works for children -> all game objs
-
-	//TODO not really a single root hierarchy, what about bonuses placed elsewhere? [not an issue with H3 mechanics but in the future...]
-
-	for(CGTownInstance* t : gs->map->towns)
-		t->builded = 0;
-}
-
-DLL_LINKAGE void SetObjectProperty::applyGs( CGameState *gs )
-{
-	CGObjectInstance *obj = gs->getObjInstance(id);
-	if(!obj)
-	{
-        logNetwork->errorStream() << "Wrong object ID - property cannot be set!";
-		return;
-	}
-
-	CArmedInstance *cai = dynamic_cast<CArmedInstance *>(obj);
-	if(what == ObjProperty::OWNER && cai)
-	{
-		if(obj->ID == Obj::TOWN)
-		{
-			CGTownInstance *t = static_cast<CGTownInstance*>(obj);
-			if(t->tempOwner < PlayerColor::PLAYER_LIMIT)
-				gs->getPlayer(t->tempOwner)->towns -= t;
-			if(val < PlayerColor::PLAYER_LIMIT_I)
-				gs->getPlayer(PlayerColor(val))->towns.push_back(t);
-		}
-
-		CBonusSystemNode *nodeToMove = cai->whatShouldBeAttached();
-		nodeToMove->detachFrom(cai->whereShouldBeAttached(gs));
-		obj->setProperty(what,val);
-		nodeToMove->attachTo(cai->whereShouldBeAttached(gs));
-	}
-	else //not an armed instance
-	{
-		obj->setProperty(what,val);
-	}
-}
-
-DLL_LINKAGE void SetHoverName::applyGs( CGameState *gs )
-{
-	name.toString(gs->getObj(id)->hoverName);
-}
-
-DLL_LINKAGE void HeroLevelUp::applyGs( CGameState *gs )
-{
-	CGHeroInstance * h = gs->getHero(hero->id);
-	h->levelUp(skills);
-}
-
-DLL_LINKAGE void CommanderLevelUp::applyGs (CGameState *gs)
-{
-	CCommanderInstance * commander = gs->getHero(hero->id)->commander;
-	assert (commander);
-	commander->levelUp();
-}
-
-DLL_LINKAGE void BattleStart::applyGs( CGameState *gs )
-{
-	gs->curB = info;
-	gs->curB->localInit();
-}
-
-DLL_LINKAGE void BattleNextRound::applyGs( CGameState *gs )
-{
-	for (int i = 0; i < 2; ++i)
-	{
-		gs->curB->sides[i].castSpellsCount = 0;
-		vstd::amax(--gs->curB->sides[i].enchanterCounter, 0);
-	}
-
-	gs->curB->round = round;
-
-	for(CStack *s : gs->curB->stacks)
-	{
-		s->state -= EBattleStackState::DEFENDING;
-		s->state -= EBattleStackState::WAITING;
-		s->state -= EBattleStackState::MOVED;
-		s->state -= EBattleStackState::HAD_MORALE;
-		s->state -= EBattleStackState::FEAR;
-		s->state -= EBattleStackState::DRAINED_MANA;
-		s->counterAttacks = 1 + s->valOfBonuses(Bonus::ADDITIONAL_RETALIATION);
-		// new turn effects
-		s->battleTurnPassed();
-	}
-
-	for(auto &obst : gs->curB->obstacles)
-		obst->battleTurnPassed();
-}
-
-DLL_LINKAGE void BattleSetActiveStack::applyGs( CGameState *gs )
-{
-	gs->curB->activeStack = stack;
-	CStack *st = gs->curB->getStack(stack);
-
-	//remove bonuses that last until when stack gets new turn
-	st->getBonusList().remove_if(Bonus::UntilGetsTurn);
-
-	if(vstd::contains(st->state,EBattleStackState::MOVED)) //if stack is moving second time this turn it must had a high morale bonus
-		st->state.insert(EBattleStackState::HAD_MORALE);
-}
-
-DLL_LINKAGE void BattleTriggerEffect::applyGs( CGameState *gs )
-{
-	CStack *st = gs->curB->getStack(stackID);
-	switch (effect)
-	{
-		case Bonus::HP_REGENERATION:
-			st->firstHPleft += val;
-			vstd::amin (st->firstHPleft, (ui32)st->MaxHealth());
-			break;
-		case Bonus::MANA_DRAIN:
-		{
-			CGHeroInstance * h = gs->getHero(ObjectInstanceID(additionalInfo));
-			st->state.insert (EBattleStackState::DRAINED_MANA);
-			h->mana -= val;
-			vstd::amax(h->mana, 0);
-			break;
-		}
-		case Bonus::POISON:
-		{
-			Bonus * b = st->getBonusLocalFirst(Selector::source(Bonus::SPELL_EFFECT, 71)
-											.And(Selector::type(Bonus::STACK_HEALTH)));
-			if (b)
-				b->val = val;
-			break;
-		}
-		case Bonus::ENCHANTER:
-			break;
-		case Bonus::FEAR:
-			st->state.insert(EBattleStackState::FEAR);
-			break;
-		default:
-            logNetwork->warnStream() << "Unrecognized trigger effect type "<< type;
-	}
-}
-
-DLL_LINKAGE void BattleObstaclePlaced::applyGs( CGameState *gs )
-{
-	gs->curB->obstacles.push_back(obstacle);
-}
-
-void BattleResult::applyGs( CGameState *gs )
-{
-	for (CStack *s : gs->curB->stacks)
-	{
-		if (s->base && s->base->armyObj && vstd::contains(s->state, EBattleStackState::SUMMONED))
-		{
-			//stack with SUMMONED flag but coming from garrison -> most likely resurrected, needs to be removed
-			assert(&s->base->armyObj->getStack(s->slot) == s->base);
-			const_cast<CArmedInstance*>(s->base->armyObj)->eraseStack(s->slot);
-		}
-	}
-	for (auto & elem : gs->curB->stacks)
-		delete elem;
-
-
-	for(int i = 0; i < 2; ++i)
-	{
-		if(auto h = gs->curB->battleGetFightingHero(i))
-		{
-			h->getBonusList().remove_if(Bonus::OneBattle); 	//remove any "until next battle" bonuses
-			if (h->commander && h->commander->alive)
-			{
-				for (auto art : h->commander->artifactsWorn) //increment bonuses for commander artifacts
-				{
-					art.second.artifact->artType->levelUpArtifact (art.second.artifact);
-				}
-			}
-		}
-	}
-
-	if(VLC->modh->modules.STACK_EXP)
-	{
-		for(int i = 0; i < 2; i++)
-			if(exp[i])
-				gs->curB->battleGetArmyObject(i)->giveStackExp(exp[i]);
-
-		CBonusSystemNode::treeHasChanged();
-	}
-
-	for(int i = 0; i < 2; i++)
-		gs->curB->battleGetArmyObject(i)->battle = nullptr;
-
-	gs->curB.dellNull();
-}
-
-void BattleStackMoved::applyGs( CGameState *gs )
-{
-	CStack *s = gs->curB->getStack(stack);
-	BattleHex dest = tilesToMove.back();
-
-	//if unit ended movement on quicksands that were created by enemy, that quicksand patch becomes visible for owner
-	for(auto &oi : gs->curB->obstacles)
-	{
-		if(oi->obstacleType == CObstacleInstance::QUICKSAND
-		&& vstd::contains(oi->getAffectedTiles(), tilesToMove.back()))
-		{
-			SpellCreatedObstacle *sands = dynamic_cast<SpellCreatedObstacle*>(oi.get());
-			assert(sands);
-			if(sands->casterSide != !s->attackerOwned)
-				sands->visibleForAnotherSide = true;
-		}
-	}
-	s->position = dest;
-}
-
-DLL_LINKAGE void BattleStackAttacked::applyGs( CGameState *gs )
-{
-	CStack * at = gs->curB->getStack(stackAttacked);
-	assert(at);
-	at->count = newAmount;
-	at->firstHPleft = newHP;
-
-	if(killed())
-	{
-		at->state -= EBattleStackState::ALIVE;
-	}
-	//life drain handling
-	for (auto & elem : healedStacks)
-	{
-		elem.applyGs(gs);
-	}
-	if (willRebirth())
-	{
-		at->casts--;
-		at->state.insert(EBattleStackState::ALIVE); //hmm?
-	}
-	if (cloneKilled())
-	{
-		//"hide" killed creatures instead so we keep info about it
-		at->state.insert(EBattleStackState::DEAD_CLONE);
-
-	}
-}
-
-DLL_LINKAGE void BattleAttack::applyGs( CGameState *gs )
-{
-	CStack *attacker = gs->curB->getStack(stackAttacking);
-	if(counter())
-		attacker->counterAttacks--;
-
-	if(shot())
-	{
-		//don't remove ammo if we have a working ammo cart
-		bool hasAmmoCart = false;
-		for(const CStack * st : gs->curB->stacks)
-		{
-			if(st->owner == attacker->owner && st->getCreature()->idNumber == CreatureID::AMMO_CART && st->alive())
-			{
-				hasAmmoCart = true;
-				break;
-			}
-		}
-
-		if (!hasAmmoCart)
-		{
-			attacker->shots--;
-		}
-	}
-	for(BattleStackAttacked stackAttacked : bsa)
-		stackAttacked.applyGs(gs);
-
-	attacker->getBonusList().remove_if(Bonus::UntilAttack);
-
-	for(auto & elem : bsa)
-	{
-		CStack * stack = gs->curB->getStack(elem.stackAttacked, false);
-		if (stack) //cloned stack is already gone
-			stack->getBonusList().remove_if(Bonus::UntilBeingAttacked);
-	}
-}
-
-DLL_LINKAGE void StartAction::applyGs( CGameState *gs )
-{
-	CStack *st = gs->curB->getStack(ba.stackNumber);
-
-	if(ba.actionType == Battle::END_TACTIC_PHASE)
-	{
-		gs->curB->tacticDistance = 0;
-		return;
-	}
-
-	if(gs->curB->tacticDistance)
-	{
-		// moves in tactics phase do not affect creature status
-		// (tactics stack queue is managed by client)
-		return;
-	}
-
-	if(ba.actionType != Battle::HERO_SPELL) //don't check for stack if it's custom action by hero
-	{
-		assert(st);
-	}
-	else
-	{
-		gs->curB->sides[ba.side].usedSpellsHistory.push_back(SpellID(ba.additionalInfo).toSpell());
-	}
-
-	switch(ba.actionType)
-	{
-	case Battle::DEFEND:
-		st->state.insert(EBattleStackState::DEFENDING);
-		break;
-	case Battle::WAIT:
-		st->state.insert(EBattleStackState::WAITING);
-		return;
-	case Battle::HERO_SPELL: //no change in current stack state
-		return;
-	default: //any active stack action - attack, catapult, heal, spell...
-		st->state.insert(EBattleStackState::MOVED);
-		break;
-	}
-
-	if(st)
-		st->state -= EBattleStackState::WAITING; //if stack was waiting it has made move, so it won't be "waiting" anymore (if the action was WAIT, then we have returned)
-}
-
-DLL_LINKAGE void BattleSpellCast::applyGs( CGameState *gs )
-{
-	assert(gs->curB);
-	if (castedByHero)
-	{
-		CGHeroInstance * h = gs->curB->battleGetFightingHero(side);
-		CGHeroInstance * enemy = gs->curB->battleGetFightingHero(!side);
-
-		h->mana -= spellCost;
-			vstd::amax(h->mana, 0);
-		if (enemy && manaGained)
-			enemy->mana += manaGained;
-		if (side < 2)
-		{
-			gs->curB->sides[side].castSpellsCount++;
-		}
-	}
-
-	//Handle spells removing effects from stacks
-	const CSpell *spell = SpellID(id).toSpell();
-	const bool removeAllSpells = id == SpellID::DISPEL;
-	const bool removeHelpful = id == SpellID::DISPEL_HELPFUL_SPELLS;
-
-	for(auto stackID : affectedCres)
-	{
-		if(vstd::contains(resisted, stackID))
-			continue;
-
-		CStack *s = gs->curB->getStack(stackID);
-		s->popBonuses([&](const Bonus *b) -> bool
-		{
-			//check for each bonus if it should be removed
-			const bool isSpellEffect = Selector::sourceType(Bonus::SPELL_EFFECT)(b);
-			const bool isPositiveSpell = Selector::positiveSpellEffects(b);
-			const int spellID = isSpellEffect ? b->sid : -1;
-
-			return (removeHelpful && isPositiveSpell)
-				|| (removeAllSpells && isSpellEffect)
-				|| vstd::contains(spell->counteredSpells, spellID);
-		});
-	}
-}
-
-void actualizeEffect(CStack * s, const std::vector<Bonus> & ef)
-{
-	//actualizing features vector
-
-	for(const Bonus &fromEffect : ef)
-	{
-		for(Bonus *stackBonus : s->getBonusList()) //TODO: optimize
-		{
-			if(stackBonus->source == Bonus::SPELL_EFFECT && stackBonus->type == fromEffect.type && stackBonus->subtype == fromEffect.subtype)
-			{
-				stackBonus->turnsRemain = std::max(stackBonus->turnsRemain, fromEffect.turnsRemain);
-			}
-		}
-	}
-}
-void actualizeEffect(CStack * s, const Bonus & ef)
-{
-	for(Bonus *stackBonus : s->getBonusList()) //TODO: optimize
-	{
-		if(stackBonus->source == Bonus::SPELL_EFFECT && stackBonus->type == ef.type && stackBonus->subtype == ef.subtype)
-		{
-			stackBonus->turnsRemain = std::max(stackBonus->turnsRemain, ef.turnsRemain);
-		}
-	}
-}
-
-DLL_LINKAGE void SetStackEffect::applyGs( CGameState *gs )
-{
-    if (effect.empty())
-    {
-        logGlobal->errorStream() << "Trying to apply SetStackEffect with no effects";
-        return;
-    }
-
-	int spellid = effect.begin()->sid; //effects' source ID
-
-	for(ui32 id : stacks)
-	{
-		CStack *s = gs->curB->getStack(id);
-		if(s)
-		{
-			if(spellid == SpellID::DISRUPTING_RAY || spellid == SpellID::ACID_BREATH_DEFENSE || !s->hasBonus(Selector::source(Bonus::SPELL_EFFECT, spellid)))//disrupting ray or acid breath or not on the list - just add
-			{
-				for(Bonus &fromEffect : effect)
-				{
-					logBonus->traceStream() << s->nodeName() << " receives a new bonus: " << fromEffect.Description();
-					s->addNewBonus( new Bonus(fromEffect));
-				}
-			}
-			else //just actualize
-			{
-				actualizeEffect(s, effect);
-			}
-		}
-		else
-            logNetwork->errorStream() << "Cannot find stack " << id;
-	}
-	typedef std::pair<ui32, Bonus> p;
-	for(p para : uniqueBonuses)
-	{
-		CStack *s = gs->curB->getStack(para.first);
-		if (s)
-		{
-			if (!s->hasBonus(Selector::source(Bonus::SPELL_EFFECT, spellid).And(Selector::typeSubtype(para.second.type, para.second.subtype))))
-				s->addNewBonus(new Bonus(para.second));
-			else
-				actualizeEffect(s, effect);
-		}
-		else
-            logNetwork->errorStream() << "Cannot find stack " << para.first;
-	}
-}
-
-DLL_LINKAGE void StacksInjured::applyGs( CGameState *gs )
-{
-	for(BattleStackAttacked stackAttacked : stacks)
-		stackAttacked.applyGs(gs);
-}
-
-DLL_LINKAGE void StacksHealedOrResurrected::applyGs( CGameState *gs )
-{
-	for(auto & elem : healedStacks)
-	{
-		CStack * changedStack = gs->curB->getStack(elem.stackID, false);
-
-		//checking if we resurrect a stack that is under a living stack
-		auto accessibility = gs->curB->getAccesibility();
-
-		if(!changedStack->alive() && !accessibility.accessible(changedStack->position, changedStack))
-		{
-            logNetwork->errorStream() << "Cannot resurrect " << changedStack->nodeName() << " because hex " << changedStack->position << " is occupied!";
-			return; //position is already occupied
-		}
-
-		//applying changes
-		bool resurrected = !changedStack->alive(); //indicates if stack is resurrected or just healed
-		if(resurrected)
-		{
-			changedStack->state.insert(EBattleStackState::ALIVE);
-		}
-		//int missingHPfirst = changedStack->MaxHealth() - changedStack->firstHPleft;
-		int res = std::min( elem.healedHP / changedStack->MaxHealth() , changedStack->baseAmount - changedStack->count );
-		changedStack->count += res;
-		if(elem.lowLevelResurrection)
-			changedStack->resurrected += res;
-		changedStack->firstHPleft += elem.healedHP - res * changedStack->MaxHealth();
-		if(changedStack->firstHPleft > changedStack->MaxHealth())
-		{
-			changedStack->firstHPleft -= changedStack->MaxHealth();
-			if(changedStack->baseAmount > changedStack->count)
-			{
-				changedStack->count += 1;
-			}
-		}
-		vstd::amin(changedStack->firstHPleft, changedStack->MaxHealth());
-		//removal of negative effects
-		if(resurrected)
-		{
-
-// 			for (BonusList::iterator it = changedStack->bonuses.begin(); it != changedStack->bonuses.end(); it++)
-// 			{
-// 				if(VLC->spellh->spells[(*it)->sid]->positiveness < 0)
-// 				{
-// 					changedStack->bonuses.erase(it);
-// 				}
-// 			}
-
-			//removing all features from negative spells
-			const BonusList tmpFeatures = changedStack->getBonusList();
-			//changedStack->bonuses.clear();
-
-			for(Bonus *b : tmpFeatures)
-			{
-				const CSpell *s = b->sourceSpell();
-				if(s && s->isNegative())
-				{
-					changedStack->removeBonus(b);
-				}
-			}
-		}
-	}
-}
-
-DLL_LINKAGE void ObstaclesRemoved::applyGs( CGameState *gs )
-{
-	if(gs->curB) //if there is a battle
-	{
-		for(const si32 rem_obst :obstacles)
-		{
-			for(int i=0; i<gs->curB->obstacles.size(); ++i)
-			{
-				if(gs->curB->obstacles[i]->uniqueID == rem_obst) //remove this obstacle
-				{
-					gs->curB->obstacles.erase(gs->curB->obstacles.begin() + i);
-					break;
-				}
-			}
-		}
-	}
-}
-
-<<<<<<< HEAD
-=======
-
->>>>>>> c7dc4c05
-DLL_LINKAGE CatapultAttack::CatapultAttack()
-{
-	type = 3015;
-}
-
-<<<<<<< HEAD
-
-
-=======
->>>>>>> c7dc4c05
-DLL_LINKAGE CatapultAttack::~CatapultAttack()
-{
-}
-
-<<<<<<< HEAD
-
-=======
->>>>>>> c7dc4c05
-DLL_LINKAGE void CatapultAttack::applyGs( CGameState *gs )
-{
-	if(gs->curB && gs->curB->siege != CGTownInstance::NONE) //if there is a battle and it's a siege
-	{
-		for(const auto &it :attackedParts)
-		{
-			gs->curB->si.wallState[it.attackedPart] =
-			        SiegeInfo::applyDamage(EWallState::EWallState(gs->curB->si.wallState[it.attackedPart]), it.damageDealt);
-		}
-	}
-}
-
-DLL_LINKAGE std::string CatapultAttack::AttackInfo::toString() const
-{
-	return boost::str(boost::format("{AttackInfo: destinationTile '%d', attackedPart '%d', damageDealt '%d'}")
-					  % destinationTile % static_cast<int>(attackedPart) % static_cast<int>(damageDealt));
-}
-
-DLL_LINKAGE std::ostream & operator<<(std::ostream & out, const CatapultAttack::AttackInfo & attackInfo)
-{
-	return out << attackInfo.toString();
-}
-
-DLL_LINKAGE std::string CatapultAttack::toString() const
-{
-	return boost::str(boost::format("{CatapultAttack: attackedParts '%s', attacker '%d'}") % attackedParts % attacker);
-}
-
-DLL_LINKAGE void BattleStacksRemoved::applyGs( CGameState *gs )
-{
-	if(!gs->curB)
-		return;
-	for(ui32 rem_stack : stackIDs)
-	{
-		for(int b=0; b<gs->curB->stacks.size(); ++b) //find it in vector of stacks
-		{
-			if(gs->curB->stacks[b]->ID == rem_stack) //if found
-			{
-				CStack *toRemove = gs->curB->stacks[b];
-				gs->curB->stacks.erase(gs->curB->stacks.begin() + b); //remove
-
-				toRemove->detachFromAll();
-				delete toRemove;
-				break;
-			}
-		}
-	}
-}
-
-DLL_LINKAGE void BattleStackAdded::applyGs(CGameState *gs)
-{
-	if (!BattleHex(pos).isValid())
-	{
-        logNetwork->warnStream() << "No place found for new stack!";
-		return;
-	}
-
-	CStackBasicDescriptor csbd(creID, amount);
-	CStack * addedStack = gs->curB->generateNewStack(csbd, attacker, SlotID(255), pos); //TODO: netpacks?
-	if (summoned)
-		addedStack->state.insert(EBattleStackState::SUMMONED);
-
-	gs->curB->localInitStack(addedStack);
-	gs->curB->stacks.push_back(addedStack); //the stack is not "SUMMONED", it is permanent
-}
-
-DLL_LINKAGE void BattleSetStackProperty::applyGs(CGameState *gs)
-{
-	CStack * stack = gs->curB->getStack(stackID);
-	switch (which)
-	{
-		case CASTS:
-		{
-			if (absolute)
-				stack->casts = val;
-			else
-				stack->casts += val;
-			vstd::amax(stack->casts, 0);
-			break;
-		}
-		case ENCHANTER_COUNTER:
-		{
-			auto & counter = gs->curB->sides[gs->curB->whatSide(stack->owner)].enchanterCounter;
-			if (absolute)
-				counter = val;
-			else
-				counter += val;
-			vstd::amax(counter, 0);
-			break;
-		}
-		case UNBIND:
-		{
-			stack->popBonuses(Selector::type(Bonus::BIND_EFFECT));
-			break;
-		}
-		case CLONED:
-		{
-			stack->state.insert(EBattleStackState::CLONED);
-			break;
-		}
-	}
-}
-
-DLL_LINKAGE void YourTurn::applyGs( CGameState *gs )
-{
-	gs->currentPlayer = player;
-
-	//count days without town
-	auto & playerState = gs->players[player];
-	if(playerState.towns.empty())
-	{
-		if(playerState.daysWithoutCastle)
-			++(*playerState.daysWithoutCastle);
-		else playerState.daysWithoutCastle = 0;
-	}
-	else
-	{
-		playerState.daysWithoutCastle = boost::none;
-	}
-}
-
-DLL_LINKAGE void SetSelection::applyGs( CGameState *gs )
-{
-	gs->getPlayer(player)->currentSelection = id;
-}
-
-DLL_LINKAGE Component::Component(const CStackBasicDescriptor &stack)
-	: id(CREATURE), subtype(stack.type->idNumber), val(stack.count), when(0)
-{
-	type = 2002;
-}
+#include "StdInc.h"
+#include "NetPacks.h"
+
+#include "CGeneralTextHandler.h"
+#include "mapObjects/CObjectClassesHandler.h"
+#include "CArtHandler.h"
+#include "CHeroHandler.h"
+#include "mapObjects/CObjectHandler.h"
+#include "CModHandler.h"
+#include "VCMI_Lib.h"
+#include "mapping/CMap.h"
+#include "CSpellHandler.h"
+#include "CCreatureHandler.h"
+#include "CGameState.h"
+#include "BattleState.h"
+#include "CTownHandler.h"
+
+/*
+ * NetPacksLib.cpp, part of VCMI engine
+ *
+ * Authors: listed in file AUTHORS in main folder
+ *
+ * License: GNU General Public License v2.0 or later
+ * Full text of license available in license.txt file, in main folder
+ *
+ */
+
+#undef min
+#undef max
+
+
+std::ostream & operator<<(std::ostream & out, const CPack * pack)
+{
+	return out << pack->toString();
+}
+
+DLL_LINKAGE void SetResource::applyGs( CGameState *gs )
+{
+	assert(player < PlayerColor::PLAYER_LIMIT);
+	vstd::amax(val, 0); //new value must be >= 0
+	gs->getPlayer(player)->resources[resid] = val;
+}
+
+DLL_LINKAGE void SetResources::applyGs( CGameState *gs )
+{
+	assert(player < PlayerColor::PLAYER_LIMIT);
+	gs->getPlayer(player)->resources = res;
+}
+
+DLL_LINKAGE void SetPrimSkill::applyGs( CGameState *gs )
+{
+	CGHeroInstance * hero = gs->getHero(id);
+	assert(hero);
+	hero->setPrimarySkill(which, val, abs);
+}
+
+DLL_LINKAGE void SetSecSkill::applyGs( CGameState *gs )
+{
+	CGHeroInstance *hero = gs->getHero(id);
+	hero->setSecSkillLevel(which, val, abs);
+}
+
+DLL_LINKAGE void SetCommanderProperty::applyGs(CGameState *gs)
+{
+	CCommanderInstance * commander = gs->getHero(heroid)->commander;
+	assert (commander);
+
+	switch (which)
+	{
+		case BONUS:
+			commander->accumulateBonus (accumulatedBonus);
+			break;
+		case SPECIAL_SKILL:
+			commander->accumulateBonus (accumulatedBonus);
+			commander->specialSKills.insert (additionalInfo);
+			break;
+		case SECONDARY_SKILL:
+			commander->secondarySkills[additionalInfo] = amount;
+			break;
+		case ALIVE:
+			if (amount)
+				commander->setAlive(true);
+			else
+				commander->setAlive(false);
+			break;
+		case EXPERIENCE:
+			commander->giveStackExp (amount); //TODO: allow setting exp for stacks via netpacks
+			break;
+	}
+}
+
+DLL_LINKAGE void AddQuest::applyGs(CGameState *gs)
+{
+	assert (vstd::contains(gs->players, player));
+	auto vec = &gs->players[player].quests;
+	if (!vstd::contains(*vec, quest))
+		vec->push_back (quest);
+	else
+        logNetwork->warnStream() << "Warning! Attempt to add duplicated quest";
+}
+
+DLL_LINKAGE void UpdateArtHandlerLists::applyGs(CGameState *gs)
+{
+	VLC->arth->minors = minors;
+	VLC->arth->majors = majors;
+	VLC->arth->treasures = treasures;
+	VLC->arth->relics = relics;
+}
+
+DLL_LINKAGE void UpdateMapEvents::applyGs(CGameState *gs)
+{
+	gs->map->events = events;
+}
+
+
+DLL_LINKAGE void UpdateCastleEvents::applyGs(CGameState *gs)
+{
+	auto t = gs->getTown(town);
+	t->events = events;
+}
+
+DLL_LINKAGE void HeroVisitCastle::applyGs( CGameState *gs )
+{
+	CGHeroInstance *h = gs->getHero(hid);
+	CGTownInstance *t = gs->getTown(tid);
+
+	assert(h);
+	assert(t);
+	if(start())
+		t->setVisitingHero(h);
+	else
+		t->setVisitingHero(nullptr);
+}
+
+DLL_LINKAGE void ChangeSpells::applyGs( CGameState *gs )
+{
+	CGHeroInstance *hero = gs->getHero(hid);
+
+	if(learn)
+		for(auto sid : spells)
+			hero->spells.insert(sid);
+	else
+		for(auto sid : spells)
+			hero->spells.erase(sid);
+}
+
+DLL_LINKAGE void SetMana::applyGs( CGameState *gs )
+{
+	CGHeroInstance *hero = gs->getHero(hid);
+	vstd::amax(val, 0); //not less than 0
+	hero->mana = val;
+}
+
+DLL_LINKAGE void SetMovePoints::applyGs( CGameState *gs )
+{
+	CGHeroInstance *hero = gs->getHero(hid);
+	hero->movement = val;
+}
+
+DLL_LINKAGE void FoWChange::applyGs( CGameState *gs )
+{
+	TeamState * team = gs->getPlayerTeam(player);
+	for(int3 t : tiles)
+		team->fogOfWarMap[t.x][t.y][t.z] = mode;
+	if (mode == 0) //do not hide too much
+	{
+		std::unordered_set<int3, ShashInt3> tilesRevealed;
+		for (auto & elem : gs->map->objects)
+		{
+			const CGObjectInstance *o = elem;
+			if (o)
+			{
+				switch(o->ID)
+				{
+				case Obj::HERO:
+				case Obj::MINE:
+				case Obj::TOWN:
+				case Obj::ABANDONED_MINE:
+					if(vstd::contains(team->players, o->tempOwner)) //check owned observators
+						o->getSightTiles(tilesRevealed);
+					break;
+				}
+			}
+		}
+		for(int3 t : tilesRevealed) //probably not the most optimal solution ever
+			team->fogOfWarMap[t.x][t.y][t.z] = 1;
+	}
+}
+DLL_LINKAGE void SetAvailableHeroes::applyGs( CGameState *gs )
+{
+	PlayerState *p = gs->getPlayer(player);
+	p->availableHeroes.clear();
+
+	for (int i = 0; i < GameConstants::AVAILABLE_HEROES_PER_PLAYER; i++)
+	{
+		CGHeroInstance *h = (hid[i]>=0 ?  gs->hpool.heroesPool[hid[i]].get() : nullptr);
+		if(h && army[i])
+			h->setToArmy(army[i]);
+		p->availableHeroes.push_back(h);
+	}
+}
+
+DLL_LINKAGE void GiveBonus::applyGs( CGameState *gs )
+{
+	CBonusSystemNode *cbsn = nullptr;
+	switch(who)
+	{
+	case HERO:
+		cbsn = gs->getHero(ObjectInstanceID(id));
+		break;
+	case PLAYER:
+		cbsn = gs->getPlayer(PlayerColor(id));
+		break;
+	case TOWN:
+		cbsn = gs->getTown(ObjectInstanceID(id));
+		break;
+	}
+
+	assert(cbsn);
+
+	auto b = new Bonus(bonus);
+	cbsn->addNewBonus(b);
+
+	std::string &descr = b->description;
+
+	if(!bdescr.message.size()
+		&& bonus.source == Bonus::OBJECT
+		&& (bonus.type == Bonus::LUCK || bonus.type == Bonus::MORALE)
+		&& gs->map->objects[bonus.sid]->ID == Obj::EVENT) //it's morale/luck bonus from an event without description
+	{
+		descr = VLC->generaltexth->arraytxt[bonus.val > 0 ? 110 : 109]; //+/-%d Temporary until next battle"
+	}
+	else
+	{
+		bdescr.toString(descr);
+	}
+	// Some of(?) versions of H3 use %s here instead of %d. Try to replace both of them
+	boost::replace_first(descr,"%d",boost::lexical_cast<std::string>(std::abs(bonus.val)));
+	boost::replace_first(descr,"%s",boost::lexical_cast<std::string>(std::abs(bonus.val)));
+}
+
+DLL_LINKAGE void ChangeObjPos::applyGs( CGameState *gs )
+{
+	CGObjectInstance *obj = gs->getObjInstance(objid);
+	if(!obj)
+	{
+        logNetwork->errorStream() << "Wrong ChangeObjPos: object " << objid.getNum() << " doesn't exist!";
+		return;
+	}
+	gs->map->removeBlockVisTiles(obj);
+	obj->pos = nPos;
+	gs->map->addBlockVisTiles(obj);
+}
+
+DLL_LINKAGE void ChangeObjectVisitors::applyGs( CGameState *gs )
+{
+	switch (mode) {
+		case VISITOR_ADD:
+			gs->getHero(hero)->visitedObjects.insert(object);
+			gs->getPlayer(gs->getHero(hero)->tempOwner)->visitedObjects.insert(object);
+			break;
+		case VISITOR_CLEAR:
+			for (CGHeroInstance * hero : gs->map->allHeroes)
+				hero->visitedObjects.erase(object); // remove visit info from all heroes, including those that are not present on map
+			break;
+		case VISITOR_REMOVE:
+			gs->getHero(hero)->visitedObjects.erase(object);
+			break;
+	}
+}
+
+DLL_LINKAGE void PlayerEndsGame::applyGs( CGameState *gs )
+{
+	PlayerState *p = gs->getPlayer(player);
+	if(victoryLossCheckResult.victory()) p->status = EPlayerStatus::WINNER;
+	else p->status = EPlayerStatus::LOSER;
+}
+
+DLL_LINKAGE void RemoveBonus::applyGs( CGameState *gs )
+{
+	CBonusSystemNode *node;
+	if (who == HERO)
+		node = gs->getHero(ObjectInstanceID(whoID));
+	else
+		node = gs->getPlayer(PlayerColor(whoID));
+
+	BonusList &bonuses = node->getBonusList();
+
+	for (int i = 0; i < bonuses.size(); i++)
+	{
+		Bonus *b = bonuses[i];
+		if(b->source == source && b->sid == id)
+		{
+			bonus = *b; //backup bonus (to show to interfaces later)
+			bonuses.erase(i);
+			break;
+		}
+	}
+}
+
+DLL_LINKAGE void RemoveObject::applyGs( CGameState *gs )
+{
+
+	CGObjectInstance *obj = gs->getObjInstance(id);
+	logGlobal->debugStream() << "removing object id=" << id << "; address=" << (intptr_t)obj << "; name=" << obj->getHoverText();
+	//unblock tiles
+	gs->map->removeBlockVisTiles(obj);
+
+	if(obj->ID==Obj::HERO)
+	{
+		CGHeroInstance *h = static_cast<CGHeroInstance*>(obj);
+		PlayerState *p = gs->getPlayer(h->tempOwner);
+		gs->map->heroesOnMap -= h;
+		p->heroes -= h;
+		h->detachFrom(h->whereShouldBeAttached(gs));
+		h->tempOwner = PlayerColor::NEUTRAL; //no one owns beaten hero
+
+		if(h->visitedTown)
+		{
+			if(h->inTownGarrison)
+				h->visitedTown->garrisonHero = nullptr;
+			else
+				h->visitedTown->visitingHero = nullptr;
+			h->visitedTown = nullptr;
+		}
+
+		//return hero to the pool, so he may reappear in tavern
+		gs->hpool.heroesPool[h->subID] = h;
+		if(!vstd::contains(gs->hpool.pavailable, h->subID))
+			gs->hpool.pavailable[h->subID] = 0xff;
+
+		gs->map->objects[id.getNum()] = nullptr;
+
+		//If hero on Boat is removed, the Boat disappears
+		if(h->boat)
+		{
+			gs->map->objects[h->boat->id.getNum()].dellNull();
+			h->boat = nullptr;
+		}
+
+		return;
+	}
+
+	auto quest = dynamic_cast<const IQuestObject *>(obj);
+	if (quest)
+	{
+		gs->map->quests[quest->quest->qid] = nullptr;
+		for (auto &player : gs->players)
+		{
+			for (auto &q : player.second.quests)
+			{
+				if (q.obj == obj)
+				{
+					q.obj = nullptr;
+				}
+			}
+		}
+	}
+
+	for (TriggeredEvent & event : gs->map->triggeredEvents)
+	{
+		auto patcher = [&](EventCondition & cond)
+		{
+			if (cond.object == obj)
+			{
+				if (cond.condition == EventCondition::DESTROY)
+				{
+					cond.condition = EventCondition::CONST_VALUE;
+					cond.value = 1; // destroyed object, from now on always fulfilled
+				}
+				if (cond.condition == EventCondition::CONTROL)
+				{
+					cond.condition = EventCondition::CONST_VALUE;
+					cond.value = 0; // destroyed object, from now on can not be fulfilled
+				}
+			}
+		};
+		event.trigger.forEach(patcher);
+	}
+
+	gs->map->objects[id.getNum()].dellNull();
+	gs->map->calculateGuardingGreaturePositions();
+}
+
+static int getDir(int3 src, int3 dst)
+{
+	int ret = -1;
+	if(dst.x+1 == src.x && dst.y+1 == src.y) //tl
+	{
+		ret = 1;
+	}
+	else if(dst.x == src.x && dst.y+1 == src.y) //t
+	{
+		ret = 2;
+	}
+	else if(dst.x-1 == src.x && dst.y+1 == src.y) //tr
+	{
+		ret = 3;
+	}
+	else if(dst.x-1 == src.x && dst.y == src.y) //r
+	{
+		ret = 4;
+	}
+	else if(dst.x-1 == src.x && dst.y-1 == src.y) //br
+	{
+		ret = 5;
+	}
+	else if(dst.x == src.x && dst.y-1 == src.y) //b
+	{
+		ret = 6;
+	}
+	else if(dst.x+1 == src.x && dst.y-1 == src.y) //bl
+	{
+		ret = 7;
+	}
+	else if(dst.x+1 == src.x && dst.y == src.y) //l
+	{
+		ret = 8;
+	}
+	return ret;
+}
+
+void TryMoveHero::applyGs( CGameState *gs )
+{
+	CGHeroInstance *h = gs->getHero(id);
+	h->movement = movePoints;
+
+	if((result == SUCCESS || result == BLOCKING_VISIT || result == EMBARK || result == DISEMBARK) && start != end)
+	{
+		auto dir = getDir(start,end);
+		if(dir > 0  &&  dir <= 8)
+			h->moveDir = dir;
+		//else don`t change move direction - hero might have traversed the subterranean gate, direction should be kept
+	}
+
+	if(result == EMBARK) //hero enters boat at destination tile
+	{
+		const TerrainTile &tt = gs->map->getTile(CGHeroInstance::convertPosition(end, false));
+		assert(tt.visitableObjects.size() >= 1  &&  tt.visitableObjects.back()->ID == Obj::BOAT); //the only visitable object at destination is Boat
+		CGBoat *boat = static_cast<CGBoat*>(tt.visitableObjects.back());
+
+		gs->map->removeBlockVisTiles(boat); //hero blockvis mask will be used, we don't need to duplicate it with boat
+		h->boat = boat;
+		boat->hero = h;
+	}
+	else if(result == DISEMBARK) //hero leaves boat to destination tile
+	{
+		CGBoat *b = const_cast<CGBoat *>(h->boat);
+		b->direction = h->moveDir;
+		b->pos = start;
+		b->hero = nullptr;
+		gs->map->addBlockVisTiles(b);
+		h->boat = nullptr;
+	}
+
+	if(start!=end && (result == SUCCESS || result == TELEPORTATION || result == EMBARK || result == DISEMBARK))
+	{
+		gs->map->removeBlockVisTiles(h);
+		h->pos = end;
+		if(CGBoat *b = const_cast<CGBoat *>(h->boat))
+			b->pos = end;
+		gs->map->addBlockVisTiles(h);
+	}
+
+	for(int3 t : fowRevealed)
+		gs->getPlayerTeam(h->getOwner())->fogOfWarMap[t.x][t.y][t.z] = 1;
+}
+
+DLL_LINKAGE void NewStructures::applyGs( CGameState *gs )
+{
+	CGTownInstance *t = gs->getTown(tid);
+	for(const auto & id : bid)
+	{
+		assert(t->town->buildings.at(id) != nullptr);
+		t->builtBuildings.insert(id);
+	}
+	t->builded = builded;
+	t->recreateBuildingsBonuses();
+}
+DLL_LINKAGE void RazeStructures::applyGs( CGameState *gs )
+{
+	CGTownInstance *t = gs->getTown(tid);
+	for(const auto & id : bid)
+	{
+		t->builtBuildings.erase(id);
+	}
+	t->destroyed = destroyed; //yeaha
+	t->recreateBuildingsBonuses();
+}
+
+DLL_LINKAGE void SetAvailableCreatures::applyGs( CGameState *gs )
+{
+	CGDwelling *dw = dynamic_cast<CGDwelling*>(gs->getObjInstance(tid));
+	assert(dw);
+	dw->creatures = creatures;
+}
+
+DLL_LINKAGE void SetHeroesInTown::applyGs( CGameState *gs )
+{
+	CGTownInstance *t = gs->getTown(tid);
+
+	CGHeroInstance *v  = gs->getHero(visiting),
+		*g = gs->getHero(garrison);
+
+	bool newVisitorComesFromGarrison = v && v == t->garrisonHero;
+	bool newGarrisonComesFromVisiting = g && g == t->visitingHero;
+
+	if(newVisitorComesFromGarrison)
+		t->setGarrisonedHero(nullptr);
+	if(newGarrisonComesFromVisiting)
+		t->setVisitingHero(nullptr);
+	if(!newGarrisonComesFromVisiting || v)
+		t->setVisitingHero(v);
+	if(!newVisitorComesFromGarrison || g)
+		t->setGarrisonedHero(g);
+
+	if(v)
+	{
+		gs->map->addBlockVisTiles(v);
+	}
+	if(g)
+	{
+		gs->map->removeBlockVisTiles(g);
+	}
+}
+
+DLL_LINKAGE void HeroRecruited::applyGs( CGameState *gs )
+{
+	assert(vstd::contains(gs->hpool.heroesPool, hid));
+	CGHeroInstance *h = gs->hpool.heroesPool[hid];
+	CGTownInstance *t = gs->getTown(tid);
+	PlayerState *p = gs->getPlayer(player);
+
+	assert(!h->boat);
+
+	h->setOwner(player);
+	h->pos = tile;
+	h->movement =  h->maxMovePoints(true);
+
+	gs->hpool.heroesPool.erase(hid);
+	if(h->id == ObjectInstanceID())
+	{
+		h->id = ObjectInstanceID(gs->map->objects.size());
+		gs->map->objects.push_back(h);
+	}
+	else
+		gs->map->objects[h->id.getNum()] = h;
+
+	gs->map->heroesOnMap.push_back(h);
+	p->heroes.push_back(h);
+	h->attachTo(p);
+	h->initObj();
+	gs->map->addBlockVisTiles(h);
+
+	if(t)
+	{
+		t->setVisitingHero(h);
+	}
+}
+
+DLL_LINKAGE void GiveHero::applyGs( CGameState *gs )
+{
+	CGHeroInstance *h = gs->getHero(id);
+
+	//bonus system
+	h->detachFrom(&gs->globalEffects);
+	h->attachTo(gs->getPlayer(player));
+	h->appearance = VLC->objtypeh->getHandlerFor(Obj::HERO, h->type->heroClass->id)->getTemplates().front();
+
+	gs->map->removeBlockVisTiles(h,true);
+	h->setOwner(player);
+	h->movement =  h->maxMovePoints(true);
+	gs->map->heroesOnMap.push_back(h);
+	gs->getPlayer(h->getOwner())->heroes.push_back(h);
+	gs->map->addBlockVisTiles(h);
+	h->inTownGarrison = false;
+}
+
+DLL_LINKAGE void NewObject::applyGs( CGameState *gs )
+{
+
+	CGObjectInstance *o = nullptr;
+	switch(ID)
+	{
+	case Obj::BOAT:
+		o = new CGBoat();
+		break;
+	case Obj::MONSTER: //probably more options will be needed
+		o = new CGCreature();
+		{
+			//CStackInstance hlp;
+			CGCreature *cre = static_cast<CGCreature*>(o);
+			//cre->slots[0] = hlp;
+			cre->notGrowingTeam = cre->neverFlees = 0;
+			cre->character = 2;
+			cre->gainedArtifact = ArtifactID::NONE;
+			cre->identifier = -1;
+			cre->addToSlot(SlotID(0), new CStackInstance(CreatureID(subID), -1)); //add placeholder stack
+		}
+		break;
+	default:
+		o = new CGObjectInstance();
+		break;
+	}
+	o->ID = ID;
+	o->subID = subID;
+	o->pos = pos;
+	const TerrainTile &t = gs->map->getTile(pos);
+	o->appearance = VLC->objtypeh->getHandlerFor(o->ID, o->subID)->getTemplates(t.terType).front();
+	id = o->id = ObjectInstanceID(gs->map->objects.size());
+	o->hoverName = VLC->objtypeh->getObjectName(ID);
+
+	gs->map->objects.push_back(o);
+	gs->map->addBlockVisTiles(o);
+	o->initObj();
+	gs->map->calculateGuardingGreaturePositions();
+
+	logGlobal->debugStream() << "added object id=" << id << "; address=" << (intptr_t)o << "; name=" << o->getHoverText();
+}
+
+DLL_LINKAGE void NewArtifact::applyGs( CGameState *gs )
+{
+	assert(!vstd::contains(gs->map->artInstances, art));
+	gs->map->addNewArtifactInstance(art);
+
+	assert(!art->getParentNodes().size());
+	art->setType(art->artType);
+	if (CCombinedArtifactInstance* cart = dynamic_cast<CCombinedArtifactInstance*>(art.get()))
+		cart->createConstituents();
+}
+
+DLL_LINKAGE const CStackInstance * StackLocation::getStack()
+{
+	if(!army->hasStackAtSlot(slot))
+	{
+		logNetwork->warnStream() << "Warning: " << army->nodeName() << " don't have a stack at slot " << slot;
+		return nullptr;
+	}
+	return &army->getStack(slot);
+}
+
+struct ObjectRetriever : boost::static_visitor<const CArmedInstance *>
+{
+	const CArmedInstance * operator()(const ConstTransitivePtr<CGHeroInstance> &h) const
+	{
+		return h;
+	}
+	const CArmedInstance * operator()(const ConstTransitivePtr<CStackInstance> &s) const
+	{
+		return s->armyObj;
+	}
+};
+template <typename T>
+struct GetBase : boost::static_visitor<T*>
+{
+	template <typename TArg>
+	T * operator()(TArg &arg) const
+	{
+		return arg;
+	}
+};
+
+
+DLL_LINKAGE void ArtifactLocation::removeArtifact()
+{
+	CArtifactInstance *a = getArt();
+	assert(a);
+	a->removeFrom(*this);
+}
+
+DLL_LINKAGE const CArmedInstance * ArtifactLocation::relatedObj() const
+{
+	return boost::apply_visitor(ObjectRetriever(), artHolder);
+}
+
+DLL_LINKAGE PlayerColor ArtifactLocation::owningPlayer() const
+{
+	auto obj = relatedObj();
+	return obj ? obj->tempOwner : PlayerColor::NEUTRAL;
+}
+
+DLL_LINKAGE CArtifactSet *ArtifactLocation::getHolderArtSet()
+{
+	return boost::apply_visitor(GetBase<CArtifactSet>(), artHolder);
+}
+
+DLL_LINKAGE CBonusSystemNode *ArtifactLocation::getHolderNode()
+{
+	return boost::apply_visitor(GetBase<CBonusSystemNode>(), artHolder);
+}
+
+DLL_LINKAGE const CArtifactInstance *ArtifactLocation::getArt() const
+{
+	const ArtSlotInfo *s = getSlot();
+	if(s && s->artifact)
+	{
+		if(!s->locked)
+			return s->artifact;
+		else
+		{
+            logNetwork->warnStream() << "ArtifactLocation::getArt: That location is locked!";
+			return nullptr;
+		}
+	}
+	return nullptr;
+}
+
+DLL_LINKAGE const CArtifactSet * ArtifactLocation::getHolderArtSet() const
+{
+	ArtifactLocation *t = const_cast<ArtifactLocation*>(this);
+	return t->getHolderArtSet();
+}
+
+DLL_LINKAGE const CBonusSystemNode * ArtifactLocation::getHolderNode() const
+{
+	ArtifactLocation *t = const_cast<ArtifactLocation*>(this);
+	return t->getHolderNode();
+}
+
+DLL_LINKAGE CArtifactInstance *ArtifactLocation::getArt()
+{
+	const ArtifactLocation *t = this;
+	return const_cast<CArtifactInstance*>(t->getArt());
+}
+
+DLL_LINKAGE const ArtSlotInfo *ArtifactLocation::getSlot() const
+{
+	return getHolderArtSet()->getSlot(slot);
+}
+
+DLL_LINKAGE void ChangeStackCount::applyGs( CGameState *gs )
+{
+	if(absoluteValue)
+		sl.army->setStackCount(sl.slot, count);
+	else
+		sl.army->changeStackCount(sl.slot, count);
+}
+
+DLL_LINKAGE void SetStackType::applyGs( CGameState *gs )
+{
+	sl.army->setStackType(sl.slot, type);
+}
+
+DLL_LINKAGE void EraseStack::applyGs( CGameState *gs )
+{
+	sl.army->eraseStack(sl.slot);
+}
+
+DLL_LINKAGE void SwapStacks::applyGs( CGameState *gs )
+{
+	CStackInstance *s1 = sl1.army->detachStack(sl1.slot),
+		*s2 = sl2.army->detachStack(sl2.slot);
+
+	sl2.army->putStack(sl2.slot, s1);
+	sl1.army->putStack(sl1.slot, s2);
+}
+
+DLL_LINKAGE void InsertNewStack::applyGs( CGameState *gs )
+{
+	auto s = new CStackInstance(stack.type, stack.count);
+	sl.army->putStack(sl.slot, s);
+}
+
+DLL_LINKAGE void RebalanceStacks::applyGs( CGameState *gs )
+{
+	const CCreature *srcType = src.army->getCreature(src.slot);
+	TQuantity srcCount = src.army->getStackCount(src.slot);
+	bool stackExp = VLC->modh->modules.STACK_EXP;
+
+	if(srcCount == count) //moving whole stack
+	{
+		if(const CCreature *c = dst.army->getCreature(dst.slot)) //stack at dest -> merge
+		{
+			assert(c == srcType);
+			UNUSED(c);
+			auto alHere = ArtifactLocation (src.getStack(), ArtifactPosition::CREATURE_SLOT);
+			auto alDest = ArtifactLocation (dst.getStack(), ArtifactPosition::CREATURE_SLOT);
+			auto artHere = alHere.getArt();
+			auto artDest = alDest.getArt();
+			if (artHere)
+			{
+				if (alDest.getArt())
+				{
+					auto hero = dynamic_cast <CGHeroInstance *>(src.army.get());
+					if (hero)
+					{
+						artDest->move (alDest, ArtifactLocation (hero, alDest.getArt()->firstBackpackSlot (hero)));
+					}
+					//else - artifact cna be lost :/
+					else
+					{
+                        logNetwork->warnStream() << "Artifact is present at destination slot!";
+					}
+					artHere->move (alHere, alDest);
+					//TODO: choose from dialog
+				}
+				else //just move to the other slot before stack gets erased
+				{
+					artHere->move (alHere, alDest);
+				}
+			}
+			if (stackExp)
+			{
+				ui64 totalExp = srcCount * src.army->getStackExperience(src.slot) + dst.army->getStackCount(dst.slot) * dst.army->getStackExperience(dst.slot);
+				src.army->eraseStack(src.slot);
+				dst.army->changeStackCount(dst.slot, count);
+				dst.army->setStackExp(dst.slot, totalExp /(dst.army->getStackCount(dst.slot))); //mean
+			}
+			else
+			{
+				src.army->eraseStack(src.slot);
+				dst.army->changeStackCount(dst.slot, count);
+			}
+		}
+		else //move stack to an empty slot, no exp change needed
+		{
+			CStackInstance *stackDetached = src.army->detachStack(src.slot);
+			dst.army->putStack(dst.slot, stackDetached);
+		}
+	}
+	else
+	{
+		if(const CCreature *c = dst.army->getCreature(dst.slot)) //stack at dest -> rebalance
+		{
+			assert(c == srcType);
+			UNUSED(c);
+			if (stackExp)
+			{
+				ui64 totalExp = srcCount * src.army->getStackExperience(src.slot) + dst.army->getStackCount(dst.slot) * dst.army->getStackExperience(dst.slot);
+				src.army->changeStackCount(src.slot, -count);
+				dst.army->changeStackCount(dst.slot, count);
+				dst.army->setStackExp(dst.slot, totalExp /(src.army->getStackCount(src.slot) + dst.army->getStackCount(dst.slot))); //mean
+			}
+			else
+			{
+				src.army->changeStackCount(src.slot, -count);
+				dst.army->changeStackCount(dst.slot, count);
+			}
+		}
+		else //split stack to an empty slot
+		{
+			src.army->changeStackCount(src.slot, -count);
+			dst.army->addToSlot(dst.slot, srcType->idNumber, count, false);
+			if (stackExp)
+				dst.army->setStackExp(dst.slot, src.army->getStackExperience(src.slot));
+		}
+	}
+
+	CBonusSystemNode::treeHasChanged();
+}
+
+DLL_LINKAGE void PutArtifact::applyGs( CGameState *gs )
+{
+	assert(art->canBePutAt(al));
+	art->putAt(al);
+	//al.hero->putArtifact(al.slot, art);
+}
+
+DLL_LINKAGE void EraseArtifact::applyGs( CGameState *gs )
+{
+	al.removeArtifact();
+}
+
+DLL_LINKAGE void MoveArtifact::applyGs( CGameState *gs )
+{
+	CArtifactInstance *a = src.getArt();
+	if(dst.slot < GameConstants::BACKPACK_START)
+		assert(!dst.getArt());
+
+	a->move(src, dst);
+
+	//TODO what'll happen if Titan's thunder is equipped by pickin git up or the start of game?
+	if (a->artType->id == 135 && dst.slot == ArtifactPosition::RIGHT_HAND) //Titan's Thunder creates new spellbook on equip
+	{
+		auto hPtr = boost::get<ConstTransitivePtr<CGHeroInstance> >(&dst.artHolder);
+		if(hPtr)
+		{
+			CGHeroInstance *h = *hPtr;
+			if(h && !h->hasSpellbook())
+				gs->giveHeroArtifact(h, ArtifactID::SPELLBOOK);
+		}
+	}
+}
+
+DLL_LINKAGE void AssembledArtifact::applyGs( CGameState *gs )
+{
+	CArtifactSet *artSet = al.getHolderArtSet();
+	const CArtifactInstance *transformedArt = al.getArt();
+	assert(transformedArt);
+	assert(vstd::contains(transformedArt->assemblyPossibilities(artSet), builtArt));
+	UNUSED(transformedArt);
+
+	auto combinedArt = new CCombinedArtifactInstance(builtArt);
+	gs->map->addNewArtifactInstance(combinedArt);
+	//retrieve all constituents
+	for(const CArtifact * constituent : *builtArt->constituents)
+	{
+		ArtifactPosition pos = artSet->getArtPos(constituent->id);
+		assert(pos >= 0);
+		CArtifactInstance *constituentInstance = artSet->getArt(pos);
+
+		//move constituent from hero to be part of new, combined artifact
+		constituentInstance->removeFrom(ArtifactLocation(al.artHolder, pos));
+		combinedArt->addAsConstituent(constituentInstance, pos);
+		if(!vstd::contains(combinedArt->artType->possibleSlots[artSet->bearerType()], al.slot) && vstd::contains(combinedArt->artType->possibleSlots[artSet->bearerType()], pos))
+			al.slot = pos;
+	}
+
+	//put new combined artifacts
+	combinedArt->putAt(al);
+}
+
+DLL_LINKAGE void DisassembledArtifact::applyGs( CGameState *gs )
+{
+	CCombinedArtifactInstance *disassembled = dynamic_cast<CCombinedArtifactInstance*>(al.getArt());
+	assert(disassembled);
+
+	std::vector<CCombinedArtifactInstance::ConstituentInfo> constituents = disassembled->constituentsInfo;
+	disassembled->removeFrom(al);
+	for(CCombinedArtifactInstance::ConstituentInfo &ci : constituents)
+	{
+		ArtifactLocation constituentLoc = al;
+		constituentLoc.slot = (ci.slot >= 0 ? ci.slot : al.slot); //-1 is slot of main constituent -> it'll replace combined artifact in its pos
+		disassembled->detachFrom(ci.art);
+		ci.art->putAt(constituentLoc);
+	}
+
+	gs->map->eraseArtifactInstance(disassembled);
+}
+
+DLL_LINKAGE void HeroVisit::applyGs( CGameState *gs )
+{
+}
+
+DLL_LINKAGE void SetAvailableArtifacts::applyGs( CGameState *gs )
+{
+	if(id >= 0)
+	{
+		if(CGBlackMarket *bm = dynamic_cast<CGBlackMarket*>(gs->map->objects[id].get()))
+		{
+			bm->artifacts = arts;
+		}
+		else
+		{
+            logNetwork->errorStream() << "Wrong black market id!";
+		}
+	}
+	else
+	{
+		CGTownInstance::merchantArtifacts = arts;
+	}
+}
+
+DLL_LINKAGE void NewTurn::applyGs( CGameState *gs )
+{
+	gs->day = day;
+	for(NewTurn::Hero h : heroes) //give mana/movement point
+	{
+		CGHeroInstance *hero = gs->getHero(h.id);
+		hero->movement = h.move;
+		hero->mana = h.mana;
+	}
+
+	for(auto i = res.cbegin(); i != res.cend(); i++)
+	{
+		assert(i->first < PlayerColor::PLAYER_LIMIT);
+		gs->getPlayer(i->first)->resources = i->second;
+	}
+
+	for(auto creatureSet : cres) //set available creatures in towns
+		creatureSet.second.applyGs(gs);
+
+	gs->globalEffects.popBonuses(Bonus::OneDay); //works for children -> all game objs
+	if(gs->getDate(Date::DAY_OF_WEEK) == 1) //new week
+		gs->globalEffects.popBonuses(Bonus::OneWeek); //works for children -> all game objs
+
+	//TODO not really a single root hierarchy, what about bonuses placed elsewhere? [not an issue with H3 mechanics but in the future...]
+
+	for(CGTownInstance* t : gs->map->towns)
+		t->builded = 0;
+}
+
+DLL_LINKAGE void SetObjectProperty::applyGs( CGameState *gs )
+{
+	CGObjectInstance *obj = gs->getObjInstance(id);
+	if(!obj)
+	{
+        logNetwork->errorStream() << "Wrong object ID - property cannot be set!";
+		return;
+	}
+
+	CArmedInstance *cai = dynamic_cast<CArmedInstance *>(obj);
+	if(what == ObjProperty::OWNER && cai)
+	{
+		if(obj->ID == Obj::TOWN)
+		{
+			CGTownInstance *t = static_cast<CGTownInstance*>(obj);
+			if(t->tempOwner < PlayerColor::PLAYER_LIMIT)
+				gs->getPlayer(t->tempOwner)->towns -= t;
+			if(val < PlayerColor::PLAYER_LIMIT_I)
+				gs->getPlayer(PlayerColor(val))->towns.push_back(t);
+		}
+
+		CBonusSystemNode *nodeToMove = cai->whatShouldBeAttached();
+		nodeToMove->detachFrom(cai->whereShouldBeAttached(gs));
+		obj->setProperty(what,val);
+		nodeToMove->attachTo(cai->whereShouldBeAttached(gs));
+	}
+	else //not an armed instance
+	{
+		obj->setProperty(what,val);
+	}
+}
+
+DLL_LINKAGE void SetHoverName::applyGs( CGameState *gs )
+{
+	name.toString(gs->getObj(id)->hoverName);
+}
+
+DLL_LINKAGE void HeroLevelUp::applyGs( CGameState *gs )
+{
+	CGHeroInstance * h = gs->getHero(hero->id);
+	h->levelUp(skills);
+}
+
+DLL_LINKAGE void CommanderLevelUp::applyGs (CGameState *gs)
+{
+	CCommanderInstance * commander = gs->getHero(hero->id)->commander;
+	assert (commander);
+	commander->levelUp();
+}
+
+DLL_LINKAGE void BattleStart::applyGs( CGameState *gs )
+{
+	gs->curB = info;
+	gs->curB->localInit();
+}
+
+DLL_LINKAGE void BattleNextRound::applyGs( CGameState *gs )
+{
+	for (int i = 0; i < 2; ++i)
+	{
+		gs->curB->sides[i].castSpellsCount = 0;
+		vstd::amax(--gs->curB->sides[i].enchanterCounter, 0);
+	}
+
+	gs->curB->round = round;
+
+	for(CStack *s : gs->curB->stacks)
+	{
+		s->state -= EBattleStackState::DEFENDING;
+		s->state -= EBattleStackState::WAITING;
+		s->state -= EBattleStackState::MOVED;
+		s->state -= EBattleStackState::HAD_MORALE;
+		s->state -= EBattleStackState::FEAR;
+		s->state -= EBattleStackState::DRAINED_MANA;
+		s->counterAttacks = 1 + s->valOfBonuses(Bonus::ADDITIONAL_RETALIATION);
+		// new turn effects
+		s->battleTurnPassed();
+	}
+
+	for(auto &obst : gs->curB->obstacles)
+		obst->battleTurnPassed();
+}
+
+DLL_LINKAGE void BattleSetActiveStack::applyGs( CGameState *gs )
+{
+	gs->curB->activeStack = stack;
+	CStack *st = gs->curB->getStack(stack);
+
+	//remove bonuses that last until when stack gets new turn
+	st->getBonusList().remove_if(Bonus::UntilGetsTurn);
+
+	if(vstd::contains(st->state,EBattleStackState::MOVED)) //if stack is moving second time this turn it must had a high morale bonus
+		st->state.insert(EBattleStackState::HAD_MORALE);
+}
+
+DLL_LINKAGE void BattleTriggerEffect::applyGs( CGameState *gs )
+{
+	CStack *st = gs->curB->getStack(stackID);
+	switch (effect)
+	{
+		case Bonus::HP_REGENERATION:
+			st->firstHPleft += val;
+			vstd::amin (st->firstHPleft, (ui32)st->MaxHealth());
+			break;
+		case Bonus::MANA_DRAIN:
+		{
+			CGHeroInstance * h = gs->getHero(ObjectInstanceID(additionalInfo));
+			st->state.insert (EBattleStackState::DRAINED_MANA);
+			h->mana -= val;
+			vstd::amax(h->mana, 0);
+			break;
+		}
+		case Bonus::POISON:
+		{
+			Bonus * b = st->getBonusLocalFirst(Selector::source(Bonus::SPELL_EFFECT, 71)
+											.And(Selector::type(Bonus::STACK_HEALTH)));
+			if (b)
+				b->val = val;
+			break;
+		}
+		case Bonus::ENCHANTER:
+			break;
+		case Bonus::FEAR:
+			st->state.insert(EBattleStackState::FEAR);
+			break;
+		default:
+            logNetwork->warnStream() << "Unrecognized trigger effect type "<< type;
+	}
+}
+
+DLL_LINKAGE void BattleObstaclePlaced::applyGs( CGameState *gs )
+{
+	gs->curB->obstacles.push_back(obstacle);
+}
+
+void BattleResult::applyGs( CGameState *gs )
+{
+	for (CStack *s : gs->curB->stacks)
+	{
+		if (s->base && s->base->armyObj && vstd::contains(s->state, EBattleStackState::SUMMONED))
+		{
+			//stack with SUMMONED flag but coming from garrison -> most likely resurrected, needs to be removed
+			assert(&s->base->armyObj->getStack(s->slot) == s->base);
+			const_cast<CArmedInstance*>(s->base->armyObj)->eraseStack(s->slot);
+		}
+	}
+	for (auto & elem : gs->curB->stacks)
+		delete elem;
+
+
+	for(int i = 0; i < 2; ++i)
+	{
+		if(auto h = gs->curB->battleGetFightingHero(i))
+		{
+			h->getBonusList().remove_if(Bonus::OneBattle); 	//remove any "until next battle" bonuses
+			if (h->commander && h->commander->alive)
+			{
+				for (auto art : h->commander->artifactsWorn) //increment bonuses for commander artifacts
+				{
+					art.second.artifact->artType->levelUpArtifact (art.second.artifact);
+				}
+			}
+		}
+	}
+
+	if(VLC->modh->modules.STACK_EXP)
+	{
+		for(int i = 0; i < 2; i++)
+			if(exp[i])
+				gs->curB->battleGetArmyObject(i)->giveStackExp(exp[i]);
+
+		CBonusSystemNode::treeHasChanged();
+	}
+
+	for(int i = 0; i < 2; i++)
+		gs->curB->battleGetArmyObject(i)->battle = nullptr;
+
+	gs->curB.dellNull();
+}
+
+void BattleStackMoved::applyGs( CGameState *gs )
+{
+	CStack *s = gs->curB->getStack(stack);
+	BattleHex dest = tilesToMove.back();
+
+	//if unit ended movement on quicksands that were created by enemy, that quicksand patch becomes visible for owner
+	for(auto &oi : gs->curB->obstacles)
+	{
+		if(oi->obstacleType == CObstacleInstance::QUICKSAND
+		&& vstd::contains(oi->getAffectedTiles(), tilesToMove.back()))
+		{
+			SpellCreatedObstacle *sands = dynamic_cast<SpellCreatedObstacle*>(oi.get());
+			assert(sands);
+			if(sands->casterSide != !s->attackerOwned)
+				sands->visibleForAnotherSide = true;
+		}
+	}
+	s->position = dest;
+}
+
+DLL_LINKAGE void BattleStackAttacked::applyGs( CGameState *gs )
+{
+	CStack * at = gs->curB->getStack(stackAttacked);
+	assert(at);
+	at->count = newAmount;
+	at->firstHPleft = newHP;
+
+	if(killed())
+	{
+		at->state -= EBattleStackState::ALIVE;
+	}
+	//life drain handling
+	for (auto & elem : healedStacks)
+	{
+		elem.applyGs(gs);
+	}
+	if (willRebirth())
+	{
+		at->casts--;
+		at->state.insert(EBattleStackState::ALIVE); //hmm?
+	}
+	if (cloneKilled())
+	{
+		//"hide" killed creatures instead so we keep info about it
+		at->state.insert(EBattleStackState::DEAD_CLONE);
+
+	}
+}
+
+DLL_LINKAGE void BattleAttack::applyGs( CGameState *gs )
+{
+	CStack *attacker = gs->curB->getStack(stackAttacking);
+	if(counter())
+		attacker->counterAttacks--;
+
+	if(shot())
+	{
+		//don't remove ammo if we have a working ammo cart
+		bool hasAmmoCart = false;
+		for(const CStack * st : gs->curB->stacks)
+		{
+			if(st->owner == attacker->owner && st->getCreature()->idNumber == CreatureID::AMMO_CART && st->alive())
+			{
+				hasAmmoCart = true;
+				break;
+			}
+		}
+
+		if (!hasAmmoCart)
+		{
+			attacker->shots--;
+		}
+	}
+	for(BattleStackAttacked stackAttacked : bsa)
+		stackAttacked.applyGs(gs);
+
+	attacker->getBonusList().remove_if(Bonus::UntilAttack);
+
+	for(auto & elem : bsa)
+	{
+		CStack * stack = gs->curB->getStack(elem.stackAttacked, false);
+		if (stack) //cloned stack is already gone
+			stack->getBonusList().remove_if(Bonus::UntilBeingAttacked);
+	}
+}
+
+DLL_LINKAGE void StartAction::applyGs( CGameState *gs )
+{
+	CStack *st = gs->curB->getStack(ba.stackNumber);
+
+	if(ba.actionType == Battle::END_TACTIC_PHASE)
+	{
+		gs->curB->tacticDistance = 0;
+		return;
+	}
+
+	if(gs->curB->tacticDistance)
+	{
+		// moves in tactics phase do not affect creature status
+		// (tactics stack queue is managed by client)
+		return;
+	}
+
+	if(ba.actionType != Battle::HERO_SPELL) //don't check for stack if it's custom action by hero
+	{
+		assert(st);
+	}
+	else
+	{
+		gs->curB->sides[ba.side].usedSpellsHistory.push_back(SpellID(ba.additionalInfo).toSpell());
+	}
+
+	switch(ba.actionType)
+	{
+	case Battle::DEFEND:
+		st->state.insert(EBattleStackState::DEFENDING);
+		break;
+	case Battle::WAIT:
+		st->state.insert(EBattleStackState::WAITING);
+		return;
+	case Battle::HERO_SPELL: //no change in current stack state
+		return;
+	default: //any active stack action - attack, catapult, heal, spell...
+		st->state.insert(EBattleStackState::MOVED);
+		break;
+	}
+
+	if(st)
+		st->state -= EBattleStackState::WAITING; //if stack was waiting it has made move, so it won't be "waiting" anymore (if the action was WAIT, then we have returned)
+}
+
+DLL_LINKAGE void BattleSpellCast::applyGs( CGameState *gs )
+{
+	assert(gs->curB);
+	if (castedByHero)
+	{
+		CGHeroInstance * h = gs->curB->battleGetFightingHero(side);
+		CGHeroInstance * enemy = gs->curB->battleGetFightingHero(!side);
+
+		h->mana -= spellCost;
+			vstd::amax(h->mana, 0);
+		if (enemy && manaGained)
+			enemy->mana += manaGained;
+		if (side < 2)
+		{
+			gs->curB->sides[side].castSpellsCount++;
+		}
+	}
+
+	//Handle spells removing effects from stacks
+	const CSpell *spell = SpellID(id).toSpell();
+	const bool removeAllSpells = id == SpellID::DISPEL;
+	const bool removeHelpful = id == SpellID::DISPEL_HELPFUL_SPELLS;
+
+	for(auto stackID : affectedCres)
+	{
+		if(vstd::contains(resisted, stackID))
+			continue;
+
+		CStack *s = gs->curB->getStack(stackID);
+		s->popBonuses([&](const Bonus *b) -> bool
+		{
+			//check for each bonus if it should be removed
+			const bool isSpellEffect = Selector::sourceType(Bonus::SPELL_EFFECT)(b);
+			const bool isPositiveSpell = Selector::positiveSpellEffects(b);
+			const int spellID = isSpellEffect ? b->sid : -1;
+
+			return (removeHelpful && isPositiveSpell)
+				|| (removeAllSpells && isSpellEffect)
+				|| vstd::contains(spell->counteredSpells, spellID);
+		});
+	}
+}
+
+void actualizeEffect(CStack * s, const std::vector<Bonus> & ef)
+{
+	//actualizing features vector
+
+	for(const Bonus &fromEffect : ef)
+	{
+		for(Bonus *stackBonus : s->getBonusList()) //TODO: optimize
+		{
+			if(stackBonus->source == Bonus::SPELL_EFFECT && stackBonus->type == fromEffect.type && stackBonus->subtype == fromEffect.subtype)
+			{
+				stackBonus->turnsRemain = std::max(stackBonus->turnsRemain, fromEffect.turnsRemain);
+			}
+		}
+	}
+}
+void actualizeEffect(CStack * s, const Bonus & ef)
+{
+	for(Bonus *stackBonus : s->getBonusList()) //TODO: optimize
+	{
+		if(stackBonus->source == Bonus::SPELL_EFFECT && stackBonus->type == ef.type && stackBonus->subtype == ef.subtype)
+		{
+			stackBonus->turnsRemain = std::max(stackBonus->turnsRemain, ef.turnsRemain);
+		}
+	}
+}
+
+DLL_LINKAGE void SetStackEffect::applyGs( CGameState *gs )
+{
+    if (effect.empty())
+    {
+        logGlobal->errorStream() << "Trying to apply SetStackEffect with no effects";
+        return;
+    }
+
+	int spellid = effect.begin()->sid; //effects' source ID
+
+	for(ui32 id : stacks)
+	{
+		CStack *s = gs->curB->getStack(id);
+		if(s)
+		{
+			if(spellid == SpellID::DISRUPTING_RAY || spellid == SpellID::ACID_BREATH_DEFENSE || !s->hasBonus(Selector::source(Bonus::SPELL_EFFECT, spellid)))//disrupting ray or acid breath or not on the list - just add
+			{
+				for(Bonus &fromEffect : effect)
+				{
+					logBonus->traceStream() << s->nodeName() << " receives a new bonus: " << fromEffect.Description();
+					s->addNewBonus( new Bonus(fromEffect));
+				}
+			}
+			else //just actualize
+			{
+				actualizeEffect(s, effect);
+			}
+		}
+		else
+            logNetwork->errorStream() << "Cannot find stack " << id;
+	}
+	typedef std::pair<ui32, Bonus> p;
+	for(p para : uniqueBonuses)
+	{
+		CStack *s = gs->curB->getStack(para.first);
+		if (s)
+		{
+			if (!s->hasBonus(Selector::source(Bonus::SPELL_EFFECT, spellid).And(Selector::typeSubtype(para.second.type, para.second.subtype))))
+				s->addNewBonus(new Bonus(para.second));
+			else
+				actualizeEffect(s, effect);
+		}
+		else
+            logNetwork->errorStream() << "Cannot find stack " << para.first;
+	}
+}
+
+DLL_LINKAGE void StacksInjured::applyGs( CGameState *gs )
+{
+	for(BattleStackAttacked stackAttacked : stacks)
+		stackAttacked.applyGs(gs);
+}
+
+DLL_LINKAGE void StacksHealedOrResurrected::applyGs( CGameState *gs )
+{
+	for(auto & elem : healedStacks)
+	{
+		CStack * changedStack = gs->curB->getStack(elem.stackID, false);
+
+		//checking if we resurrect a stack that is under a living stack
+		auto accessibility = gs->curB->getAccesibility();
+
+		if(!changedStack->alive() && !accessibility.accessible(changedStack->position, changedStack))
+		{
+            logNetwork->errorStream() << "Cannot resurrect " << changedStack->nodeName() << " because hex " << changedStack->position << " is occupied!";
+			return; //position is already occupied
+		}
+
+		//applying changes
+		bool resurrected = !changedStack->alive(); //indicates if stack is resurrected or just healed
+		if(resurrected)
+		{
+			changedStack->state.insert(EBattleStackState::ALIVE);
+		}
+		//int missingHPfirst = changedStack->MaxHealth() - changedStack->firstHPleft;
+		int res = std::min( elem.healedHP / changedStack->MaxHealth() , changedStack->baseAmount - changedStack->count );
+		changedStack->count += res;
+		if(elem.lowLevelResurrection)
+			changedStack->resurrected += res;
+		changedStack->firstHPleft += elem.healedHP - res * changedStack->MaxHealth();
+		if(changedStack->firstHPleft > changedStack->MaxHealth())
+		{
+			changedStack->firstHPleft -= changedStack->MaxHealth();
+			if(changedStack->baseAmount > changedStack->count)
+			{
+				changedStack->count += 1;
+			}
+		}
+		vstd::amin(changedStack->firstHPleft, changedStack->MaxHealth());
+		//removal of negative effects
+		if(resurrected)
+		{
+
+// 			for (BonusList::iterator it = changedStack->bonuses.begin(); it != changedStack->bonuses.end(); it++)
+// 			{
+// 				if(VLC->spellh->spells[(*it)->sid]->positiveness < 0)
+// 				{
+// 					changedStack->bonuses.erase(it);
+// 				}
+// 			}
+
+			//removing all features from negative spells
+			const BonusList tmpFeatures = changedStack->getBonusList();
+			//changedStack->bonuses.clear();
+
+			for(Bonus *b : tmpFeatures)
+			{
+				const CSpell *s = b->sourceSpell();
+				if(s && s->isNegative())
+				{
+					changedStack->removeBonus(b);
+				}
+			}
+		}
+	}
+}
+
+DLL_LINKAGE void ObstaclesRemoved::applyGs( CGameState *gs )
+{
+	if(gs->curB) //if there is a battle
+	{
+		for(const si32 rem_obst :obstacles)
+		{
+			for(int i=0; i<gs->curB->obstacles.size(); ++i)
+			{
+				if(gs->curB->obstacles[i]->uniqueID == rem_obst) //remove this obstacle
+				{
+					gs->curB->obstacles.erase(gs->curB->obstacles.begin() + i);
+					break;
+				}
+			}
+		}
+	}
+}
+
+
+DLL_LINKAGE CatapultAttack::CatapultAttack()
+{
+	type = 3015;
+}
+
+DLL_LINKAGE CatapultAttack::~CatapultAttack()
+{
+}
+
+DLL_LINKAGE void CatapultAttack::applyGs( CGameState *gs )
+{
+	if(gs->curB && gs->curB->siege != CGTownInstance::NONE) //if there is a battle and it's a siege
+	{
+		for(const auto &it :attackedParts)
+		{
+			gs->curB->si.wallState[it.attackedPart] =
+			        SiegeInfo::applyDamage(EWallState::EWallState(gs->curB->si.wallState[it.attackedPart]), it.damageDealt);
+		}
+	}
+}
+
+DLL_LINKAGE std::string CatapultAttack::AttackInfo::toString() const
+{
+	return boost::str(boost::format("{AttackInfo: destinationTile '%d', attackedPart '%d', damageDealt '%d'}")
+					  % destinationTile % static_cast<int>(attackedPart) % static_cast<int>(damageDealt));
+}
+
+DLL_LINKAGE std::ostream & operator<<(std::ostream & out, const CatapultAttack::AttackInfo & attackInfo)
+{
+	return out << attackInfo.toString();
+}
+
+DLL_LINKAGE std::string CatapultAttack::toString() const
+{
+	return boost::str(boost::format("{CatapultAttack: attackedParts '%s', attacker '%d'}") % attackedParts % attacker);
+}
+
+DLL_LINKAGE void BattleStacksRemoved::applyGs( CGameState *gs )
+{
+	if(!gs->curB)
+		return;
+	for(ui32 rem_stack : stackIDs)
+	{
+		for(int b=0; b<gs->curB->stacks.size(); ++b) //find it in vector of stacks
+		{
+			if(gs->curB->stacks[b]->ID == rem_stack) //if found
+			{
+				CStack *toRemove = gs->curB->stacks[b];
+				gs->curB->stacks.erase(gs->curB->stacks.begin() + b); //remove
+
+				toRemove->detachFromAll();
+				delete toRemove;
+				break;
+			}
+		}
+	}
+}
+
+DLL_LINKAGE void BattleStackAdded::applyGs(CGameState *gs)
+{
+	if (!BattleHex(pos).isValid())
+	{
+        logNetwork->warnStream() << "No place found for new stack!";
+		return;
+	}
+
+	CStackBasicDescriptor csbd(creID, amount);
+	CStack * addedStack = gs->curB->generateNewStack(csbd, attacker, SlotID(255), pos); //TODO: netpacks?
+	if (summoned)
+		addedStack->state.insert(EBattleStackState::SUMMONED);
+
+	gs->curB->localInitStack(addedStack);
+	gs->curB->stacks.push_back(addedStack); //the stack is not "SUMMONED", it is permanent
+}
+
+DLL_LINKAGE void BattleSetStackProperty::applyGs(CGameState *gs)
+{
+	CStack * stack = gs->curB->getStack(stackID);
+	switch (which)
+	{
+		case CASTS:
+		{
+			if (absolute)
+				stack->casts = val;
+			else
+				stack->casts += val;
+			vstd::amax(stack->casts, 0);
+			break;
+		}
+		case ENCHANTER_COUNTER:
+		{
+			auto & counter = gs->curB->sides[gs->curB->whatSide(stack->owner)].enchanterCounter;
+			if (absolute)
+				counter = val;
+			else
+				counter += val;
+			vstd::amax(counter, 0);
+			break;
+		}
+		case UNBIND:
+		{
+			stack->popBonuses(Selector::type(Bonus::BIND_EFFECT));
+			break;
+		}
+		case CLONED:
+		{
+			stack->state.insert(EBattleStackState::CLONED);
+			break;
+		}
+	}
+}
+
+DLL_LINKAGE void YourTurn::applyGs( CGameState *gs )
+{
+	gs->currentPlayer = player;
+
+	//count days without town
+	auto & playerState = gs->players[player];
+	if(playerState.towns.empty())
+	{
+		if(playerState.daysWithoutCastle)
+			++(*playerState.daysWithoutCastle);
+		else playerState.daysWithoutCastle = 0;
+	}
+	else
+	{
+		playerState.daysWithoutCastle = boost::none;
+	}
+}
+
+DLL_LINKAGE void SetSelection::applyGs( CGameState *gs )
+{
+	gs->getPlayer(player)->currentSelection = id;
+}
+
+DLL_LINKAGE Component::Component(const CStackBasicDescriptor &stack)
+	: id(CREATURE), subtype(stack.type->idNumber), val(stack.count), when(0)
+{
+	type = 2002;
+}