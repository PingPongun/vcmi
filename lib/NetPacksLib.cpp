--- conflicted
+++ resolved
@@ -1,4 +1,3 @@
-<<<<<<< HEAD
 /*
  * NetPacksLib.cpp, part of VCMI engine
  *
@@ -2609,2619 +2608,4 @@
 	return std::visit(GetBase<CArtifactSet>(), dstArtHolder);
 }
 
-VCMI_LIB_NAMESPACE_END
-=======
-/*
- * NetPacksLib.cpp, part of VCMI engine
- *
- * Authors: listed in file AUTHORS in main folder
- *
- * License: GNU General Public License v2.0 or later
- * Full text of license available in license.txt file, in main folder
- *
- */
-#include "StdInc.h"
-#include "ArtifactUtils.h"
-#include "NetPacks.h"
-#include "NetPackVisitor.h"
-#include "CGeneralTextHandler.h"
-#include "CArtHandler.h"
-#include "CHeroHandler.h"
-#include "VCMI_Lib.h"
-#include "mapping/CMap.h"
-#include "spells/CSpellHandler.h"
-#include "CCreatureHandler.h"
-#include "gameState/CGameState.h"
-#include "gameState/TavernHeroesPool.h"
-#include "CStack.h"
-#include "battle/BattleInfo.h"
-#include "CTownHandler.h"
-#include "mapping/CMapInfo.h"
-#include "StartInfo.h"
-#include "CPlayerState.h"
-#include "TerrainHandler.h"
-#include "mapObjects/CGCreature.h"
-#include "mapObjects/CGMarket.h"
-#include "mapObjectConstructors/AObjectTypeHandler.h"
-#include "mapObjectConstructors/CObjectClassesHandler.h"
-#include "campaign/CampaignState.h"
-#include "GameSettings.h"
-
-VCMI_LIB_NAMESPACE_BEGIN
-
-void CPack::visit(ICPackVisitor & visitor)
-{
-	visitBasic(visitor);
-
-	// visitBasic may destroy this and in such cases we do not want to call visitTyped
-	if(visitor.callTyped())
-	{
-		visitTyped(visitor);
-	}
-}
-
-void CPack::visitBasic(ICPackVisitor & visitor)
-{
-}
-
-void CPack::visitTyped(ICPackVisitor & visitor)
-{
-}
-
-void CPackForClient::visitBasic(ICPackVisitor & visitor)
-{
-	visitor.visitForClient(*this);
-}
-
-void CPackForServer::visitBasic(ICPackVisitor & visitor)
-{
-	visitor.visitForServer(*this);
-}
-
-void CPackForLobby::visitBasic(ICPackVisitor & visitor)
-{
-	visitor.visitForLobby(*this);
-}
-
-bool CPackForLobby::isForServer() const
-{
-	return false;
-}
-
-bool CLobbyPackToServer::isForServer() const
-{
-	return true;
-}
-
-void PackageApplied::visitTyped(ICPackVisitor & visitor)
-{
-	visitor.visitPackageApplied(*this);
-}
-
-void SystemMessage::visitTyped(ICPackVisitor & visitor)
-{
-	visitor.visitSystemMessage(*this);
-}
-
-void PlayerBlocked::visitTyped(ICPackVisitor & visitor)
-{
-	visitor.visitPlayerBlocked(*this);
-}
-
-void PlayerCheated::visitTyped(ICPackVisitor & visitor)
-{
-	visitor.visitPlayerCheated(*this);
-}
-
-void PlayerStartsTurn::visitTyped(ICPackVisitor & visitor)
-{
-	visitor.visitPlayerStartsTurn(*this);
-}
-
-void DaysWithoutTown::visitTyped(ICPackVisitor & visitor)
-{
-	visitor.visitDaysWithoutTown(*this);
-}
-
-void EntitiesChanged::visitTyped(ICPackVisitor & visitor)
-{
-	visitor.visitEntitiesChanged(*this);
-}
-
-void SetResources::visitTyped(ICPackVisitor & visitor)
-{
-	visitor.visitSetResources(*this);
-}
-
-void SetPrimSkill::visitTyped(ICPackVisitor & visitor)
-{
-	visitor.visitSetPrimSkill(*this);
-}
-
-void SetSecSkill::visitTyped(ICPackVisitor & visitor)
-{
-	visitor.visitSetSecSkill(*this);
-}
-
-void HeroVisitCastle::visitTyped(ICPackVisitor & visitor)
-{
-	visitor.visitHeroVisitCastle(*this);
-}
-
-void ChangeSpells::visitTyped(ICPackVisitor & visitor)
-{
-	visitor.visitChangeSpells(*this);
-}
-
-void SetMana::visitTyped(ICPackVisitor & visitor)
-{
-	visitor.visitSetMana(*this);
-}
-
-void SetMovePoints::visitTyped(ICPackVisitor & visitor)
-{
-	visitor.visitSetMovePoints(*this);
-}
-
-void FoWChange::visitTyped(ICPackVisitor & visitor)
-{
-	visitor.visitFoWChange(*this);
-}
-
-void SetAvailableHero::visitTyped(ICPackVisitor & visitor)
-{
-	visitor.visitSetAvailableHeroes(*this);
-}
-
-void GiveBonus::visitTyped(ICPackVisitor & visitor)
-{
-	visitor.visitGiveBonus(*this);
-}
-
-void ChangeObjPos::visitTyped(ICPackVisitor & visitor)
-{
-	visitor.visitChangeObjPos(*this);
-}
-
-void PlayerEndsTurn::visitTyped(ICPackVisitor & visitor)
-{
-	visitor.visitPlayerEndsTurn(*this);
-}
-
-void PlayerEndsGame::visitTyped(ICPackVisitor & visitor)
-{
-	visitor.visitPlayerEndsGame(*this);
-}
-
-void PlayerReinitInterface::visitTyped(ICPackVisitor & visitor)
-{
-	visitor.visitPlayerReinitInterface(*this);
-}
-
-void RemoveBonus::visitTyped(ICPackVisitor & visitor)
-{
-	visitor.visitRemoveBonus(*this);
-}
-
-void SetCommanderProperty::visitTyped(ICPackVisitor & visitor)
-{
-	visitor.visitSetCommanderProperty(*this);
-}
-
-void AddQuest::visitTyped(ICPackVisitor & visitor)
-{
-	visitor.visitAddQuest(*this);
-}
-
-void UpdateArtHandlerLists::visitTyped(ICPackVisitor & visitor)
-{
-	visitor.visitUpdateArtHandlerLists(*this);
-}
-
-void UpdateMapEvents::visitTyped(ICPackVisitor & visitor)
-{
-	visitor.visitUpdateMapEvents(*this);
-}
-
-void UpdateCastleEvents::visitTyped(ICPackVisitor & visitor)
-{
-	visitor.visitUpdateCastleEvents(*this);
-}
-
-void ChangeFormation::visitTyped(ICPackVisitor & visitor)
-{
-	visitor.visitChangeFormation(*this);
-}
-
-void RemoveObject::visitTyped(ICPackVisitor & visitor)
-{
-	visitor.visitRemoveObject(*this);
-}
-
-void TryMoveHero::visitTyped(ICPackVisitor & visitor)
-{
-	visitor.visitTryMoveHero(*this);
-}
-
-void NewStructures::visitTyped(ICPackVisitor & visitor)
-{
-	visitor.visitNewStructures(*this);
-}
-
-void RazeStructures::visitTyped(ICPackVisitor & visitor)
-{
-	visitor.visitRazeStructures(*this);
-}
-
-void SetAvailableCreatures::visitTyped(ICPackVisitor & visitor)
-{
-	visitor.visitSetAvailableCreatures(*this);
-}
-
-void SetHeroesInTown::visitTyped(ICPackVisitor & visitor)
-{
-	visitor.visitSetHeroesInTown(*this);
-}
-
-void HeroRecruited::visitTyped(ICPackVisitor & visitor)
-{
-	visitor.visitHeroRecruited(*this);
-}
-
-void GiveHero::visitTyped(ICPackVisitor & visitor)
-{
-	visitor.visitGiveHero(*this);
-}
-
-void OpenWindow::visitTyped(ICPackVisitor & visitor)
-{
-	visitor.visitOpenWindow(*this);
-}
-
-void NewObject::visitTyped(ICPackVisitor & visitor)
-{
-	visitor.visitNewObject(*this);
-}
-
-void SetAvailableArtifacts::visitTyped(ICPackVisitor & visitor)
-{
-	visitor.visitSetAvailableArtifacts(*this);
-}
-
-void NewArtifact::visitTyped(ICPackVisitor & visitor)
-{
-	visitor.visitNewArtifact(*this);
-}
-
-void ChangeStackCount::visitTyped(ICPackVisitor & visitor)
-{
-	visitor.visitChangeStackCount(*this);
-}
-
-void SetStackType::visitTyped(ICPackVisitor & visitor)
-{
-	visitor.visitSetStackType(*this);
-}
-
-void EraseStack::visitTyped(ICPackVisitor & visitor)
-{
-	visitor.visitEraseStack(*this);
-}
-
-void SwapStacks::visitTyped(ICPackVisitor & visitor)
-{
-	visitor.visitSwapStacks(*this);
-}
-
-void InsertNewStack::visitTyped(ICPackVisitor & visitor)
-{
-	visitor.visitInsertNewStack(*this);
-}
-
-void RebalanceStacks::visitTyped(ICPackVisitor & visitor)
-{
-	visitor.visitRebalanceStacks(*this);
-}
-
-void BulkRebalanceStacks::visitTyped(ICPackVisitor & visitor)
-{
-	visitor.visitBulkRebalanceStacks(*this);
-}
-
-void BulkSmartRebalanceStacks::visitTyped(ICPackVisitor & visitor)
-{
-	visitor.visitBulkSmartRebalanceStacks(*this);
-}
-
-void PutArtifact::visitTyped(ICPackVisitor & visitor)
-{
-	visitor.visitPutArtifact(*this);
-}
-
-void EraseArtifact::visitTyped(ICPackVisitor & visitor)
-{
-	visitor.visitEraseArtifact(*this);
-}
-
-void MoveArtifact::visitTyped(ICPackVisitor & visitor)
-{
-	visitor.visitMoveArtifact(*this);
-}
-
-void BulkMoveArtifacts::visitTyped(ICPackVisitor & visitor)
-{
-	visitor.visitBulkMoveArtifacts(*this);
-}
-
-void AssembledArtifact::visitTyped(ICPackVisitor & visitor)
-{
-	visitor.visitAssembledArtifact(*this);
-}
-
-void DisassembledArtifact::visitTyped(ICPackVisitor & visitor)
-{
-	visitor.visitDisassembledArtifact(*this);
-}
-
-void HeroVisit::visitTyped(ICPackVisitor & visitor)
-{
-	visitor.visitHeroVisit(*this);
-}
-
-void NewTurn::visitTyped(ICPackVisitor & visitor)
-{
-	visitor.visitNewTurn(*this);
-}
-
-void InfoWindow::visitTyped(ICPackVisitor & visitor)
-{
-	visitor.visitInfoWindow(*this);
-}
-
-void SetObjectProperty::visitTyped(ICPackVisitor & visitor)
-{
-	visitor.visitSetObjectProperty(*this);
-}
-
-void ChangeObjectVisitors::visitTyped(ICPackVisitor & visitor)
-{
-	visitor.visitChangeObjectVisitors(*this);
-}
-
-void PrepareHeroLevelUp::visitTyped(ICPackVisitor & visitor)
-{
-	visitor.visitPrepareHeroLevelUp(*this);
-}
-
-void HeroLevelUp::visitTyped(ICPackVisitor & visitor)
-{
-	visitor.visitHeroLevelUp(*this);
-}
-
-void CommanderLevelUp::visitTyped(ICPackVisitor & visitor)
-{
-	visitor.visitCommanderLevelUp(*this);
-}
-
-void BlockingDialog::visitTyped(ICPackVisitor & visitor)
-{
-	visitor.visitBlockingDialog(*this);
-}
-
-void GarrisonDialog::visitTyped(ICPackVisitor & visitor)
-{
-	visitor.visitGarrisonDialog(*this);
-}
-
-void ExchangeDialog::visitTyped(ICPackVisitor & visitor)
-{
-	visitor.visitExchangeDialog(*this);
-}
-
-void TeleportDialog::visitTyped(ICPackVisitor & visitor)
-{
-	visitor.visitTeleportDialog(*this);
-}
-
-void MapObjectSelectDialog::visitTyped(ICPackVisitor & visitor)
-{
-	visitor.visitMapObjectSelectDialog(*this);
-}
-
-void BattleStart::visitTyped(ICPackVisitor & visitor)
-{
-	visitor.visitBattleStart(*this);
-}
-
-void BattleNextRound::visitTyped(ICPackVisitor & visitor)
-{
-	visitor.visitBattleNextRound(*this);
-}
-
-void BattleSetActiveStack::visitTyped(ICPackVisitor & visitor)
-{
-	visitor.visitBattleSetActiveStack(*this);
-}
-
-void BattleResult::visitTyped(ICPackVisitor & visitor)
-{
-	visitor.visitBattleResult(*this);
-}
-
-void BattleLogMessage::visitTyped(ICPackVisitor & visitor)
-{
-	visitor.visitBattleLogMessage(*this);
-}
-
-void BattleStackMoved::visitTyped(ICPackVisitor & visitor)
-{
-	visitor.visitBattleStackMoved(*this);
-}
-
-void BattleUnitsChanged::visitTyped(ICPackVisitor & visitor)
-{
-	visitor.visitBattleUnitsChanged(*this);
-}
-
-void BattleAttack::visitTyped(ICPackVisitor & visitor)
-{
-	visitor.visitBattleAttack(*this);
-}
-
-void StartAction::visitTyped(ICPackVisitor & visitor)
-{
-	visitor.visitStartAction(*this);
-}
-
-void EndAction::visitTyped(ICPackVisitor & visitor)
-{
-	visitor.visitEndAction(*this);
-}
-
-void BattleSpellCast::visitTyped(ICPackVisitor & visitor)
-{
-	visitor.visitBattleSpellCast(*this);
-}
-
-void SetStackEffect::visitTyped(ICPackVisitor & visitor)
-{
-	visitor.visitSetStackEffect(*this);
-}
-
-void StacksInjured::visitTyped(ICPackVisitor & visitor)
-{
-	visitor.visitStacksInjured(*this);
-}
-
-void BattleResultsApplied::visitTyped(ICPackVisitor & visitor)
-{
-	visitor.visitBattleResultsApplied(*this);
-}
-
-void BattleObstaclesChanged::visitTyped(ICPackVisitor & visitor)
-{
-	visitor.visitBattleObstaclesChanged(*this);
-}
-
-void BattleSetStackProperty::visitTyped(ICPackVisitor & visitor)
-{
-	visitor.visitBattleSetStackProperty(*this);
-}
-
-void BattleTriggerEffect::visitTyped(ICPackVisitor & visitor)
-{
-	visitor.visitBattleTriggerEffect(*this);
-}
-
-void BattleUpdateGateState::visitTyped(ICPackVisitor & visitor)
-{
-	visitor.visitBattleUpdateGateState(*this);
-}
-
-void AdvmapSpellCast::visitTyped(ICPackVisitor & visitor)
-{
-	visitor.visitAdvmapSpellCast(*this);
-}
-
-void ShowWorldViewEx::visitTyped(ICPackVisitor & visitor)
-{
-	visitor.visitShowWorldViewEx(*this);
-}
-
-void EndTurn::visitTyped(ICPackVisitor & visitor)
-{
-	visitor.visitEndTurn(*this);
-}
-
-void GamePause::visitTyped(ICPackVisitor & visitor)
-{
-	visitor.visitGamePause(*this);
-}
-
-void DismissHero::visitTyped(ICPackVisitor & visitor)
-{
-	visitor.visitDismissHero(*this);
-}
-
-void MoveHero::visitTyped(ICPackVisitor & visitor)
-{
-	visitor.visitMoveHero(*this);
-}
-
-void CastleTeleportHero::visitTyped(ICPackVisitor & visitor)
-{
-	visitor.visitCastleTeleportHero(*this);
-}
-
-void ArrangeStacks::visitTyped(ICPackVisitor & visitor)
-{
-	visitor.visitArrangeStacks(*this);
-}
-
-void BulkMoveArmy::visitTyped(ICPackVisitor & visitor)
-{
-	visitor.visitBulkMoveArmy(*this);
-}
-
-void BulkSplitStack::visitTyped(ICPackVisitor & visitor)
-{
-	visitor.visitBulkSplitStack(*this);
-}
-
-void BulkMergeStacks::visitTyped(ICPackVisitor & visitor)
-{
-	visitor.visitBulkMergeStacks(*this);
-}
-
-void BulkSmartSplitStack::visitTyped(ICPackVisitor & visitor)
-{
-	visitor.visitBulkSmartSplitStack(*this);
-}
-
-void DisbandCreature::visitTyped(ICPackVisitor & visitor)
-{
-	visitor.visitDisbandCreature(*this);
-}
-
-void BuildStructure::visitTyped(ICPackVisitor & visitor)
-{
-	visitor.visitBuildStructure(*this);
-}
-
-void RazeStructure::visitTyped(ICPackVisitor & visitor)
-{
-	visitor.visitRazeStructure(*this);
-}
-
-void RecruitCreatures::visitTyped(ICPackVisitor & visitor)
-{
-	visitor.visitRecruitCreatures(*this);
-}
-
-void UpgradeCreature::visitTyped(ICPackVisitor & visitor)
-{
-	visitor.visitUpgradeCreature(*this);
-}
-
-void GarrisonHeroSwap::visitTyped(ICPackVisitor & visitor)
-{
-	visitor.visitGarrisonHeroSwap(*this);
-}
-
-void ExchangeArtifacts::visitTyped(ICPackVisitor & visitor)
-{
-	visitor.visitExchangeArtifacts(*this);
-}
-
-void BulkExchangeArtifacts::visitTyped(ICPackVisitor & visitor)
-{
-	visitor.visitBulkExchangeArtifacts(*this);
-}
-
-void AssembleArtifacts::visitTyped(ICPackVisitor & visitor)
-{
-	visitor.visitAssembleArtifacts(*this);
-}
-
-void EraseArtifactByClient::visitTyped(ICPackVisitor & visitor)
-{
-	visitor.visitEraseArtifactByClient(*this);
-}
-
-void BuyArtifact::visitTyped(ICPackVisitor & visitor)
-{
-	visitor.visitBuyArtifact(*this);
-}
-
-void TradeOnMarketplace::visitTyped(ICPackVisitor & visitor)
-{
-	visitor.visitTradeOnMarketplace(*this);
-}
-
-void SetFormation::visitTyped(ICPackVisitor & visitor)
-{
-	visitor.visitSetFormation(*this);
-}
-
-void HireHero::visitTyped(ICPackVisitor & visitor)
-{
-	visitor.visitHireHero(*this);
-}
-
-void BuildBoat::visitTyped(ICPackVisitor & visitor)
-{
-	visitor.visitBuildBoat(*this);
-}
-
-void QueryReply::visitTyped(ICPackVisitor & visitor)
-{
-	visitor.visitQueryReply(*this);
-}
-
-void MakeAction::visitTyped(ICPackVisitor & visitor)
-{
-	visitor.visitMakeAction(*this);
-}
-
-void DigWithHero::visitTyped(ICPackVisitor & visitor)
-{
-	visitor.visitDigWithHero(*this);
-}
-
-void CastAdvSpell::visitTyped(ICPackVisitor & visitor)
-{
-	visitor.visitCastAdvSpell(*this);
-}
-
-void SaveGame::visitTyped(ICPackVisitor & visitor)
-{
-	visitor.visitSaveGame(*this);
-}
-
-void PlayerMessage::visitTyped(ICPackVisitor & visitor)
-{
-	visitor.visitPlayerMessage(*this);
-}
-
-void PlayerMessageClient::visitTyped(ICPackVisitor & visitor)
-{
-	visitor.visitPlayerMessageClient(*this);
-}
-
-void CenterView::visitTyped(ICPackVisitor & visitor)
-{
-	visitor.visitCenterView(*this);
-}
-
-void LobbyClientConnected::visitTyped(ICPackVisitor & visitor)
-{
-	visitor.visitLobbyClientConnected(*this);
-}
-
-void LobbyClientDisconnected::visitTyped(ICPackVisitor & visitor)
-{
-	visitor.visitLobbyClientDisconnected(*this);
-}
-
-void LobbyChatMessage::visitTyped(ICPackVisitor & visitor)
-{
-	visitor.visitLobbyChatMessage(*this);
-}
-
-void LobbyGuiAction::visitTyped(ICPackVisitor & visitor)
-{
-	visitor.visitLobbyGuiAction(*this);
-}
-
-void LobbyLoadProgress::visitTyped(ICPackVisitor & visitor)
-{
-	visitor.visitLobbyLoadProgress(*this);
-}
-
-void LobbyEndGame::visitTyped(ICPackVisitor & visitor)
-{
-	visitor.visitLobbyEndGame(*this);
-}
-
-void LobbyStartGame::visitTyped(ICPackVisitor & visitor)
-{
-	visitor.visitLobbyStartGame(*this);
-}
-
-void LobbyChangeHost::visitTyped(ICPackVisitor & visitor)
-{
-	visitor.visitLobbyChangeHost(*this);
-}
-
-void LobbyUpdateState::visitTyped(ICPackVisitor & visitor)
-{
-	visitor.visitLobbyUpdateState(*this);
-}
-
-void LobbySetMap::visitTyped(ICPackVisitor & visitor)
-{
-	visitor.visitLobbySetMap(*this);
-}
-
-void LobbySetCampaign::visitTyped(ICPackVisitor & visitor)
-{
-	visitor.visitLobbySetCampaign(*this);
-}
-
-void LobbySetCampaignMap::visitTyped(ICPackVisitor & visitor)
-{
-	visitor.visitLobbySetCampaignMap(*this);
-}
-
-void LobbySetCampaignBonus::visitTyped(ICPackVisitor & visitor)
-{
-	visitor.visitLobbySetCampaignBonus(*this);
-}
-
-void LobbyChangePlayerOption::visitTyped(ICPackVisitor & visitor)
-{
-	visitor.visitLobbyChangePlayerOption(*this);
-}
-
-void LobbySetPlayer::visitTyped(ICPackVisitor & visitor)
-{
-	visitor.visitLobbySetPlayer(*this);
-}
-
-void LobbySetPlayerName::visitTyped(ICPackVisitor & visitor)
-{
-	visitor.visitLobbySetPlayerName(*this);
-}
-
-void LobbySetSimturns::visitTyped(ICPackVisitor & visitor)
-{
-	visitor.visitLobbySetSimturns(*this);
-}
-
-void LobbySetTurnTime::visitTyped(ICPackVisitor & visitor)
-{
-	visitor.visitLobbySetTurnTime(*this);
-}
-
-void LobbySetDifficulty::visitTyped(ICPackVisitor & visitor)
-{
-	visitor.visitLobbySetDifficulty(*this);
-}
-
-void LobbyForceSetPlayer::visitTyped(ICPackVisitor & visitor)
-{
-	visitor.visitLobbyForceSetPlayer(*this);
-}
-
-void LobbyShowMessage::visitTyped(ICPackVisitor & visitor)
-{
-	visitor.visitLobbyShowMessage(*this);
-}
-
-void SetResources::applyGs(CGameState * gs) const
-{
-	assert(player.isValidPlayer());
-	if(abs)
-		gs->getPlayerState(player)->resources = res;
-	else
-		gs->getPlayerState(player)->resources += res;
-
-	//just ensure that player resources are not negative
-	//server is responsible to check if player can afford deal
-	//but events on server side are allowed to take more than player have
-	gs->getPlayerState(player)->resources.positive();
-}
-
-void SetPrimSkill::applyGs(CGameState * gs) const
-{
-	CGHeroInstance * hero = gs->getHero(id);
-	assert(hero);
-	hero->setPrimarySkill(which, val, abs);
-}
-
-void SetSecSkill::applyGs(CGameState * gs) const
-{
-	CGHeroInstance *hero = gs->getHero(id);
-	hero->setSecSkillLevel(which, val, abs);
-}
-
-void SetCommanderProperty::applyGs(CGameState *gs)
-{
-	CCommanderInstance * commander = gs->getHero(heroid)->commander;
-	assert (commander);
-
-	switch (which)
-	{
-		case BONUS:
-			commander->accumulateBonus (std::make_shared<Bonus>(accumulatedBonus));
-			break;
-		case SPECIAL_SKILL:
-			commander->accumulateBonus (std::make_shared<Bonus>(accumulatedBonus));
-			commander->specialSkills.insert (additionalInfo);
-			break;
-		case SECONDARY_SKILL:
-			commander->secondarySkills[additionalInfo] = static_cast<ui8>(amount);
-			break;
-		case ALIVE:
-			if (amount)
-				commander->setAlive(true);
-			else
-				commander->setAlive(false);
-			break;
-		case EXPERIENCE:
-			commander->giveStackExp(amount); //TODO: allow setting exp for stacks via netpacks
-			break;
-	}
-}
-
-void AddQuest::applyGs(CGameState * gs) const
-{
-	assert (vstd::contains(gs->players, player));
-	auto * vec = &gs->players[player].quests;
-	if (!vstd::contains(*vec, quest))
-		vec->push_back (quest);
-	else
-		logNetwork->warn("Warning! Attempt to add duplicated quest");
-}
-
-void UpdateArtHandlerLists::applyGs(CGameState * gs) const
-{
-	VLC->arth->minors = minors;
-	VLC->arth->majors = majors;
-	VLC->arth->treasures = treasures;
-	VLC->arth->relics = relics;
-}
-
-void UpdateMapEvents::applyGs(CGameState * gs) const
-{
-	gs->map->events = events;
-}
-
-void UpdateCastleEvents::applyGs(CGameState * gs) const
-{
-	auto * t = gs->getTown(town);
-	t->events = events;
-}
-
-void ChangeFormation::applyGs(CGameState * gs) const
-{
-	gs->getHero(hid)->setFormation(formation);
-}
-
-void HeroVisitCastle::applyGs(CGameState * gs) const
-{
-	CGHeroInstance *h = gs->getHero(hid);
-	CGTownInstance *t = gs->getTown(tid);
-
-	assert(h);
-	assert(t);
-
-	if(start())
-		t->setVisitingHero(h);
-	else
-		t->setVisitingHero(nullptr);
-}
-
-void ChangeSpells::applyGs(CGameState *gs)
-{
-	CGHeroInstance *hero = gs->getHero(hid);
-
-	if(learn)
-		for(const auto & sid : spells)
-			hero->addSpellToSpellbook(sid);
-	else
-		for(const auto & sid : spells)
-			hero->removeSpellFromSpellbook(sid);
-}
-
-void SetMana::applyGs(CGameState * gs) const
-{
-	CGHeroInstance * hero = gs->getHero(hid);
-
-	assert(hero);
-
-	if(absolute)
-		hero->mana = val;
-	else
-		hero->mana += val;
-
-	vstd::amax(hero->mana, 0); //not less than 0
-}
-
-void SetMovePoints::applyGs(CGameState * gs) const
-{
-	CGHeroInstance *hero = gs->getHero(hid);
-
-	assert(hero);
-
-	if(absolute)
-		hero->setMovementPoints(val);
-	else
-		hero->setMovementPoints(hero->movementPointsRemaining() + val);
-}
-
-void FoWChange::applyGs(CGameState *gs)
-{
-	TeamState * team = gs->getPlayerTeam(player);
-	auto fogOfWarMap = team->fogOfWarMap;
-	for(const int3 & t : tiles)
-		(*fogOfWarMap)[t.z][t.x][t.y] = mode;
-	if (mode == 0) //do not hide too much
-	{
-		std::unordered_set<int3> tilesRevealed;
-		for (auto & elem : gs->map->objects)
-		{
-			const CGObjectInstance *o = elem;
-			if (o)
-			{
-				switch(o->ID)
-				{
-				case Obj::HERO:
-				case Obj::MINE:
-				case Obj::TOWN:
-				case Obj::ABANDONED_MINE:
-					if(vstd::contains(team->players, o->tempOwner)) //check owned observators
-						gs->getTilesInRange(tilesRevealed, o->getSightCenter(), o->getSightRadius(), o->tempOwner, 1);
-					break;
-				}
-			}
-		}
-		for(const int3 & t : tilesRevealed) //probably not the most optimal solution ever
-			(*fogOfWarMap)[t.z][t.x][t.y] = 1;
-	}
-}
-
-void SetAvailableHero::applyGs(CGameState *gs)
-{
-	gs->heroesPool->setHeroForPlayer(player, slotID, hid, army, roleID);
-}
-
-void GiveBonus::applyGs(CGameState *gs)
-{
-	CBonusSystemNode *cbsn = nullptr;
-	switch(who)
-	{
-	case ETarget::HERO:
-		cbsn = gs->getHero(ObjectInstanceID(id));
-		break;
-	case ETarget::PLAYER:
-		cbsn = gs->getPlayerState(PlayerColor(id));
-		break;
-	case ETarget::TOWN:
-		cbsn = gs->getTown(ObjectInstanceID(id));
-		break;
-	case ETarget::BATTLE:
-		assert(Bonus::OneBattle(&bonus));
-		cbsn = dynamic_cast<CBonusSystemNode*>(gs->getBattle(BattleID(id)));
-		break;
-	}
-
-	assert(cbsn);
-
-	if(Bonus::OneWeek(&bonus))
-		bonus.turnsRemain = 8 - gs->getDate(Date::DAY_OF_WEEK); // set correct number of days before adding bonus
-
-	auto b = std::make_shared<Bonus>(bonus);
-	cbsn->addNewBonus(b);
-
-	std::string &descr = b->description;
-
-	if(bdescr.empty() && (bonus.type == BonusType::LUCK || bonus.type == BonusType::MORALE))
-	{
-		if (bonus.source == BonusSource::OBJECT)
-		{
-			descr = VLC->generaltexth->arraytxt[bonus.val > 0 ? 110 : 109]; //+/-%d Temporary until next battle"
-		}
-		else if(bonus.source == BonusSource::TOWN_STRUCTURE)
-		{
-			descr = bonus.description;
-			return;
-		}
-		else
-		{
-			descr = bdescr.toString();
-		}
-	}
-	else
-	{
-		descr = bdescr.toString();
-	}
-	// Some of(?) versions of H3 use %s here instead of %d. Try to replace both of them
-	boost::replace_first(descr, "%d", std::to_string(std::abs(bonus.val)));
-	boost::replace_first(descr, "%s", std::to_string(std::abs(bonus.val)));
-}
-
-void ChangeObjPos::applyGs(CGameState *gs)
-{
-	CGObjectInstance *obj = gs->getObjInstance(objid);
-	if(!obj)
-	{
-		logNetwork->error("Wrong ChangeObjPos: object %d doesn't exist!", objid.getNum());
-		return;
-	}
-	gs->map->removeBlockVisTiles(obj);
-	obj->pos = nPos + obj->getVisitableOffset();
-	gs->map->addBlockVisTiles(obj);
-}
-
-void ChangeObjectVisitors::applyGs(CGameState * gs) const
-{
-	switch (mode) {
-		case VISITOR_ADD:
-			gs->getHero(hero)->visitedObjects.insert(object);
-			gs->getPlayerState(gs->getHero(hero)->tempOwner)->visitedObjects.insert(object);
-			break;
-		case VISITOR_ADD_TEAM:
-			{
-				TeamState *ts = gs->getPlayerTeam(gs->getHero(hero)->tempOwner);
-				for(const auto & color : ts->players)
-				{
-					gs->getPlayerState(color)->visitedObjects.insert(object);
-				}
-			}
-			break;
-		case VISITOR_CLEAR:
-			for (CGHeroInstance * hero : gs->map->allHeroes)
-			{
-				if (hero)
-				{
-					hero->visitedObjects.erase(object); // remove visit info from all heroes, including those that are not present on map
-				}
-			}
-
-			for(auto &elem : gs->players)
-			{
-				elem.second.visitedObjects.erase(object);
-			}
-
-			break;
-		case VISITOR_REMOVE:
-			gs->getHero(hero)->visitedObjects.erase(object);
-			break;
-	}
-}
-
-void PlayerEndsGame::applyGs(CGameState * gs) const
-{
-	PlayerState *p = gs->getPlayerState(player);
-	if(victoryLossCheckResult.victory())
-	{
-		p->status = EPlayerStatus::WINNER;
-
-		// TODO: Campaign-specific code might as well go somewhere else
-		// keep all heroes from the winning player
-		if(p->human && gs->scenarioOps->campState)
-		{
-			std::vector<CGHeroInstance *> crossoverHeroes;
-			for (CGHeroInstance * hero : gs->map->heroesOnMap)
-				if (hero->tempOwner == player)
-					crossoverHeroes.push_back(hero);
-
-			gs->scenarioOps->campState->setCurrentMapAsConquered(crossoverHeroes);
-		}
-	}
-	else
-	{
-		p->status = EPlayerStatus::LOSER;
-	}
-
-	// defeated player may be making turn right now
-	gs->actingPlayers.erase(player);
-}
-
-void PlayerReinitInterface::applyGs(CGameState *gs)
-{
-	if(!gs || !gs->scenarioOps)
-		return;
-	
-	//TODO: what does mean if more that one player connected?
-	if(playerConnectionId == PlayerSettings::PLAYER_AI)
-	{
-		for(const auto & player : players)
-			gs->scenarioOps->getIthPlayersSettings(player).connectedPlayerIDs.clear();
-	}
-}
-
-void RemoveBonus::applyGs(CGameState *gs)
-{
-	CBonusSystemNode * node = nullptr;
-	if (who == GiveBonus::ETarget::HERO)
-		node = gs->getHero(ObjectInstanceID(whoID));
-	else
-		node = gs->getPlayerState(PlayerColor(whoID));
-
-	BonusList &bonuses = node->getExportedBonusList();
-
-	for(const auto & b : bonuses)
-	{
-		if(vstd::to_underlying(b->source) == source && b->sid == id)
-		{
-			bonus = *b; //backup bonus (to show to interfaces later)
-			node->removeBonus(b);
-			break;
-		}
-	}
-}
-
-void RemoveObject::applyGs(CGameState *gs)
-{
-
-	CGObjectInstance *obj = gs->getObjInstance(objectID);
-	logGlobal->debug("removing object id=%d; address=%x; name=%s", objectID, (intptr_t)obj, obj->getObjectName());
-	//unblock tiles
-	gs->map->removeBlockVisTiles(obj);
-
-	if(obj->ID == Obj::HERO) //remove beaten hero
-	{
-		auto * beatenHero = dynamic_cast<CGHeroInstance *>(obj);
-		assert(beatenHero);
-		PlayerState * p = gs->getPlayerState(beatenHero->tempOwner);
-		gs->map->heroesOnMap -= beatenHero;
-		p->heroes -= beatenHero;
-
-
-		auto * siegeNode = beatenHero->whereShouldBeAttachedOnSiege(gs);
-
-		// FIXME: workaround:
-		// hero should be attached to siegeNode after battle
-		// however this code might also be called on dismissing hero while in town
-		if (siegeNode && vstd::contains(beatenHero->getParentNodes(), siegeNode))
-				beatenHero->detachFrom(*siegeNode);
-
-		beatenHero->tempOwner = PlayerColor::NEUTRAL; //no one owns beaten hero
-		vstd::erase_if(beatenHero->artifactsInBackpack, [](const ArtSlotInfo& asi)
-		{
-			return asi.artifact->artType->getId() == ArtifactID::GRAIL;
-		});
-
-		if(beatenHero->visitedTown)
-		{
-			if(beatenHero->visitedTown->garrisonHero == beatenHero)
-				beatenHero->visitedTown->garrisonHero = nullptr;
-			else
-				beatenHero->visitedTown->visitingHero = nullptr;
-
-			beatenHero->visitedTown = nullptr;
-			beatenHero->inTownGarrison = false;
-		}
-		//return hero to the pool, so he may reappear in tavern
-
-		gs->heroesPool->addHeroToPool(beatenHero);
-		gs->map->objects[objectID.getNum()] = nullptr;
-
-		//If hero on Boat is removed, the Boat disappears
-		if(beatenHero->boat)
-		{
-			beatenHero->detachFrom(const_cast<CGBoat&>(*beatenHero->boat));
-			gs->map->instanceNames.erase(beatenHero->boat->instanceName);
-			gs->map->objects[beatenHero->boat->id.getNum()].dellNull();
-			beatenHero->boat = nullptr;
-		}
-		return;
-	}
-
-	const auto * quest = dynamic_cast<const IQuestObject *>(obj);
-	if (quest)
-	{
-		gs->map->quests[quest->quest->qid] = nullptr;
-		for (auto &player : gs->players)
-		{
-			for (auto &q : player.second.quests)
-			{
-				if (q.obj == obj)
-				{
-					q.obj = nullptr;
-				}
-			}
-		}
-	}
-
-	for (TriggeredEvent & event : gs->map->triggeredEvents)
-	{
-		auto patcher = [&](EventCondition cond) -> EventExpression::Variant
-		{
-			if (cond.object == obj)
-			{
-				if (cond.condition == EventCondition::DESTROY || cond.condition == EventCondition::DESTROY_0)
-				{
-					cond.condition = EventCondition::CONST_VALUE;
-					cond.value = 1; // destroyed object, from now on always fulfilled
-				}
-				else if (cond.condition == EventCondition::CONTROL || cond.condition == EventCondition::HAVE_0)
-				{
-					cond.condition = EventCondition::CONST_VALUE;
-					cond.value = 0; // destroyed object, from now on can not be fulfilled
-				}
-			}
-			return cond;
-		};
-		event.trigger = event.trigger.morph(patcher);
-	}
-	gs->map->instanceNames.erase(obj->instanceName);
-	gs->map->objects[objectID.getNum()].dellNull();
-	gs->map->calculateGuardingGreaturePositions();
-}
-
-static int getDir(const int3 & src, const int3 & dst)
-{
-	int ret = -1;
-	if(dst.x+1 == src.x && dst.y+1 == src.y) //tl
-	{
-		ret = 1;
-	}
-	else if(dst.x == src.x && dst.y+1 == src.y) //t
-	{
-		ret = 2;
-	}
-	else if(dst.x-1 == src.x && dst.y+1 == src.y) //tr
-	{
-		ret = 3;
-	}
-	else if(dst.x-1 == src.x && dst.y == src.y) //r
-	{
-		ret = 4;
-	}
-	else if(dst.x-1 == src.x && dst.y-1 == src.y) //br
-	{
-		ret = 5;
-	}
-	else if(dst.x == src.x && dst.y-1 == src.y) //b
-	{
-		ret = 6;
-	}
-	else if(dst.x+1 == src.x && dst.y-1 == src.y) //bl
-	{
-		ret = 7;
-	}
-	else if(dst.x+1 == src.x && dst.y == src.y) //l
-	{
-		ret = 8;
-	}
-	return ret;
-}
-
-void TryMoveHero::applyGs(CGameState *gs)
-{
-	CGHeroInstance *h = gs->getHero(id);
-	if (!h)
-	{
-		logGlobal->error("Attempt ot move unavailable hero %d", id.getNum());
-		return;
-	}
-
-	h->setMovementPoints(movePoints);
-
-	if((result == SUCCESS || result == BLOCKING_VISIT || result == EMBARK || result == DISEMBARK) && start != end)
-	{
-		auto dir = getDir(start,end);
-		if(dir > 0  &&  dir <= 8)
-			h->moveDir = dir;
-		//else don`t change move direction - hero might have traversed the subterranean gate, direction should be kept
-	}
-
-	if(result == EMBARK) //hero enters boat at destination tile
-	{
-		const TerrainTile &tt = gs->map->getTile(h->convertToVisitablePos(end));
-		assert(tt.visitableObjects.size() >= 1  &&  tt.visitableObjects.back()->ID == Obj::BOAT); //the only visitable object at destination is Boat
-		auto * boat = dynamic_cast<CGBoat *>(tt.visitableObjects.back());
-		assert(boat);
-
-		gs->map->removeBlockVisTiles(boat); //hero blockvis mask will be used, we don't need to duplicate it with boat
-		h->boat = boat;
-		h->attachTo(*boat);
-		boat->hero = h;
-	}
-	else if(result == DISEMBARK) //hero leaves boat to destination tile
-	{
-		auto * b = const_cast<CGBoat *>(h->boat);
-		b->direction = h->moveDir;
-		b->pos = start;
-		b->hero = nullptr;
-		gs->map->addBlockVisTiles(b);
-		h->detachFrom(*b);
-		h->boat = nullptr;
-	}
-
-	if(start!=end && (result == SUCCESS || result == TELEPORTATION || result == EMBARK || result == DISEMBARK))
-	{
-		gs->map->removeBlockVisTiles(h);
-		h->pos = end;
-		if(auto * b = const_cast<CGBoat *>(h->boat))
-			b->pos = end;
-		gs->map->addBlockVisTiles(h);
-	}
-
-	auto fogOfWarMap = gs->getPlayerTeam(h->getOwner())->fogOfWarMap;
-	for(const int3 & t : fowRevealed)
-		(*fogOfWarMap)[t.z][t.x][t.y] = 1;
-}
-
-void NewStructures::applyGs(CGameState *gs)
-{
-	CGTownInstance *t = gs->getTown(tid);
-
-	for(const auto & id : bid)
-	{
-		assert(t->town->buildings.at(id) != nullptr);
-		t->builtBuildings.insert(id);
-		t->updateAppearance();
-		auto currentBuilding = t->town->buildings.at(id);
-
-		if(currentBuilding->overrideBids.empty())
-			continue;
-
-		for(const auto & overrideBid : currentBuilding->overrideBids)
-		{
-			t->overriddenBuildings.insert(overrideBid);
-			t->deleteTownBonus(overrideBid);
-		}
-	}
-	t->builded = builded;
-	t->recreateBuildingsBonuses();
-}
-
-void RazeStructures::applyGs(CGameState *gs)
-{
-	CGTownInstance *t = gs->getTown(tid);
-	for(const auto & id : bid)
-	{
-		t->builtBuildings.erase(id);
-
-		t->updateAppearance();
-	}
-	t->destroyed = destroyed; //yeaha
-	t->recreateBuildingsBonuses();
-}
-
-void SetAvailableCreatures::applyGs(CGameState * gs) const
-{
-	auto * dw = dynamic_cast<CGDwelling *>(gs->getObjInstance(tid));
-	assert(dw);
-	dw->creatures = creatures;
-}
-
-void SetHeroesInTown::applyGs(CGameState * gs) const
-{
-	CGTownInstance *t = gs->getTown(tid);
-
-	CGHeroInstance * v = gs->getHero(visiting);
-	CGHeroInstance * g = gs->getHero(garrison);
-
-	bool newVisitorComesFromGarrison = v && v == t->garrisonHero;
-	bool newGarrisonComesFromVisiting = g && g == t->visitingHero;
-
-	if(newVisitorComesFromGarrison)
-		t->setGarrisonedHero(nullptr);
-	if(newGarrisonComesFromVisiting)
-		t->setVisitingHero(nullptr);
-	if(!newGarrisonComesFromVisiting || v)
-		t->setVisitingHero(v);
-	if(!newVisitorComesFromGarrison || g)
-		t->setGarrisonedHero(g);
-
-	if(v)
-	{
-		gs->map->addBlockVisTiles(v);
-	}
-	if(g)
-	{
-		gs->map->removeBlockVisTiles(g);
-	}
-}
-
-void HeroRecruited::applyGs(CGameState * gs) const
-{
-	CGHeroInstance *h = gs->heroesPool->takeHeroFromPool(hid);
-	CGTownInstance *t = gs->getTown(tid);
-	PlayerState *p = gs->getPlayerState(player);
-
-	if (boatId != ObjectInstanceID::NONE)
-	{
-		CGObjectInstance *obj = gs->getObjInstance(boatId);
-		auto * boat = dynamic_cast<CGBoat *>(obj);
-		if (boat)
-		{
-			gs->map->removeBlockVisTiles(boat);
-			h->attachToBoat(boat);
-		}
-	}
-
-	h->setOwner(player);
-	h->pos = tile;
-	h->initObj(gs->getRandomGenerator());
-
-	if(h->id == ObjectInstanceID())
-	{
-		h->id = ObjectInstanceID(static_cast<si32>(gs->map->objects.size()));
-		gs->map->objects.emplace_back(h);
-	}
-	else
-		gs->map->objects[h->id.getNum()] = h;
-
-	gs->map->heroesOnMap.emplace_back(h);
-	p->heroes.emplace_back(h);
-	h->attachTo(*p);
-	gs->map->addBlockVisTiles(h);
-
-	if(t)
-		t->setVisitingHero(h);
-}
-
-void GiveHero::applyGs(CGameState * gs) const
-{
-	CGHeroInstance *h = gs->getHero(id);
-
-	if (boatId != ObjectInstanceID::NONE)
-	{
-		CGObjectInstance *obj = gs->getObjInstance(boatId);
-		auto * boat = dynamic_cast<CGBoat *>(obj);
-		if (boat)
-		{
-			gs->map->removeBlockVisTiles(boat);
-			h->attachToBoat(boat);
-		}
-	}
-
-	//bonus system
-	h->detachFrom(gs->globalEffects);
-	h->attachTo(*gs->getPlayerState(player));
-
-	auto oldVisitablePos = h->visitablePos();
-	gs->map->removeBlockVisTiles(h,true);
-	h->appearance = VLC->objtypeh->getHandlerFor(Obj::HERO, h->type->heroClass->getIndex())->getTemplates().front();
-
-	h->setOwner(player);
-	h->setMovementPoints(h->movementPointsLimit(true));
-	h->pos = h->convertFromVisitablePos(oldVisitablePos);
-	gs->map->heroesOnMap.emplace_back(h);
-	gs->getPlayerState(h->getOwner())->heroes.emplace_back(h);
-
-	gs->map->addBlockVisTiles(h);
-	h->inTownGarrison = false;
-}
-
-void NewObject::applyGs(CGameState *gs)
-{
-	TerrainId terrainType = ETerrainId::NONE;
-
-	if (!gs->isInTheMap(targetPos))
-	{
-		logGlobal->error("Attempt to create object outside map at %s!", targetPos.toString());
-		return;
-	}
-
-	const TerrainTile & t = gs->map->getTile(targetPos);
-	terrainType = t.terType->getId();
-
-	auto handler = VLC->objtypeh->getHandlerFor(ID, subID);
-
-	CGObjectInstance * o = handler->create();
-	handler->configureObject(o, gs->getRandomGenerator());
-	
-	if (ID == Obj::MONSTER) //probably more options will be needed
-	{
-		//CStackInstance hlp;
-		auto * cre = dynamic_cast<CGCreature *>(o);
-		//cre->slots[0] = hlp;
-		assert(cre);
-		cre->notGrowingTeam = cre->neverFlees = false;
-		cre->character = 2;
-		cre->gainedArtifact = ArtifactID::NONE;
-		cre->identifier = -1;
-		cre->addToSlot(SlotID(0), new CStackInstance(CreatureID(subID), -1)); //add placeholder stack
-	}
-
-	assert(!handler->getTemplates(terrainType).empty());
-	if (handler->getTemplates().empty())
-	{
-		logGlobal->error("Attempt to create object (%d %d) with no templates!", ID, subID);
-		return;
-	}
-
-	if (!handler->getTemplates(terrainType).empty())
-		o->appearance = handler->getTemplates(terrainType).front();
-	else
-		o->appearance = handler->getTemplates().front();
-
-	o->id = ObjectInstanceID(static_cast<si32>(gs->map->objects.size()));
-	o->ID = ID;
-	o->subID = subID;
-	o->pos = targetPos + o->getVisitableOffset();
-
-	gs->map->objects.emplace_back(o);
-	gs->map->addBlockVisTiles(o);
-	o->initObj(gs->getRandomGenerator());
-	gs->map->calculateGuardingGreaturePositions();
-
-	createdObjectID = o->id;
-
-	logGlobal->debug("Added object id=%d; address=%x; name=%s", o->id, (intptr_t)o, o->getObjectName());
-}
-
-void NewArtifact::applyGs(CGameState *gs)
-{
-	assert(!vstd::contains(gs->map->artInstances, art));
-	assert(!art->getParentNodes().size());
-	assert(art->artType);
-
-	art->setType(art->artType);
-	if(art->isCombined())
-	{
-		for(const auto & part : art->artType->getConstituents())
-			art->addPart(ArtifactUtils::createNewArtifactInstance(part), ArtifactPosition::PRE_FIRST);
-	}
-	gs->map->addNewArtifactInstance(art);
-}
-
-const CStackInstance * StackLocation::getStack()
-{
-	if(!army->hasStackAtSlot(slot))
-	{
-		logNetwork->warn("%s don't have a stack at slot %d", army->nodeName(), slot.getNum());
-		return nullptr;
-	}
-	return &army->getStack(slot);
-}
-
-struct ObjectRetriever
-{
-	const CArmedInstance * operator()(const ConstTransitivePtr<CGHeroInstance> &h) const
-	{
-		return h;
-	}
-	const CArmedInstance * operator()(const ConstTransitivePtr<CStackInstance> &s) const
-	{
-		return s->armyObj;
-	}
-};
-template<typename T>
-struct GetBase
-{
-	template <typename TArg>
-	T * operator()(TArg &arg) const
-	{
-		return arg;
-	}
-};
-
-
-void ArtifactLocation::removeArtifact()
-{
-	CArtifactInstance *a = getArt();
-	assert(a);
-	a->removeFrom(*this);
-}
-
-const CArmedInstance * ArtifactLocation::relatedObj() const
-{
-	return std::visit(ObjectRetriever(), artHolder);
-}
-
-PlayerColor ArtifactLocation::owningPlayer() const
-{
-	const auto * obj = relatedObj();
-	return obj ? obj->tempOwner : PlayerColor::NEUTRAL;
-}
-
-CArtifactSet *ArtifactLocation::getHolderArtSet()
-{
-	return std::visit(GetBase<CArtifactSet>(), artHolder);
-}
-
-CBonusSystemNode *ArtifactLocation::getHolderNode()
-{
-	return std::visit(GetBase<CBonusSystemNode>(), artHolder);
-}
-
-const CArtifactInstance *ArtifactLocation::getArt() const
-{
-	const auto * s = getSlot();
-	if(s)
-		return s->getArt();
-	else
-		return nullptr;
-}
-
-CArtifactSet * ArtifactLocation::getHolderArtSet() const
-{
-	auto * t = const_cast<ArtifactLocation *>(this);
-	return t->getHolderArtSet();
-}
-
-const CBonusSystemNode * ArtifactLocation::getHolderNode() const
-{
-	auto * t = const_cast<ArtifactLocation *>(this);
-	return t->getHolderNode();
-}
-
-CArtifactInstance *ArtifactLocation::getArt()
-{
-	const ArtifactLocation *t = this;
-	return const_cast<CArtifactInstance*>(t->getArt());
-}
-
-const ArtSlotInfo *ArtifactLocation::getSlot() const
-{
-	return getHolderArtSet()->getSlot(slot);
-}
-
-void ChangeStackCount::applyGs(CGameState * gs)
-{
-	auto * srcObj = gs->getArmyInstance(army);
-	if(!srcObj)
-		logNetwork->error("[CRITICAL] ChangeStackCount: invalid army object %d, possible game state corruption.", army.getNum());
-
-	if(absoluteValue)
-		srcObj->setStackCount(slot, count);
-	else
-		srcObj->changeStackCount(slot, count);
-}
-
-void SetStackType::applyGs(CGameState * gs)
-{
-	auto * srcObj = gs->getArmyInstance(army);
-	if(!srcObj)
-		logNetwork->error("[CRITICAL] SetStackType: invalid army object %d, possible game state corruption.", army.getNum());
-
-	srcObj->setStackType(slot, type);
-}
-
-void EraseStack::applyGs(CGameState * gs)
-{
-	auto * srcObj = gs->getArmyInstance(army);
-	if(!srcObj)
-		logNetwork->error("[CRITICAL] EraseStack: invalid army object %d, possible game state corruption.", army.getNum());
-
-	srcObj->eraseStack(slot);
-}
-
-void SwapStacks::applyGs(CGameState * gs)
-{
-	auto * srcObj = gs->getArmyInstance(srcArmy);
-	if(!srcObj)
-		logNetwork->error("[CRITICAL] SwapStacks: invalid army object %d, possible game state corruption.", srcArmy.getNum());
-
-	auto * dstObj = gs->getArmyInstance(dstArmy);
-	if(!dstObj)
-		logNetwork->error("[CRITICAL] SwapStacks: invalid army object %d, possible game state corruption.", dstArmy.getNum());
-
-	CStackInstance * s1 = srcObj->detachStack(srcSlot);
-	CStackInstance * s2 = dstObj->detachStack(dstSlot);
-
-	srcObj->putStack(srcSlot, s2);
-	dstObj->putStack(dstSlot, s1);
-}
-
-void InsertNewStack::applyGs(CGameState *gs)
-{
-	if(auto * obj = gs->getArmyInstance(army))
-		obj->putStack(slot, new CStackInstance(type, count));
-	else
-		logNetwork->error("[CRITICAL] InsertNewStack: invalid army object %d, possible game state corruption.", army.getNum());
-}
-
-void RebalanceStacks::applyGs(CGameState * gs)
-{
-	auto * srcObj = gs->getArmyInstance(srcArmy);
-	if(!srcObj)
-		logNetwork->error("[CRITICAL] RebalanceStacks: invalid army object %d, possible game state corruption.", srcArmy.getNum());
-
-	auto * dstObj = gs->getArmyInstance(dstArmy);
-	if(!dstObj)
-		logNetwork->error("[CRITICAL] RebalanceStacks: invalid army object %d, possible game state corruption.", dstArmy.getNum());
-
-	StackLocation src(srcObj, srcSlot);
-	StackLocation dst(dstObj, dstSlot);
-
-	const CCreature * srcType = src.army->getCreature(src.slot);
-	TQuantity srcCount = src.army->getStackCount(src.slot);
-	bool stackExp = VLC->settings()->getBoolean(EGameSettings::MODULE_STACK_EXPERIENCE);
-
-	if(srcCount == count) //moving whole stack
-	{
-		[[maybe_unused]] const CCreature *c = dst.army->getCreature(dst.slot);
-
-		if(c) //stack at dest -> merge
-		{
-			assert(c == srcType);
-			auto alHere = ArtifactLocation (src.getStack(), ArtifactPosition::CREATURE_SLOT);
-			auto alDest = ArtifactLocation (dst.getStack(), ArtifactPosition::CREATURE_SLOT);
-			auto * artHere = alHere.getArt();
-			auto * artDest = alDest.getArt();
-			if (artHere)
-			{
-				if (alDest.getArt())
-				{
-					auto * hero = dynamic_cast<CGHeroInstance *>(src.army.get());
-					auto dstSlot = ArtifactUtils::getArtBackpackPosition(hero, alDest.getArt()->getTypeId());
-					if(hero && dstSlot != ArtifactPosition::PRE_FIRST)
-					{
-						artDest->move (alDest, ArtifactLocation (hero, dstSlot));
-					}
-					//else - artifact cna be lost :/
-					else
-					{
-						EraseArtifact ea;
-						ea.al = alDest;
-						ea.applyGs(gs);
-						logNetwork->warn("Cannot move artifact! No free slots");
-					}
-					artHere->move (alHere, alDest);
-					//TODO: choose from dialog
-				}
-				else //just move to the other slot before stack gets erased
-				{
-					artHere->move (alHere, alDest);
-				}
-			}
-			if (stackExp)
-			{
-				ui64 totalExp = srcCount * src.army->getStackExperience(src.slot) + dst.army->getStackCount(dst.slot) * dst.army->getStackExperience(dst.slot);
-				src.army->eraseStack(src.slot);
-				dst.army->changeStackCount(dst.slot, count);
-				dst.army->setStackExp(dst.slot, totalExp /(dst.army->getStackCount(dst.slot))); //mean
-			}
-			else
-			{
-				src.army->eraseStack(src.slot);
-				dst.army->changeStackCount(dst.slot, count);
-			}
-		}
-		else //move stack to an empty slot, no exp change needed
-		{
-			CStackInstance *stackDetached = src.army->detachStack(src.slot);
-			dst.army->putStack(dst.slot, stackDetached);
-		}
-	}
-	else
-	{
-		[[maybe_unused]] const CCreature *c = dst.army->getCreature(dst.slot);
-		if(c) //stack at dest -> rebalance
-		{
-			assert(c == srcType);
-			if (stackExp)
-			{
-				ui64 totalExp = srcCount * src.army->getStackExperience(src.slot) + dst.army->getStackCount(dst.slot) * dst.army->getStackExperience(dst.slot);
-				src.army->changeStackCount(src.slot, -count);
-				dst.army->changeStackCount(dst.slot, count);
-				dst.army->setStackExp(dst.slot, totalExp /(src.army->getStackCount(src.slot) + dst.army->getStackCount(dst.slot))); //mean
-			}
-			else
-			{
-				src.army->changeStackCount(src.slot, -count);
-				dst.army->changeStackCount(dst.slot, count);
-			}
-		}
-		else //split stack to an empty slot
-		{
-			src.army->changeStackCount(src.slot, -count);
-			dst.army->addToSlot(dst.slot, srcType->getId(), count, false);
-			if (stackExp)
-				dst.army->setStackExp(dst.slot, src.army->getStackExperience(src.slot));
-		}
-	}
-
-	CBonusSystemNode::treeHasChanged();
-}
-
-void BulkRebalanceStacks::applyGs(CGameState * gs)
-{
-	for(auto & move : moves)
-		move.applyGs(gs);
-}
-
-void BulkSmartRebalanceStacks::applyGs(CGameState * gs)
-{
-	for(auto & move : moves)
-		move.applyGs(gs);
-
-	for(auto & change : changes)
-		change.applyGs(gs);
-}
-
-void PutArtifact::applyGs(CGameState *gs)
-{
-	assert(art->canBePutAt(al));
-	// Ensure that artifact has been correctly added via NewArtifact pack
-	assert(vstd::contains(gs->map->artInstances, art));
-	assert(!art->getParentNodes().empty());
-	art->putAt(al);
-}
-
-void EraseArtifact::applyGs(CGameState *gs)
-{
-	const auto * slot = al.getSlot();
-	if(slot->locked)
-	{
-		logGlobal->debug("Erasing locked artifact: %s", slot->artifact->artType->getNameTranslated());
-		DisassembledArtifact dis;
-		dis.al.artHolder = al.artHolder;
-		auto * aset = al.getHolderArtSet();
-		#ifndef NDEBUG
-		bool found = false;
-		#endif
-		for(auto& p : aset->artifactsWorn)
-		{
-			auto art = p.second.artifact;
-			if(art->isCombined() && art->isPart(slot->artifact))
-			{
-				dis.al.slot = aset->getArtPos(art);
-				#ifndef NDEBUG
-				found = true;
-				#endif
-				break;
-			}
-		}
-		assert(found && "Failed to determine the assembly this locked artifact belongs to");
-		logGlobal->debug("Found the corresponding assembly: %s", dis.al.getSlot()->artifact->artType->getNameTranslated());
-		dis.applyGs(gs);
-	}
-	else
-	{
-		logGlobal->debug("Erasing artifact %s", slot->artifact->artType->getNameTranslated());
-	}
-	al.removeArtifact();
-}
-
-void MoveArtifact::applyGs(CGameState * gs)
-{
-	CArtifactInstance * art = src.getArt();
-	assert(!ArtifactUtils::isSlotEquipment(dst.slot) || !dst.getArt());
-	art->move(src, dst);
-}
-
-void BulkMoveArtifacts::applyGs(CGameState * gs)
-{
-	enum class EBulkArtsOp
-	{
-		BULK_MOVE,
-		BULK_REMOVE,
-		BULK_PUT
-	};
-
-	auto bulkArtsOperation = [this](std::vector<LinkedSlots> & artsPack, 
-		CArtifactSet * artSet, EBulkArtsOp operation) -> void
-	{
-		int numBackpackArtifactsMoved = 0;
-		for(auto & slot : artsPack)
-		{
-			// When an object gets removed from the backpack, the backpack shrinks
-			// so all the following indices will be affected. Thus, we need to update
-			// the subsequent artifact slots to account for that
-			auto srcPos = slot.srcPos;
-			if(ArtifactUtils::isSlotBackpack(srcPos) && (operation != EBulkArtsOp::BULK_PUT))
-			{
-				srcPos = ArtifactPosition(srcPos.num - numBackpackArtifactsMoved);
-			}
-			const auto * slotInfo = artSet->getSlot(srcPos);
-			assert(slotInfo);
-			auto * art = const_cast<CArtifactInstance *>(slotInfo->getArt());
-			assert(art);
-			switch(operation)
-			{
-			case EBulkArtsOp::BULK_MOVE:
-				const_cast<CArtifactInstance*>(art)->move(
-					ArtifactLocation(srcArtHolder, srcPos), ArtifactLocation(dstArtHolder, slot.dstPos));
-				break;
-			case EBulkArtsOp::BULK_REMOVE:
-				art->removeFrom(ArtifactLocation(dstArtHolder, srcPos));
-				break;
-			case EBulkArtsOp::BULK_PUT:
-				art->putAt(ArtifactLocation(srcArtHolder, slot.dstPos));
-				break;
-			default:
-				break;
-			}
-
-			if(srcPos >= ArtifactPosition::BACKPACK_START)
-			{
-				numBackpackArtifactsMoved++;
-			}
-		}
-	};
-	
-	if(swap)
-	{
-		// Swap
-		auto * leftSet = getSrcHolderArtSet();
-		auto * rightSet = getDstHolderArtSet();
-		CArtifactFittingSet artFittingSet(leftSet->bearerType());
-
-		artFittingSet.artifactsWorn = rightSet->artifactsWorn;
-		artFittingSet.artifactsInBackpack = rightSet->artifactsInBackpack;
-
-		bulkArtsOperation(artsPack1, rightSet, EBulkArtsOp::BULK_REMOVE);
-		bulkArtsOperation(artsPack0, leftSet, EBulkArtsOp::BULK_MOVE);
-		bulkArtsOperation(artsPack1, &artFittingSet, EBulkArtsOp::BULK_PUT);
-	}
-	else
-	{
-		bulkArtsOperation(artsPack0, getSrcHolderArtSet(), EBulkArtsOp::BULK_MOVE);
-	}
-}
-
-void AssembledArtifact::applyGs(CGameState *gs)
-{
-	CArtifactSet * artSet = al.getHolderArtSet();
-	const CArtifactInstance * transformedArt = al.getArt();
-	assert(transformedArt);
-	assert(vstd::contains_if(ArtifactUtils::assemblyPossibilities(artSet, transformedArt->getTypeId()), [=](const CArtifact * art)->bool
-		{
-			return art->getId() == builtArt->getId();
-		}));
-
-	const auto transformedArtSlot = artSet->getSlotByInstance(transformedArt);
-	auto * combinedArt = new CArtifactInstance(builtArt);
-	gs->map->addNewArtifactInstance(combinedArt);
-
-	// Find slots for all involved artifacts
-	std::vector<ArtifactPosition> slotsInvolved;
-	for(const auto constituent : builtArt->getConstituents())
-	{
-		ArtifactPosition slot;
-		if(transformedArt->getTypeId() == constituent->getId())
-			slot = transformedArtSlot;
-		else
-			slot = artSet->getArtPos(constituent->getId(), false, false);
-
-		assert(slot != ArtifactPosition::PRE_FIRST);
-		slotsInvolved.emplace_back(slot);
-	}
-	std::sort(slotsInvolved.begin(), slotsInvolved.end(), std::greater<>());
-
-	// Find a slot for combined artifact
-	al.slot = transformedArtSlot;
-	for(const auto slot : slotsInvolved)
-	{
-		if(ArtifactUtils::isSlotEquipment(transformedArtSlot))
-		{
-
-			if(ArtifactUtils::isSlotBackpack(slot))
-			{
-				al.slot = ArtifactPosition::BACKPACK_START;
-				break;
-			}
-
-			if(!vstd::contains(combinedArt->artType->getPossibleSlots().at(artSet->bearerType()), al.slot)
-				&& vstd::contains(combinedArt->artType->getPossibleSlots().at(artSet->bearerType()), slot))
-				al.slot = slot;
-		}
-		else
-		{
-			if(ArtifactUtils::isSlotBackpack(slot))
-				al.slot = std::min(al.slot, slot);
-		}
-	}
-
-	// Delete parts from hero
-	for(const auto slot : slotsInvolved)
-	{
-		const auto constituentInstance = artSet->getArt(slot);
-		constituentInstance->removeFrom(ArtifactLocation(al.artHolder, slot));
-
-		if(ArtifactUtils::isSlotEquipment(al.slot) && slot != al.slot)
-			combinedArt->addPart(constituentInstance, slot);
-		else
-			combinedArt->addPart(constituentInstance, ArtifactPosition::PRE_FIRST);
-	}
-
-	// Put new combined artifacts
-	combinedArt->putAt(al);
-}
-
-void DisassembledArtifact::applyGs(CGameState *gs)
-{
-	auto * disassembled = al.getArt();
-	assert(disassembled);
-
-	auto parts = disassembled->getPartsInfo();
-	disassembled->removeFrom(al);
-	for(auto & part : parts)
-	{
-		ArtifactLocation partLoc = al;
-		// ArtifactPosition::PRE_FIRST is value of main part slot -> it'll replace combined artifact in its pos
-		partLoc.slot = (ArtifactUtils::isSlotEquipment(part.slot) ? part.slot : al.slot);
-		disassembled->detachFrom(*part.art);
-		part.art->putAt(partLoc);
-	}
-	gs->map->eraseArtifactInstance(disassembled);
-}
-
-void HeroVisit::applyGs(CGameState *gs)
-{
-}
-
-void SetAvailableArtifacts::applyGs(CGameState * gs) const
-{
-	if(id >= 0)
-	{
-		if(auto * bm = dynamic_cast<CGBlackMarket *>(gs->map->objects[id].get()))
-		{
-			bm->artifacts = arts;
-		}
-		else
-		{
-			logNetwork->error("Wrong black market id!");
-		}
-	}
-	else
-	{
-		CGTownInstance::merchantArtifacts = arts;
-	}
-}
-
-void NewTurn::applyGs(CGameState *gs)
-{
-	gs->day = day;
-
-	// Update bonuses before doing anything else so hero don't get more MP than needed
-	gs->globalEffects.removeBonusesRecursive(Bonus::OneDay); //works for children -> all game objs
-	gs->globalEffects.reduceBonusDurations(Bonus::NDays);
-	gs->globalEffects.reduceBonusDurations(Bonus::OneWeek);
-	//TODO not really a single root hierarchy, what about bonuses placed elsewhere? [not an issue with H3 mechanics but in the future...]
-
-	for(const NewTurn::Hero & h : heroes) //give mana/movement point
-	{
-		CGHeroInstance *hero = gs->getHero(h.id);
-		if(!hero)
-		{
-			logGlobal->error("Hero %d not found in NewTurn::applyGs", h.id.getNum());
-			continue;
-		}
-
-		hero->setMovementPoints(h.move);
-		hero->mana = h.mana;
-	}
-
-	gs->heroesPool->onNewDay();
-
-	for(const auto & re : res)
-	{
-		assert(re.first.isValidPlayer());
-		gs->getPlayerState(re.first)->resources = re.second;
-	}
-
-	for(const auto & creatureSet : cres) //set available creatures in towns
-		creatureSet.second.applyGs(gs);
-
-	for(CGTownInstance* t : gs->map->towns)
-		t->builded = 0;
-
-	if(gs->getDate(Date::DAY_OF_WEEK) == 1)
-		gs->updateRumor();
-}
-
-void SetObjectProperty::applyGs(CGameState * gs) const
-{
-	CGObjectInstance *obj = gs->getObjInstance(id);
-	if(!obj)
-	{
-		logNetwork->error("Wrong object ID - property cannot be set!");
-		return;
-	}
-
-	auto * cai = dynamic_cast<CArmedInstance *>(obj);
-	if(what == ObjProperty::OWNER && cai)
-	{
-		if(obj->ID == Obj::TOWN)
-		{
-			auto * t = dynamic_cast<CGTownInstance *>(obj);
-			assert(t);
-
-			PlayerColor oldOwner = t->tempOwner;
-			if(oldOwner.isValidPlayer())
-			{
-				auto * state = gs->getPlayerState(oldOwner);
-				state->towns -= t;
-
-				if(state->towns.empty())
-					*state->daysWithoutCastle = 0;
-			}
-			if(PlayerColor(val).isValidPlayer())
-			{
-				PlayerState * p = gs->getPlayerState(PlayerColor(val));
-				p->towns.emplace_back(t);
-
-				//reset counter before NewTurn to avoid no town message if game loaded at turn when one already captured
-				if(p->daysWithoutCastle)
-					p->daysWithoutCastle = std::nullopt;
-			}
-		}
-
-		CBonusSystemNode & nodeToMove = cai->whatShouldBeAttached();
-		nodeToMove.detachFrom(cai->whereShouldBeAttached(gs));
-		obj->setProperty(what,val);
-		nodeToMove.attachTo(cai->whereShouldBeAttached(gs));
-	}
-	else //not an armed instance
-	{
-		obj->setProperty(what,val);
-	}
-}
-
-void PrepareHeroLevelUp::applyGs(CGameState * gs)
-{
-	auto * hero = gs->getHero(heroId);
-	assert(hero);
-
-	auto proposedSkills = hero->getLevelUpProposedSecondarySkills();
-
-	if(skills.size() == 1 || hero->tempOwner == PlayerColor::NEUTRAL) //choose skill automatically
-	{
-		skills.push_back(*RandomGeneratorUtil::nextItem(proposedSkills, hero->skillsInfo.rand));
-	}
-	else
-	{
-		skills = proposedSkills;
-	}
-}
-
-void HeroLevelUp::applyGs(CGameState * gs) const
-{
-	auto * hero = gs->getHero(heroId);
-	assert(hero);
-	hero->levelUp(skills);
-}
-
-void CommanderLevelUp::applyGs(CGameState * gs) const
-{
-	auto * hero = gs->getHero(heroId);
-	assert(hero);
-	auto commander = hero->commander;
-	assert(commander);
-	commander->levelUp();
-}
-
-void BattleStart::applyGs(CGameState * gs) const
-{
-	assert(battleID == gs->nextBattleID);
-
-	gs->currentBattles.emplace_back(info);
-
-	info->battleID = gs->nextBattleID;
-	info->localInit();
-
-	gs->nextBattleID = vstd::next(gs->nextBattleID, 1);
-}
-
-void BattleNextRound::applyGs(CGameState * gs) const
-{
-	gs->getBattle(battleID)->nextRound();
-}
-
-void BattleSetActiveStack::applyGs(CGameState * gs) const
-{
-	gs->getBattle(battleID)->nextTurn(stack);
-}
-
-void BattleTriggerEffect::applyGs(CGameState * gs) const
-{
-	CStack * st = gs->getBattle(battleID)->getStack(stackID);
-	assert(st);
-	switch(static_cast<BonusType>(effect))
-	{
-	case BonusType::HP_REGENERATION:
-	{
-		int64_t toHeal = val;
-		st->heal(toHeal, EHealLevel::HEAL, EHealPower::PERMANENT);
-		break;
-	}
-	case BonusType::MANA_DRAIN:
-	{
-		CGHeroInstance * h = gs->getHero(ObjectInstanceID(additionalInfo));
-		st->drainedMana = true;
-		h->mana -= val;
-		vstd::amax(h->mana, 0);
-		break;
-	}
-	case BonusType::POISON:
-	{
-		auto b = st->getBonusLocalFirst(Selector::source(BonusSource::SPELL_EFFECT, SpellID::POISON)
-				.And(Selector::type()(BonusType::STACK_HEALTH)));
-		if (b)
-			b->val = val;
-		break;
-	}
-	case BonusType::ENCHANTER:
-	case BonusType::MORALE:
-		break;
-	case BonusType::FEAR:
-		st->fear = true;
-		break;
-	default:
-		logNetwork->error("Unrecognized trigger effect type %d", effect);
-	}
-}
-
-void BattleUpdateGateState::applyGs(CGameState * gs) const
-{
-	if(gs->getBattle(battleID))
-		gs->getBattle(battleID)->si.gateState = state;
-}
-
-void BattleCancelled::applyGs(CGameState * gs) const
-{
-	auto currentBattle = boost::range::find_if(gs->currentBattles, [&](const auto & battle)
-	{
-		return battle->battleID == battleID;
-	});
-
-	assert(currentBattle != gs->currentBattles.end());
-	gs->currentBattles.erase(currentBattle);
-}
-
-void BattleResultAccepted::applyGs(CGameState * gs) const
-{
-	// Remove any "until next battle" bonuses
-	for(auto & res : heroResult)
-	{
-		if(res.hero)
-			res.hero->removeBonusesRecursive(Bonus::OneBattle);
-	}
-
-	if(winnerSide != 2)
-	{
-		// Grow up growing artifacts
-		const auto hero = heroResult[winnerSide].hero;
-
-		if (hero)
-		{
-			if(hero->commander && hero->commander->alive)
-			{
-				for(auto & art : hero->commander->artifactsWorn)
-					art.second.artifact->growingUp();
-			}
-			for(auto & art : hero->artifactsWorn)
-			{
-				art.second.artifact->growingUp();
-			}
-		}
-	}
-
-	if(VLC->settings()->getBoolean(EGameSettings::MODULE_STACK_EXPERIENCE))
-	{
-		if(heroResult[0].army)
-			heroResult[0].army->giveStackExp(heroResult[0].exp);
-		if(heroResult[1].army)
-			heroResult[1].army->giveStackExp(heroResult[1].exp);
-		CBonusSystemNode::treeHasChanged();
-	}
-
-	auto currentBattle = boost::range::find_if(gs->currentBattles, [&](const auto & battle)
-	{
-		return battle->battleID == battleID;
-	});
-
-	assert(currentBattle != gs->currentBattles.end());
-	gs->currentBattles.erase(currentBattle);
-}
-
-void BattleLogMessage::applyGs(CGameState *gs)
-{
-	//nothing
-}
-
-void BattleLogMessage::applyBattle(IBattleState * battleState)
-{
-	//nothing
-}
-
-void BattleStackMoved::applyGs(CGameState *gs)
-{
-	applyBattle(gs->getBattle(battleID));
-}
-
-void BattleStackMoved::applyBattle(IBattleState * battleState)
-{
-	battleState->moveUnit(stack, tilesToMove.back());
-}
-
-void BattleStackAttacked::applyGs(CGameState * gs)
-{
-	applyBattle(gs->getBattle(battleID));
-}
-
-void BattleStackAttacked::applyBattle(IBattleState * battleState)
-{
-	battleState->setUnitState(newState.id, newState.data, newState.healthDelta);
-}
-
-void BattleAttack::applyGs(CGameState * gs)
-{
-	CStack * attacker = gs->getBattle(battleID)->getStack(stackAttacking);
-	assert(attacker);
-
-	attackerChanges.applyGs(gs);
-
-	for(BattleStackAttacked & stackAttacked : bsa)
-		stackAttacked.applyGs(gs);
-
-	attacker->removeBonusesRecursive(Bonus::UntilAttack);
-}
-
-void StartAction::applyGs(CGameState *gs)
-{
-	CStack *st = gs->getBattle(battleID)->getStack(ba.stackNumber);
-
-	if(ba.actionType == EActionType::END_TACTIC_PHASE)
-	{
-		gs->getBattle(battleID)->tacticDistance = 0;
-		return;
-	}
-
-	if(gs->getBattle(battleID)->tacticDistance)
-	{
-		// moves in tactics phase do not affect creature status
-		// (tactics stack queue is managed by client)
-		return;
-	}
-
-	if (ba.isUnitAction())
-	{
-		assert(st); // stack must exists for all non-hero actions
-
-		switch(ba.actionType)
-		{
-			case EActionType::DEFEND:
-				st->waiting = false;
-				st->defending = true;
-				st->defendingAnim = true;
-				break;
-			case EActionType::WAIT:
-				st->defendingAnim = false;
-				st->waiting = true;
-				st->waitedThisTurn = true;
-				break;
-			case EActionType::HERO_SPELL: //no change in current stack state
-				break;
-			default: //any active stack action - attack, catapult, heal, spell...
-				st->waiting = false;
-				st->defendingAnim = false;
-				st->movedThisRound = true;
-				break;
-		}
-	}
-	else
-	{
-		if(ba.actionType == EActionType::HERO_SPELL)
-			gs->getBattle(battleID)->sides[ba.side].usedSpellsHistory.push_back(ba.spell);
-	}
-}
-
-void BattleSpellCast::applyGs(CGameState * gs) const
-{
-	if(castByHero)
-	{
-		if(side < 2)
-		{
-			gs->getBattle(battleID)->sides[side].castSpellsCount++;
-		}
-	}
-}
-
-void SetStackEffect::applyGs(CGameState *gs)
-{
-	applyBattle(gs->getBattle(battleID));
-}
-
-void SetStackEffect::applyBattle(IBattleState * battleState)
-{
-	for(const auto & stackData : toRemove)
-		battleState->removeUnitBonus(stackData.first, stackData.second);
-
-	for(const auto & stackData : toUpdate)
-		battleState->updateUnitBonus(stackData.first, stackData.second);
-
-	for(const auto & stackData : toAdd)
-		battleState->addUnitBonus(stackData.first, stackData.second);
-}
-
-
-void StacksInjured::applyGs(CGameState *gs)
-{
-	applyBattle(gs->getBattle(battleID));
-}
-
-void StacksInjured::applyBattle(IBattleState * battleState)
-{
-	for(BattleStackAttacked stackAttacked : stacks)
-		stackAttacked.applyBattle(battleState);
-}
-
-void BattleUnitsChanged::applyGs(CGameState *gs)
-{
-	applyBattle(gs->getBattle(battleID));
-}
-
-void BattleUnitsChanged::applyBattle(IBattleState * battleState)
-{
-	for(auto & elem : changedStacks)
-	{
-		switch(elem.operation)
-		{
-		case BattleChanges::EOperation::RESET_STATE:
-			battleState->setUnitState(elem.id, elem.data, elem.healthDelta);
-			break;
-		case BattleChanges::EOperation::REMOVE:
-			battleState->removeUnit(elem.id);
-			break;
-		case BattleChanges::EOperation::ADD:
-			battleState->addUnit(elem.id, elem.data);
-			break;
-		case BattleChanges::EOperation::UPDATE:
-			battleState->updateUnit(elem.id, elem.data);
-			break;
-		default:
-			logNetwork->error("Unknown unit operation %d", static_cast<int>(elem.operation));
-			break;
-		}
-	}
-}
-
-void BattleObstaclesChanged::applyGs(CGameState * gs)
-{
-	applyBattle(gs->getBattle(battleID));
-}
-
-void BattleObstaclesChanged::applyBattle(IBattleState * battleState)
-{
-	for(const auto & change : changes)
-	{
-		switch(change.operation)
-		{
-		case BattleChanges::EOperation::REMOVE:
-			battleState->removeObstacle(change.id);
-			break;
-		case BattleChanges::EOperation::ADD:
-			battleState->addObstacle(change);
-			break;
-		case BattleChanges::EOperation::UPDATE:
-			battleState->updateObstacle(change);
-			break;
-		default:
-			logNetwork->error("Unknown obstacle operation %d", static_cast<int>(change.operation));
-			break;
-		}
-	}
-}
-
-CatapultAttack::CatapultAttack() = default;
-
-CatapultAttack::~CatapultAttack() = default;
-
-void CatapultAttack::applyGs(CGameState * gs)
-{
-	applyBattle(gs->getBattle(battleID));
-}
-
-void CatapultAttack::visitTyped(ICPackVisitor & visitor)
-{
-	visitor.visitCatapultAttack(*this);
-}
-
-void CatapultAttack::applyBattle(IBattleState * battleState)
-{
-	const auto * town = battleState->getDefendedTown();
-	if(!town)
-		return;
-
-	if(town->fortLevel() == CGTownInstance::NONE)
-		return;
-
-	for(const auto & part : attackedParts)
-	{
-		auto newWallState = SiegeInfo::applyDamage(battleState->getWallState(part.attackedPart), part.damageDealt);
-		battleState->setWallState(part.attackedPart, newWallState);
-	}
-}
-
-void BattleSetStackProperty::applyGs(CGameState * gs) const
-{
-	CStack * stack = gs->getBattle(battleID)->getStack(stackID);
-	switch(which)
-	{
-		case CASTS:
-		{
-			if(absolute)
-				logNetwork->error("Can not change casts in absolute mode");
-			else
-				stack->casts.use(-val);
-			break;
-		}
-		case ENCHANTER_COUNTER:
-		{
-			auto & counter = gs->getBattle(battleID)->sides[gs->getBattle(battleID)->whatSide(stack->unitOwner())].enchanterCounter;
-			if(absolute)
-				counter = val;
-			else
-				counter += val;
-			vstd::amax(counter, 0);
-			break;
-		}
-		case UNBIND:
-		{
-			stack->removeBonusesRecursive(Selector::type()(BonusType::BIND_EFFECT));
-			break;
-		}
-		case CLONED:
-		{
-			stack->cloned = true;
-			break;
-		}
-		case HAS_CLONE:
-		{
-			stack->cloneID = val;
-			break;
-		}
-	}
-}
-
-void PlayerCheated::applyGs(CGameState * gs) const
-{
-	if(!player.isValidPlayer())
-		return;
-
-	gs->getPlayerState(player)->enteredLosingCheatCode = losingCheatCode;
-	gs->getPlayerState(player)->enteredWinningCheatCode = winningCheatCode;
-	gs->getPlayerState(player)->cheated = true;
-}
-
-void PlayerStartsTurn::applyGs(CGameState * gs) const
-{
-	assert(gs->actingPlayers.count(player) == 0);
-	gs->actingPlayers.insert(player);
-}
-
-void PlayerEndsTurn::applyGs(CGameState * gs) const
-{
-	assert(gs->actingPlayers.count(player) == 1);
-	gs->actingPlayers.erase(player);
-}
-
-void DaysWithoutTown::applyGs(CGameState * gs) const
-{
-	auto & playerState = gs->players[player];
-	playerState.daysWithoutCastle = daysWithoutCastle;
-}
-
-void TurnTimeUpdate::applyGs(CGameState *gs) const
-{
-	auto & playerState = gs->players[player];
-	playerState.turnTimer = turnTimer;
-}
-
-Component::Component(const CStackBasicDescriptor & stack)
-	: id(EComponentType::CREATURE)
-	, subtype(stack.type->getId())
-	, val(stack.count)
-{
-}
-
-void EntitiesChanged::applyGs(CGameState * gs)
-{
-	for(const auto & change : changes)
-		gs->updateEntity(change.metatype, change.entityIndex, change.data);
-}
-
-const CArtifactInstance * ArtSlotInfo::getArt() const
-{
-	if(locked)
-	{
-		logNetwork->warn("ArtifactLocation::getArt: This location is locked!");
-		return nullptr;
-	}
-	return artifact;
-}
-
-CArtifactSet * BulkMoveArtifacts::getSrcHolderArtSet()
-{
-	return std::visit(GetBase<CArtifactSet>(), srcArtHolder);
-}
-
-CArtifactSet * BulkMoveArtifacts::getDstHolderArtSet()
-{
-	return std::visit(GetBase<CArtifactSet>(), dstArtHolder);
-}
-
-VCMI_LIB_NAMESPACE_END
->>>>>>> a1a5bc28
+VCMI_LIB_NAMESPACE_END