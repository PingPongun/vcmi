#pragma once

#include "CCreatureHandler.h"
#include "VCMI_Lib.h"

#include "HeroBonus.h"
#include "CCreatureSet.h"
#include "ConstTransitivePtr.h"
#include "IGameCallback.h"
#include "ResourceSet.h"
#include "int3.h"
#include "CRandomGenerator.h"
#include "CGameStateFwd.h"
#include "CPathfinder.h"

/*
 * CGameState.h, part of VCMI engine
 *
 * Authors: listed in file AUTHORS in main folder
 *
 * License: GNU General Public License v2.0 or later
 * Full text of license available in license.txt file, in main folder
 *
 */

class CTown;
class CCallback;
class IGameCallback;
class CCreatureSet;
class CStack;
class CQuest;
class CGHeroInstance;
class CGTownInstance;
class CArmedInstance;
class CGDwelling;
class CObjectScript;
class CGObjectInstance;
class CCreature;
class CMap;
struct StartInfo;
struct SDL_Surface;
class CMapHandler;
struct SetObjectProperty;
struct MetaString;
struct CPack;
class CSpell;
struct TerrainTile;
class CHeroClass;
class CCampaign;
class CCampaignState;
class IModableArt;
class CGGarrison;
class CGameInfo;
struct QuestInfo;
class CQuest;
class CCampaignScenario;
struct EventCondition;
class CScenarioTravel;

namespace boost
{
	class shared_mutex;
}

struct DLL_LINKAGE SThievesGuildInfo
{
	std::vector<PlayerColor> playerColors; //colors of players that are in-game

	std::vector< std::vector< PlayerColor > > numOfTowns, numOfHeroes, gold, woodOre, mercSulfCrystGems, obelisks, artifacts, army, income; // [place] -> [colours of players]

	std::map<PlayerColor, InfoAboutHero> colorToBestHero; //maps player's color to his best heros'

    std::map<PlayerColor, EAiTactic::EAiTactic> personality; // color to personality // ai tactic
	std::map<PlayerColor, si32> bestCreature; // color to ID // id or -1 if not known

// 	template <typename Handler> void serialize(Handler &h, const int version)
// 	{
// 		h & playerColors & numOfTowns & numOfHeroes & gold & woodOre & mercSulfCrystGems & obelisks & artifacts & army & income;
// 		h & colorToBestHero & personality & bestCreature;
// 	}

};

<<<<<<< HEAD
struct DLL_LINKAGE PlayerState : public CBonusSystemNode
{
public:
	PlayerColor color;
	bool human; //true if human controlled player, false for AI
	TeamID team;
	TResources resources;
	std::set<ObjectInstanceID> visitedObjects; // as a std::set, since most accesses here will be from visited status checks
	std::vector<ConstTransitivePtr<CGHeroInstance> > heroes;
	std::vector<ConstTransitivePtr<CGTownInstance> > towns;
	std::vector<ConstTransitivePtr<CGHeroInstance> > availableHeroes; //heroes available in taverns
	std::vector<ConstTransitivePtr<CGDwelling> > dwellings; //used for town growth
	std::vector<QuestInfo> quests; //store info about all received quests

	bool enteredWinningCheatCode, enteredLosingCheatCode; //if true, this player has entered cheat codes for loss / victory
	EPlayerStatus::EStatus status;
	boost::optional<ui8> daysWithoutCastle;

	PlayerState();
	std::string nodeName() const override;

	template <typename Handler> void serialize(Handler &h, const int version)
	{
		h & color & human & team & resources & status;
		h & heroes & towns & availableHeroes & dwellings & quests & visitedObjects;
		h & getBonusList(); //FIXME FIXME FIXME
		h & status & daysWithoutCastle;
		h & enteredLosingCheatCode & enteredWinningCheatCode;
		h & static_cast<CBonusSystemNode&>(*this);
	}
};

struct DLL_LINKAGE TeamState : public CBonusSystemNode
{
public:
	TeamID id; //position in gameState::teams
	std::set<PlayerColor> players; // members of this team
	std::vector<std::vector<std::vector<ui8> > >  fogOfWarMap; //true - visible, false - hidden

	TeamState();

	template <typename Handler> void serialize(Handler &h, const int version)
	{
		h & id & players & fogOfWarMap;
		h & static_cast<CBonusSystemNode&>(*this);
	}

};

struct DLL_LINKAGE RumorState
{
	enum ERumorType : ui8
	{
		TYPE_NONE = 0, TYPE_RAND, TYPE_SPECIAL, TYPE_MAP
	};

	enum ERumorTypeSpecial : ui8
	{
		RUMOR_OBELISKS = 208,
		RUMOR_ARTIFACTS = 209,
		RUMOR_ARMY = 210,
		RUMOR_INCOME = 211,
		RUMOR_GRAIL = 212
	};

	ERumorType type;
	std::map<ERumorType, std::pair<int, int>> last;

	RumorState(){type = TYPE_NONE; last = {};};
	bool update(int id, int extra);

	template <typename Handler> void serialize(Handler &h, const int version)
	{
		h & type & last;
	}
};

=======
>>>>>>> faa7cbff
struct UpgradeInfo
{
	CreatureID oldID; //creature to be upgraded
	std::vector<CreatureID> newID; //possible upgrades
	std::vector<TResources> cost; // cost[upgrade_serial] -> set of pairs<resource_ID,resource_amount>; cost is for single unit (not entire stack)
	UpgradeInfo(){oldID = CreatureID::NONE;};
};

struct DLL_EXPORT DuelParameters
{
	ETerrainType terType;
	BFieldType bfieldType;
	struct DLL_EXPORT SideSettings
	{
		struct DLL_EXPORT StackSettings
		{
			CreatureID type;
			si32 count;
			template <typename Handler> void serialize(Handler &h, const int version)
			{
				h & type & count;
			}

			StackSettings();
			StackSettings(CreatureID Type, si32 Count);
		} stacks[GameConstants::ARMY_SIZE];

		si32 heroId; //-1 if none
		std::vector<si32> heroPrimSkills; //may be empty
		std::map<si32, CArtifactInstance*> artifacts;
		std::vector<std::pair<si32, si8> > heroSecSkills; //may be empty; pairs <id, level>, level [0-3]
		std::set<SpellID> spells;

		SideSettings();
		template <typename Handler> void serialize(Handler &h, const int version)
		{
			h & stacks & heroId & heroPrimSkills & artifacts & heroSecSkills & spells;
		}
	} sides[2];

	std::vector<shared_ptr<CObstacleInstance> > obstacles;

	static DuelParameters fromJSON(const std::string &fname);

	struct CusomCreature
	{
		int id;
		int attack, defense, dmg, HP, speed, shoots;

		CusomCreature()
		{
			id = attack = defense = dmg = HP = speed = shoots = -1;
		}
		template <typename Handler> void serialize(Handler &h, const int version)
		{
			h & id & attack & defense & dmg & HP & speed & shoots;
		}
	};

	std::vector<CusomCreature> creatures;

	DuelParameters();
	template <typename Handler> void serialize(Handler &h, const int version)
	{
		h & terType & bfieldType & sides & obstacles & creatures;
	}
};

struct BattleInfo;

DLL_LINKAGE std::ostream & operator<<(std::ostream & os, const EVictoryLossCheckResult & victoryLossCheckResult);

class DLL_LINKAGE CGameState : public CNonConstInfoCallback
{
public:
	struct DLL_LINKAGE HeroesPool
	{
		std::map<ui32, ConstTransitivePtr<CGHeroInstance> > heroesPool; //[subID] - heroes available to buy; nullptr if not available
		std::map<ui32,ui8> pavailable; // [subid] -> which players can recruit hero (binary flags)

		CGHeroInstance * pickHeroFor(bool native, PlayerColor player, const CTown *town,
			std::map<ui32, ConstTransitivePtr<CGHeroInstance> > &available, CRandomGenerator & rand, const CHeroClass *bannedClass = nullptr) const;

		template <typename Handler> void serialize(Handler &h, const int version)
		{
			h & heroesPool & pavailable;
		}
	} hpool; //we have here all heroes available on this map that are not hired

	CGameState();
	virtual ~CGameState();

	void init(StartInfo * si);

	ConstTransitivePtr<StartInfo> scenarioOps, initialOpts; //second one is a copy of settings received from pregame (not randomized)
	PlayerColor currentPlayer; //ID of player currently having turn
	ConstTransitivePtr<BattleInfo> curB; //current battle
	ui32 day; //total number of days in game
	ConstTransitivePtr<CMap> map;
	std::map<PlayerColor, PlayerState> players;
	std::map<TeamID, TeamState> teams;
	CBonusSystemNode globalEffects;
	RumorState rumor;

	boost::shared_mutex *mx;

	void giveHeroArtifact(CGHeroInstance *h, ArtifactID aid);

	void apply(CPack *pack);
	BFieldType battleGetBattlefieldType(int3 tile);
	UpgradeInfo getUpgradeInfo(const CStackInstance &stack);
	PlayerRelations::PlayerRelations getPlayerRelations(PlayerColor color1, PlayerColor color2);
	bool checkForVisitableDir(const int3 & src, const int3 & dst) const; //check if src tile is visitable from dst tile
	void calculatePaths(const CGHeroInstance *hero, CPathsInfo &out); //calculates possible paths for hero, by default uses current hero position and movement left; returns pointer to newly allocated CPath or nullptr if path does not exists
	int3 guardingCreaturePosition (int3 pos) const;
	std::vector<CGObjectInstance*> guardingCreatures (int3 pos) const;
	void updateRumor();

	// ----- victory, loss condition checks -----

	EVictoryLossCheckResult checkForVictoryAndLoss(PlayerColor player) const;
	bool checkForVictory(PlayerColor player, const EventCondition & condition) const; //checks if given player is winner
	PlayerColor checkForStandardWin() const; //returns color of player that accomplished standard victory conditions or 255 (NEUTRAL) if no winner
	bool checkForStandardLoss(PlayerColor player) const; //checks if given player lost the game

	void obtainPlayersStats(SThievesGuildInfo & tgi, int level); //fills tgi with info about other players that is available at given level of thieves' guild
	std::map<ui32, ConstTransitivePtr<CGHeroInstance> > unusedHeroesFromPool(); //heroes pool without heroes that are available in taverns
	BattleInfo * setupBattle(int3 tile, const CArmedInstance *armies[2], const CGHeroInstance * heroes[2], bool creatureBank, const CGTownInstance *town);

	bool isVisible(int3 pos, PlayerColor player);
	bool isVisible(const CGObjectInstance *obj, boost::optional<PlayerColor> player);

	int getDate(Date::EDateType mode=Date::DAY) const; //mode=0 - total days in game, mode=1 - day of week, mode=2 - current week, mode=3 - current month

	// ----- getters, setters -----
	CRandomGenerator & getRandomGenerator();

	template <typename Handler> void serialize(Handler &h, const int version)
	{
		h & scenarioOps & initialOpts & currentPlayer & day & map & players & teams & hpool & globalEffects & rand;
		if(version >= 755)
		{
			h & rumor;
		}
		else if(!h.saving)
			rumor = RumorState();

		BONUS_TREE_DESERIALIZATION_FIX
	}

private:
	struct CrossoverHeroesList
	{
		std::vector<CGHeroInstance *> heroesFromPreviousScenario, heroesFromAnyPreviousScenarios;
		void addHeroToBothLists(CGHeroInstance * hero);
		void removeHeroFromBothLists(CGHeroInstance * hero);
	};

	struct CampaignHeroReplacement
	{
		CampaignHeroReplacement(CGHeroInstance * hero, ObjectInstanceID heroPlaceholderId);
		CGHeroInstance * hero;
		ObjectInstanceID heroPlaceholderId;
	};

	// ----- initialization -----

	void initNewGame();
	void initCampaign();
	void initDuel();
	void checkMapChecksum();
	void initGrailPosition();
	void initRandomFactionsForPlayers();
	void randomizeMapObjects();
	void randomizeObject(CGObjectInstance *cur);
	void initPlayerStates();
	void placeCampaignHeroes();
	CrossoverHeroesList getCrossoverHeroesFromPreviousScenarios() const;

	/// returns heroes and placeholders in where heroes will be put
	std::vector<CampaignHeroReplacement> generateCampaignHeroesToReplace(CrossoverHeroesList & crossoverHeroes);

	/// gets prepared and copied hero instances with crossover heroes from prev. scenario and travel options from current scenario
	void prepareCrossoverHeroes(std::vector<CampaignHeroReplacement> & campaignHeroReplacements, const CScenarioTravel & travelOptions) const;

	void replaceHeroesPlaceholders(const std::vector<CampaignHeroReplacement> & campaignHeroReplacements);
	void placeStartingHeroes();
	void placeStartingHero(PlayerColor playerColor, HeroTypeID heroTypeId, int3 townPos);
	void initStartingResources();
	void initHeroes();
	void giveCampaignBonusToHero(CGHeroInstance * hero);
	void initFogOfWar();
	void initStartingBonus();
	void initTowns();
	void initMapObjects();
	void initVisitingAndGarrisonedHeroes();

	// ----- bonus system handling -----

	void buildBonusSystemTree();
	void attachArmedObjects();
	void buildGlobalTeamPlayerTree();
	void deserializationFix();

	// ---- misc helpers -----

	CGHeroInstance * getUsedHero(HeroTypeID hid) const;
	bool isUsedHero(HeroTypeID hid) const; //looks in heroes and prisons
	std::set<HeroTypeID> getUnusedAllowedHeroes(bool alsoIncludeNotAllowed = false) const;
	std::pair<Obj,int> pickObject(CGObjectInstance *obj); //chooses type of object to be randomized, returns <type, subtype>
	int pickUnusedHeroTypeRandomly(PlayerColor owner); // picks a unused hero type randomly
	int pickNextHeroType(PlayerColor owner); // picks next free hero type of the H3 hero init sequence -> chosen starting hero, then unused hero type randomly

	// ---- data -----
	CRandomGenerator rand;

	friend class CCallback;
	friend class CClient;
	friend class IGameCallback;
	friend class CMapHandler;
	friend class CGameHandler;
};
<|MERGE_RESOLUTION|>--- conflicted
+++ resolved
@@ -1,385 +1,333 @@
-#pragma once
-
-#include "CCreatureHandler.h"
-#include "VCMI_Lib.h"
-
-#include "HeroBonus.h"
-#include "CCreatureSet.h"
-#include "ConstTransitivePtr.h"
-#include "IGameCallback.h"
-#include "ResourceSet.h"
-#include "int3.h"
-#include "CRandomGenerator.h"
-#include "CGameStateFwd.h"
-#include "CPathfinder.h"
-
-/*
- * CGameState.h, part of VCMI engine
- *
- * Authors: listed in file AUTHORS in main folder
- *
- * License: GNU General Public License v2.0 or later
- * Full text of license available in license.txt file, in main folder
- *
- */
-
-class CTown;
-class CCallback;
-class IGameCallback;
-class CCreatureSet;
-class CStack;
-class CQuest;
-class CGHeroInstance;
-class CGTownInstance;
-class CArmedInstance;
-class CGDwelling;
-class CObjectScript;
-class CGObjectInstance;
-class CCreature;
-class CMap;
-struct StartInfo;
-struct SDL_Surface;
-class CMapHandler;
-struct SetObjectProperty;
-struct MetaString;
-struct CPack;
-class CSpell;
-struct TerrainTile;
-class CHeroClass;
-class CCampaign;
-class CCampaignState;
-class IModableArt;
-class CGGarrison;
-class CGameInfo;
-struct QuestInfo;
-class CQuest;
-class CCampaignScenario;
-struct EventCondition;
-class CScenarioTravel;
-
-namespace boost
-{
-	class shared_mutex;
-}
-
-struct DLL_LINKAGE SThievesGuildInfo
-{
-	std::vector<PlayerColor> playerColors; //colors of players that are in-game
-
-	std::vector< std::vector< PlayerColor > > numOfTowns, numOfHeroes, gold, woodOre, mercSulfCrystGems, obelisks, artifacts, army, income; // [place] -> [colours of players]
-
-	std::map<PlayerColor, InfoAboutHero> colorToBestHero; //maps player's color to his best heros'
-
-    std::map<PlayerColor, EAiTactic::EAiTactic> personality; // color to personality // ai tactic
-	std::map<PlayerColor, si32> bestCreature; // color to ID // id or -1 if not known
-
-// 	template <typename Handler> void serialize(Handler &h, const int version)
-// 	{
-// 		h & playerColors & numOfTowns & numOfHeroes & gold & woodOre & mercSulfCrystGems & obelisks & artifacts & army & income;
-// 		h & colorToBestHero & personality & bestCreature;
-// 	}
-
-};
-
-<<<<<<< HEAD
-struct DLL_LINKAGE PlayerState : public CBonusSystemNode
-{
-public:
-	PlayerColor color;
-	bool human; //true if human controlled player, false for AI
-	TeamID team;
-	TResources resources;
-	std::set<ObjectInstanceID> visitedObjects; // as a std::set, since most accesses here will be from visited status checks
-	std::vector<ConstTransitivePtr<CGHeroInstance> > heroes;
-	std::vector<ConstTransitivePtr<CGTownInstance> > towns;
-	std::vector<ConstTransitivePtr<CGHeroInstance> > availableHeroes; //heroes available in taverns
-	std::vector<ConstTransitivePtr<CGDwelling> > dwellings; //used for town growth
-	std::vector<QuestInfo> quests; //store info about all received quests
-
-	bool enteredWinningCheatCode, enteredLosingCheatCode; //if true, this player has entered cheat codes for loss / victory
-	EPlayerStatus::EStatus status;
-	boost::optional<ui8> daysWithoutCastle;
-
-	PlayerState();
-	std::string nodeName() const override;
-
-	template <typename Handler> void serialize(Handler &h, const int version)
-	{
-		h & color & human & team & resources & status;
-		h & heroes & towns & availableHeroes & dwellings & quests & visitedObjects;
-		h & getBonusList(); //FIXME FIXME FIXME
-		h & status & daysWithoutCastle;
-		h & enteredLosingCheatCode & enteredWinningCheatCode;
-		h & static_cast<CBonusSystemNode&>(*this);
-	}
-};
-
-struct DLL_LINKAGE TeamState : public CBonusSystemNode
-{
-public:
-	TeamID id; //position in gameState::teams
-	std::set<PlayerColor> players; // members of this team
-	std::vector<std::vector<std::vector<ui8> > >  fogOfWarMap; //true - visible, false - hidden
-
-	TeamState();
-
-	template <typename Handler> void serialize(Handler &h, const int version)
-	{
-		h & id & players & fogOfWarMap;
-		h & static_cast<CBonusSystemNode&>(*this);
-	}
-
-};
-
-struct DLL_LINKAGE RumorState
-{
-	enum ERumorType : ui8
-	{
-		TYPE_NONE = 0, TYPE_RAND, TYPE_SPECIAL, TYPE_MAP
-	};
-
-	enum ERumorTypeSpecial : ui8
-	{
-		RUMOR_OBELISKS = 208,
-		RUMOR_ARTIFACTS = 209,
-		RUMOR_ARMY = 210,
-		RUMOR_INCOME = 211,
-		RUMOR_GRAIL = 212
-	};
-
-	ERumorType type;
-	std::map<ERumorType, std::pair<int, int>> last;
-
-	RumorState(){type = TYPE_NONE; last = {};};
-	bool update(int id, int extra);
-
-	template <typename Handler> void serialize(Handler &h, const int version)
-	{
-		h & type & last;
-	}
-};
-
-=======
->>>>>>> faa7cbff
-struct UpgradeInfo
-{
-	CreatureID oldID; //creature to be upgraded
-	std::vector<CreatureID> newID; //possible upgrades
-	std::vector<TResources> cost; // cost[upgrade_serial] -> set of pairs<resource_ID,resource_amount>; cost is for single unit (not entire stack)
-	UpgradeInfo(){oldID = CreatureID::NONE;};
-};
-
-struct DLL_EXPORT DuelParameters
-{
-	ETerrainType terType;
-	BFieldType bfieldType;
-	struct DLL_EXPORT SideSettings
-	{
-		struct DLL_EXPORT StackSettings
-		{
-			CreatureID type;
-			si32 count;
-			template <typename Handler> void serialize(Handler &h, const int version)
-			{
-				h & type & count;
-			}
-
-			StackSettings();
-			StackSettings(CreatureID Type, si32 Count);
-		} stacks[GameConstants::ARMY_SIZE];
-
-		si32 heroId; //-1 if none
-		std::vector<si32> heroPrimSkills; //may be empty
-		std::map<si32, CArtifactInstance*> artifacts;
-		std::vector<std::pair<si32, si8> > heroSecSkills; //may be empty; pairs <id, level>, level [0-3]
-		std::set<SpellID> spells;
-
-		SideSettings();
-		template <typename Handler> void serialize(Handler &h, const int version)
-		{
-			h & stacks & heroId & heroPrimSkills & artifacts & heroSecSkills & spells;
-		}
-	} sides[2];
-
-	std::vector<shared_ptr<CObstacleInstance> > obstacles;
-
-	static DuelParameters fromJSON(const std::string &fname);
-
-	struct CusomCreature
-	{
-		int id;
-		int attack, defense, dmg, HP, speed, shoots;
-
-		CusomCreature()
-		{
-			id = attack = defense = dmg = HP = speed = shoots = -1;
-		}
-		template <typename Handler> void serialize(Handler &h, const int version)
-		{
-			h & id & attack & defense & dmg & HP & speed & shoots;
-		}
-	};
-
-	std::vector<CusomCreature> creatures;
-
-	DuelParameters();
-	template <typename Handler> void serialize(Handler &h, const int version)
-	{
-		h & terType & bfieldType & sides & obstacles & creatures;
-	}
-};
-
-struct BattleInfo;
-
-DLL_LINKAGE std::ostream & operator<<(std::ostream & os, const EVictoryLossCheckResult & victoryLossCheckResult);
-
-class DLL_LINKAGE CGameState : public CNonConstInfoCallback
-{
-public:
-	struct DLL_LINKAGE HeroesPool
-	{
-		std::map<ui32, ConstTransitivePtr<CGHeroInstance> > heroesPool; //[subID] - heroes available to buy; nullptr if not available
-		std::map<ui32,ui8> pavailable; // [subid] -> which players can recruit hero (binary flags)
-
-		CGHeroInstance * pickHeroFor(bool native, PlayerColor player, const CTown *town,
-			std::map<ui32, ConstTransitivePtr<CGHeroInstance> > &available, CRandomGenerator & rand, const CHeroClass *bannedClass = nullptr) const;
-
-		template <typename Handler> void serialize(Handler &h, const int version)
-		{
-			h & heroesPool & pavailable;
-		}
-	} hpool; //we have here all heroes available on this map that are not hired
-
-	CGameState();
-	virtual ~CGameState();
-
-	void init(StartInfo * si);
-
-	ConstTransitivePtr<StartInfo> scenarioOps, initialOpts; //second one is a copy of settings received from pregame (not randomized)
-	PlayerColor currentPlayer; //ID of player currently having turn
-	ConstTransitivePtr<BattleInfo> curB; //current battle
-	ui32 day; //total number of days in game
-	ConstTransitivePtr<CMap> map;
-	std::map<PlayerColor, PlayerState> players;
-	std::map<TeamID, TeamState> teams;
-	CBonusSystemNode globalEffects;
-	RumorState rumor;
-
-	boost::shared_mutex *mx;
-
-	void giveHeroArtifact(CGHeroInstance *h, ArtifactID aid);
-
-	void apply(CPack *pack);
-	BFieldType battleGetBattlefieldType(int3 tile);
-	UpgradeInfo getUpgradeInfo(const CStackInstance &stack);
-	PlayerRelations::PlayerRelations getPlayerRelations(PlayerColor color1, PlayerColor color2);
-	bool checkForVisitableDir(const int3 & src, const int3 & dst) const; //check if src tile is visitable from dst tile
-	void calculatePaths(const CGHeroInstance *hero, CPathsInfo &out); //calculates possible paths for hero, by default uses current hero position and movement left; returns pointer to newly allocated CPath or nullptr if path does not exists
-	int3 guardingCreaturePosition (int3 pos) const;
-	std::vector<CGObjectInstance*> guardingCreatures (int3 pos) const;
-	void updateRumor();
-
-	// ----- victory, loss condition checks -----
-
-	EVictoryLossCheckResult checkForVictoryAndLoss(PlayerColor player) const;
-	bool checkForVictory(PlayerColor player, const EventCondition & condition) const; //checks if given player is winner
-	PlayerColor checkForStandardWin() const; //returns color of player that accomplished standard victory conditions or 255 (NEUTRAL) if no winner
-	bool checkForStandardLoss(PlayerColor player) const; //checks if given player lost the game
-
-	void obtainPlayersStats(SThievesGuildInfo & tgi, int level); //fills tgi with info about other players that is available at given level of thieves' guild
-	std::map<ui32, ConstTransitivePtr<CGHeroInstance> > unusedHeroesFromPool(); //heroes pool without heroes that are available in taverns
-	BattleInfo * setupBattle(int3 tile, const CArmedInstance *armies[2], const CGHeroInstance * heroes[2], bool creatureBank, const CGTownInstance *town);
-
-	bool isVisible(int3 pos, PlayerColor player);
-	bool isVisible(const CGObjectInstance *obj, boost::optional<PlayerColor> player);
-
-	int getDate(Date::EDateType mode=Date::DAY) const; //mode=0 - total days in game, mode=1 - day of week, mode=2 - current week, mode=3 - current month
-
-	// ----- getters, setters -----
-	CRandomGenerator & getRandomGenerator();
-
-	template <typename Handler> void serialize(Handler &h, const int version)
-	{
-		h & scenarioOps & initialOpts & currentPlayer & day & map & players & teams & hpool & globalEffects & rand;
-		if(version >= 755)
-		{
-			h & rumor;
-		}
-		else if(!h.saving)
-			rumor = RumorState();
-
-		BONUS_TREE_DESERIALIZATION_FIX
-	}
-
-private:
-	struct CrossoverHeroesList
-	{
-		std::vector<CGHeroInstance *> heroesFromPreviousScenario, heroesFromAnyPreviousScenarios;
-		void addHeroToBothLists(CGHeroInstance * hero);
-		void removeHeroFromBothLists(CGHeroInstance * hero);
-	};
-
-	struct CampaignHeroReplacement
-	{
-		CampaignHeroReplacement(CGHeroInstance * hero, ObjectInstanceID heroPlaceholderId);
-		CGHeroInstance * hero;
-		ObjectInstanceID heroPlaceholderId;
-	};
-
-	// ----- initialization -----
-
-	void initNewGame();
-	void initCampaign();
-	void initDuel();
-	void checkMapChecksum();
-	void initGrailPosition();
-	void initRandomFactionsForPlayers();
-	void randomizeMapObjects();
-	void randomizeObject(CGObjectInstance *cur);
-	void initPlayerStates();
-	void placeCampaignHeroes();
-	CrossoverHeroesList getCrossoverHeroesFromPreviousScenarios() const;
-
-	/// returns heroes and placeholders in where heroes will be put
-	std::vector<CampaignHeroReplacement> generateCampaignHeroesToReplace(CrossoverHeroesList & crossoverHeroes);
-
-	/// gets prepared and copied hero instances with crossover heroes from prev. scenario and travel options from current scenario
-	void prepareCrossoverHeroes(std::vector<CampaignHeroReplacement> & campaignHeroReplacements, const CScenarioTravel & travelOptions) const;
-
-	void replaceHeroesPlaceholders(const std::vector<CampaignHeroReplacement> & campaignHeroReplacements);
-	void placeStartingHeroes();
-	void placeStartingHero(PlayerColor playerColor, HeroTypeID heroTypeId, int3 townPos);
-	void initStartingResources();
-	void initHeroes();
-	void giveCampaignBonusToHero(CGHeroInstance * hero);
-	void initFogOfWar();
-	void initStartingBonus();
-	void initTowns();
-	void initMapObjects();
-	void initVisitingAndGarrisonedHeroes();
-
-	// ----- bonus system handling -----
-
-	void buildBonusSystemTree();
-	void attachArmedObjects();
-	void buildGlobalTeamPlayerTree();
-	void deserializationFix();
-
-	// ---- misc helpers -----
-
-	CGHeroInstance * getUsedHero(HeroTypeID hid) const;
-	bool isUsedHero(HeroTypeID hid) const; //looks in heroes and prisons
-	std::set<HeroTypeID> getUnusedAllowedHeroes(bool alsoIncludeNotAllowed = false) const;
-	std::pair<Obj,int> pickObject(CGObjectInstance *obj); //chooses type of object to be randomized, returns <type, subtype>
-	int pickUnusedHeroTypeRandomly(PlayerColor owner); // picks a unused hero type randomly
-	int pickNextHeroType(PlayerColor owner); // picks next free hero type of the H3 hero init sequence -> chosen starting hero, then unused hero type randomly
-
-	// ---- data -----
-	CRandomGenerator rand;
-
-	friend class CCallback;
-	friend class CClient;
-	friend class IGameCallback;
-	friend class CMapHandler;
-	friend class CGameHandler;
-};
+#pragma once
+
+#include "CCreatureHandler.h"
+#include "VCMI_Lib.h"
+
+#include "HeroBonus.h"
+#include "CCreatureSet.h"
+#include "ConstTransitivePtr.h"
+#include "IGameCallback.h"
+#include "ResourceSet.h"
+#include "int3.h"
+#include "CRandomGenerator.h"
+#include "CGameStateFwd.h"
+#include "CPathfinder.h"
+
+/*
+ * CGameState.h, part of VCMI engine
+ *
+ * Authors: listed in file AUTHORS in main folder
+ *
+ * License: GNU General Public License v2.0 or later
+ * Full text of license available in license.txt file, in main folder
+ *
+ */
+
+class CTown;
+class CCallback;
+class IGameCallback;
+class CCreatureSet;
+class CStack;
+class CQuest;
+class CGHeroInstance;
+class CGTownInstance;
+class CArmedInstance;
+class CGDwelling;
+class CObjectScript;
+class CGObjectInstance;
+class CCreature;
+class CMap;
+struct StartInfo;
+struct SDL_Surface;
+class CMapHandler;
+struct SetObjectProperty;
+struct MetaString;
+struct CPack;
+class CSpell;
+struct TerrainTile;
+class CHeroClass;
+class CCampaign;
+class CCampaignState;
+class IModableArt;
+class CGGarrison;
+class CGameInfo;
+struct QuestInfo;
+class CQuest;
+class CCampaignScenario;
+struct EventCondition;
+class CScenarioTravel;
+
+namespace boost
+{
+	class shared_mutex;
+}
+
+struct DLL_LINKAGE SThievesGuildInfo
+{
+	std::vector<PlayerColor> playerColors; //colors of players that are in-game
+
+	std::vector< std::vector< PlayerColor > > numOfTowns, numOfHeroes, gold, woodOre, mercSulfCrystGems, obelisks, artifacts, army, income; // [place] -> [colours of players]
+
+	std::map<PlayerColor, InfoAboutHero> colorToBestHero; //maps player's color to his best heros'
+
+    std::map<PlayerColor, EAiTactic::EAiTactic> personality; // color to personality // ai tactic
+	std::map<PlayerColor, si32> bestCreature; // color to ID // id or -1 if not known
+
+// 	template <typename Handler> void serialize(Handler &h, const int version)
+// 	{
+// 		h & playerColors & numOfTowns & numOfHeroes & gold & woodOre & mercSulfCrystGems & obelisks & artifacts & army & income;
+// 		h & colorToBestHero & personality & bestCreature;
+// 	}
+
+};
+
+struct DLL_LINKAGE RumorState
+{
+	enum ERumorType : ui8
+	{
+		TYPE_NONE = 0, TYPE_RAND, TYPE_SPECIAL, TYPE_MAP
+	};
+
+	enum ERumorTypeSpecial : ui8
+	{
+		RUMOR_OBELISKS = 208,
+		RUMOR_ARTIFACTS = 209,
+		RUMOR_ARMY = 210,
+		RUMOR_INCOME = 211,
+		RUMOR_GRAIL = 212
+	};
+
+	ERumorType type;
+	std::map<ERumorType, std::pair<int, int>> last;
+
+	RumorState(){type = TYPE_NONE; last = {};};
+	bool update(int id, int extra);
+
+	template <typename Handler> void serialize(Handler &h, const int version)
+	{
+		h & type & last;
+	}
+};
+
+struct UpgradeInfo
+{
+	CreatureID oldID; //creature to be upgraded
+	std::vector<CreatureID> newID; //possible upgrades
+	std::vector<TResources> cost; // cost[upgrade_serial] -> set of pairs<resource_ID,resource_amount>; cost is for single unit (not entire stack)
+	UpgradeInfo(){oldID = CreatureID::NONE;};
+};
+
+struct DLL_EXPORT DuelParameters
+{
+	ETerrainType terType;
+	BFieldType bfieldType;
+	struct DLL_EXPORT SideSettings
+	{
+		struct DLL_EXPORT StackSettings
+		{
+			CreatureID type;
+			si32 count;
+			template <typename Handler> void serialize(Handler &h, const int version)
+			{
+				h & type & count;
+			}
+
+			StackSettings();
+			StackSettings(CreatureID Type, si32 Count);
+		} stacks[GameConstants::ARMY_SIZE];
+
+		si32 heroId; //-1 if none
+		std::vector<si32> heroPrimSkills; //may be empty
+		std::map<si32, CArtifactInstance*> artifacts;
+		std::vector<std::pair<si32, si8> > heroSecSkills; //may be empty; pairs <id, level>, level [0-3]
+		std::set<SpellID> spells;
+
+		SideSettings();
+		template <typename Handler> void serialize(Handler &h, const int version)
+		{
+			h & stacks & heroId & heroPrimSkills & artifacts & heroSecSkills & spells;
+		}
+	} sides[2];
+
+	std::vector<shared_ptr<CObstacleInstance> > obstacles;
+
+	static DuelParameters fromJSON(const std::string &fname);
+
+	struct CusomCreature
+	{
+		int id;
+		int attack, defense, dmg, HP, speed, shoots;
+
+		CusomCreature()
+		{
+			id = attack = defense = dmg = HP = speed = shoots = -1;
+		}
+		template <typename Handler> void serialize(Handler &h, const int version)
+		{
+			h & id & attack & defense & dmg & HP & speed & shoots;
+		}
+	};
+
+	std::vector<CusomCreature> creatures;
+
+	DuelParameters();
+	template <typename Handler> void serialize(Handler &h, const int version)
+	{
+		h & terType & bfieldType & sides & obstacles & creatures;
+	}
+};
+
+struct BattleInfo;
+
+DLL_LINKAGE std::ostream & operator<<(std::ostream & os, const EVictoryLossCheckResult & victoryLossCheckResult);
+
+class DLL_LINKAGE CGameState : public CNonConstInfoCallback
+{
+public:
+	struct DLL_LINKAGE HeroesPool
+	{
+		std::map<ui32, ConstTransitivePtr<CGHeroInstance> > heroesPool; //[subID] - heroes available to buy; nullptr if not available
+		std::map<ui32,ui8> pavailable; // [subid] -> which players can recruit hero (binary flags)
+
+		CGHeroInstance * pickHeroFor(bool native, PlayerColor player, const CTown *town,
+			std::map<ui32, ConstTransitivePtr<CGHeroInstance> > &available, CRandomGenerator & rand, const CHeroClass *bannedClass = nullptr) const;
+
+		template <typename Handler> void serialize(Handler &h, const int version)
+		{
+			h & heroesPool & pavailable;
+		}
+	} hpool; //we have here all heroes available on this map that are not hired
+
+	CGameState();
+	virtual ~CGameState();
+
+	void init(StartInfo * si);
+
+	ConstTransitivePtr<StartInfo> scenarioOps, initialOpts; //second one is a copy of settings received from pregame (not randomized)
+	PlayerColor currentPlayer; //ID of player currently having turn
+	ConstTransitivePtr<BattleInfo> curB; //current battle
+	ui32 day; //total number of days in game
+	ConstTransitivePtr<CMap> map;
+	std::map<PlayerColor, PlayerState> players;
+	std::map<TeamID, TeamState> teams;
+	CBonusSystemNode globalEffects;
+	RumorState rumor;
+
+	boost::shared_mutex *mx;
+
+	void giveHeroArtifact(CGHeroInstance *h, ArtifactID aid);
+
+	void apply(CPack *pack);
+	BFieldType battleGetBattlefieldType(int3 tile);
+	UpgradeInfo getUpgradeInfo(const CStackInstance &stack);
+	PlayerRelations::PlayerRelations getPlayerRelations(PlayerColor color1, PlayerColor color2);
+	bool checkForVisitableDir(const int3 & src, const int3 & dst) const; //check if src tile is visitable from dst tile
+	void calculatePaths(const CGHeroInstance *hero, CPathsInfo &out); //calculates possible paths for hero, by default uses current hero position and movement left; returns pointer to newly allocated CPath or nullptr if path does not exists
+	int3 guardingCreaturePosition (int3 pos) const;
+	std::vector<CGObjectInstance*> guardingCreatures (int3 pos) const;
+	void updateRumor();
+
+	// ----- victory, loss condition checks -----
+
+	EVictoryLossCheckResult checkForVictoryAndLoss(PlayerColor player) const;
+	bool checkForVictory(PlayerColor player, const EventCondition & condition) const; //checks if given player is winner
+	PlayerColor checkForStandardWin() const; //returns color of player that accomplished standard victory conditions or 255 (NEUTRAL) if no winner
+	bool checkForStandardLoss(PlayerColor player) const; //checks if given player lost the game
+
+	void obtainPlayersStats(SThievesGuildInfo & tgi, int level); //fills tgi with info about other players that is available at given level of thieves' guild
+	std::map<ui32, ConstTransitivePtr<CGHeroInstance> > unusedHeroesFromPool(); //heroes pool without heroes that are available in taverns
+	BattleInfo * setupBattle(int3 tile, const CArmedInstance *armies[2], const CGHeroInstance * heroes[2], bool creatureBank, const CGTownInstance *town);
+
+	bool isVisible(int3 pos, PlayerColor player);
+	bool isVisible(const CGObjectInstance *obj, boost::optional<PlayerColor> player);
+
+	int getDate(Date::EDateType mode=Date::DAY) const; //mode=0 - total days in game, mode=1 - day of week, mode=2 - current week, mode=3 - current month
+
+	// ----- getters, setters -----
+	CRandomGenerator & getRandomGenerator();
+
+	template <typename Handler> void serialize(Handler &h, const int version)
+	{
+		h & scenarioOps & initialOpts & currentPlayer & day & map & players & teams & hpool & globalEffects & rand;
+		if(version >= 755)
+		{
+			h & rumor;
+		}
+		else if(!h.saving)
+			rumor = RumorState();
+
+		BONUS_TREE_DESERIALIZATION_FIX
+	}
+
+private:
+	struct CrossoverHeroesList
+	{
+		std::vector<CGHeroInstance *> heroesFromPreviousScenario, heroesFromAnyPreviousScenarios;
+		void addHeroToBothLists(CGHeroInstance * hero);
+		void removeHeroFromBothLists(CGHeroInstance * hero);
+	};
+
+	struct CampaignHeroReplacement
+	{
+		CampaignHeroReplacement(CGHeroInstance * hero, ObjectInstanceID heroPlaceholderId);
+		CGHeroInstance * hero;
+		ObjectInstanceID heroPlaceholderId;
+	};
+
+	// ----- initialization -----
+
+	void initNewGame();
+	void initCampaign();
+	void initDuel();
+	void checkMapChecksum();
+	void initGrailPosition();
+	void initRandomFactionsForPlayers();
+	void randomizeMapObjects();
+	void randomizeObject(CGObjectInstance *cur);
+	void initPlayerStates();
+	void placeCampaignHeroes();
+	CrossoverHeroesList getCrossoverHeroesFromPreviousScenarios() const;
+
+	/// returns heroes and placeholders in where heroes will be put
+	std::vector<CampaignHeroReplacement> generateCampaignHeroesToReplace(CrossoverHeroesList & crossoverHeroes);
+
+	/// gets prepared and copied hero instances with crossover heroes from prev. scenario and travel options from current scenario
+	void prepareCrossoverHeroes(std::vector<CampaignHeroReplacement> & campaignHeroReplacements, const CScenarioTravel & travelOptions) const;
+
+	void replaceHeroesPlaceholders(const std::vector<CampaignHeroReplacement> & campaignHeroReplacements);
+	void placeStartingHeroes();
+	void placeStartingHero(PlayerColor playerColor, HeroTypeID heroTypeId, int3 townPos);
+	void initStartingResources();
+	void initHeroes();
+	void giveCampaignBonusToHero(CGHeroInstance * hero);
+	void initFogOfWar();
+	void initStartingBonus();
+	void initTowns();
+	void initMapObjects();
+	void initVisitingAndGarrisonedHeroes();
+
+	// ----- bonus system handling -----
+
+	void buildBonusSystemTree();
+	void attachArmedObjects();
+	void buildGlobalTeamPlayerTree();
+	void deserializationFix();
+
+	// ---- misc helpers -----
+
+	CGHeroInstance * getUsedHero(HeroTypeID hid) const;
+	bool isUsedHero(HeroTypeID hid) const; //looks in heroes and prisons
+	std::set<HeroTypeID> getUnusedAllowedHeroes(bool alsoIncludeNotAllowed = false) const;
+	std::pair<Obj,int> pickObject(CGObjectInstance *obj); //chooses type of object to be randomized, returns <type, subtype>
+	int pickUnusedHeroTypeRandomly(PlayerColor owner); // picks a unused hero type randomly
+	int pickNextHeroType(PlayerColor owner); // picks next free hero type of the H3 hero init sequence -> chosen starting hero, then unused hero type randomly
+
+	// ---- data -----
+	CRandomGenerator rand;
+
+	friend class CCallback;
+	friend class CClient;
+	friend class IGameCallback;
+	friend class CMapHandler;
+	friend class CGameHandler;
+};