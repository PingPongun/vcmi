/*
 * CHeroHandler.cpp, part of VCMI engine
 *
 * Authors: listed in file AUTHORS in main folder
 *
 * License: GNU General Public License v2.0 or later
 * Full text of license available in license.txt file, in main folder
 *
 */
#include "StdInc.h"
#include "CHeroHandler.h"

#include "CGeneralTextHandler.h"
#include "filesystem/Filesystem.h"
#include "VCMI_Lib.h"
#include "JsonNode.h"
#include "StringConstants.h"
#include "battle/BattleHex.h"
#include "CCreatureHandler.h"
#include "CModHandler.h"
#include "CTownHandler.h"
#include "Terrain.h"
#include "mapObjects/CObjectHandler.h" //for hero specialty
#include "CSkillHandler.h"
#include <math.h>

#include "mapObjects/CObjectClassesHandler.h"
#include "BattleFieldHandler.h"

CHero::CHero() = default;
CHero::~CHero() = default;

int32_t CHero::getIndex() const
{
	return ID.getNum();
}

int32_t CHero::getIconIndex() const
{
	return imageIndex;
}

const std::string & CHero::getName() const
{
	return name;
}

const std::string & CHero::getJsonKey() const
{
	return identifier;
}

HeroTypeID CHero::getId() const
{
	return ID;
}

void CHero::registerIcons(const IconRegistar & cb) const
{
	cb(getIconIndex(), "UN32", iconSpecSmall);
	cb(getIconIndex(), "UN44", iconSpecLarge);
	cb(getIconIndex(), "PORTRAITSLARGE", portraitLarge);
	cb(getIconIndex(), "PORTRAITSSMALL", portraitSmall);
}

void CHero::updateFrom(const JsonNode & data)
{
	//todo: CHero::updateFrom
}

void CHero::serializeJson(JsonSerializeFormat & handler)
{

}


SecondarySkill CHeroClass::chooseSecSkill(const std::set<SecondarySkill> & possibles, CRandomGenerator & rand) const //picks secondary skill out from given possibilities
{
	int totalProb = 0;
	for(auto & possible : possibles)
	{
		totalProb += secSkillProbability[possible];
	}
	if (totalProb != 0) // may trigger if set contains only banned skills (0 probability)
	{
		auto ran = rand.nextInt(totalProb - 1);
		for(auto & possible : possibles)
		{
			ran -= secSkillProbability[possible];
			if(ran < 0)
			{
				return possible;
			}
		}
	}
	// FIXME: select randomly? How H3 handles such rare situation?
	return *possibles.begin();
}

bool CHeroClass::isMagicHero() const
{
	return affinity == MAGIC;
}

EAlignment::EAlignment CHeroClass::getAlignment() const
{
	return EAlignment::EAlignment((*VLC->townh)[faction]->alignment);
}

int32_t CHeroClass::getIndex() const
{
	return id.getNum();
}

int32_t CHeroClass::getIconIndex() const
{
	return getIndex();
}

const std::string & CHeroClass::getName() const
{
	return name;
}

const std::string & CHeroClass::getJsonKey() const
{
	return identifier;
}

HeroClassID CHeroClass::getId() const
{
	return id;
}

void CHeroClass::registerIcons(const IconRegistar & cb) const
{

}

void CHeroClass::updateFrom(const JsonNode & data)
{
	//TODO: CHeroClass::updateFrom
}

void CHeroClass::serializeJson(JsonSerializeFormat & handler)
{

}


CHeroClass::CHeroClass()
 : faction(0), id(), affinity(0), defaultTavernChance(0), commander(nullptr)
{
}

std::vector<BattleHex> CObstacleInfo::getBlocked(BattleHex hex) const
{
	std::vector<BattleHex> ret;
	if(isAbsoluteObstacle)
	{
		assert(!hex.isValid());
		range::copy(blockedTiles, std::back_inserter(ret));
		return ret;
	}

	for(int offset : blockedTiles)
	{
		BattleHex toBlock = hex + offset;
		if((hex.getY() & 1) && !(toBlock.getY() & 1))
			toBlock += BattleHex::LEFT;

		if(!toBlock.isValid())
			logGlobal->error("Misplaced obstacle!");
		else
			ret.push_back(toBlock);
	}

	return ret;
}

bool CObstacleInfo::isAppropriate(const Terrain & terrainType, const BattleField & battlefield) const
{
	auto bgInfo = battlefield.getInfo();

	if(bgInfo->isSpecial)
		return vstd::contains(allowedSpecialBfields, bgInfo->identifier);

	return vstd::contains(allowedTerrains, terrainType);
}

void CHeroClassHandler::fillPrimarySkillData(const JsonNode & node, CHeroClass * heroClass, PrimarySkill::PrimarySkill pSkill)
{
	const auto & skillName = PrimarySkill::names[pSkill];
	auto currentPrimarySkillValue = (int)node["primarySkills"][skillName].Integer();
	//minimal value is 0 for attack and defense and 1 for spell power and knowledge
	auto primarySkillLegalMinimum = (pSkill == PrimarySkill::ATTACK || pSkill == PrimarySkill::DEFENSE) ? 0 : 1;

	if(currentPrimarySkillValue < primarySkillLegalMinimum)
	{
		logMod->error("Hero class '%s' has incorrect initial value '%d' for skill '%s'. Value '%d' will be used instead.",
			heroClass->identifier, currentPrimarySkillValue, skillName, primarySkillLegalMinimum);
		currentPrimarySkillValue = primarySkillLegalMinimum;
	}
	heroClass->primarySkillInitial.push_back(currentPrimarySkillValue);
	heroClass->primarySkillLowLevel.push_back((int)node["lowLevelChance"][skillName].Float());
	heroClass->primarySkillHighLevel.push_back((int)node["highLevelChance"][skillName].Float());
}

const std::vector<std::string> & CHeroClassHandler::getTypeNames() const
{
	static const std::vector<std::string> typeNames = { "heroClass" };
	return typeNames;
}

CHeroClass * CHeroClassHandler::loadFromJson(const std::string & scope, const JsonNode & node, const std::string & identifier, size_t index)
{
	std::string affinityStr[2] = { "might", "magic" };

	auto heroClass = new CHeroClass();

	heroClass->id = HeroClassID(index);
	heroClass->identifier = identifier;
	heroClass->imageBattleFemale = node["animation"]["battle"]["female"].String();
	heroClass->imageBattleMale   = node["animation"]["battle"]["male"].String();
	//MODS COMPATIBILITY FOR 0.96
	heroClass->imageMapFemale    = node["animation"]["map"]["female"].String();
	heroClass->imageMapMale      = node["animation"]["map"]["male"].String();

	heroClass->name = node["name"].String();
	heroClass->affinity = vstd::find_pos(affinityStr, node["affinity"].String());

	fillPrimarySkillData(node, heroClass, PrimarySkill::ATTACK);
	fillPrimarySkillData(node, heroClass, PrimarySkill::DEFENSE);
	fillPrimarySkillData(node, heroClass, PrimarySkill::SPELL_POWER);
	fillPrimarySkillData(node, heroClass, PrimarySkill::KNOWLEDGE);

	auto percentSumm = std::accumulate(heroClass->primarySkillLowLevel.begin(), heroClass->primarySkillLowLevel.end(), 0);
	if(percentSumm != 100)
		logMod->error("Hero class %s has wrong lowLevelChance values: summ should be 100, but %d instead", heroClass->identifier, percentSumm);

	percentSumm = std::accumulate(heroClass->primarySkillHighLevel.begin(), heroClass->primarySkillHighLevel.end(), 0);
	if(percentSumm != 100)
		logMod->error("Hero class %s has wrong highLevelChance values: summ should be 100, but %d instead", heroClass->identifier, percentSumm);

	for(auto skillPair : node["secondarySkills"].Struct())
	{
		int probability = static_cast<int>(skillPair.second.Integer());
		VLC->modh->identifiers.requestIdentifier(skillPair.second.meta, "skill", skillPair.first, [heroClass, probability](si32 skillID)
		{
			if(heroClass->secSkillProbability.size() <= skillID)
				heroClass->secSkillProbability.resize(skillID + 1, -1); // -1 = override with default later
			heroClass->secSkillProbability[skillID] = probability;
		});
	}

	VLC->modh->identifiers.requestIdentifier ("creature", node["commander"],
	[=](si32 commanderID)
	{
		heroClass->commander = VLC->creh->objects[commanderID];
	});

	heroClass->defaultTavernChance = static_cast<ui32>(node["defaultTavern"].Float());
	for(auto & tavern : node["tavern"].Struct())
	{
		int value = static_cast<int>(tavern.second.Float());

		VLC->modh->identifiers.requestIdentifier(tavern.second.meta, "faction", tavern.first,
		[=](si32 factionID)
		{
			heroClass->selectionProbability[factionID] = value;
		});
	}

	VLC->modh->identifiers.requestIdentifier("faction", node["faction"],
	[=](si32 factionID)
	{
		heroClass->faction = factionID;
	});

	VLC->modh->identifiers.requestIdentifier(scope, "object", "hero", [=](si32 index)
	{
		JsonNode classConf = node["mapObject"];
		classConf["heroClass"].String() = identifier;
		classConf.setMeta(scope);
		VLC->objtypeh->loadSubObject(identifier, classConf, index, heroClass->getIndex());
	});

	return heroClass;
}

std::vector<JsonNode> CHeroClassHandler::loadLegacyData(size_t dataSize)
{
	objects.resize(dataSize);
	std::vector<JsonNode> h3Data;
	h3Data.reserve(dataSize);

	CLegacyConfigParser parser("DATA/HCTRAITS.TXT");

	parser.endLine(); // header
	parser.endLine();

	for (size_t i=0; i<dataSize; i++)
	{
		JsonNode entry;

		entry["name"].String() = parser.readString();

		parser.readNumber(); // unused aggression

		for (auto & name : PrimarySkill::names)
			entry["primarySkills"][name].Float() = parser.readNumber();

		for (auto & name : PrimarySkill::names)
			entry["lowLevelChance"][name].Float() = parser.readNumber();

		for (auto & name : PrimarySkill::names)
			entry["highLevelChance"][name].Float() = parser.readNumber();

		for (auto & name : NSecondarySkill::names)
			entry["secondarySkills"][name].Float() = parser.readNumber();

		for(auto & name : ETownType::names)
			entry["tavern"][name].Float() = parser.readNumber();

		parser.endLine();
		h3Data.push_back(entry);
	}
	return h3Data;
}

void CHeroClassHandler::afterLoadFinalization()
{
	// for each pair <class, town> set selection probability if it was not set before in tavern entries
	for(CHeroClass * heroClass : objects)
	{
		for(CFaction * faction : VLC->townh->objects)
		{
			if (!faction->town)
				continue;
			if (heroClass->selectionProbability.count(faction->index))
				continue;

			float chance = static_cast<float>(heroClass->defaultTavernChance * faction->town->defaultTavernChance);
			heroClass->selectionProbability[faction->index] = static_cast<int>(sqrt(chance) + 0.5); //FIXME: replace with std::round once MVS supports it
		}
		// set default probabilities for gaining secondary skills where not loaded previously
		heroClass->secSkillProbability.resize(VLC->skillh->size(), -1);
		for(int skillID = 0; skillID < VLC->skillh->size(); skillID++)
		{
			if(heroClass->secSkillProbability[skillID] < 0)
			{
				const CSkill * skill = (*VLC->skillh)[SecondarySkill(skillID)];
				logMod->trace("%s: no probability for %s, using default", heroClass->identifier, skill->identifier);
				heroClass->secSkillProbability[skillID] = skill->gainChance[heroClass->affinity];
			}
		}
	}

	for(CHeroClass * hc : objects)
	{
		if (!hc->imageMapMale.empty())
		{
			JsonNode templ;
			templ["animation"].String() = hc->imageMapMale;
			VLC->objtypeh->getHandlerFor(Obj::HERO, hc->getIndex())->addTemplate(templ);
		}
	}
}

std::vector<bool> CHeroClassHandler::getDefaultAllowed() const
{
	return std::vector<bool>(size(), true);
}

CHeroClassHandler::~CHeroClassHandler() = default;

CHeroHandler::~CHeroHandler() = default;

CHeroHandler::CHeroHandler()
{
	loadObstacles();
	loadTerrains();
	for(int i = 0; i < Terrain::Manager::terrains().size(); ++i)
	{
		VLC->modh->identifiers.registerObject("core", "terrain", Terrain::Manager::terrains()[i], i);
	}
	loadBallistics();
	loadExperience();
}

const std::vector<std::string> & CHeroHandler::getTypeNames() const
{
	static const std::vector<std::string> typeNames = { "hero" };
	return typeNames;
}

CHero * CHeroHandler::loadFromJson(const std::string & scope, const JsonNode & node, const std::string & identifier, size_t index)
{
	auto hero = new CHero();
	hero->ID = HeroTypeID(index);
	hero->identifier = identifier;
	hero->sex = node["female"].Bool();
	hero->special = node["special"].Bool();

	hero->name        = node["texts"]["name"].String();
	hero->biography   = node["texts"]["biography"].String();
	hero->specName    = node["texts"]["specialty"]["name"].String();
	hero->specTooltip = node["texts"]["specialty"]["tooltip"].String();
	hero->specDescr   = node["texts"]["specialty"]["description"].String();

	hero->iconSpecSmall = node["images"]["specialtySmall"].String();
	hero->iconSpecLarge = node["images"]["specialtyLarge"].String();
	hero->portraitSmall = node["images"]["small"].String();
	hero->portraitLarge = node["images"]["large"].String();
	hero->battleImage = node["battleImage"].String();

	loadHeroArmy(hero, node);
	loadHeroSkills(hero, node);
	loadHeroSpecialty(hero, node);

	VLC->modh->identifiers.requestIdentifier("heroClass", node["class"],
	[=](si32 classID)
	{
		hero->heroClass = classes[HeroClassID(classID)];
	});

	return hero;
}

void CHeroHandler::loadHeroArmy(CHero * hero, const JsonNode & node)
{
	assert(node["army"].Vector().size() <= 3); // anything bigger is useless - army initialization uses up to 3 slots

	hero->initialArmy.resize(node["army"].Vector().size());

	for (size_t i=0; i< hero->initialArmy.size(); i++)
	{
		const JsonNode & source = node["army"].Vector()[i];

		hero->initialArmy[i].minAmount = static_cast<ui32>(source["min"].Float());
		hero->initialArmy[i].maxAmount = static_cast<ui32>(source["max"].Float());

		assert(hero->initialArmy[i].minAmount <= hero->initialArmy[i].maxAmount);

		VLC->modh->identifiers.requestIdentifier("creature", source["creature"], [=](si32 creature)
		{
			hero->initialArmy[i].creature = CreatureID(creature);
		});
	}
}

void CHeroHandler::loadHeroSkills(CHero * hero, const JsonNode & node)
{
	for(const JsonNode &set : node["skills"].Vector())
	{
		int skillLevel = static_cast<int>(boost::range::find(NSecondarySkill::levels, set["level"].String()) - std::begin(NSecondarySkill::levels));
		if (skillLevel < SecSkillLevel::LEVELS_SIZE)
		{
			size_t currentIndex = hero->secSkillsInit.size();
			hero->secSkillsInit.push_back(std::make_pair(SecondarySkill(-1), skillLevel));

			VLC->modh->identifiers.requestIdentifier("skill", set["skill"], [=](si32 id)
			{
				hero->secSkillsInit[currentIndex].first = SecondarySkill(id);
			});
		}
		else
		{
			logMod->error("Unknown skill level: %s", set["level"].String());
		}
	}

	// spellbook is considered present if hero have "spellbook" entry even when this is an empty set (0 spells)
	hero->haveSpellBook = !node["spellbook"].isNull();

	for(const JsonNode & spell : node["spellbook"].Vector())
	{
		VLC->modh->identifiers.requestIdentifier("spell", spell,
		[=](si32 spellID)
		{
			hero->spells.insert(SpellID(spellID));
		});
	}
}

// add standard creature specialty to result
void AddSpecialtyForCreature(int creatureID, std::shared_ptr<Bonus> bonus, std::vector<std::shared_ptr<Bonus>> &result)
{
	const CCreature &specBaseCreature = *VLC->creh->objects[creatureID]; //base creature in which we have specialty

	bonus->limiter.reset(new CCreatureTypeLimiter(specBaseCreature, true));
	bonus->type = Bonus::STACKS_SPEED;
	bonus->valType = Bonus::ADDITIVE_VALUE;
	bonus->val = 1;
	result.push_back(bonus);

	// attack and defense may differ for upgraded creatures => separate bonuses
	std::vector<int> specTargets;
	specTargets.push_back(creatureID);
	specTargets.insert(specTargets.end(), specBaseCreature.upgrades.begin(), specBaseCreature.upgrades.end());

	for(int cid : specTargets)
	{
		const CCreature &specCreature = *VLC->creh->objects[cid];
		bonus = std::make_shared<Bonus>(*bonus);
		bonus->limiter.reset(new CCreatureTypeLimiter(specCreature, false));
		bonus->type = Bonus::PRIMARY_SKILL;
		bonus->val = 0;

		int stepSize = specCreature.level ? specCreature.level : 5;

		bonus->subtype = PrimarySkill::ATTACK;
		bonus->updater.reset(new GrowsWithLevelUpdater(specCreature.getAttack(false), stepSize));
		result.push_back(bonus);

		bonus = std::make_shared<Bonus>(*bonus);
		bonus->subtype = PrimarySkill::DEFENSE;
		bonus->updater.reset(new GrowsWithLevelUpdater(specCreature.getDefense(false), stepSize));
		result.push_back(bonus);
	}
}

// convert deprecated format
std::vector<std::shared_ptr<Bonus>> SpecialtyInfoToBonuses(const SSpecialtyInfo & spec, int sid)
{
	std::vector<std::shared_ptr<Bonus>> result;

	std::shared_ptr<Bonus> bonus = std::make_shared<Bonus>();
	bonus->duration = Bonus::PERMANENT;
	bonus->source = Bonus::HERO_SPECIAL;
	bonus->sid = sid;
	bonus->val = spec.val;

	switch (spec.type)
	{
	case 1: //creature specialty
		AddSpecialtyForCreature(spec.additionalinfo, bonus, result);
		break;
	case 2: //secondary skill
		bonus->type = Bonus::SECONDARY_SKILL_PREMY;
		bonus->valType = Bonus::PERCENT_TO_BASE;
		bonus->subtype = spec.subtype;
		bonus->updater.reset(new TimesHeroLevelUpdater());
		result.push_back(bonus);
		break;
	case 3: //spell damage bonus, level dependent but calculated elsewhere
		bonus->type = Bonus::SPECIAL_SPELL_LEV;
		bonus->subtype = spec.subtype;
		bonus->updater.reset(new TimesHeroLevelUpdater());
		result.push_back(bonus);
		break;
	case 4: //creature stat boost
		switch (spec.subtype)
		{
		case 1:
			bonus->type = Bonus::PRIMARY_SKILL;
			bonus->subtype = PrimarySkill::ATTACK;
			break;
		case 2:
			bonus->type = Bonus::PRIMARY_SKILL;
			bonus->subtype = PrimarySkill::DEFENSE;
			break;
		case 3:
			bonus->type = Bonus::CREATURE_DAMAGE;
			bonus->subtype = 0; //both min and max
			break;
		case 4:
			bonus->type = Bonus::STACK_HEALTH;
			break;
		case 5:
			bonus->type = Bonus::STACKS_SPEED;
			break;
		default:
			logMod->warn("Unknown subtype for specialty 4");
			return result;
		}
		bonus->valType = Bonus::ADDITIVE_VALUE;
		bonus->limiter.reset(new CCreatureTypeLimiter(*VLC->creh->objects[spec.additionalinfo], true));
		result.push_back(bonus);
		break;
	case 5: //spell damage bonus in percent
		bonus->type = Bonus::SPECIFIC_SPELL_DAMAGE;
		bonus->valType = Bonus::BASE_NUMBER; //current spell system is screwed
		bonus->subtype = spec.subtype; //spell id
		result.push_back(bonus);
		break;
	case 6: //damage bonus for bless (Adela)
		bonus->type = Bonus::SPECIAL_BLESS_DAMAGE;
		bonus->subtype = spec.subtype; //spell id if you ever wanted to use it otherwise
		bonus->additionalInfo = spec.additionalinfo; //damage factor
		bonus->updater.reset(new TimesHeroLevelUpdater());
		result.push_back(bonus);
		break;
	case 7: //maxed mastery for spell
		bonus->type = Bonus::MAXED_SPELL;
		bonus->subtype = spec.subtype; //spell id
		result.push_back(bonus);
		break;
	case 8: //peculiar spells - enchantments
		bonus->type = Bonus::SPECIAL_PECULIAR_ENCHANT;
		bonus->subtype = spec.subtype; //spell id
		bonus->additionalInfo = spec.additionalinfo; //0, 1 for Coronius
		result.push_back(bonus);
		break;
	case 9: //upgrade creatures
		{
			const auto &creatures = VLC->creh->objects;
			bonus->type = Bonus::SPECIAL_UPGRADE;
			bonus->subtype = spec.subtype; //base id
			bonus->additionalInfo = spec.additionalinfo; //target id
			result.push_back(bonus);
			//propagate for regular upgrades of base creature
			for(auto cre_id : creatures[spec.subtype]->upgrades)
			{
				std::shared_ptr<Bonus> upgradeUpgradedVersion = std::make_shared<Bonus>(*bonus);
				upgradeUpgradedVersion->subtype = cre_id;
				result.push_back(upgradeUpgradedVersion);
			}
		}
		break;
	case 10: //resource generation
		bonus->type = Bonus::GENERATE_RESOURCE;
		bonus->subtype = spec.subtype;
		result.push_back(bonus);
		break;
	case 11: //starting skill with mastery (Adrienne)
		logMod->warn("Secondary skill mastery is no longer supported as specialty.");
		break;
	case 12: //army speed
		bonus->type = Bonus::STACKS_SPEED;
		result.push_back(bonus);
		break;
	case 13: //Dragon bonuses (Mutare)
		bonus->type = Bonus::PRIMARY_SKILL;
		bonus->valType = Bonus::ADDITIVE_VALUE;
		switch(spec.subtype)
		{
		case 1:
			bonus->subtype = PrimarySkill::ATTACK;
			break;
		case 2:
			bonus->subtype = PrimarySkill::DEFENSE;
			break;
		}
		bonus->limiter.reset(new HasAnotherBonusLimiter(Bonus::DRAGON_NATURE));
		result.push_back(bonus);
		break;
	default:
		logMod->warn("Unknown hero specialty %d", spec.type);
		break;
	}

	return result;
}

// convert deprecated format
std::vector<std::shared_ptr<Bonus>> SpecialtyBonusToBonuses(const SSpecialtyBonus & spec, int sid)
{
	std::vector<std::shared_ptr<Bonus>> result;
	for(std::shared_ptr<Bonus> oldBonus : spec.bonuses)
	{
		oldBonus->sid = sid;
		if(oldBonus->type == Bonus::SPECIAL_SPELL_LEV || oldBonus->type == Bonus::SPECIAL_BLESS_DAMAGE)
		{
			// these bonuses used to auto-scale with hero level
			std::shared_ptr<Bonus> newBonus = std::make_shared<Bonus>(*oldBonus);
			newBonus->updater = std::make_shared<TimesHeroLevelUpdater>();
			result.push_back(newBonus);
		}
		else if(spec.growsWithLevel)
		{
			std::shared_ptr<Bonus> newBonus = std::make_shared<Bonus>(*oldBonus);
			switch(newBonus->type)
			{
			case Bonus::SECONDARY_SKILL_PREMY:
				break; // ignore - used to be overwritten based on SPECIAL_SECONDARY_SKILL
			case Bonus::SPECIAL_SECONDARY_SKILL:
				newBonus->type = Bonus::SECONDARY_SKILL_PREMY;
				newBonus->updater = std::make_shared<TimesHeroLevelUpdater>();
				result.push_back(newBonus);
				break;
			case Bonus::PRIMARY_SKILL:
				if((newBonus->subtype == PrimarySkill::ATTACK || newBonus->subtype == PrimarySkill::DEFENSE) && newBonus->limiter)
				{
					std::shared_ptr<CCreatureTypeLimiter> creatureLimiter = std::dynamic_pointer_cast<CCreatureTypeLimiter>(newBonus->limiter);
					if(creatureLimiter)
					{
						const CCreature * cre = creatureLimiter->creature;
						int creStat = newBonus->subtype == PrimarySkill::ATTACK ? cre->getAttack(false) : cre->getDefense(false);
						int creLevel = cre->level ? cre->level : 5;
						newBonus->updater = std::make_shared<GrowsWithLevelUpdater>(creStat, creLevel);
					}
					result.push_back(newBonus);
				}
				break;
			default:
				result.push_back(newBonus);
			}
		}
		else
		{
			result.push_back(oldBonus);
		}
	}
	return result;
}

void CHeroHandler::beforeValidate(JsonNode & object)
{
	//handle "base" specialty info
	JsonNode & specialtyNode = object["specialty"];
	if(specialtyNode.getType() == JsonNode::JsonType::DATA_STRUCT)
	{
		const JsonNode & base = specialtyNode["base"];
		if(!base.isNull())
		{
			if(specialtyNode["bonuses"].isNull())
			{
				logMod->warn("specialty has base without bonuses");
			}
			else
			{
				JsonMap & bonuses = specialtyNode["bonuses"].Struct();
				for(std::pair<std::string, JsonNode> keyValue : bonuses)
					JsonUtils::inherit(bonuses[keyValue.first], base);
			}
		}
	}
}

void CHeroHandler::loadHeroSpecialty(CHero * hero, const JsonNode & node)
{
	int sid = hero->ID.getNum();
	auto prepSpec = [=](std::shared_ptr<Bonus> bonus)
	{
		bonus->duration = Bonus::PERMANENT;
		bonus->source = Bonus::HERO_SPECIAL;
		bonus->sid = sid;
		return bonus;
	};

	//deprecated, used only for original specialties
	const JsonNode & specialtiesNode = node["specialties"];
	if (!specialtiesNode.isNull())
	{
		logMod->warn("Hero %s has deprecated specialties format.", hero->identifier);
		for(const JsonNode &specialty : specialtiesNode.Vector())
		{
			SSpecialtyInfo spec;
			spec.type =           static_cast<si32>(specialty["type"].Integer());
			spec.val =            static_cast<si32>(specialty["val"].Integer());
			spec.subtype =        static_cast<si32>(specialty["subtype"].Integer());
			spec.additionalinfo = static_cast<si32>(specialty["info"].Integer());
			//we convert after loading completes, to have all identifiers for json logging
			hero->specDeprecated.push_back(spec);
		}
	}
	//new(er) format, using bonus system
	const JsonNode & specialtyNode = node["specialty"];
	if(specialtyNode.getType() == JsonNode::JsonType::DATA_VECTOR)
	{
		//deprecated middle-aged format
		for(const JsonNode & specialty : node["specialty"].Vector())
		{
			SSpecialtyBonus hs;
			hs.growsWithLevel = specialty["growsWithLevel"].Bool();
			for (const JsonNode & bonus : specialty["bonuses"].Vector())
				hs.bonuses.push_back(prepSpec(JsonUtils::parseBonus(bonus)));
			hero->specialtyDeprecated.push_back(hs);
		}
	}
	else if(specialtyNode.getType() == JsonNode::JsonType::DATA_STRUCT)
	{
		//creature specialty - alias for simplicity
		if(!specialtyNode["creature"].isNull())
		{
			VLC->modh->identifiers.requestIdentifier("creature", specialtyNode["creature"], [hero](si32 creature) {
				// use legacy format for delayed conversion (must have all creature data loaded, also for upgrades)
				SSpecialtyInfo spec;
				spec.type = 1;
				spec.additionalinfo = creature;
				hero->specDeprecated.push_back(spec);
			});
		}
		if(!specialtyNode["bonuses"].isNull())
		{
			//proper new format
			for(auto keyValue : specialtyNode["bonuses"].Struct())
				hero->specialty.push_back(prepSpec(JsonUtils::parseBonus(keyValue.second)));
		}
	}
}

void CHeroHandler::loadExperience()
{
	expPerLevel.push_back(0);
	expPerLevel.push_back(1000);
	expPerLevel.push_back(2000);
	expPerLevel.push_back(3200);
	expPerLevel.push_back(4600);
	expPerLevel.push_back(6200);
	expPerLevel.push_back(8000);
	expPerLevel.push_back(10000);
	expPerLevel.push_back(12200);
	expPerLevel.push_back(14700);
	expPerLevel.push_back(17500);
	expPerLevel.push_back(20600);
	expPerLevel.push_back(24320);
	expPerLevel.push_back(28784);
	expPerLevel.push_back(34140);
	while (expPerLevel[expPerLevel.size() - 1] > expPerLevel[expPerLevel.size() - 2])
	{
		auto i = expPerLevel.size() - 1;
		auto diff = expPerLevel[i] - expPerLevel[i-1];
		diff += diff / 5;
		expPerLevel.push_back (expPerLevel[i] + diff);
	}
	expPerLevel.pop_back();//last value is broken
}

void CHeroHandler::loadObstacles()
{
	auto loadObstacles = [](const JsonNode & node, bool absolute, std::vector<CObstacleInfo> & out)
	{
		for(const JsonNode &obs : node.Vector())
		{
			out.emplace_back();
			CObstacleInfo & obi = out.back();
			obi.defName = obs["defname"].String();
			obi.width =  static_cast<si32>(obs["width"].Float());
			obi.height = static_cast<si32>(obs["height"].Float());
			for(auto & t : obs["allowedTerrain"].Vector())
				obi.allowedTerrains.emplace_back(t.String());
			for(auto & t : obs["specialBattlefields"].Vector())
				obi.allowedSpecialBfields.emplace_back(t.String());
			obi.blockedTiles = obs["blockedTiles"].convertTo<std::vector<si16> >();
			obi.isAbsoluteObstacle = absolute;
		}
	};
	
	auto allConfigs = VLC->modh->getActiveMods();
	allConfigs.insert(allConfigs.begin(), "core");
	for(auto & mod : allConfigs)
	{
<<<<<<< HEAD
		if(!CResourceHandler::get(mod)->existsResource(ResourceID("config/obstacles.json")))
			continue;
		
		const JsonNode config(mod, ResourceID("config/obstacles.json"));
=======
		ISimpleResourceLoader * modResourceLoader;
		try
		{
			modResourceLoader = CResourceHandler::get(mod);
		}
		catch(const std::out_of_range &)
		{
			logMod->warn("Mod '%1%' doesn't exist! Its obstacles won't be loaded!", mod);
			continue;
		}

		const ResourceID obstaclesResource{"config/obstacles.json"};
		if(!modResourceLoader->existsResource(obstaclesResource))
			continue;
		
		const JsonNode config(mod, obstaclesResource);
>>>>>>> 3d2dc233
		loadObstacles(config["obstacles"], false, obstacles);
		loadObstacles(config["absoluteObstacles"], true, absoluteObstacles);
	}
}

/// convert h3-style ID (e.g. Gobin Wolf Rider) to vcmi (e.g. goblinWolfRider)
static std::string genRefName(std::string input)
{
	boost::algorithm::replace_all(input, " ", ""); //remove spaces
	input[0] = std::tolower(input[0]); // to camelCase
	return input;
}

void CHeroHandler::loadBallistics()
{
	CLegacyConfigParser ballParser("DATA/BALLIST.TXT");

	ballParser.endLine(); //header
	ballParser.endLine();

	do
	{
		ballParser.readString();
		ballParser.readString();

		CHeroHandler::SBallisticsLevelInfo bli;
		bli.keep   = static_cast<ui8>(ballParser.readNumber());
		bli.tower  = static_cast<ui8>(ballParser.readNumber());
		bli.gate   = static_cast<ui8>(ballParser.readNumber());
		bli.wall   = static_cast<ui8>(ballParser.readNumber());
		bli.shots  = static_cast<ui8>(ballParser.readNumber());
		bli.noDmg  = static_cast<ui8>(ballParser.readNumber());
		bli.oneDmg = static_cast<ui8>(ballParser.readNumber());
		bli.twoDmg = static_cast<ui8>(ballParser.readNumber());
		bli.sum    = static_cast<ui8>(ballParser.readNumber());
		ballistics.push_back(bli);

		assert(bli.noDmg + bli.oneDmg + bli.twoDmg == 100 && bli.sum == 100);
	}
	while (ballParser.endLine());
}

std::vector<JsonNode> CHeroHandler::loadLegacyData(size_t dataSize)
{
	objects.resize(dataSize);
	std::vector<JsonNode> h3Data;
	h3Data.reserve(dataSize);

	CLegacyConfigParser specParser("DATA/HEROSPEC.TXT");
	CLegacyConfigParser bioParser("DATA/HEROBIOS.TXT");
	CLegacyConfigParser parser("DATA/HOTRAITS.TXT");

	parser.endLine(); //ignore header
	parser.endLine();

	specParser.endLine(); //ignore header
	specParser.endLine();

	for (int i=0; i<GameConstants::HEROES_QUANTITY; i++)
	{
		JsonNode heroData;

		heroData["texts"]["name"].String() = parser.readString();
		heroData["texts"]["biography"].String() = bioParser.readString();
		heroData["texts"]["specialty"]["name"].String() = specParser.readString();
		heroData["texts"]["specialty"]["tooltip"].String() = specParser.readString();
		heroData["texts"]["specialty"]["description"].String() = specParser.readString();

		for(int x=0;x<3;x++)
		{
			JsonNode armySlot;
			armySlot["min"].Float() = parser.readNumber();
			armySlot["max"].Float() = parser.readNumber();
			armySlot["creature"].String() = genRefName(parser.readString());

			heroData["army"].Vector().push_back(armySlot);
		}
		parser.endLine();
		specParser.endLine();
		bioParser.endLine();

		h3Data.push_back(heroData);
	}
	return h3Data;
}

void CHeroHandler::loadObject(std::string scope, std::string name, const JsonNode & data)
{
	size_t index = objects.size();
	auto object = loadFromJson(scope, data, normalizeIdentifier(scope, "core", name), index);
	object->imageIndex = (si32)index + GameConstants::HERO_PORTRAIT_SHIFT; // 2 special frames + some extra portraits

	objects.push_back(object);

	registerObject(scope, "hero", name, object->getIndex());
}

void CHeroHandler::loadObject(std::string scope, std::string name, const JsonNode & data, size_t index)
{
	auto object = loadFromJson(scope, data, normalizeIdentifier(scope, "core", name), index);
	object->imageIndex = static_cast<si32>(index);

	assert(objects[index] == nullptr); // ensure that this id was not loaded before
	objects[index] = object;

	registerObject(scope, "hero", name, object->getIndex());
}

void CHeroHandler::afterLoadFinalization()
{
	for(auto & hero : objects)
	{
		for(auto bonus : hero->specialty)
		{
			bonus->sid = hero->getIndex();
		}

		if(hero->specDeprecated.size() > 0 || hero->specialtyDeprecated.size() > 0)
		{
			logMod->debug("Converting specialty format for hero %s(%s)", hero->identifier, FactionID::encode(hero->heroClass->faction));
			std::vector<std::shared_ptr<Bonus>> convertedBonuses;
			for(const SSpecialtyInfo & spec : hero->specDeprecated)
			{
				for(std::shared_ptr<Bonus> b : SpecialtyInfoToBonuses(spec, hero->ID.getNum()))
					convertedBonuses.push_back(b);
			}
			for(const SSpecialtyBonus & spec : hero->specialtyDeprecated)
			{
				for(std::shared_ptr<Bonus> b : SpecialtyBonusToBonuses(spec, hero->ID.getNum()))
					convertedBonuses.push_back(b);
			}
			hero->specDeprecated.clear();
			hero->specialtyDeprecated.clear();
			// store and create json for logging
			std::vector<JsonNode> specVec;
			std::vector<std::string> specNames;
			for(std::shared_ptr<Bonus> bonus : convertedBonuses)
			{
				hero->specialty.push_back(bonus);
				specVec.push_back(bonus->toJsonNode());
				// find fitting & unique bonus name
				std::string bonusName = bonus->nameForBonus();
				if(vstd::contains(specNames, bonusName))
				{
					int suffix = 2;
					while(vstd::contains(specNames, bonusName + std::to_string(suffix)))
						suffix++;
					bonusName += std::to_string(suffix);
				}
				specNames.push_back(bonusName);
			}
			// log new format for easy copy-and-paste
			JsonNode specNode(JsonNode::JsonType::DATA_STRUCT);
			if(specVec.size() > 1)
			{
				JsonNode base = JsonUtils::intersect(specVec);
				if(base.containsBaseData())
				{
					specNode["base"] = base;
					for(JsonNode & node : specVec)
						node = JsonUtils::difference(node, base);
				}
			}
			// add json for bonuses
			specNode["bonuses"].Struct();
			for(int i = 0; i < specVec.size(); i++)
				specNode["bonuses"][specNames[i]] = specVec[i];
			logMod->trace("\"specialty\" : %s", specNode.toJson(true));
		}
	}
}

ui32 CHeroHandler::level (ui64 experience) const
{
	return static_cast<ui32>(boost::range::upper_bound(expPerLevel, experience) - std::begin(expPerLevel));
}

ui64 CHeroHandler::reqExp (ui32 level) const
{
	if(!level)
		return 0;

	if (level <= expPerLevel.size())
	{
		return expPerLevel[level-1];
	}
	else
	{
		logGlobal->warn("A hero has reached unsupported amount of experience");
		return expPerLevel[expPerLevel.size()-1];
	}
}

void CHeroHandler::loadTerrains()
{
	for(auto & terrain : Terrain::Manager::terrains())
	{
		terrCosts[terrain] = Terrain::Manager::getInfo(terrain).moveCost;
	}
}

std::vector<bool> CHeroHandler::getDefaultAllowed() const
{
	// Look Data/HOTRAITS.txt for reference
	std::vector<bool> allowedHeroes;
	allowedHeroes.reserve(size());

	for(const CHero * hero : objects)
	{
		allowedHeroes.push_back(!hero->special);
	}

	return allowedHeroes;
}
<|MERGE_RESOLUTION|>--- conflicted
+++ resolved
@@ -1,1081 +1,1074 @@
-/*
- * CHeroHandler.cpp, part of VCMI engine
- *
- * Authors: listed in file AUTHORS in main folder
- *
- * License: GNU General Public License v2.0 or later
- * Full text of license available in license.txt file, in main folder
- *
- */
-#include "StdInc.h"
-#include "CHeroHandler.h"
-
-#include "CGeneralTextHandler.h"
-#include "filesystem/Filesystem.h"
-#include "VCMI_Lib.h"
-#include "JsonNode.h"
-#include "StringConstants.h"
-#include "battle/BattleHex.h"
-#include "CCreatureHandler.h"
-#include "CModHandler.h"
-#include "CTownHandler.h"
-#include "Terrain.h"
-#include "mapObjects/CObjectHandler.h" //for hero specialty
-#include "CSkillHandler.h"
-#include <math.h>
-
-#include "mapObjects/CObjectClassesHandler.h"
-#include "BattleFieldHandler.h"
-
-CHero::CHero() = default;
-CHero::~CHero() = default;
-
-int32_t CHero::getIndex() const
-{
-	return ID.getNum();
-}
-
-int32_t CHero::getIconIndex() const
-{
-	return imageIndex;
-}
-
-const std::string & CHero::getName() const
-{
-	return name;
-}
-
-const std::string & CHero::getJsonKey() const
-{
-	return identifier;
-}
-
-HeroTypeID CHero::getId() const
-{
-	return ID;
-}
-
-void CHero::registerIcons(const IconRegistar & cb) const
-{
-	cb(getIconIndex(), "UN32", iconSpecSmall);
-	cb(getIconIndex(), "UN44", iconSpecLarge);
-	cb(getIconIndex(), "PORTRAITSLARGE", portraitLarge);
-	cb(getIconIndex(), "PORTRAITSSMALL", portraitSmall);
-}
-
-void CHero::updateFrom(const JsonNode & data)
-{
-	//todo: CHero::updateFrom
-}
-
-void CHero::serializeJson(JsonSerializeFormat & handler)
-{
-
-}
-
-
-SecondarySkill CHeroClass::chooseSecSkill(const std::set<SecondarySkill> & possibles, CRandomGenerator & rand) const //picks secondary skill out from given possibilities
-{
-	int totalProb = 0;
-	for(auto & possible : possibles)
-	{
-		totalProb += secSkillProbability[possible];
-	}
-	if (totalProb != 0) // may trigger if set contains only banned skills (0 probability)
-	{
-		auto ran = rand.nextInt(totalProb - 1);
-		for(auto & possible : possibles)
-		{
-			ran -= secSkillProbability[possible];
-			if(ran < 0)
-			{
-				return possible;
-			}
-		}
-	}
-	// FIXME: select randomly? How H3 handles such rare situation?
-	return *possibles.begin();
-}
-
-bool CHeroClass::isMagicHero() const
-{
-	return affinity == MAGIC;
-}
-
-EAlignment::EAlignment CHeroClass::getAlignment() const
-{
-	return EAlignment::EAlignment((*VLC->townh)[faction]->alignment);
-}
-
-int32_t CHeroClass::getIndex() const
-{
-	return id.getNum();
-}
-
-int32_t CHeroClass::getIconIndex() const
-{
-	return getIndex();
-}
-
-const std::string & CHeroClass::getName() const
-{
-	return name;
-}
-
-const std::string & CHeroClass::getJsonKey() const
-{
-	return identifier;
-}
-
-HeroClassID CHeroClass::getId() const
-{
-	return id;
-}
-
-void CHeroClass::registerIcons(const IconRegistar & cb) const
-{
-
-}
-
-void CHeroClass::updateFrom(const JsonNode & data)
-{
-	//TODO: CHeroClass::updateFrom
-}
-
-void CHeroClass::serializeJson(JsonSerializeFormat & handler)
-{
-
-}
-
-
-CHeroClass::CHeroClass()
- : faction(0), id(), affinity(0), defaultTavernChance(0), commander(nullptr)
-{
-}
-
-std::vector<BattleHex> CObstacleInfo::getBlocked(BattleHex hex) const
-{
-	std::vector<BattleHex> ret;
-	if(isAbsoluteObstacle)
-	{
-		assert(!hex.isValid());
-		range::copy(blockedTiles, std::back_inserter(ret));
-		return ret;
-	}
-
-	for(int offset : blockedTiles)
-	{
-		BattleHex toBlock = hex + offset;
-		if((hex.getY() & 1) && !(toBlock.getY() & 1))
-			toBlock += BattleHex::LEFT;
-
-		if(!toBlock.isValid())
-			logGlobal->error("Misplaced obstacle!");
-		else
-			ret.push_back(toBlock);
-	}
-
-	return ret;
-}
-
-bool CObstacleInfo::isAppropriate(const Terrain & terrainType, const BattleField & battlefield) const
-{
-	auto bgInfo = battlefield.getInfo();
-
-	if(bgInfo->isSpecial)
-		return vstd::contains(allowedSpecialBfields, bgInfo->identifier);
-
-	return vstd::contains(allowedTerrains, terrainType);
-}
-
-void CHeroClassHandler::fillPrimarySkillData(const JsonNode & node, CHeroClass * heroClass, PrimarySkill::PrimarySkill pSkill)
-{
-	const auto & skillName = PrimarySkill::names[pSkill];
-	auto currentPrimarySkillValue = (int)node["primarySkills"][skillName].Integer();
-	//minimal value is 0 for attack and defense and 1 for spell power and knowledge
-	auto primarySkillLegalMinimum = (pSkill == PrimarySkill::ATTACK || pSkill == PrimarySkill::DEFENSE) ? 0 : 1;
-
-	if(currentPrimarySkillValue < primarySkillLegalMinimum)
-	{
-		logMod->error("Hero class '%s' has incorrect initial value '%d' for skill '%s'. Value '%d' will be used instead.",
-			heroClass->identifier, currentPrimarySkillValue, skillName, primarySkillLegalMinimum);
-		currentPrimarySkillValue = primarySkillLegalMinimum;
-	}
-	heroClass->primarySkillInitial.push_back(currentPrimarySkillValue);
-	heroClass->primarySkillLowLevel.push_back((int)node["lowLevelChance"][skillName].Float());
-	heroClass->primarySkillHighLevel.push_back((int)node["highLevelChance"][skillName].Float());
-}
-
-const std::vector<std::string> & CHeroClassHandler::getTypeNames() const
-{
-	static const std::vector<std::string> typeNames = { "heroClass" };
-	return typeNames;
-}
-
-CHeroClass * CHeroClassHandler::loadFromJson(const std::string & scope, const JsonNode & node, const std::string & identifier, size_t index)
-{
-	std::string affinityStr[2] = { "might", "magic" };
-
-	auto heroClass = new CHeroClass();
-
-	heroClass->id = HeroClassID(index);
-	heroClass->identifier = identifier;
-	heroClass->imageBattleFemale = node["animation"]["battle"]["female"].String();
-	heroClass->imageBattleMale   = node["animation"]["battle"]["male"].String();
-	//MODS COMPATIBILITY FOR 0.96
-	heroClass->imageMapFemale    = node["animation"]["map"]["female"].String();
-	heroClass->imageMapMale      = node["animation"]["map"]["male"].String();
-
-	heroClass->name = node["name"].String();
-	heroClass->affinity = vstd::find_pos(affinityStr, node["affinity"].String());
-
-	fillPrimarySkillData(node, heroClass, PrimarySkill::ATTACK);
-	fillPrimarySkillData(node, heroClass, PrimarySkill::DEFENSE);
-	fillPrimarySkillData(node, heroClass, PrimarySkill::SPELL_POWER);
-	fillPrimarySkillData(node, heroClass, PrimarySkill::KNOWLEDGE);
-
-	auto percentSumm = std::accumulate(heroClass->primarySkillLowLevel.begin(), heroClass->primarySkillLowLevel.end(), 0);
-	if(percentSumm != 100)
-		logMod->error("Hero class %s has wrong lowLevelChance values: summ should be 100, but %d instead", heroClass->identifier, percentSumm);
-
-	percentSumm = std::accumulate(heroClass->primarySkillHighLevel.begin(), heroClass->primarySkillHighLevel.end(), 0);
-	if(percentSumm != 100)
-		logMod->error("Hero class %s has wrong highLevelChance values: summ should be 100, but %d instead", heroClass->identifier, percentSumm);
-
-	for(auto skillPair : node["secondarySkills"].Struct())
-	{
-		int probability = static_cast<int>(skillPair.second.Integer());
-		VLC->modh->identifiers.requestIdentifier(skillPair.second.meta, "skill", skillPair.first, [heroClass, probability](si32 skillID)
-		{
-			if(heroClass->secSkillProbability.size() <= skillID)
-				heroClass->secSkillProbability.resize(skillID + 1, -1); // -1 = override with default later
-			heroClass->secSkillProbability[skillID] = probability;
-		});
-	}
-
-	VLC->modh->identifiers.requestIdentifier ("creature", node["commander"],
-	[=](si32 commanderID)
-	{
-		heroClass->commander = VLC->creh->objects[commanderID];
-	});
-
-	heroClass->defaultTavernChance = static_cast<ui32>(node["defaultTavern"].Float());
-	for(auto & tavern : node["tavern"].Struct())
-	{
-		int value = static_cast<int>(tavern.second.Float());
-
-		VLC->modh->identifiers.requestIdentifier(tavern.second.meta, "faction", tavern.first,
-		[=](si32 factionID)
-		{
-			heroClass->selectionProbability[factionID] = value;
-		});
-	}
-
-	VLC->modh->identifiers.requestIdentifier("faction", node["faction"],
-	[=](si32 factionID)
-	{
-		heroClass->faction = factionID;
-	});
-
-	VLC->modh->identifiers.requestIdentifier(scope, "object", "hero", [=](si32 index)
-	{
-		JsonNode classConf = node["mapObject"];
-		classConf["heroClass"].String() = identifier;
-		classConf.setMeta(scope);
-		VLC->objtypeh->loadSubObject(identifier, classConf, index, heroClass->getIndex());
-	});
-
-	return heroClass;
-}
-
-std::vector<JsonNode> CHeroClassHandler::loadLegacyData(size_t dataSize)
-{
-	objects.resize(dataSize);
-	std::vector<JsonNode> h3Data;
-	h3Data.reserve(dataSize);
-
-	CLegacyConfigParser parser("DATA/HCTRAITS.TXT");
-
-	parser.endLine(); // header
-	parser.endLine();
-
-	for (size_t i=0; i<dataSize; i++)
-	{
-		JsonNode entry;
-
-		entry["name"].String() = parser.readString();
-
-		parser.readNumber(); // unused aggression
-
-		for (auto & name : PrimarySkill::names)
-			entry["primarySkills"][name].Float() = parser.readNumber();
-
-		for (auto & name : PrimarySkill::names)
-			entry["lowLevelChance"][name].Float() = parser.readNumber();
-
-		for (auto & name : PrimarySkill::names)
-			entry["highLevelChance"][name].Float() = parser.readNumber();
-
-		for (auto & name : NSecondarySkill::names)
-			entry["secondarySkills"][name].Float() = parser.readNumber();
-
-		for(auto & name : ETownType::names)
-			entry["tavern"][name].Float() = parser.readNumber();
-
-		parser.endLine();
-		h3Data.push_back(entry);
-	}
-	return h3Data;
-}
-
-void CHeroClassHandler::afterLoadFinalization()
-{
-	// for each pair <class, town> set selection probability if it was not set before in tavern entries
-	for(CHeroClass * heroClass : objects)
-	{
-		for(CFaction * faction : VLC->townh->objects)
-		{
-			if (!faction->town)
-				continue;
-			if (heroClass->selectionProbability.count(faction->index))
-				continue;
-
-			float chance = static_cast<float>(heroClass->defaultTavernChance * faction->town->defaultTavernChance);
-			heroClass->selectionProbability[faction->index] = static_cast<int>(sqrt(chance) + 0.5); //FIXME: replace with std::round once MVS supports it
-		}
-		// set default probabilities for gaining secondary skills where not loaded previously
-		heroClass->secSkillProbability.resize(VLC->skillh->size(), -1);
-		for(int skillID = 0; skillID < VLC->skillh->size(); skillID++)
-		{
-			if(heroClass->secSkillProbability[skillID] < 0)
-			{
-				const CSkill * skill = (*VLC->skillh)[SecondarySkill(skillID)];
-				logMod->trace("%s: no probability for %s, using default", heroClass->identifier, skill->identifier);
-				heroClass->secSkillProbability[skillID] = skill->gainChance[heroClass->affinity];
-			}
-		}
-	}
-
-	for(CHeroClass * hc : objects)
-	{
-		if (!hc->imageMapMale.empty())
-		{
-			JsonNode templ;
-			templ["animation"].String() = hc->imageMapMale;
-			VLC->objtypeh->getHandlerFor(Obj::HERO, hc->getIndex())->addTemplate(templ);
-		}
-	}
-}
-
-std::vector<bool> CHeroClassHandler::getDefaultAllowed() const
-{
-	return std::vector<bool>(size(), true);
-}
-
-CHeroClassHandler::~CHeroClassHandler() = default;
-
-CHeroHandler::~CHeroHandler() = default;
-
-CHeroHandler::CHeroHandler()
-{
-	loadObstacles();
-	loadTerrains();
-	for(int i = 0; i < Terrain::Manager::terrains().size(); ++i)
-	{
-		VLC->modh->identifiers.registerObject("core", "terrain", Terrain::Manager::terrains()[i], i);
-	}
-	loadBallistics();
-	loadExperience();
-}
-
-const std::vector<std::string> & CHeroHandler::getTypeNames() const
-{
-	static const std::vector<std::string> typeNames = { "hero" };
-	return typeNames;
-}
-
-CHero * CHeroHandler::loadFromJson(const std::string & scope, const JsonNode & node, const std::string & identifier, size_t index)
-{
-	auto hero = new CHero();
-	hero->ID = HeroTypeID(index);
-	hero->identifier = identifier;
-	hero->sex = node["female"].Bool();
-	hero->special = node["special"].Bool();
-
-	hero->name        = node["texts"]["name"].String();
-	hero->biography   = node["texts"]["biography"].String();
-	hero->specName    = node["texts"]["specialty"]["name"].String();
-	hero->specTooltip = node["texts"]["specialty"]["tooltip"].String();
-	hero->specDescr   = node["texts"]["specialty"]["description"].String();
-
-	hero->iconSpecSmall = node["images"]["specialtySmall"].String();
-	hero->iconSpecLarge = node["images"]["specialtyLarge"].String();
-	hero->portraitSmall = node["images"]["small"].String();
-	hero->portraitLarge = node["images"]["large"].String();
-	hero->battleImage = node["battleImage"].String();
-
-	loadHeroArmy(hero, node);
-	loadHeroSkills(hero, node);
-	loadHeroSpecialty(hero, node);
-
-	VLC->modh->identifiers.requestIdentifier("heroClass", node["class"],
-	[=](si32 classID)
-	{
-		hero->heroClass = classes[HeroClassID(classID)];
-	});
-
-	return hero;
-}
-
-void CHeroHandler::loadHeroArmy(CHero * hero, const JsonNode & node)
-{
-	assert(node["army"].Vector().size() <= 3); // anything bigger is useless - army initialization uses up to 3 slots
-
-	hero->initialArmy.resize(node["army"].Vector().size());
-
-	for (size_t i=0; i< hero->initialArmy.size(); i++)
-	{
-		const JsonNode & source = node["army"].Vector()[i];
-
-		hero->initialArmy[i].minAmount = static_cast<ui32>(source["min"].Float());
-		hero->initialArmy[i].maxAmount = static_cast<ui32>(source["max"].Float());
-
-		assert(hero->initialArmy[i].minAmount <= hero->initialArmy[i].maxAmount);
-
-		VLC->modh->identifiers.requestIdentifier("creature", source["creature"], [=](si32 creature)
-		{
-			hero->initialArmy[i].creature = CreatureID(creature);
-		});
-	}
-}
-
-void CHeroHandler::loadHeroSkills(CHero * hero, const JsonNode & node)
-{
-	for(const JsonNode &set : node["skills"].Vector())
-	{
-		int skillLevel = static_cast<int>(boost::range::find(NSecondarySkill::levels, set["level"].String()) - std::begin(NSecondarySkill::levels));
-		if (skillLevel < SecSkillLevel::LEVELS_SIZE)
-		{
-			size_t currentIndex = hero->secSkillsInit.size();
-			hero->secSkillsInit.push_back(std::make_pair(SecondarySkill(-1), skillLevel));
-
-			VLC->modh->identifiers.requestIdentifier("skill", set["skill"], [=](si32 id)
-			{
-				hero->secSkillsInit[currentIndex].first = SecondarySkill(id);
-			});
-		}
-		else
-		{
-			logMod->error("Unknown skill level: %s", set["level"].String());
-		}
-	}
-
-	// spellbook is considered present if hero have "spellbook" entry even when this is an empty set (0 spells)
-	hero->haveSpellBook = !node["spellbook"].isNull();
-
-	for(const JsonNode & spell : node["spellbook"].Vector())
-	{
-		VLC->modh->identifiers.requestIdentifier("spell", spell,
-		[=](si32 spellID)
-		{
-			hero->spells.insert(SpellID(spellID));
-		});
-	}
-}
-
-// add standard creature specialty to result
-void AddSpecialtyForCreature(int creatureID, std::shared_ptr<Bonus> bonus, std::vector<std::shared_ptr<Bonus>> &result)
-{
-	const CCreature &specBaseCreature = *VLC->creh->objects[creatureID]; //base creature in which we have specialty
-
-	bonus->limiter.reset(new CCreatureTypeLimiter(specBaseCreature, true));
-	bonus->type = Bonus::STACKS_SPEED;
-	bonus->valType = Bonus::ADDITIVE_VALUE;
-	bonus->val = 1;
-	result.push_back(bonus);
-
-	// attack and defense may differ for upgraded creatures => separate bonuses
-	std::vector<int> specTargets;
-	specTargets.push_back(creatureID);
-	specTargets.insert(specTargets.end(), specBaseCreature.upgrades.begin(), specBaseCreature.upgrades.end());
-
-	for(int cid : specTargets)
-	{
-		const CCreature &specCreature = *VLC->creh->objects[cid];
-		bonus = std::make_shared<Bonus>(*bonus);
-		bonus->limiter.reset(new CCreatureTypeLimiter(specCreature, false));
-		bonus->type = Bonus::PRIMARY_SKILL;
-		bonus->val = 0;
-
-		int stepSize = specCreature.level ? specCreature.level : 5;
-
-		bonus->subtype = PrimarySkill::ATTACK;
-		bonus->updater.reset(new GrowsWithLevelUpdater(specCreature.getAttack(false), stepSize));
-		result.push_back(bonus);
-
-		bonus = std::make_shared<Bonus>(*bonus);
-		bonus->subtype = PrimarySkill::DEFENSE;
-		bonus->updater.reset(new GrowsWithLevelUpdater(specCreature.getDefense(false), stepSize));
-		result.push_back(bonus);
-	}
-}
-
-// convert deprecated format
-std::vector<std::shared_ptr<Bonus>> SpecialtyInfoToBonuses(const SSpecialtyInfo & spec, int sid)
-{
-	std::vector<std::shared_ptr<Bonus>> result;
-
-	std::shared_ptr<Bonus> bonus = std::make_shared<Bonus>();
-	bonus->duration = Bonus::PERMANENT;
-	bonus->source = Bonus::HERO_SPECIAL;
-	bonus->sid = sid;
-	bonus->val = spec.val;
-
-	switch (spec.type)
-	{
-	case 1: //creature specialty
-		AddSpecialtyForCreature(spec.additionalinfo, bonus, result);
-		break;
-	case 2: //secondary skill
-		bonus->type = Bonus::SECONDARY_SKILL_PREMY;
-		bonus->valType = Bonus::PERCENT_TO_BASE;
-		bonus->subtype = spec.subtype;
-		bonus->updater.reset(new TimesHeroLevelUpdater());
-		result.push_back(bonus);
-		break;
-	case 3: //spell damage bonus, level dependent but calculated elsewhere
-		bonus->type = Bonus::SPECIAL_SPELL_LEV;
-		bonus->subtype = spec.subtype;
-		bonus->updater.reset(new TimesHeroLevelUpdater());
-		result.push_back(bonus);
-		break;
-	case 4: //creature stat boost
-		switch (spec.subtype)
-		{
-		case 1:
-			bonus->type = Bonus::PRIMARY_SKILL;
-			bonus->subtype = PrimarySkill::ATTACK;
-			break;
-		case 2:
-			bonus->type = Bonus::PRIMARY_SKILL;
-			bonus->subtype = PrimarySkill::DEFENSE;
-			break;
-		case 3:
-			bonus->type = Bonus::CREATURE_DAMAGE;
-			bonus->subtype = 0; //both min and max
-			break;
-		case 4:
-			bonus->type = Bonus::STACK_HEALTH;
-			break;
-		case 5:
-			bonus->type = Bonus::STACKS_SPEED;
-			break;
-		default:
-			logMod->warn("Unknown subtype for specialty 4");
-			return result;
-		}
-		bonus->valType = Bonus::ADDITIVE_VALUE;
-		bonus->limiter.reset(new CCreatureTypeLimiter(*VLC->creh->objects[spec.additionalinfo], true));
-		result.push_back(bonus);
-		break;
-	case 5: //spell damage bonus in percent
-		bonus->type = Bonus::SPECIFIC_SPELL_DAMAGE;
-		bonus->valType = Bonus::BASE_NUMBER; //current spell system is screwed
-		bonus->subtype = spec.subtype; //spell id
-		result.push_back(bonus);
-		break;
-	case 6: //damage bonus for bless (Adela)
-		bonus->type = Bonus::SPECIAL_BLESS_DAMAGE;
-		bonus->subtype = spec.subtype; //spell id if you ever wanted to use it otherwise
-		bonus->additionalInfo = spec.additionalinfo; //damage factor
-		bonus->updater.reset(new TimesHeroLevelUpdater());
-		result.push_back(bonus);
-		break;
-	case 7: //maxed mastery for spell
-		bonus->type = Bonus::MAXED_SPELL;
-		bonus->subtype = spec.subtype; //spell id
-		result.push_back(bonus);
-		break;
-	case 8: //peculiar spells - enchantments
-		bonus->type = Bonus::SPECIAL_PECULIAR_ENCHANT;
-		bonus->subtype = spec.subtype; //spell id
-		bonus->additionalInfo = spec.additionalinfo; //0, 1 for Coronius
-		result.push_back(bonus);
-		break;
-	case 9: //upgrade creatures
-		{
-			const auto &creatures = VLC->creh->objects;
-			bonus->type = Bonus::SPECIAL_UPGRADE;
-			bonus->subtype = spec.subtype; //base id
-			bonus->additionalInfo = spec.additionalinfo; //target id
-			result.push_back(bonus);
-			//propagate for regular upgrades of base creature
-			for(auto cre_id : creatures[spec.subtype]->upgrades)
-			{
-				std::shared_ptr<Bonus> upgradeUpgradedVersion = std::make_shared<Bonus>(*bonus);
-				upgradeUpgradedVersion->subtype = cre_id;
-				result.push_back(upgradeUpgradedVersion);
-			}
-		}
-		break;
-	case 10: //resource generation
-		bonus->type = Bonus::GENERATE_RESOURCE;
-		bonus->subtype = spec.subtype;
-		result.push_back(bonus);
-		break;
-	case 11: //starting skill with mastery (Adrienne)
-		logMod->warn("Secondary skill mastery is no longer supported as specialty.");
-		break;
-	case 12: //army speed
-		bonus->type = Bonus::STACKS_SPEED;
-		result.push_back(bonus);
-		break;
-	case 13: //Dragon bonuses (Mutare)
-		bonus->type = Bonus::PRIMARY_SKILL;
-		bonus->valType = Bonus::ADDITIVE_VALUE;
-		switch(spec.subtype)
-		{
-		case 1:
-			bonus->subtype = PrimarySkill::ATTACK;
-			break;
-		case 2:
-			bonus->subtype = PrimarySkill::DEFENSE;
-			break;
-		}
-		bonus->limiter.reset(new HasAnotherBonusLimiter(Bonus::DRAGON_NATURE));
-		result.push_back(bonus);
-		break;
-	default:
-		logMod->warn("Unknown hero specialty %d", spec.type);
-		break;
-	}
-
-	return result;
-}
-
-// convert deprecated format
-std::vector<std::shared_ptr<Bonus>> SpecialtyBonusToBonuses(const SSpecialtyBonus & spec, int sid)
-{
-	std::vector<std::shared_ptr<Bonus>> result;
-	for(std::shared_ptr<Bonus> oldBonus : spec.bonuses)
-	{
-		oldBonus->sid = sid;
-		if(oldBonus->type == Bonus::SPECIAL_SPELL_LEV || oldBonus->type == Bonus::SPECIAL_BLESS_DAMAGE)
-		{
-			// these bonuses used to auto-scale with hero level
-			std::shared_ptr<Bonus> newBonus = std::make_shared<Bonus>(*oldBonus);
-			newBonus->updater = std::make_shared<TimesHeroLevelUpdater>();
-			result.push_back(newBonus);
-		}
-		else if(spec.growsWithLevel)
-		{
-			std::shared_ptr<Bonus> newBonus = std::make_shared<Bonus>(*oldBonus);
-			switch(newBonus->type)
-			{
-			case Bonus::SECONDARY_SKILL_PREMY:
-				break; // ignore - used to be overwritten based on SPECIAL_SECONDARY_SKILL
-			case Bonus::SPECIAL_SECONDARY_SKILL:
-				newBonus->type = Bonus::SECONDARY_SKILL_PREMY;
-				newBonus->updater = std::make_shared<TimesHeroLevelUpdater>();
-				result.push_back(newBonus);
-				break;
-			case Bonus::PRIMARY_SKILL:
-				if((newBonus->subtype == PrimarySkill::ATTACK || newBonus->subtype == PrimarySkill::DEFENSE) && newBonus->limiter)
-				{
-					std::shared_ptr<CCreatureTypeLimiter> creatureLimiter = std::dynamic_pointer_cast<CCreatureTypeLimiter>(newBonus->limiter);
-					if(creatureLimiter)
-					{
-						const CCreature * cre = creatureLimiter->creature;
-						int creStat = newBonus->subtype == PrimarySkill::ATTACK ? cre->getAttack(false) : cre->getDefense(false);
-						int creLevel = cre->level ? cre->level : 5;
-						newBonus->updater = std::make_shared<GrowsWithLevelUpdater>(creStat, creLevel);
-					}
-					result.push_back(newBonus);
-				}
-				break;
-			default:
-				result.push_back(newBonus);
-			}
-		}
-		else
-		{
-			result.push_back(oldBonus);
-		}
-	}
-	return result;
-}
-
-void CHeroHandler::beforeValidate(JsonNode & object)
-{
-	//handle "base" specialty info
-	JsonNode & specialtyNode = object["specialty"];
-	if(specialtyNode.getType() == JsonNode::JsonType::DATA_STRUCT)
-	{
-		const JsonNode & base = specialtyNode["base"];
-		if(!base.isNull())
-		{
-			if(specialtyNode["bonuses"].isNull())
-			{
-				logMod->warn("specialty has base without bonuses");
-			}
-			else
-			{
-				JsonMap & bonuses = specialtyNode["bonuses"].Struct();
-				for(std::pair<std::string, JsonNode> keyValue : bonuses)
-					JsonUtils::inherit(bonuses[keyValue.first], base);
-			}
-		}
-	}
-}
-
-void CHeroHandler::loadHeroSpecialty(CHero * hero, const JsonNode & node)
-{
-	int sid = hero->ID.getNum();
-	auto prepSpec = [=](std::shared_ptr<Bonus> bonus)
-	{
-		bonus->duration = Bonus::PERMANENT;
-		bonus->source = Bonus::HERO_SPECIAL;
-		bonus->sid = sid;
-		return bonus;
-	};
-
-	//deprecated, used only for original specialties
-	const JsonNode & specialtiesNode = node["specialties"];
-	if (!specialtiesNode.isNull())
-	{
-		logMod->warn("Hero %s has deprecated specialties format.", hero->identifier);
-		for(const JsonNode &specialty : specialtiesNode.Vector())
-		{
-			SSpecialtyInfo spec;
-			spec.type =           static_cast<si32>(specialty["type"].Integer());
-			spec.val =            static_cast<si32>(specialty["val"].Integer());
-			spec.subtype =        static_cast<si32>(specialty["subtype"].Integer());
-			spec.additionalinfo = static_cast<si32>(specialty["info"].Integer());
-			//we convert after loading completes, to have all identifiers for json logging
-			hero->specDeprecated.push_back(spec);
-		}
-	}
-	//new(er) format, using bonus system
-	const JsonNode & specialtyNode = node["specialty"];
-	if(specialtyNode.getType() == JsonNode::JsonType::DATA_VECTOR)
-	{
-		//deprecated middle-aged format
-		for(const JsonNode & specialty : node["specialty"].Vector())
-		{
-			SSpecialtyBonus hs;
-			hs.growsWithLevel = specialty["growsWithLevel"].Bool();
-			for (const JsonNode & bonus : specialty["bonuses"].Vector())
-				hs.bonuses.push_back(prepSpec(JsonUtils::parseBonus(bonus)));
-			hero->specialtyDeprecated.push_back(hs);
-		}
-	}
-	else if(specialtyNode.getType() == JsonNode::JsonType::DATA_STRUCT)
-	{
-		//creature specialty - alias for simplicity
-		if(!specialtyNode["creature"].isNull())
-		{
-			VLC->modh->identifiers.requestIdentifier("creature", specialtyNode["creature"], [hero](si32 creature) {
-				// use legacy format for delayed conversion (must have all creature data loaded, also for upgrades)
-				SSpecialtyInfo spec;
-				spec.type = 1;
-				spec.additionalinfo = creature;
-				hero->specDeprecated.push_back(spec);
-			});
-		}
-		if(!specialtyNode["bonuses"].isNull())
-		{
-			//proper new format
-			for(auto keyValue : specialtyNode["bonuses"].Struct())
-				hero->specialty.push_back(prepSpec(JsonUtils::parseBonus(keyValue.second)));
-		}
-	}
-}
-
-void CHeroHandler::loadExperience()
-{
-	expPerLevel.push_back(0);
-	expPerLevel.push_back(1000);
-	expPerLevel.push_back(2000);
-	expPerLevel.push_back(3200);
-	expPerLevel.push_back(4600);
-	expPerLevel.push_back(6200);
-	expPerLevel.push_back(8000);
-	expPerLevel.push_back(10000);
-	expPerLevel.push_back(12200);
-	expPerLevel.push_back(14700);
-	expPerLevel.push_back(17500);
-	expPerLevel.push_back(20600);
-	expPerLevel.push_back(24320);
-	expPerLevel.push_back(28784);
-	expPerLevel.push_back(34140);
-	while (expPerLevel[expPerLevel.size() - 1] > expPerLevel[expPerLevel.size() - 2])
-	{
-		auto i = expPerLevel.size() - 1;
-		auto diff = expPerLevel[i] - expPerLevel[i-1];
-		diff += diff / 5;
-		expPerLevel.push_back (expPerLevel[i] + diff);
-	}
-	expPerLevel.pop_back();//last value is broken
-}
-
-void CHeroHandler::loadObstacles()
-{
-	auto loadObstacles = [](const JsonNode & node, bool absolute, std::vector<CObstacleInfo> & out)
-	{
-		for(const JsonNode &obs : node.Vector())
-		{
-			out.emplace_back();
-			CObstacleInfo & obi = out.back();
-			obi.defName = obs["defname"].String();
-			obi.width =  static_cast<si32>(obs["width"].Float());
-			obi.height = static_cast<si32>(obs["height"].Float());
-			for(auto & t : obs["allowedTerrain"].Vector())
-				obi.allowedTerrains.emplace_back(t.String());
-			for(auto & t : obs["specialBattlefields"].Vector())
-				obi.allowedSpecialBfields.emplace_back(t.String());
-			obi.blockedTiles = obs["blockedTiles"].convertTo<std::vector<si16> >();
-			obi.isAbsoluteObstacle = absolute;
-		}
-	};
-	
-	auto allConfigs = VLC->modh->getActiveMods();
-	allConfigs.insert(allConfigs.begin(), "core");
-	for(auto & mod : allConfigs)
-	{
-<<<<<<< HEAD
-		if(!CResourceHandler::get(mod)->existsResource(ResourceID("config/obstacles.json")))
-			continue;
-		
-		const JsonNode config(mod, ResourceID("config/obstacles.json"));
-=======
-		ISimpleResourceLoader * modResourceLoader;
-		try
-		{
-			modResourceLoader = CResourceHandler::get(mod);
-		}
-		catch(const std::out_of_range &)
-		{
-			logMod->warn("Mod '%1%' doesn't exist! Its obstacles won't be loaded!", mod);
-			continue;
-		}
-
-		const ResourceID obstaclesResource{"config/obstacles.json"};
-		if(!modResourceLoader->existsResource(obstaclesResource))
-			continue;
-		
-		const JsonNode config(mod, obstaclesResource);
->>>>>>> 3d2dc233
-		loadObstacles(config["obstacles"], false, obstacles);
-		loadObstacles(config["absoluteObstacles"], true, absoluteObstacles);
-	}
-}
-
-/// convert h3-style ID (e.g. Gobin Wolf Rider) to vcmi (e.g. goblinWolfRider)
-static std::string genRefName(std::string input)
-{
-	boost::algorithm::replace_all(input, " ", ""); //remove spaces
-	input[0] = std::tolower(input[0]); // to camelCase
-	return input;
-}
-
-void CHeroHandler::loadBallistics()
-{
-	CLegacyConfigParser ballParser("DATA/BALLIST.TXT");
-
-	ballParser.endLine(); //header
-	ballParser.endLine();
-
-	do
-	{
-		ballParser.readString();
-		ballParser.readString();
-
-		CHeroHandler::SBallisticsLevelInfo bli;
-		bli.keep   = static_cast<ui8>(ballParser.readNumber());
-		bli.tower  = static_cast<ui8>(ballParser.readNumber());
-		bli.gate   = static_cast<ui8>(ballParser.readNumber());
-		bli.wall   = static_cast<ui8>(ballParser.readNumber());
-		bli.shots  = static_cast<ui8>(ballParser.readNumber());
-		bli.noDmg  = static_cast<ui8>(ballParser.readNumber());
-		bli.oneDmg = static_cast<ui8>(ballParser.readNumber());
-		bli.twoDmg = static_cast<ui8>(ballParser.readNumber());
-		bli.sum    = static_cast<ui8>(ballParser.readNumber());
-		ballistics.push_back(bli);
-
-		assert(bli.noDmg + bli.oneDmg + bli.twoDmg == 100 && bli.sum == 100);
-	}
-	while (ballParser.endLine());
-}
-
-std::vector<JsonNode> CHeroHandler::loadLegacyData(size_t dataSize)
-{
-	objects.resize(dataSize);
-	std::vector<JsonNode> h3Data;
-	h3Data.reserve(dataSize);
-
-	CLegacyConfigParser specParser("DATA/HEROSPEC.TXT");
-	CLegacyConfigParser bioParser("DATA/HEROBIOS.TXT");
-	CLegacyConfigParser parser("DATA/HOTRAITS.TXT");
-
-	parser.endLine(); //ignore header
-	parser.endLine();
-
-	specParser.endLine(); //ignore header
-	specParser.endLine();
-
-	for (int i=0; i<GameConstants::HEROES_QUANTITY; i++)
-	{
-		JsonNode heroData;
-
-		heroData["texts"]["name"].String() = parser.readString();
-		heroData["texts"]["biography"].String() = bioParser.readString();
-		heroData["texts"]["specialty"]["name"].String() = specParser.readString();
-		heroData["texts"]["specialty"]["tooltip"].String() = specParser.readString();
-		heroData["texts"]["specialty"]["description"].String() = specParser.readString();
-
-		for(int x=0;x<3;x++)
-		{
-			JsonNode armySlot;
-			armySlot["min"].Float() = parser.readNumber();
-			armySlot["max"].Float() = parser.readNumber();
-			armySlot["creature"].String() = genRefName(parser.readString());
-
-			heroData["army"].Vector().push_back(armySlot);
-		}
-		parser.endLine();
-		specParser.endLine();
-		bioParser.endLine();
-
-		h3Data.push_back(heroData);
-	}
-	return h3Data;
-}
-
-void CHeroHandler::loadObject(std::string scope, std::string name, const JsonNode & data)
-{
-	size_t index = objects.size();
-	auto object = loadFromJson(scope, data, normalizeIdentifier(scope, "core", name), index);
-	object->imageIndex = (si32)index + GameConstants::HERO_PORTRAIT_SHIFT; // 2 special frames + some extra portraits
-
-	objects.push_back(object);
-
-	registerObject(scope, "hero", name, object->getIndex());
-}
-
-void CHeroHandler::loadObject(std::string scope, std::string name, const JsonNode & data, size_t index)
-{
-	auto object = loadFromJson(scope, data, normalizeIdentifier(scope, "core", name), index);
-	object->imageIndex = static_cast<si32>(index);
-
-	assert(objects[index] == nullptr); // ensure that this id was not loaded before
-	objects[index] = object;
-
-	registerObject(scope, "hero", name, object->getIndex());
-}
-
-void CHeroHandler::afterLoadFinalization()
-{
-	for(auto & hero : objects)
-	{
-		for(auto bonus : hero->specialty)
-		{
-			bonus->sid = hero->getIndex();
-		}
-
-		if(hero->specDeprecated.size() > 0 || hero->specialtyDeprecated.size() > 0)
-		{
-			logMod->debug("Converting specialty format for hero %s(%s)", hero->identifier, FactionID::encode(hero->heroClass->faction));
-			std::vector<std::shared_ptr<Bonus>> convertedBonuses;
-			for(const SSpecialtyInfo & spec : hero->specDeprecated)
-			{
-				for(std::shared_ptr<Bonus> b : SpecialtyInfoToBonuses(spec, hero->ID.getNum()))
-					convertedBonuses.push_back(b);
-			}
-			for(const SSpecialtyBonus & spec : hero->specialtyDeprecated)
-			{
-				for(std::shared_ptr<Bonus> b : SpecialtyBonusToBonuses(spec, hero->ID.getNum()))
-					convertedBonuses.push_back(b);
-			}
-			hero->specDeprecated.clear();
-			hero->specialtyDeprecated.clear();
-			// store and create json for logging
-			std::vector<JsonNode> specVec;
-			std::vector<std::string> specNames;
-			for(std::shared_ptr<Bonus> bonus : convertedBonuses)
-			{
-				hero->specialty.push_back(bonus);
-				specVec.push_back(bonus->toJsonNode());
-				// find fitting & unique bonus name
-				std::string bonusName = bonus->nameForBonus();
-				if(vstd::contains(specNames, bonusName))
-				{
-					int suffix = 2;
-					while(vstd::contains(specNames, bonusName + std::to_string(suffix)))
-						suffix++;
-					bonusName += std::to_string(suffix);
-				}
-				specNames.push_back(bonusName);
-			}
-			// log new format for easy copy-and-paste
-			JsonNode specNode(JsonNode::JsonType::DATA_STRUCT);
-			if(specVec.size() > 1)
-			{
-				JsonNode base = JsonUtils::intersect(specVec);
-				if(base.containsBaseData())
-				{
-					specNode["base"] = base;
-					for(JsonNode & node : specVec)
-						node = JsonUtils::difference(node, base);
-				}
-			}
-			// add json for bonuses
-			specNode["bonuses"].Struct();
-			for(int i = 0; i < specVec.size(); i++)
-				specNode["bonuses"][specNames[i]] = specVec[i];
-			logMod->trace("\"specialty\" : %s", specNode.toJson(true));
-		}
-	}
-}
-
-ui32 CHeroHandler::level (ui64 experience) const
-{
-	return static_cast<ui32>(boost::range::upper_bound(expPerLevel, experience) - std::begin(expPerLevel));
-}
-
-ui64 CHeroHandler::reqExp (ui32 level) const
-{
-	if(!level)
-		return 0;
-
-	if (level <= expPerLevel.size())
-	{
-		return expPerLevel[level-1];
-	}
-	else
-	{
-		logGlobal->warn("A hero has reached unsupported amount of experience");
-		return expPerLevel[expPerLevel.size()-1];
-	}
-}
-
-void CHeroHandler::loadTerrains()
-{
-	for(auto & terrain : Terrain::Manager::terrains())
-	{
-		terrCosts[terrain] = Terrain::Manager::getInfo(terrain).moveCost;
-	}
-}
-
-std::vector<bool> CHeroHandler::getDefaultAllowed() const
-{
-	// Look Data/HOTRAITS.txt for reference
-	std::vector<bool> allowedHeroes;
-	allowedHeroes.reserve(size());
-
-	for(const CHero * hero : objects)
-	{
-		allowedHeroes.push_back(!hero->special);
-	}
-
-	return allowedHeroes;
-}
+/*
+ * CHeroHandler.cpp, part of VCMI engine
+ *
+ * Authors: listed in file AUTHORS in main folder
+ *
+ * License: GNU General Public License v2.0 or later
+ * Full text of license available in license.txt file, in main folder
+ *
+ */
+#include "StdInc.h"
+#include "CHeroHandler.h"
+
+#include "CGeneralTextHandler.h"
+#include "filesystem/Filesystem.h"
+#include "VCMI_Lib.h"
+#include "JsonNode.h"
+#include "StringConstants.h"
+#include "battle/BattleHex.h"
+#include "CCreatureHandler.h"
+#include "CModHandler.h"
+#include "CTownHandler.h"
+#include "Terrain.h"
+#include "mapObjects/CObjectHandler.h" //for hero specialty
+#include "CSkillHandler.h"
+#include <math.h>
+
+#include "mapObjects/CObjectClassesHandler.h"
+#include "BattleFieldHandler.h"
+
+CHero::CHero() = default;
+CHero::~CHero() = default;
+
+int32_t CHero::getIndex() const
+{
+	return ID.getNum();
+}
+
+int32_t CHero::getIconIndex() const
+{
+	return imageIndex;
+}
+
+const std::string & CHero::getName() const
+{
+	return name;
+}
+
+const std::string & CHero::getJsonKey() const
+{
+	return identifier;
+}
+
+HeroTypeID CHero::getId() const
+{
+	return ID;
+}
+
+void CHero::registerIcons(const IconRegistar & cb) const
+{
+	cb(getIconIndex(), "UN32", iconSpecSmall);
+	cb(getIconIndex(), "UN44", iconSpecLarge);
+	cb(getIconIndex(), "PORTRAITSLARGE", portraitLarge);
+	cb(getIconIndex(), "PORTRAITSSMALL", portraitSmall);
+}
+
+void CHero::updateFrom(const JsonNode & data)
+{
+	//todo: CHero::updateFrom
+}
+
+void CHero::serializeJson(JsonSerializeFormat & handler)
+{
+
+}
+
+
+SecondarySkill CHeroClass::chooseSecSkill(const std::set<SecondarySkill> & possibles, CRandomGenerator & rand) const //picks secondary skill out from given possibilities
+{
+	int totalProb = 0;
+	for(auto & possible : possibles)
+	{
+		totalProb += secSkillProbability[possible];
+	}
+	if (totalProb != 0) // may trigger if set contains only banned skills (0 probability)
+	{
+		auto ran = rand.nextInt(totalProb - 1);
+		for(auto & possible : possibles)
+		{
+			ran -= secSkillProbability[possible];
+			if(ran < 0)
+			{
+				return possible;
+			}
+		}
+	}
+	// FIXME: select randomly? How H3 handles such rare situation?
+	return *possibles.begin();
+}
+
+bool CHeroClass::isMagicHero() const
+{
+	return affinity == MAGIC;
+}
+
+EAlignment::EAlignment CHeroClass::getAlignment() const
+{
+	return EAlignment::EAlignment((*VLC->townh)[faction]->alignment);
+}
+
+int32_t CHeroClass::getIndex() const
+{
+	return id.getNum();
+}
+
+int32_t CHeroClass::getIconIndex() const
+{
+	return getIndex();
+}
+
+const std::string & CHeroClass::getName() const
+{
+	return name;
+}
+
+const std::string & CHeroClass::getJsonKey() const
+{
+	return identifier;
+}
+
+HeroClassID CHeroClass::getId() const
+{
+	return id;
+}
+
+void CHeroClass::registerIcons(const IconRegistar & cb) const
+{
+
+}
+
+void CHeroClass::updateFrom(const JsonNode & data)
+{
+	//TODO: CHeroClass::updateFrom
+}
+
+void CHeroClass::serializeJson(JsonSerializeFormat & handler)
+{
+
+}
+
+
+CHeroClass::CHeroClass()
+ : faction(0), id(), affinity(0), defaultTavernChance(0), commander(nullptr)
+{
+}
+
+std::vector<BattleHex> CObstacleInfo::getBlocked(BattleHex hex) const
+{
+	std::vector<BattleHex> ret;
+	if(isAbsoluteObstacle)
+	{
+		assert(!hex.isValid());
+		range::copy(blockedTiles, std::back_inserter(ret));
+		return ret;
+	}
+
+	for(int offset : blockedTiles)
+	{
+		BattleHex toBlock = hex + offset;
+		if((hex.getY() & 1) && !(toBlock.getY() & 1))
+			toBlock += BattleHex::LEFT;
+
+		if(!toBlock.isValid())
+			logGlobal->error("Misplaced obstacle!");
+		else
+			ret.push_back(toBlock);
+	}
+
+	return ret;
+}
+
+bool CObstacleInfo::isAppropriate(const Terrain & terrainType, const BattleField & battlefield) const
+{
+	auto bgInfo = battlefield.getInfo();
+
+	if(bgInfo->isSpecial)
+		return vstd::contains(allowedSpecialBfields, bgInfo->identifier);
+
+	return vstd::contains(allowedTerrains, terrainType);
+}
+
+void CHeroClassHandler::fillPrimarySkillData(const JsonNode & node, CHeroClass * heroClass, PrimarySkill::PrimarySkill pSkill)
+{
+	const auto & skillName = PrimarySkill::names[pSkill];
+	auto currentPrimarySkillValue = (int)node["primarySkills"][skillName].Integer();
+	//minimal value is 0 for attack and defense and 1 for spell power and knowledge
+	auto primarySkillLegalMinimum = (pSkill == PrimarySkill::ATTACK || pSkill == PrimarySkill::DEFENSE) ? 0 : 1;
+
+	if(currentPrimarySkillValue < primarySkillLegalMinimum)
+	{
+		logMod->error("Hero class '%s' has incorrect initial value '%d' for skill '%s'. Value '%d' will be used instead.",
+			heroClass->identifier, currentPrimarySkillValue, skillName, primarySkillLegalMinimum);
+		currentPrimarySkillValue = primarySkillLegalMinimum;
+	}
+	heroClass->primarySkillInitial.push_back(currentPrimarySkillValue);
+	heroClass->primarySkillLowLevel.push_back((int)node["lowLevelChance"][skillName].Float());
+	heroClass->primarySkillHighLevel.push_back((int)node["highLevelChance"][skillName].Float());
+}
+
+const std::vector<std::string> & CHeroClassHandler::getTypeNames() const
+{
+	static const std::vector<std::string> typeNames = { "heroClass" };
+	return typeNames;
+}
+
+CHeroClass * CHeroClassHandler::loadFromJson(const std::string & scope, const JsonNode & node, const std::string & identifier, size_t index)
+{
+	std::string affinityStr[2] = { "might", "magic" };
+
+	auto heroClass = new CHeroClass();
+
+	heroClass->id = HeroClassID(index);
+	heroClass->identifier = identifier;
+	heroClass->imageBattleFemale = node["animation"]["battle"]["female"].String();
+	heroClass->imageBattleMale   = node["animation"]["battle"]["male"].String();
+	//MODS COMPATIBILITY FOR 0.96
+	heroClass->imageMapFemale    = node["animation"]["map"]["female"].String();
+	heroClass->imageMapMale      = node["animation"]["map"]["male"].String();
+
+	heroClass->name = node["name"].String();
+	heroClass->affinity = vstd::find_pos(affinityStr, node["affinity"].String());
+
+	fillPrimarySkillData(node, heroClass, PrimarySkill::ATTACK);
+	fillPrimarySkillData(node, heroClass, PrimarySkill::DEFENSE);
+	fillPrimarySkillData(node, heroClass, PrimarySkill::SPELL_POWER);
+	fillPrimarySkillData(node, heroClass, PrimarySkill::KNOWLEDGE);
+
+	auto percentSumm = std::accumulate(heroClass->primarySkillLowLevel.begin(), heroClass->primarySkillLowLevel.end(), 0);
+	if(percentSumm != 100)
+		logMod->error("Hero class %s has wrong lowLevelChance values: summ should be 100, but %d instead", heroClass->identifier, percentSumm);
+
+	percentSumm = std::accumulate(heroClass->primarySkillHighLevel.begin(), heroClass->primarySkillHighLevel.end(), 0);
+	if(percentSumm != 100)
+		logMod->error("Hero class %s has wrong highLevelChance values: summ should be 100, but %d instead", heroClass->identifier, percentSumm);
+
+	for(auto skillPair : node["secondarySkills"].Struct())
+	{
+		int probability = static_cast<int>(skillPair.second.Integer());
+		VLC->modh->identifiers.requestIdentifier(skillPair.second.meta, "skill", skillPair.first, [heroClass, probability](si32 skillID)
+		{
+			if(heroClass->secSkillProbability.size() <= skillID)
+				heroClass->secSkillProbability.resize(skillID + 1, -1); // -1 = override with default later
+			heroClass->secSkillProbability[skillID] = probability;
+		});
+	}
+
+	VLC->modh->identifiers.requestIdentifier ("creature", node["commander"],
+	[=](si32 commanderID)
+	{
+		heroClass->commander = VLC->creh->objects[commanderID];
+	});
+
+	heroClass->defaultTavernChance = static_cast<ui32>(node["defaultTavern"].Float());
+	for(auto & tavern : node["tavern"].Struct())
+	{
+		int value = static_cast<int>(tavern.second.Float());
+
+		VLC->modh->identifiers.requestIdentifier(tavern.second.meta, "faction", tavern.first,
+		[=](si32 factionID)
+		{
+			heroClass->selectionProbability[factionID] = value;
+		});
+	}
+
+	VLC->modh->identifiers.requestIdentifier("faction", node["faction"],
+	[=](si32 factionID)
+	{
+		heroClass->faction = factionID;
+	});
+
+	VLC->modh->identifiers.requestIdentifier(scope, "object", "hero", [=](si32 index)
+	{
+		JsonNode classConf = node["mapObject"];
+		classConf["heroClass"].String() = identifier;
+		classConf.setMeta(scope);
+		VLC->objtypeh->loadSubObject(identifier, classConf, index, heroClass->getIndex());
+	});
+
+	return heroClass;
+}
+
+std::vector<JsonNode> CHeroClassHandler::loadLegacyData(size_t dataSize)
+{
+	objects.resize(dataSize);
+	std::vector<JsonNode> h3Data;
+	h3Data.reserve(dataSize);
+
+	CLegacyConfigParser parser("DATA/HCTRAITS.TXT");
+
+	parser.endLine(); // header
+	parser.endLine();
+
+	for (size_t i=0; i<dataSize; i++)
+	{
+		JsonNode entry;
+
+		entry["name"].String() = parser.readString();
+
+		parser.readNumber(); // unused aggression
+
+		for (auto & name : PrimarySkill::names)
+			entry["primarySkills"][name].Float() = parser.readNumber();
+
+		for (auto & name : PrimarySkill::names)
+			entry["lowLevelChance"][name].Float() = parser.readNumber();
+
+		for (auto & name : PrimarySkill::names)
+			entry["highLevelChance"][name].Float() = parser.readNumber();
+
+		for (auto & name : NSecondarySkill::names)
+			entry["secondarySkills"][name].Float() = parser.readNumber();
+
+		for(auto & name : ETownType::names)
+			entry["tavern"][name].Float() = parser.readNumber();
+
+		parser.endLine();
+		h3Data.push_back(entry);
+	}
+	return h3Data;
+}
+
+void CHeroClassHandler::afterLoadFinalization()
+{
+	// for each pair <class, town> set selection probability if it was not set before in tavern entries
+	for(CHeroClass * heroClass : objects)
+	{
+		for(CFaction * faction : VLC->townh->objects)
+		{
+			if (!faction->town)
+				continue;
+			if (heroClass->selectionProbability.count(faction->index))
+				continue;
+
+			float chance = static_cast<float>(heroClass->defaultTavernChance * faction->town->defaultTavernChance);
+			heroClass->selectionProbability[faction->index] = static_cast<int>(sqrt(chance) + 0.5); //FIXME: replace with std::round once MVS supports it
+		}
+		// set default probabilities for gaining secondary skills where not loaded previously
+		heroClass->secSkillProbability.resize(VLC->skillh->size(), -1);
+		for(int skillID = 0; skillID < VLC->skillh->size(); skillID++)
+		{
+			if(heroClass->secSkillProbability[skillID] < 0)
+			{
+				const CSkill * skill = (*VLC->skillh)[SecondarySkill(skillID)];
+				logMod->trace("%s: no probability for %s, using default", heroClass->identifier, skill->identifier);
+				heroClass->secSkillProbability[skillID] = skill->gainChance[heroClass->affinity];
+			}
+		}
+	}
+
+	for(CHeroClass * hc : objects)
+	{
+		if (!hc->imageMapMale.empty())
+		{
+			JsonNode templ;
+			templ["animation"].String() = hc->imageMapMale;
+			VLC->objtypeh->getHandlerFor(Obj::HERO, hc->getIndex())->addTemplate(templ);
+		}
+	}
+}
+
+std::vector<bool> CHeroClassHandler::getDefaultAllowed() const
+{
+	return std::vector<bool>(size(), true);
+}
+
+CHeroClassHandler::~CHeroClassHandler() = default;
+
+CHeroHandler::~CHeroHandler() = default;
+
+CHeroHandler::CHeroHandler()
+{
+	loadObstacles();
+	loadTerrains();
+	for(int i = 0; i < Terrain::Manager::terrains().size(); ++i)
+	{
+		VLC->modh->identifiers.registerObject("core", "terrain", Terrain::Manager::terrains()[i], i);
+	}
+	loadBallistics();
+	loadExperience();
+}
+
+const std::vector<std::string> & CHeroHandler::getTypeNames() const
+{
+	static const std::vector<std::string> typeNames = { "hero" };
+	return typeNames;
+}
+
+CHero * CHeroHandler::loadFromJson(const std::string & scope, const JsonNode & node, const std::string & identifier, size_t index)
+{
+	auto hero = new CHero();
+	hero->ID = HeroTypeID(index);
+	hero->identifier = identifier;
+	hero->sex = node["female"].Bool();
+	hero->special = node["special"].Bool();
+
+	hero->name        = node["texts"]["name"].String();
+	hero->biography   = node["texts"]["biography"].String();
+	hero->specName    = node["texts"]["specialty"]["name"].String();
+	hero->specTooltip = node["texts"]["specialty"]["tooltip"].String();
+	hero->specDescr   = node["texts"]["specialty"]["description"].String();
+
+	hero->iconSpecSmall = node["images"]["specialtySmall"].String();
+	hero->iconSpecLarge = node["images"]["specialtyLarge"].String();
+	hero->portraitSmall = node["images"]["small"].String();
+	hero->portraitLarge = node["images"]["large"].String();
+	hero->battleImage = node["battleImage"].String();
+
+	loadHeroArmy(hero, node);
+	loadHeroSkills(hero, node);
+	loadHeroSpecialty(hero, node);
+
+	VLC->modh->identifiers.requestIdentifier("heroClass", node["class"],
+	[=](si32 classID)
+	{
+		hero->heroClass = classes[HeroClassID(classID)];
+	});
+
+	return hero;
+}
+
+void CHeroHandler::loadHeroArmy(CHero * hero, const JsonNode & node)
+{
+	assert(node["army"].Vector().size() <= 3); // anything bigger is useless - army initialization uses up to 3 slots
+
+	hero->initialArmy.resize(node["army"].Vector().size());
+
+	for (size_t i=0; i< hero->initialArmy.size(); i++)
+	{
+		const JsonNode & source = node["army"].Vector()[i];
+
+		hero->initialArmy[i].minAmount = static_cast<ui32>(source["min"].Float());
+		hero->initialArmy[i].maxAmount = static_cast<ui32>(source["max"].Float());
+
+		assert(hero->initialArmy[i].minAmount <= hero->initialArmy[i].maxAmount);
+
+		VLC->modh->identifiers.requestIdentifier("creature", source["creature"], [=](si32 creature)
+		{
+			hero->initialArmy[i].creature = CreatureID(creature);
+		});
+	}
+}
+
+void CHeroHandler::loadHeroSkills(CHero * hero, const JsonNode & node)
+{
+	for(const JsonNode &set : node["skills"].Vector())
+	{
+		int skillLevel = static_cast<int>(boost::range::find(NSecondarySkill::levels, set["level"].String()) - std::begin(NSecondarySkill::levels));
+		if (skillLevel < SecSkillLevel::LEVELS_SIZE)
+		{
+			size_t currentIndex = hero->secSkillsInit.size();
+			hero->secSkillsInit.push_back(std::make_pair(SecondarySkill(-1), skillLevel));
+
+			VLC->modh->identifiers.requestIdentifier("skill", set["skill"], [=](si32 id)
+			{
+				hero->secSkillsInit[currentIndex].first = SecondarySkill(id);
+			});
+		}
+		else
+		{
+			logMod->error("Unknown skill level: %s", set["level"].String());
+		}
+	}
+
+	// spellbook is considered present if hero have "spellbook" entry even when this is an empty set (0 spells)
+	hero->haveSpellBook = !node["spellbook"].isNull();
+
+	for(const JsonNode & spell : node["spellbook"].Vector())
+	{
+		VLC->modh->identifiers.requestIdentifier("spell", spell,
+		[=](si32 spellID)
+		{
+			hero->spells.insert(SpellID(spellID));
+		});
+	}
+}
+
+// add standard creature specialty to result
+void AddSpecialtyForCreature(int creatureID, std::shared_ptr<Bonus> bonus, std::vector<std::shared_ptr<Bonus>> &result)
+{
+	const CCreature &specBaseCreature = *VLC->creh->objects[creatureID]; //base creature in which we have specialty
+
+	bonus->limiter.reset(new CCreatureTypeLimiter(specBaseCreature, true));
+	bonus->type = Bonus::STACKS_SPEED;
+	bonus->valType = Bonus::ADDITIVE_VALUE;
+	bonus->val = 1;
+	result.push_back(bonus);
+
+	// attack and defense may differ for upgraded creatures => separate bonuses
+	std::vector<int> specTargets;
+	specTargets.push_back(creatureID);
+	specTargets.insert(specTargets.end(), specBaseCreature.upgrades.begin(), specBaseCreature.upgrades.end());
+
+	for(int cid : specTargets)
+	{
+		const CCreature &specCreature = *VLC->creh->objects[cid];
+		bonus = std::make_shared<Bonus>(*bonus);
+		bonus->limiter.reset(new CCreatureTypeLimiter(specCreature, false));
+		bonus->type = Bonus::PRIMARY_SKILL;
+		bonus->val = 0;
+
+		int stepSize = specCreature.level ? specCreature.level : 5;
+
+		bonus->subtype = PrimarySkill::ATTACK;
+		bonus->updater.reset(new GrowsWithLevelUpdater(specCreature.getAttack(false), stepSize));
+		result.push_back(bonus);
+
+		bonus = std::make_shared<Bonus>(*bonus);
+		bonus->subtype = PrimarySkill::DEFENSE;
+		bonus->updater.reset(new GrowsWithLevelUpdater(specCreature.getDefense(false), stepSize));
+		result.push_back(bonus);
+	}
+}
+
+// convert deprecated format
+std::vector<std::shared_ptr<Bonus>> SpecialtyInfoToBonuses(const SSpecialtyInfo & spec, int sid)
+{
+	std::vector<std::shared_ptr<Bonus>> result;
+
+	std::shared_ptr<Bonus> bonus = std::make_shared<Bonus>();
+	bonus->duration = Bonus::PERMANENT;
+	bonus->source = Bonus::HERO_SPECIAL;
+	bonus->sid = sid;
+	bonus->val = spec.val;
+
+	switch (spec.type)
+	{
+	case 1: //creature specialty
+		AddSpecialtyForCreature(spec.additionalinfo, bonus, result);
+		break;
+	case 2: //secondary skill
+		bonus->type = Bonus::SECONDARY_SKILL_PREMY;
+		bonus->valType = Bonus::PERCENT_TO_BASE;
+		bonus->subtype = spec.subtype;
+		bonus->updater.reset(new TimesHeroLevelUpdater());
+		result.push_back(bonus);
+		break;
+	case 3: //spell damage bonus, level dependent but calculated elsewhere
+		bonus->type = Bonus::SPECIAL_SPELL_LEV;
+		bonus->subtype = spec.subtype;
+		bonus->updater.reset(new TimesHeroLevelUpdater());
+		result.push_back(bonus);
+		break;
+	case 4: //creature stat boost
+		switch (spec.subtype)
+		{
+		case 1:
+			bonus->type = Bonus::PRIMARY_SKILL;
+			bonus->subtype = PrimarySkill::ATTACK;
+			break;
+		case 2:
+			bonus->type = Bonus::PRIMARY_SKILL;
+			bonus->subtype = PrimarySkill::DEFENSE;
+			break;
+		case 3:
+			bonus->type = Bonus::CREATURE_DAMAGE;
+			bonus->subtype = 0; //both min and max
+			break;
+		case 4:
+			bonus->type = Bonus::STACK_HEALTH;
+			break;
+		case 5:
+			bonus->type = Bonus::STACKS_SPEED;
+			break;
+		default:
+			logMod->warn("Unknown subtype for specialty 4");
+			return result;
+		}
+		bonus->valType = Bonus::ADDITIVE_VALUE;
+		bonus->limiter.reset(new CCreatureTypeLimiter(*VLC->creh->objects[spec.additionalinfo], true));
+		result.push_back(bonus);
+		break;
+	case 5: //spell damage bonus in percent
+		bonus->type = Bonus::SPECIFIC_SPELL_DAMAGE;
+		bonus->valType = Bonus::BASE_NUMBER; //current spell system is screwed
+		bonus->subtype = spec.subtype; //spell id
+		result.push_back(bonus);
+		break;
+	case 6: //damage bonus for bless (Adela)
+		bonus->type = Bonus::SPECIAL_BLESS_DAMAGE;
+		bonus->subtype = spec.subtype; //spell id if you ever wanted to use it otherwise
+		bonus->additionalInfo = spec.additionalinfo; //damage factor
+		bonus->updater.reset(new TimesHeroLevelUpdater());
+		result.push_back(bonus);
+		break;
+	case 7: //maxed mastery for spell
+		bonus->type = Bonus::MAXED_SPELL;
+		bonus->subtype = spec.subtype; //spell id
+		result.push_back(bonus);
+		break;
+	case 8: //peculiar spells - enchantments
+		bonus->type = Bonus::SPECIAL_PECULIAR_ENCHANT;
+		bonus->subtype = spec.subtype; //spell id
+		bonus->additionalInfo = spec.additionalinfo; //0, 1 for Coronius
+		result.push_back(bonus);
+		break;
+	case 9: //upgrade creatures
+		{
+			const auto &creatures = VLC->creh->objects;
+			bonus->type = Bonus::SPECIAL_UPGRADE;
+			bonus->subtype = spec.subtype; //base id
+			bonus->additionalInfo = spec.additionalinfo; //target id
+			result.push_back(bonus);
+			//propagate for regular upgrades of base creature
+			for(auto cre_id : creatures[spec.subtype]->upgrades)
+			{
+				std::shared_ptr<Bonus> upgradeUpgradedVersion = std::make_shared<Bonus>(*bonus);
+				upgradeUpgradedVersion->subtype = cre_id;
+				result.push_back(upgradeUpgradedVersion);
+			}
+		}
+		break;
+	case 10: //resource generation
+		bonus->type = Bonus::GENERATE_RESOURCE;
+		bonus->subtype = spec.subtype;
+		result.push_back(bonus);
+		break;
+	case 11: //starting skill with mastery (Adrienne)
+		logMod->warn("Secondary skill mastery is no longer supported as specialty.");
+		break;
+	case 12: //army speed
+		bonus->type = Bonus::STACKS_SPEED;
+		result.push_back(bonus);
+		break;
+	case 13: //Dragon bonuses (Mutare)
+		bonus->type = Bonus::PRIMARY_SKILL;
+		bonus->valType = Bonus::ADDITIVE_VALUE;
+		switch(spec.subtype)
+		{
+		case 1:
+			bonus->subtype = PrimarySkill::ATTACK;
+			break;
+		case 2:
+			bonus->subtype = PrimarySkill::DEFENSE;
+			break;
+		}
+		bonus->limiter.reset(new HasAnotherBonusLimiter(Bonus::DRAGON_NATURE));
+		result.push_back(bonus);
+		break;
+	default:
+		logMod->warn("Unknown hero specialty %d", spec.type);
+		break;
+	}
+
+	return result;
+}
+
+// convert deprecated format
+std::vector<std::shared_ptr<Bonus>> SpecialtyBonusToBonuses(const SSpecialtyBonus & spec, int sid)
+{
+	std::vector<std::shared_ptr<Bonus>> result;
+	for(std::shared_ptr<Bonus> oldBonus : spec.bonuses)
+	{
+		oldBonus->sid = sid;
+		if(oldBonus->type == Bonus::SPECIAL_SPELL_LEV || oldBonus->type == Bonus::SPECIAL_BLESS_DAMAGE)
+		{
+			// these bonuses used to auto-scale with hero level
+			std::shared_ptr<Bonus> newBonus = std::make_shared<Bonus>(*oldBonus);
+			newBonus->updater = std::make_shared<TimesHeroLevelUpdater>();
+			result.push_back(newBonus);
+		}
+		else if(spec.growsWithLevel)
+		{
+			std::shared_ptr<Bonus> newBonus = std::make_shared<Bonus>(*oldBonus);
+			switch(newBonus->type)
+			{
+			case Bonus::SECONDARY_SKILL_PREMY:
+				break; // ignore - used to be overwritten based on SPECIAL_SECONDARY_SKILL
+			case Bonus::SPECIAL_SECONDARY_SKILL:
+				newBonus->type = Bonus::SECONDARY_SKILL_PREMY;
+				newBonus->updater = std::make_shared<TimesHeroLevelUpdater>();
+				result.push_back(newBonus);
+				break;
+			case Bonus::PRIMARY_SKILL:
+				if((newBonus->subtype == PrimarySkill::ATTACK || newBonus->subtype == PrimarySkill::DEFENSE) && newBonus->limiter)
+				{
+					std::shared_ptr<CCreatureTypeLimiter> creatureLimiter = std::dynamic_pointer_cast<CCreatureTypeLimiter>(newBonus->limiter);
+					if(creatureLimiter)
+					{
+						const CCreature * cre = creatureLimiter->creature;
+						int creStat = newBonus->subtype == PrimarySkill::ATTACK ? cre->getAttack(false) : cre->getDefense(false);
+						int creLevel = cre->level ? cre->level : 5;
+						newBonus->updater = std::make_shared<GrowsWithLevelUpdater>(creStat, creLevel);
+					}
+					result.push_back(newBonus);
+				}
+				break;
+			default:
+				result.push_back(newBonus);
+			}
+		}
+		else
+		{
+			result.push_back(oldBonus);
+		}
+	}
+	return result;
+}
+
+void CHeroHandler::beforeValidate(JsonNode & object)
+{
+	//handle "base" specialty info
+	JsonNode & specialtyNode = object["specialty"];
+	if(specialtyNode.getType() == JsonNode::JsonType::DATA_STRUCT)
+	{
+		const JsonNode & base = specialtyNode["base"];
+		if(!base.isNull())
+		{
+			if(specialtyNode["bonuses"].isNull())
+			{
+				logMod->warn("specialty has base without bonuses");
+			}
+			else
+			{
+				JsonMap & bonuses = specialtyNode["bonuses"].Struct();
+				for(std::pair<std::string, JsonNode> keyValue : bonuses)
+					JsonUtils::inherit(bonuses[keyValue.first], base);
+			}
+		}
+	}
+}
+
+void CHeroHandler::loadHeroSpecialty(CHero * hero, const JsonNode & node)
+{
+	int sid = hero->ID.getNum();
+	auto prepSpec = [=](std::shared_ptr<Bonus> bonus)
+	{
+		bonus->duration = Bonus::PERMANENT;
+		bonus->source = Bonus::HERO_SPECIAL;
+		bonus->sid = sid;
+		return bonus;
+	};
+
+	//deprecated, used only for original specialties
+	const JsonNode & specialtiesNode = node["specialties"];
+	if (!specialtiesNode.isNull())
+	{
+		logMod->warn("Hero %s has deprecated specialties format.", hero->identifier);
+		for(const JsonNode &specialty : specialtiesNode.Vector())
+		{
+			SSpecialtyInfo spec;
+			spec.type =           static_cast<si32>(specialty["type"].Integer());
+			spec.val =            static_cast<si32>(specialty["val"].Integer());
+			spec.subtype =        static_cast<si32>(specialty["subtype"].Integer());
+			spec.additionalinfo = static_cast<si32>(specialty["info"].Integer());
+			//we convert after loading completes, to have all identifiers for json logging
+			hero->specDeprecated.push_back(spec);
+		}
+	}
+	//new(er) format, using bonus system
+	const JsonNode & specialtyNode = node["specialty"];
+	if(specialtyNode.getType() == JsonNode::JsonType::DATA_VECTOR)
+	{
+		//deprecated middle-aged format
+		for(const JsonNode & specialty : node["specialty"].Vector())
+		{
+			SSpecialtyBonus hs;
+			hs.growsWithLevel = specialty["growsWithLevel"].Bool();
+			for (const JsonNode & bonus : specialty["bonuses"].Vector())
+				hs.bonuses.push_back(prepSpec(JsonUtils::parseBonus(bonus)));
+			hero->specialtyDeprecated.push_back(hs);
+		}
+	}
+	else if(specialtyNode.getType() == JsonNode::JsonType::DATA_STRUCT)
+	{
+		//creature specialty - alias for simplicity
+		if(!specialtyNode["creature"].isNull())
+		{
+			VLC->modh->identifiers.requestIdentifier("creature", specialtyNode["creature"], [hero](si32 creature) {
+				// use legacy format for delayed conversion (must have all creature data loaded, also for upgrades)
+				SSpecialtyInfo spec;
+				spec.type = 1;
+				spec.additionalinfo = creature;
+				hero->specDeprecated.push_back(spec);
+			});
+		}
+		if(!specialtyNode["bonuses"].isNull())
+		{
+			//proper new format
+			for(auto keyValue : specialtyNode["bonuses"].Struct())
+				hero->specialty.push_back(prepSpec(JsonUtils::parseBonus(keyValue.second)));
+		}
+	}
+}
+
+void CHeroHandler::loadExperience()
+{
+	expPerLevel.push_back(0);
+	expPerLevel.push_back(1000);
+	expPerLevel.push_back(2000);
+	expPerLevel.push_back(3200);
+	expPerLevel.push_back(4600);
+	expPerLevel.push_back(6200);
+	expPerLevel.push_back(8000);
+	expPerLevel.push_back(10000);
+	expPerLevel.push_back(12200);
+	expPerLevel.push_back(14700);
+	expPerLevel.push_back(17500);
+	expPerLevel.push_back(20600);
+	expPerLevel.push_back(24320);
+	expPerLevel.push_back(28784);
+	expPerLevel.push_back(34140);
+	while (expPerLevel[expPerLevel.size() - 1] > expPerLevel[expPerLevel.size() - 2])
+	{
+		auto i = expPerLevel.size() - 1;
+		auto diff = expPerLevel[i] - expPerLevel[i-1];
+		diff += diff / 5;
+		expPerLevel.push_back (expPerLevel[i] + diff);
+	}
+	expPerLevel.pop_back();//last value is broken
+}
+
+void CHeroHandler::loadObstacles()
+{
+	auto loadObstacles = [](const JsonNode & node, bool absolute, std::vector<CObstacleInfo> & out)
+	{
+		for(const JsonNode &obs : node.Vector())
+		{
+			out.emplace_back();
+			CObstacleInfo & obi = out.back();
+			obi.defName = obs["defname"].String();
+			obi.width =  static_cast<si32>(obs["width"].Float());
+			obi.height = static_cast<si32>(obs["height"].Float());
+			for(auto & t : obs["allowedTerrain"].Vector())
+				obi.allowedTerrains.emplace_back(t.String());
+			for(auto & t : obs["specialBattlefields"].Vector())
+				obi.allowedSpecialBfields.emplace_back(t.String());
+			obi.blockedTiles = obs["blockedTiles"].convertTo<std::vector<si16> >();
+			obi.isAbsoluteObstacle = absolute;
+		}
+	};
+	
+	auto allConfigs = VLC->modh->getActiveMods();
+	allConfigs.insert(allConfigs.begin(), "core");
+	for(auto & mod : allConfigs)
+	{
+		ISimpleResourceLoader * modResourceLoader;
+		try
+		{
+			modResourceLoader = CResourceHandler::get(mod);
+		}
+		catch(const std::out_of_range &)
+		{
+			logMod->warn("Mod '%1%' doesn't exist! Its obstacles won't be loaded!", mod);
+			continue;
+		}
+
+		const ResourceID obstaclesResource{"config/obstacles.json"};
+		if(!modResourceLoader->existsResource(obstaclesResource))
+			continue;
+		
+		const JsonNode config(mod, obstaclesResource);
+		loadObstacles(config["obstacles"], false, obstacles);
+		loadObstacles(config["absoluteObstacles"], true, absoluteObstacles);
+	}
+}
+
+/// convert h3-style ID (e.g. Gobin Wolf Rider) to vcmi (e.g. goblinWolfRider)
+static std::string genRefName(std::string input)
+{
+	boost::algorithm::replace_all(input, " ", ""); //remove spaces
+	input[0] = std::tolower(input[0]); // to camelCase
+	return input;
+}
+
+void CHeroHandler::loadBallistics()
+{
+	CLegacyConfigParser ballParser("DATA/BALLIST.TXT");
+
+	ballParser.endLine(); //header
+	ballParser.endLine();
+
+	do
+	{
+		ballParser.readString();
+		ballParser.readString();
+
+		CHeroHandler::SBallisticsLevelInfo bli;
+		bli.keep   = static_cast<ui8>(ballParser.readNumber());
+		bli.tower  = static_cast<ui8>(ballParser.readNumber());
+		bli.gate   = static_cast<ui8>(ballParser.readNumber());
+		bli.wall   = static_cast<ui8>(ballParser.readNumber());
+		bli.shots  = static_cast<ui8>(ballParser.readNumber());
+		bli.noDmg  = static_cast<ui8>(ballParser.readNumber());
+		bli.oneDmg = static_cast<ui8>(ballParser.readNumber());
+		bli.twoDmg = static_cast<ui8>(ballParser.readNumber());
+		bli.sum    = static_cast<ui8>(ballParser.readNumber());
+		ballistics.push_back(bli);
+
+		assert(bli.noDmg + bli.oneDmg + bli.twoDmg == 100 && bli.sum == 100);
+	}
+	while (ballParser.endLine());
+}
+
+std::vector<JsonNode> CHeroHandler::loadLegacyData(size_t dataSize)
+{
+	objects.resize(dataSize);
+	std::vector<JsonNode> h3Data;
+	h3Data.reserve(dataSize);
+
+	CLegacyConfigParser specParser("DATA/HEROSPEC.TXT");
+	CLegacyConfigParser bioParser("DATA/HEROBIOS.TXT");
+	CLegacyConfigParser parser("DATA/HOTRAITS.TXT");
+
+	parser.endLine(); //ignore header
+	parser.endLine();
+
+	specParser.endLine(); //ignore header
+	specParser.endLine();
+
+	for (int i=0; i<GameConstants::HEROES_QUANTITY; i++)
+	{
+		JsonNode heroData;
+
+		heroData["texts"]["name"].String() = parser.readString();
+		heroData["texts"]["biography"].String() = bioParser.readString();
+		heroData["texts"]["specialty"]["name"].String() = specParser.readString();
+		heroData["texts"]["specialty"]["tooltip"].String() = specParser.readString();
+		heroData["texts"]["specialty"]["description"].String() = specParser.readString();
+
+		for(int x=0;x<3;x++)
+		{
+			JsonNode armySlot;
+			armySlot["min"].Float() = parser.readNumber();
+			armySlot["max"].Float() = parser.readNumber();
+			armySlot["creature"].String() = genRefName(parser.readString());
+
+			heroData["army"].Vector().push_back(armySlot);
+		}
+		parser.endLine();
+		specParser.endLine();
+		bioParser.endLine();
+
+		h3Data.push_back(heroData);
+	}
+	return h3Data;
+}
+
+void CHeroHandler::loadObject(std::string scope, std::string name, const JsonNode & data)
+{
+	size_t index = objects.size();
+	auto object = loadFromJson(scope, data, normalizeIdentifier(scope, "core", name), index);
+	object->imageIndex = (si32)index + GameConstants::HERO_PORTRAIT_SHIFT; // 2 special frames + some extra portraits
+
+	objects.push_back(object);
+
+	registerObject(scope, "hero", name, object->getIndex());
+}
+
+void CHeroHandler::loadObject(std::string scope, std::string name, const JsonNode & data, size_t index)
+{
+	auto object = loadFromJson(scope, data, normalizeIdentifier(scope, "core", name), index);
+	object->imageIndex = static_cast<si32>(index);
+
+	assert(objects[index] == nullptr); // ensure that this id was not loaded before
+	objects[index] = object;
+
+	registerObject(scope, "hero", name, object->getIndex());
+}
+
+void CHeroHandler::afterLoadFinalization()
+{
+	for(auto & hero : objects)
+	{
+		for(auto bonus : hero->specialty)
+		{
+			bonus->sid = hero->getIndex();
+		}
+
+		if(hero->specDeprecated.size() > 0 || hero->specialtyDeprecated.size() > 0)
+		{
+			logMod->debug("Converting specialty format for hero %s(%s)", hero->identifier, FactionID::encode(hero->heroClass->faction));
+			std::vector<std::shared_ptr<Bonus>> convertedBonuses;
+			for(const SSpecialtyInfo & spec : hero->specDeprecated)
+			{
+				for(std::shared_ptr<Bonus> b : SpecialtyInfoToBonuses(spec, hero->ID.getNum()))
+					convertedBonuses.push_back(b);
+			}
+			for(const SSpecialtyBonus & spec : hero->specialtyDeprecated)
+			{
+				for(std::shared_ptr<Bonus> b : SpecialtyBonusToBonuses(spec, hero->ID.getNum()))
+					convertedBonuses.push_back(b);
+			}
+			hero->specDeprecated.clear();
+			hero->specialtyDeprecated.clear();
+			// store and create json for logging
+			std::vector<JsonNode> specVec;
+			std::vector<std::string> specNames;
+			for(std::shared_ptr<Bonus> bonus : convertedBonuses)
+			{
+				hero->specialty.push_back(bonus);
+				specVec.push_back(bonus->toJsonNode());
+				// find fitting & unique bonus name
+				std::string bonusName = bonus->nameForBonus();
+				if(vstd::contains(specNames, bonusName))
+				{
+					int suffix = 2;
+					while(vstd::contains(specNames, bonusName + std::to_string(suffix)))
+						suffix++;
+					bonusName += std::to_string(suffix);
+				}
+				specNames.push_back(bonusName);
+			}
+			// log new format for easy copy-and-paste
+			JsonNode specNode(JsonNode::JsonType::DATA_STRUCT);
+			if(specVec.size() > 1)
+			{
+				JsonNode base = JsonUtils::intersect(specVec);
+				if(base.containsBaseData())
+				{
+					specNode["base"] = base;
+					for(JsonNode & node : specVec)
+						node = JsonUtils::difference(node, base);
+				}
+			}
+			// add json for bonuses
+			specNode["bonuses"].Struct();
+			for(int i = 0; i < specVec.size(); i++)
+				specNode["bonuses"][specNames[i]] = specVec[i];
+			logMod->trace("\"specialty\" : %s", specNode.toJson(true));
+		}
+	}
+}
+
+ui32 CHeroHandler::level (ui64 experience) const
+{
+	return static_cast<ui32>(boost::range::upper_bound(expPerLevel, experience) - std::begin(expPerLevel));
+}
+
+ui64 CHeroHandler::reqExp (ui32 level) const
+{
+	if(!level)
+		return 0;
+
+	if (level <= expPerLevel.size())
+	{
+		return expPerLevel[level-1];
+	}
+	else
+	{
+		logGlobal->warn("A hero has reached unsupported amount of experience");
+		return expPerLevel[expPerLevel.size()-1];
+	}
+}
+
+void CHeroHandler::loadTerrains()
+{
+	for(auto & terrain : Terrain::Manager::terrains())
+	{
+		terrCosts[terrain] = Terrain::Manager::getInfo(terrain).moveCost;
+	}
+}
+
+std::vector<bool> CHeroHandler::getDefaultAllowed() const
+{
+	// Look Data/HOTRAITS.txt for reference
+	std::vector<bool> allowedHeroes;
+	allowedHeroes.reserve(size());
+
+	for(const CHero * hero : objects)
+	{
+		allowedHeroes.push_back(!hero->special);
+	}
+
+	return allowedHeroes;
+}