--- conflicted
+++ resolved
@@ -1,4 +1,3 @@
-<<<<<<< HEAD
 /*
  * Bonus.h, part of VCMI engine
  *
@@ -182,197 +181,4 @@
 
 DLL_LINKAGE std::ostream & operator<<(std::ostream &out, const Bonus &bonus);
 
-VCMI_LIB_NAMESPACE_END
-=======
-/*
- * Bonus.h, part of VCMI engine
- *
- * Authors: listed in file AUTHORS in main folder
- *
- * License: GNU General Public License v2.0 or later
- * Full text of license available in license.txt file, in main folder
- *
- */
-#pragma once
-
-#include "BonusEnum.h"
-
-VCMI_LIB_NAMESPACE_BEGIN
-
-struct Bonus;
-class IBonusBearer;
-class CBonusSystemNode;
-class ILimiter;
-class IPropagator;
-class IUpdater;
-class BonusList;
-class CSelector;
-
-using TBonusSubtype = int32_t;
-using TBonusListPtr = std::shared_ptr<BonusList>;
-using TConstBonusListPtr = std::shared_ptr<const BonusList>;
-using TLimiterPtr = std::shared_ptr<ILimiter>;
-using TPropagatorPtr = std::shared_ptr<IPropagator>;
-using TUpdaterPtr = std::shared_ptr<IUpdater>;
-
-class DLL_LINKAGE CAddInfo : public std::vector<si32>
-{
-public:
-	enum { NONE = -1 };
-
-	CAddInfo();
-	CAddInfo(si32 value);
-
-	bool operator==(si32 value) const;
-	bool operator!=(si32 value) const;
-
-	si32 & operator[](size_type pos);
-	si32 operator[](size_type pos) const;
-
-	std::string toString() const;
-	JsonNode toJsonNode() const;
-};
-
-#define BONUS_TREE_DESERIALIZATION_FIX if(!h.saving && h.smartPointerSerialization) deserializationFix();
-
-/// Struct for handling bonuses of several types. Can be transferred to any hero
-struct DLL_LINKAGE Bonus : public std::enable_shared_from_this<Bonus>
-{
-	BonusDuration::Type duration = BonusDuration::PERMANENT; //uses BonusDuration values
-	si16 turnsRemain = 0; //used if duration is N_TURNS, N_DAYS or ONE_WEEK
-
-	BonusType type = BonusType::NONE; //uses BonusType values - says to what is this bonus - 1 byte
-	TBonusSubtype subtype = -1; //-1 if not applicable - 4 bytes
-
-	BonusSource source = BonusSource::OTHER; //source type" uses BonusSource values - what gave that bonus
-	BonusSource targetSourceType;//Bonuses of what origin this amplifies, uses BonusSource values. Needed for PERCENT_TO_TARGET_TYPE.
-	si32 val = 0;
-	ui32 sid = 0; //source id: id of object/artifact/spell
-	BonusValueType valType = BonusValueType::ADDITIVE_VALUE;
-	std::string stacking; // bonuses with the same stacking value don't stack (e.g. Angel/Archangel morale bonus)
-
-	CAddInfo additionalInfo;
-	BonusLimitEffect effectRange = BonusLimitEffect::NO_LIMIT; //if not NO_LIMIT, bonus will be omitted by default
-
-	TLimiterPtr limiter;
-	TPropagatorPtr propagator;
-	TUpdaterPtr updater;
-	TUpdaterPtr propagationUpdater;
-
-	std::string description;
-
-	Bonus(BonusDuration::Type Duration, BonusType Type, BonusSource Src, si32 Val, ui32 ID, std::string Desc, si32 Subtype=-1);
-	Bonus(BonusDuration::Type Duration, BonusType Type, BonusSource Src, si32 Val, ui32 ID, si32 Subtype=-1, BonusValueType ValType = BonusValueType::ADDITIVE_VALUE);
-	Bonus() = default;
-
-	template <typename Handler> void serialize(Handler &h, const int version)
-	{
-		h & duration;
-		h & type;
-		h & subtype;
-		h & source;
-		h & val;
-		h & sid;
-		h & description;
-		h & additionalInfo;
-		h & turnsRemain;
-		h & valType;
-		h & stacking;
-		h & effectRange;
-		h & limiter;
-		h & propagator;
-		h & updater;
-		h & propagationUpdater;
-		h & targetSourceType;
-	}
-
-	template <typename Ptr>
-	static bool compareByAdditionalInfo(const Ptr& a, const Ptr& b)
-	{
-		return a->additionalInfo < b->additionalInfo;
-	}
-	static bool NDays(const Bonus *hb)
-	{
-		auto set = hb->duration & BonusDuration::N_DAYS;
-		return set.any();
-	}
-	static bool NTurns(const Bonus *hb)
-	{
-		auto set = hb->duration & BonusDuration::N_TURNS;
-		return set.any();
-	}
-	static bool OneDay(const Bonus *hb)
-	{
-		auto set = hb->duration & BonusDuration::ONE_DAY;
-		return set.any();
-	}
-	static bool OneWeek(const Bonus *hb)
-	{
-		auto set = hb->duration & BonusDuration::ONE_WEEK;
-		return set.any();
-	}
-	static bool OneBattle(const Bonus *hb)
-	{
-		auto set = hb->duration & BonusDuration::ONE_BATTLE;
-		return set.any();
-	}
-	static bool Permanent(const Bonus *hb)
-	{
-		auto set = hb->duration & BonusDuration::PERMANENT;
-		return set.any();
-	}
-	static bool UntilGetsTurn(const Bonus *hb)
-	{
-		auto set = hb->duration & BonusDuration::STACK_GETS_TURN;
-		return set.any();
-	}
-	static bool UntilAttack(const Bonus *hb)
-	{
-		auto set = hb->duration & BonusDuration::UNTIL_ATTACK;
-		return set.any();
-	}
-	static bool UntilBeingAttacked(const Bonus *hb)
-	{
-		auto set = hb->duration & BonusDuration::UNTIL_BEING_ATTACKED;
-		return set.any();
-	}
-	static bool UntilCommanderKilled(const Bonus *hb)
-	{
-		auto set = hb->duration & BonusDuration::COMMANDER_KILLED;
-		return set.any();
-	}
-	inline bool operator == (const BonusType & cf) const
-	{
-		return type == cf;
-	}
-	inline void operator += (const ui32 Val) //no return
-	{
-		val += Val;
-	}
-	STRONG_INLINE static ui32 getSid32(ui32 high, ui32 low)
-	{
-		return (high << 16) + low;
-	}
-
-	STRONG_INLINE static ui32 getHighFromSid32(ui32 sid)
-	{
-		return sid >> 16;
-	}
-
-	STRONG_INLINE static ui32 getLowFromSid32(ui32 sid)
-	{
-		return sid & 0x0000FFFF;
-	}
-
-	std::string Description(std::optional<si32> customValue = {}) const;
-	JsonNode toJsonNode() const;
-
-	std::shared_ptr<Bonus> addLimiter(const TLimiterPtr & Limiter); //returns this for convenient chain-calls
-	std::shared_ptr<Bonus> addPropagator(const TPropagatorPtr & Propagator); //returns this for convenient chain-calls
-	std::shared_ptr<Bonus> addUpdater(const TUpdaterPtr & Updater); //returns this for convenient chain-calls
-};
-
-DLL_LINKAGE std::ostream & operator<<(std::ostream &out, const Bonus &bonus);
-
-VCMI_LIB_NAMESPACE_END
->>>>>>> a1a5bc28
+VCMI_LIB_NAMESPACE_END