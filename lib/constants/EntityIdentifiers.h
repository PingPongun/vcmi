--- conflicted
+++ resolved
@@ -1,4 +1,3 @@
-<<<<<<< HEAD
 /*
  * EntityIdentifiers.h, part of VCMI engine
  *
@@ -970,965 +969,4 @@
 using Road = RoadId;
 using ETerrainId = TerrainId;
 
-VCMI_LIB_NAMESPACE_END
-=======
-/*
- * EntityIdentifiers.h, part of VCMI engine
- *
- * Authors: listed in file AUTHORS in main folder
- *
- * License: GNU General Public License v2.0 or later
- * Full text of license available in license.txt file, in main folder
- *
- */
-#pragma once
-
-#include "NumericConstants.h"
-
-VCMI_LIB_NAMESPACE_BEGIN
-
-class Artifact;
-class ArtifactService;
-class Creature;
-class CreatureService;
-
-namespace spells
-{
-	class Spell;
-	class Service;
-}
-
-class CArtifact;
-class CArtifactInstance;
-class CCreature;
-class CHero;
-class CSpell;
-class CSkill;
-class CGameInfoCallback;
-class CNonConstInfoCallback;
-
-///////////////////////////////////////////////////////////////////////////////////////////////////////////////////////
-
-class IdentifierBase
-{
-protected:
-	constexpr IdentifierBase():
-		num(-1)
-	{}
-
-	explicit constexpr IdentifierBase(int32_t value):
-		num(value)
-	{}
-
-	~IdentifierBase() = default;
-public:
-	int32_t num;
-
-	constexpr int32_t getNum() const
-	{
-		return num;
-	}
-
-	constexpr void setNum(int32_t value)
-	{
-		num = value;
-	}
-
-	struct hash
-	{
-		size_t operator()(const IdentifierBase & id) const
-		{
-			return std::hash<int>()(id.num);
-		}
-	};
-
-	template <typename Handler> void serialize(Handler &h, const int version)
-	{
-		h & num;
-	}
-
-	constexpr void advance(int change)
-	{
-		num += change;
-	}
-
-	constexpr operator int32_t () const
-	{
-		return num;
-	}
-
-	friend std::ostream& operator<<(std::ostream& os, const IdentifierBase& dt)
-	{
-		return os << dt.num;
-	}
-};
-
-///////////////////////////////////////////////////////////////////////////////////////////////////////////////////////
-
-// Note: use template to force different type, blocking any Identifier<A> <=> Identifier<B> comparisons
-template<typename FinalClass>
-class Identifier : public IdentifierBase
-{
-	using BaseClass = IdentifierBase;
-public:
-	constexpr Identifier()
-	{}
-
-	explicit constexpr Identifier(int32_t value):
-		IdentifierBase(value)
-	{}
-
-	constexpr bool operator == (const Identifier & b) const { return BaseClass::num == b.num; }
-	constexpr bool operator <= (const Identifier & b) const { return BaseClass::num <= b.num; }
-	constexpr bool operator >= (const Identifier & b) const { return BaseClass::num >= b.num; }
-	constexpr bool operator != (const Identifier & b) const { return BaseClass::num != b.num; }
-	constexpr bool operator <  (const Identifier & b) const { return BaseClass::num <  b.num; }
-	constexpr bool operator >  (const Identifier & b) const { return BaseClass::num >  b.num; }
-
-	constexpr FinalClass & operator++()
-	{
-		++BaseClass::num;
-		return static_cast<FinalClass&>(*this);
-	}
-
-	constexpr FinalClass & operator--()
-	{
-		--BaseClass::num;
-		return static_cast<FinalClass&>(*this);
-	}
-
-	constexpr FinalClass operator--(int)
-	{
-		FinalClass ret(num);
-		--BaseClass::num;
-		return ret;
-	}
-
-	constexpr FinalClass operator++(int)
-	{
-		FinalClass ret(num);
-		++BaseClass::num;
-		return ret;
-	}
-};
-
-///////////////////////////////////////////////////////////////////////////////////////////////////////////////////////
-
-template<typename FinalClass, typename BaseClass>
-class IdentifierWithEnum : public BaseClass
-{
-	using EnumType = typename BaseClass::Type;
-
-	static_assert(std::is_same_v<std::underlying_type_t<EnumType>, int32_t>, "Entity Identifier must use int32_t");
-public:
-	constexpr EnumType toEnum() const
-	{
-		return static_cast<EnumType>(BaseClass::num);
-	}
-
-	constexpr IdentifierWithEnum(const EnumType & enumValue)
-	{
-		BaseClass::num = static_cast<int32_t>(enumValue);
-	}
-
-	constexpr IdentifierWithEnum(int32_t _num = -1)
-	{
-		BaseClass::num = _num;
-	}
-
-	constexpr bool operator == (const EnumType & b) const { return BaseClass::num == static_cast<int32_t>(b); }
-	constexpr bool operator <= (const EnumType & b) const { return BaseClass::num <= static_cast<int32_t>(b); }
-	constexpr bool operator >= (const EnumType & b) const { return BaseClass::num >= static_cast<int32_t>(b); }
-	constexpr bool operator != (const EnumType & b) const { return BaseClass::num != static_cast<int32_t>(b); }
-	constexpr bool operator <  (const EnumType & b) const { return BaseClass::num <  static_cast<int32_t>(b); }
-	constexpr bool operator >  (const EnumType & b) const { return BaseClass::num >  static_cast<int32_t>(b); }
-
-	constexpr bool operator == (const IdentifierWithEnum & b) const { return BaseClass::num == b.num; }
-	constexpr bool operator <= (const IdentifierWithEnum & b) const { return BaseClass::num <= b.num; }
-	constexpr bool operator >= (const IdentifierWithEnum & b) const { return BaseClass::num >= b.num; }
-	constexpr bool operator != (const IdentifierWithEnum & b) const { return BaseClass::num != b.num; }
-	constexpr bool operator <  (const IdentifierWithEnum & b) const { return BaseClass::num <  b.num; }
-	constexpr bool operator >  (const IdentifierWithEnum & b) const { return BaseClass::num >  b.num; }
-
-	constexpr FinalClass & operator++()
-	{
-		++BaseClass::num;
-		return static_cast<FinalClass&>(*this);
-	}
-
-	constexpr FinalClass operator++(int)
-	{
-		FinalClass ret(BaseClass::num);
-		++BaseClass::num;
-		return ret;
-	}
-};
-
-///////////////////////////////////////////////////////////////////////////////////////////////////////////////////////
-
-class ArtifactInstanceID : public Identifier<ArtifactInstanceID>
-{
-public:
-	using Identifier<ArtifactInstanceID>::Identifier;
-};
-
-class QueryID : public Identifier<QueryID>
-{
-public:
-	using Identifier<QueryID>::Identifier;
-	DLL_LINKAGE static const QueryID NONE;
-	DLL_LINKAGE static const QueryID CLIENT;
-};
-
-class BattleID : public Identifier<BattleID>
-{
-public:
-	using Identifier<BattleID>::Identifier;
-	DLL_LINKAGE static const BattleID NONE;
-};
-class ObjectInstanceID : public Identifier<ObjectInstanceID>
-{
-public:
-	using Identifier<ObjectInstanceID>::Identifier;
-	DLL_LINKAGE static const ObjectInstanceID NONE;
-};
-
-class HeroClassID : public Identifier<HeroClassID>
-{
-public:
-	using Identifier<HeroClassID>::Identifier;
-	///json serialization helpers
-	DLL_LINKAGE static si32 decode(const std::string & identifier);
-	DLL_LINKAGE static std::string encode(const si32 index);
-	static std::string entityType();
-};
-
-class HeroTypeID : public Identifier<HeroTypeID>
-{
-public:
-	using Identifier<HeroTypeID>::Identifier;
-	///json serialization helpers
-	DLL_LINKAGE static si32 decode(const std::string & identifier);
-	DLL_LINKAGE static std::string encode(const si32 index);
-	static std::string entityType();
-
-	DLL_LINKAGE static const HeroTypeID NONE;
-	DLL_LINKAGE static const HeroTypeID RANDOM;
-
-	bool isValid() const
-	{
-		return getNum() >= 0;
-	}
-};
-
-class SlotID : public Identifier<SlotID>
-{
-public:
-	using Identifier<SlotID>::Identifier;
-
-	DLL_LINKAGE static const SlotID COMMANDER_SLOT_PLACEHOLDER;
-	DLL_LINKAGE static const SlotID SUMMONED_SLOT_PLACEHOLDER; ///<for all summoned creatures, only during battle
-	DLL_LINKAGE static const SlotID WAR_MACHINES_SLOT; ///<for all war machines during battle
-	DLL_LINKAGE static const SlotID ARROW_TOWERS_SLOT; ///<for all arrow towers during battle
-
-	bool validSlot() const
-	{
-		return getNum() >= 0  &&  getNum() < GameConstants::ARMY_SIZE;
-	}
-};
-
-class DLL_LINKAGE PlayerColor : public Identifier<PlayerColor>
-{
-public:
-	using Identifier<PlayerColor>::Identifier;
-
-	enum EPlayerColor
-	{
-		PLAYER_LIMIT_I = 8,
-	};
-
-	static const PlayerColor SPECTATOR; //252
-	static const PlayerColor CANNOT_DETERMINE; //253
-	static const PlayerColor UNFLAGGABLE; //254 - neutral objects (pandora, banks)
-	static const PlayerColor NEUTRAL; //255
-	static const PlayerColor PLAYER_LIMIT; //player limit per map
-
-	bool isValidPlayer() const; //valid means < PLAYER_LIMIT (especially non-neutral)
-	bool isSpectator() const;
-
-	std::string toString() const;
-
-	static si32 decode(const std::string& identifier);
-	static std::string encode(const si32 index);
-	static std::string entityType();
-};
-
-class TeamID : public Identifier<TeamID>
-{
-public:
-	using Identifier<TeamID>::Identifier;
-
-	DLL_LINKAGE static const TeamID NO_TEAM;
-};
-
-class TeleportChannelID : public Identifier<TeleportChannelID>
-{
-public:
-	using Identifier<TeleportChannelID>::Identifier;
-};
-
-class SecondarySkillBase : public IdentifierBase
-{
-public:
-	enum Type : int32_t
-	{
-		WRONG = -2,
-		DEFAULT = -1,
-		PATHFINDING = 0,
-		ARCHERY,
-		LOGISTICS,
-		SCOUTING,
-		DIPLOMACY,
-		NAVIGATION,
-		LEADERSHIP,
-		WISDOM,
-		MYSTICISM,
-		LUCK,
-		BALLISTICS,
-		EAGLE_EYE,
-		NECROMANCY,
-		ESTATES,
-		FIRE_MAGIC,
-		AIR_MAGIC,
-		WATER_MAGIC,
-		EARTH_MAGIC,
-		SCHOLAR,
-		TACTICS,
-		ARTILLERY,
-		LEARNING,
-		OFFENCE,
-		ARMORER,
-		INTELLIGENCE,
-		SORCERY,
-		RESISTANCE,
-		FIRST_AID,
-		SKILL_SIZE
-	};
-	static_assert(GameConstants::SKILL_QUANTITY == SKILL_SIZE, "Incorrect number of skills");
-};
-
-class SecondarySkill : public IdentifierWithEnum<SecondarySkill, SecondarySkillBase>
-{
-public:
-	using IdentifierWithEnum<SecondarySkill, SecondarySkillBase>::IdentifierWithEnum;
-};
-
-class DLL_LINKAGE FactionID : public Identifier<FactionID>
-{
-public:
-	using Identifier<FactionID>::Identifier;
-
-	static const FactionID NONE;
-	static const FactionID DEFAULT;
-	static const FactionID RANDOM;
-	static const FactionID ANY;
-	static const FactionID CASTLE;
-	static const FactionID RAMPART;
-	static const FactionID TOWER;
-	static const FactionID INFERNO;
-	static const FactionID NECROPOLIS;
-	static const FactionID DUNGEON;
-	static const FactionID STRONGHOLD;
-	static const FactionID FORTRESS;
-	static const FactionID CONFLUX;
-	static const FactionID NEUTRAL;
-
-	static si32 decode(const std::string& identifier);
-	static std::string encode(const si32 index);
-	static std::string entityType();
-
-	bool isValid() const
-	{
-		return getNum() >= 0;
-	}
-};
-
-class BuildingIDBase : public IdentifierBase
-{
-public:
-	//Quite useful as long as most of building mechanics hardcoded
-	// NOTE: all building with completely configurable mechanics will be removed from list
-	enum Type
-	{
-		DEFAULT = -50,
-		HORDE_PLACEHOLDER7 = -36,
-		HORDE_PLACEHOLDER6 = -35,
-		HORDE_PLACEHOLDER5 = -34,
-		HORDE_PLACEHOLDER4 = -33,
-		HORDE_PLACEHOLDER3 = -32,
-		HORDE_PLACEHOLDER2 = -31,
-		HORDE_PLACEHOLDER1 = -30,
-		NONE = -1,
-		FIRST_REGULAR_ID = 0,
-		MAGES_GUILD_1 = 0,  MAGES_GUILD_2, MAGES_GUILD_3,     MAGES_GUILD_4,   MAGES_GUILD_5,
-		TAVERN,         SHIPYARD,      FORT,              CITADEL,         CASTLE,
-		VILLAGE_HALL,   TOWN_HALL,     CITY_HALL,         CAPITOL,         MARKETPLACE,
-		RESOURCE_SILO,  BLACKSMITH,    SPECIAL_1,         HORDE_1,         HORDE_1_UPGR,
-		SHIP,           SPECIAL_2,     SPECIAL_3,         SPECIAL_4,       HORDE_2,
-		HORDE_2_UPGR,   GRAIL,         EXTRA_TOWN_HALL,   EXTRA_CITY_HALL, EXTRA_CAPITOL,
-		DWELL_FIRST=30, DWELL_LVL_2, DWELL_LVL_3, DWELL_LVL_4, DWELL_LVL_5, DWELL_LVL_6, DWELL_LAST=36,
-		DWELL_UP_FIRST=37,  DWELL_LVL_2_UP, DWELL_LVL_3_UP, DWELL_LVL_4_UP, DWELL_LVL_5_UP,
-		DWELL_LVL_6_UP, DWELL_UP_LAST=43,
-
-		DWELL_LVL_1 = DWELL_FIRST,
-		DWELL_LVL_7 = DWELL_LAST,
-		DWELL_LVL_1_UP = DWELL_UP_FIRST,
-		DWELL_LVL_7_UP = DWELL_UP_LAST,
-
-		DWELL_UP2_FIRST = DWELL_LVL_7_UP + 1,
-
-//		//Special buildings for towns.
-		CASTLE_GATE   = SPECIAL_3, //Inferno
-		FREELANCERS_GUILD = SPECIAL_2, //Stronghold
-		ARTIFACT_MERCHANT = SPECIAL_1,
-
-	};
-
-	bool IsSpecialOrGrail() const
-	{
-		return num == SPECIAL_1 || num == SPECIAL_2 || num == SPECIAL_3 || num == SPECIAL_4 || num == GRAIL;
-	}
-};
-
-class BuildingID : public IdentifierWithEnum<BuildingID, BuildingIDBase>
-{
-public:
-	using IdentifierWithEnum<BuildingID, BuildingIDBase>::IdentifierWithEnum;
-};
-
-class ObjBase : public IdentifierBase
-{
-public:
-	enum Type
-	{
-		NO_OBJ = -1,
-		ALTAR_OF_SACRIFICE [[deprecated]] = 2,
-		ANCHOR_POINT = 3,
-		ARENA = 4,
-		ARTIFACT = 5,
-		PANDORAS_BOX = 6,
-		BLACK_MARKET [[deprecated]] = 7,
-		BOAT = 8,
-		BORDERGUARD = 9,
-		KEYMASTER = 10,
-		BUOY = 11,
-		CAMPFIRE = 12,
-		CARTOGRAPHER = 13,
-		SWAN_POND = 14,
-		COVER_OF_DARKNESS = 15,
-		CREATURE_BANK = 16,
-		CREATURE_GENERATOR1 = 17,
-		CREATURE_GENERATOR2 = 18,
-		CREATURE_GENERATOR3 = 19,
-		CREATURE_GENERATOR4 = 20,
-		CURSED_GROUND1 = 21,
-		CORPSE = 22,
-		MARLETTO_TOWER = 23,
-		DERELICT_SHIP = 24,
-		DRAGON_UTOPIA = 25,
-		EVENT = 26,
-		EYE_OF_MAGI = 27,
-		FAERIE_RING = 28,
-		FLOTSAM = 29,
-		FOUNTAIN_OF_FORTUNE = 30,
-		FOUNTAIN_OF_YOUTH = 31,
-		GARDEN_OF_REVELATION = 32,
-		GARRISON = 33,
-		HERO = 34,
-		HILL_FORT = 35,
-		GRAIL = 36,
-		HUT_OF_MAGI = 37,
-		IDOL_OF_FORTUNE = 38,
-		LEAN_TO = 39,
-		LIBRARY_OF_ENLIGHTENMENT = 41,
-		LIGHTHOUSE = 42,
-		MONOLITH_ONE_WAY_ENTRANCE = 43,
-		MONOLITH_ONE_WAY_EXIT = 44,
-		MONOLITH_TWO_WAY = 45,
-		MAGIC_PLAINS1 = 46,
-		SCHOOL_OF_MAGIC = 47,
-		MAGIC_SPRING = 48,
-		MAGIC_WELL = 49,
-		MARKET_OF_TIME = 50,
-		MERCENARY_CAMP = 51,
-		MERMAID = 52,
-		MINE = 53,
-		MONSTER = 54,
-		MYSTICAL_GARDEN = 55,
-		OASIS = 56,
-		OBELISK = 57,
-		REDWOOD_OBSERVATORY = 58,
-		OCEAN_BOTTLE = 59,
-		PILLAR_OF_FIRE = 60,
-		STAR_AXIS = 61,
-		PRISON = 62,
-		PYRAMID = 63,//subtype 0
-		WOG_OBJECT = 63,//subtype > 0
-		RALLY_FLAG = 64,
-		RANDOM_ART = 65,
-		RANDOM_TREASURE_ART = 66,
-		RANDOM_MINOR_ART = 67,
-		RANDOM_MAJOR_ART = 68,
-		RANDOM_RELIC_ART = 69,
-		RANDOM_HERO = 70,
-		RANDOM_MONSTER = 71,
-		RANDOM_MONSTER_L1 = 72,
-		RANDOM_MONSTER_L2 = 73,
-		RANDOM_MONSTER_L3 = 74,
-		RANDOM_MONSTER_L4 = 75,
-		RANDOM_RESOURCE = 76,
-		RANDOM_TOWN = 77,
-		REFUGEE_CAMP = 78,
-		RESOURCE = 79,
-		SANCTUARY = 80,
-		SCHOLAR = 81,
-		SEA_CHEST = 82,
-		SEER_HUT = 83,
-		CRYPT = 84,
-		SHIPWRECK = 85,
-		SHIPWRECK_SURVIVOR = 86,
-		SHIPYARD = 87,
-		SHRINE_OF_MAGIC_INCANTATION = 88,
-		SHRINE_OF_MAGIC_GESTURE = 89,
-		SHRINE_OF_MAGIC_THOUGHT = 90,
-		SIGN = 91,
-		SIRENS = 92,
-		SPELL_SCROLL = 93,
-		STABLES = 94,
-		TAVERN = 95,
-		TEMPLE = 96,
-		DEN_OF_THIEVES = 97,
-		TOWN = 98,
-		TRADING_POST [[deprecated]] = 99,
-		LEARNING_STONE = 100,
-		TREASURE_CHEST = 101,
-		TREE_OF_KNOWLEDGE = 102,
-		SUBTERRANEAN_GATE = 103,
-		UNIVERSITY [[deprecated]] = 104,
-		WAGON = 105,
-		WAR_MACHINE_FACTORY = 106,
-		SCHOOL_OF_WAR = 107,
-		WARRIORS_TOMB = 108,
-		WATER_WHEEL = 109,
-		WATERING_HOLE = 110,
-		WHIRLPOOL = 111,
-		WINDMILL = 112,
-		WITCH_HUT = 113,
-		HOLE = 124,
-		RANDOM_MONSTER_L5 = 162,
-		RANDOM_MONSTER_L6 = 163,
-		RANDOM_MONSTER_L7 = 164,
-		BORDER_GATE = 212,
-		FREELANCERS_GUILD [[deprecated]] = 213,
-		HERO_PLACEHOLDER = 214,
-		QUEST_GUARD = 215,
-		RANDOM_DWELLING = 216,
-		RANDOM_DWELLING_LVL = 217, //subtype = creature level
-		RANDOM_DWELLING_FACTION = 218, //subtype = faction
-		GARRISON2 = 219,
-		ABANDONED_MINE = 220,
-		TRADING_POST_SNOW [[deprecated]] = 221,
-		CLOVER_FIELD = 222,
-		CURSED_GROUND2 = 223,
-		EVIL_FOG = 224,
-		FAVORABLE_WINDS = 225,
-		FIERY_FIELDS = 226,
-		HOLY_GROUNDS = 227,
-		LUCID_POOLS = 228,
-		MAGIC_CLOUDS = 229,
-		MAGIC_PLAINS2 = 230,
-		ROCKLANDS = 231,
-	};
-};
-
-class Obj : public IdentifierWithEnum<Obj, ObjBase>
-{
-public:
-	using IdentifierWithEnum<Obj, ObjBase>::IdentifierWithEnum;
-};
-
-class DLL_LINKAGE RoadId : public Identifier<RoadId>
-{
-public:
-	using Identifier<RoadId>::Identifier;
-
-	static const RoadId NO_ROAD;
-	static const RoadId DIRT_ROAD;
-	static const RoadId GRAVEL_ROAD;
-	static const RoadId COBBLESTONE_ROAD;
-};
-
-class DLL_LINKAGE RiverId : public Identifier<RiverId>
-{
-public:
-	using Identifier<RiverId>::Identifier;
-
-	static const RiverId NO_RIVER;
-	static const RiverId WATER_RIVER;
-	static const RiverId ICY_RIVER;
-	static const RiverId MUD_RIVER;
-	static const RiverId LAVA_RIVER;
-};
-
-class DLL_LINKAGE EPathfindingLayerBase : public IdentifierBase
-{
-public:
-	enum Type : int32_t
-	{
-		LAND = 0, SAIL = 1, WATER, AIR, NUM_LAYERS, WRONG, AUTO
-	};
-};
-
-class EPathfindingLayer : public IdentifierWithEnum<EPathfindingLayer, EPathfindingLayerBase>
-{
-public:
-	using IdentifierWithEnum<EPathfindingLayer, EPathfindingLayerBase>::IdentifierWithEnum;
-};
-
-class ArtifactPositionBase : public IdentifierBase
-{
-public:
-	enum Type
-	{
-		TRANSITION_POS = -3,
-		FIRST_AVAILABLE = -2,
-		PRE_FIRST = -1, //sometimes used as error, sometimes as first free in backpack
-		HEAD, SHOULDERS, NECK, RIGHT_HAND, LEFT_HAND, TORSO, //5
-		RIGHT_RING, LEFT_RING, FEET, //8
-		MISC1, MISC2, MISC3, MISC4, //12
-		MACH1, MACH2, MACH3, MACH4, //16
-		SPELLBOOK, MISC5, //18
-		AFTER_LAST,
-		//cres
-		CREATURE_SLOT = 0,
-		COMMANDER1 = 0, COMMANDER2, COMMANDER3, COMMANDER4, COMMANDER5, COMMANDER6, COMMANDER_AFTER_LAST,
-
-		BACKPACK_START = 19
-	};
-
-	static_assert (AFTER_LAST == BACKPACK_START, "incorrect number of artifact slots");
-
-	DLL_LINKAGE static si32 decode(const std::string & identifier);
-	DLL_LINKAGE static std::string encode(const si32 index);
-};
-
-class ArtifactPosition : public IdentifierWithEnum<ArtifactPosition, ArtifactPositionBase>
-{
-public:
-	using IdentifierWithEnum<ArtifactPosition, ArtifactPositionBase>::IdentifierWithEnum;
-};
-
-class ArtifactIDBase : public IdentifierBase
-{
-public:
-	enum Type
-	{
-		NONE = -1,
-		SPELLBOOK = 0,
-		SPELL_SCROLL = 1,
-		GRAIL = 2,
-		CATAPULT = 3,
-		BALLISTA = 4,
-		AMMO_CART = 5,
-		FIRST_AID_TENT = 6,
-		VIAL_OF_DRAGON_BLOOD = 127,
-		ARMAGEDDONS_BLADE = 128,
-		TITANS_THUNDER = 135,
-		ART_SELECTION = 144,
-		ART_LOCK = 145, // FIXME: We must get rid of this one since it's conflict with artifact from mods. See issue 2455
-	};
-
-	DLL_LINKAGE const CArtifact * toArtifact() const;
-	DLL_LINKAGE const Artifact * toArtifact(const ArtifactService * service) const;
-};
-
-class ArtifactID : public IdentifierWithEnum<ArtifactID, ArtifactIDBase>
-{
-public:
-	using IdentifierWithEnum<ArtifactID, ArtifactIDBase>::IdentifierWithEnum;
-
-	///json serialization helpers
-	DLL_LINKAGE static si32 decode(const std::string & identifier);
-	DLL_LINKAGE static std::string encode(const si32 index);
-	static std::string entityType();
-};
-
-class CreatureIDBase : public IdentifierBase
-{
-public:
-	enum Type
-	{
-		NONE = -1,
-		ARCHER = 2, // for debug / fallback
-		IMP = 42, // for Deity of Fire
-		SKELETON = 56, // for Skeleton Transformer
-		BONE_DRAGON = 68, // for Skeleton Transformer
-		TROGLODYTES = 70, // for Abandoned Mine
-		MEDUSA = 76, // for Siege UI workaround
-		HYDRA = 110, // for Skeleton Transformer
-		CHAOS_HYDRA = 111, // for Skeleton Transformer
-		AIR_ELEMENTAL = 112, // for tests
-		FIRE_ELEMENTAL = 114, // for tests
-		PSYCHIC_ELEMENTAL = 120, // for hardcoded ability
-		MAGIC_ELEMENTAL = 121, // for hardcoded ability
-		CATAPULT = 145,
-		BALLISTA = 146,
-		FIRST_AID_TENT = 147,
-		AMMO_CART = 148,
-		ARROW_TOWERS = 149
-	};
-
-	DLL_LINKAGE const CCreature * toCreature() const;
-	DLL_LINKAGE const Creature * toCreature(const CreatureService * creatures) const;
-};
-
-class CreatureID : public IdentifierWithEnum<CreatureID, CreatureIDBase>
-{
-public:
-	using IdentifierWithEnum<CreatureID, CreatureIDBase>::IdentifierWithEnum;
-
-	///json serialization helpers
-	DLL_LINKAGE static si32 decode(const std::string & identifier);
-	DLL_LINKAGE static std::string encode(const si32 index);
-	static std::string entityType();
-};
-
-class SpellIDBase : public IdentifierBase
-{
-public:
-	enum Type
-	{
-		// Special ID's
-		SPELLBOOK_PRESET = -3,
-		PRESET = -2,
-		NONE = -1,
-
-		// Adventure map spells
-		SUMMON_BOAT = 0,
-		SCUTTLE_BOAT = 1,
-		VISIONS = 2,
-		VIEW_EARTH = 3,
-		DISGUISE = 4,
-		VIEW_AIR = 5,
-		FLY = 6,
-		WATER_WALK = 7,
-		DIMENSION_DOOR = 8,
-		TOWN_PORTAL = 9,
-
-		// Combar spells
-		QUICKSAND = 10,
-		LAND_MINE = 11,
-		FORCE_FIELD = 12,
-		FIRE_WALL = 13,
-		EARTHQUAKE = 14,
-		MAGIC_ARROW = 15,
-		ICE_BOLT = 16,
-		LIGHTNING_BOLT = 17,
-		IMPLOSION = 18,
-		CHAIN_LIGHTNING = 19,
-		FROST_RING = 20,
-		FIREBALL = 21,
-		INFERNO = 22,
-		METEOR_SHOWER = 23,
-		DEATH_RIPPLE = 24,
-		DESTROY_UNDEAD = 25,
-		ARMAGEDDON = 26,
-		SHIELD = 27,
-		AIR_SHIELD = 28,
-		FIRE_SHIELD = 29,
-		PROTECTION_FROM_AIR = 30,
-		PROTECTION_FROM_FIRE = 31,
-		PROTECTION_FROM_WATER = 32,
-		PROTECTION_FROM_EARTH = 33,
-		ANTI_MAGIC = 34,
-		DISPEL = 35,
-		MAGIC_MIRROR = 36,
-		CURE = 37,
-		RESURRECTION = 38,
-		ANIMATE_DEAD = 39,
-		SACRIFICE = 40,
-		BLESS = 41,
-		CURSE = 42,
-		BLOODLUST = 43,
-		PRECISION = 44,
-		WEAKNESS = 45,
-		STONE_SKIN = 46,
-		DISRUPTING_RAY = 47,
-		PRAYER = 48,
-		MIRTH = 49,
-		SORROW = 50,
-		FORTUNE = 51,
-		MISFORTUNE = 52,
-		HASTE = 53,
-		SLOW = 54,
-		SLAYER = 55,
-		FRENZY = 56,
-		TITANS_LIGHTNING_BOLT = 57,
-		COUNTERSTRIKE = 58,
-		BERSERK = 59,
-		HYPNOTIZE = 60,
-		FORGETFULNESS = 61,
-		BLIND = 62,
-		TELEPORT = 63,
-		REMOVE_OBSTACLE = 64,
-		CLONE = 65,
-		SUMMON_FIRE_ELEMENTAL = 66,
-		SUMMON_EARTH_ELEMENTAL = 67,
-		SUMMON_WATER_ELEMENTAL = 68,
-		SUMMON_AIR_ELEMENTAL = 69,
-
-		// Creature abilities
-		STONE_GAZE = 70,
-		POISON = 71,
-		BIND = 72,
-		DISEASE = 73,
-		PARALYZE = 74,
-		AGE = 75,
-		DEATH_CLOUD = 76,
-		THUNDERBOLT = 77,
-		DISPEL_HELPFUL_SPELLS = 78,
-		DEATH_STARE = 79,
-		ACID_BREATH_DEFENSE = 80,
-		ACID_BREATH_DAMAGE = 81,
-
-		// Special ID's
-		FIRST_NON_SPELL = 70,
-		AFTER_LAST = 82
-	};
-
-	DLL_LINKAGE const CSpell * toSpell() const; //deprecated
-	DLL_LINKAGE const spells::Spell * toSpell(const spells::Service * service) const;
-};
-
-class SpellID : public IdentifierWithEnum<SpellID, SpellIDBase>
-{
-public:
-	using IdentifierWithEnum<SpellID, SpellIDBase>::IdentifierWithEnum;
-
-	///json serialization helpers
-	DLL_LINKAGE static si32 decode(const std::string & identifier);
-	DLL_LINKAGE static std::string encode(const si32 index);
-	static std::string entityType();
-};
-
-class BattleFieldInfo;
-class BattleField : public Identifier<BattleField>
-{
-public:
-	using Identifier<BattleField>::Identifier;
-
-	DLL_LINKAGE static const BattleField NONE;
-	DLL_LINKAGE const BattleFieldInfo * getInfo() const;
-};
-
-class DLL_LINKAGE BoatId : public Identifier<BoatId>
-{
-public:
-	using Identifier<BoatId>::Identifier;
-
-	static const BoatId NONE;
-	static const BoatId NECROPOLIS;
-	static const BoatId CASTLE;
-	static const BoatId FORTRESS;
-};
-
-class TerrainIdBase : public IdentifierBase
-{
-public:
-	enum Type : int32_t
-	{
-		NATIVE_TERRAIN = -4,
-		ANY_TERRAIN = -3,
-		NONE = -1,
-		FIRST_REGULAR_TERRAIN = 0,
-		DIRT = 0,
-		SAND,
-		GRASS,
-		SNOW,
-		SWAMP,
-		ROUGH,
-		SUBTERRANEAN,
-		LAVA,
-		WATER,
-		ROCK,
-		ORIGINAL_REGULAR_TERRAIN_COUNT = ROCK
-	};
-};
-
-class TerrainId : public IdentifierWithEnum<TerrainId, TerrainIdBase>
-{
-public:
-	using IdentifierWithEnum<TerrainId, TerrainIdBase>::IdentifierWithEnum;
-
-	DLL_LINKAGE static si32 decode(const std::string & identifier);
-	DLL_LINKAGE static std::string encode(const si32 index);
-	static std::string entityType();
-};
-
-class ObstacleInfo;
-class Obstacle : public Identifier<Obstacle>
-{
-public:
-	using Identifier<Obstacle>::Identifier;
-	DLL_LINKAGE const ObstacleInfo * getInfo() const;
-};
-
-class DLL_LINKAGE SpellSchool : public Identifier<SpellSchool>
-{
-public:
-	using Identifier<SpellSchool>::Identifier;
-
-	static const SpellSchool ANY;
-	static const SpellSchool AIR;
-	static const SpellSchool FIRE;
-	static const SpellSchool WATER;
-	static const SpellSchool EARTH;
-};
-
-class GameResIDBase : public IdentifierBase
-{
-public:
-	enum Type : int32_t
-	{
-		WOOD = 0,
-		MERCURY,
-		ORE,
-		SULFUR,
-		CRYSTAL,
-		GEMS,
-		GOLD,
-		MITHRIL,
-		COUNT,
-
-		WOOD_AND_ORE = 127,  // special case for town bonus resource
-		INVALID = -1
-	};
-};
-
-class GameResID : public IdentifierWithEnum<GameResID, GameResIDBase>
-{
-public:
-	using IdentifierWithEnum<GameResID, GameResIDBase>::IdentifierWithEnum;
-};
-
-// Deprecated
-// TODO: remove
-using ESpellSchool = SpellSchool;
-using ETownType = FactionID;
-using EGameResID = GameResID;
-using River = RiverId;
-using Road = RoadId;
-using ETerrainId = TerrainId;
-
-VCMI_LIB_NAMESPACE_END
->>>>>>> a1a5bc28
+VCMI_LIB_NAMESPACE_END