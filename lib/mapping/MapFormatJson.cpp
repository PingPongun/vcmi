--- conflicted
+++ resolved
@@ -1,1423 +1,1415 @@
-/*
- * MapFormatJson.cpp, part of VCMI engine
- *
- * Authors: listed in file AUTHORS in main folder
- *
- * License: GNU General Public License v2.0 or later
- * Full text of license available in license.txt file, in main folder
- *
- */
-
-#include "StdInc.h"
-#include "MapFormatJson.h"
-
-#include "../filesystem/CInputStream.h"
-#include "../filesystem/COutputStream.h"
-#include "../JsonDetail.h"
-#include "CMap.h"
-#include "../CModHandler.h"
-#include "../CHeroHandler.h"
-#include "../CTownHandler.h"
-#include "../VCMI_Lib.h"
-#include "../RiverHandler.h"
-#include "../RoadHandler.h"
-#include "../TerrainHandler.h"
-#include "../mapObjects/ObjectTemplate.h"
-#include "../mapObjects/CObjectHandler.h"
-#include "../mapObjects/CObjectClassesHandler.h"
-#include "../mapObjects/CGHeroInstance.h"
-#include "../mapObjects/CGTownInstance.h"
-#include "../spells/CSpellHandler.h"
-#include "../CSkillHandler.h"
-#include "../StringConstants.h"
-#include "../serializer/JsonDeserializer.h"
-#include "../serializer/JsonSerializer.h"
-
-VCMI_LIB_NAMESPACE_BEGIN
-
-class MapObjectResolver: public IInstanceResolver
-{
-public:
-	MapObjectResolver(const CMapFormatJson * owner_);
-
-	si32 decode (const std::string & identifier) const override;
-	std::string encode(si32 identifier) const override;
-
-private:
-	const CMapFormatJson * owner;
-};
-
-MapObjectResolver::MapObjectResolver(const CMapFormatJson * owner_):
-	owner(owner_)
-{
-
-}
-
-si32 MapObjectResolver::decode(const std::string & identifier) const
-{
-	//always decode as ObjectInstanceID
-
-	auto it = owner->map->instanceNames.find(identifier);
-
-	if(it != owner->map->instanceNames.end())
-	{
-		return (*it).second->id.getNum();
-	}
-	else
-	{
-		logGlobal->error("Object not found: %s", identifier);
-		return -1;
-	}
-}
-
-std::string MapObjectResolver::encode(si32 identifier) const
-{
-	ObjectInstanceID id;
-
-	//use h3m questIdentifiers if they are present
-	if(owner->map->questIdentifierToId.empty())
-	{
-		id = ObjectInstanceID(identifier);
-	}
-	else
-	{
-		id = owner->map->questIdentifierToId[identifier];
-	}
-
-	si32 oid = id.getNum();
-	if(oid < 0  ||  oid >= owner->map->objects.size())
-	{
-        logGlobal->error("Cannot get object with id %d", oid);
-		return "";
-	}
-
-	return owner->map->objects[oid]->instanceName;
-}
-
-namespace HeaderDetail
-{
-	static const std::vector<std::string> difficultyMap =
-	{
-		"EASY",
-		"NORMAL",
-		"HARD",
-		"EXPERT",
-		"IMPOSSIBLE"
-	};
-
-	enum class ECanPlay
-	{
-        NONE = 0,
-        PLAYER_OR_AI = 1,
-        PLAYER_ONLY = 2,
-        AI_ONLY = 3
-	};
-
-	static const std::vector<std::string> canPlayMap =
-	{
-		"",
-		"PlayerOrAI",
-		"PlayerOnly",
-		"AIOnly"
-	};
-}
-
-namespace TriggeredEventsDetail
-{
-	static const std::array<std::string, 15> conditionNames =
-	{
-		"haveArtifact", "haveCreatures",   "haveResources",   "haveBuilding",
-		"control",      "destroy",         "transport",       "daysPassed",
-		"isHuman",      "daysWithoutTown", "standardWin",     "constValue",
-
-		"have_0", "haveBuilding_0", "destroy_0"
-	};
-
-	static const std::array<std::string, 2> typeNames = { "victory", "defeat" };
-
-	static EMetaclass decodeMetaclass(const std::string & source)
-	{
-		if(source.empty())
-			return EMetaclass::INVALID;
-		auto rawId = vstd::find_pos(NMetaclass::names, source);
-
-		if(rawId >= 0)
-			return (EMetaclass)rawId;
-		else
-			return EMetaclass::INVALID;
-	}
-
-	static std::string encodeIdentifier(EMetaclass metaType, si32 type)
-	{
-		std::string metaclassName = NMetaclass::names[(int)metaType];
-		std::string identifier = "";
-
-		switch(metaType)
-		{
-		case EMetaclass::ARTIFACT:
-			{
-				identifier = ArtifactID::encode(type);
-			}
-			break;
-		case EMetaclass::CREATURE:
-			{
-				identifier = CreatureID::encode(type);
-			}
-			break;
-		case EMetaclass::OBJECT:
-			{
-				//TODO
-				std::set<si32> subtypes = VLC->objtypeh->knownSubObjects(type);
-				if(!subtypes.empty())
-				{
-					si32 subtype = *subtypes.begin();
-					auto handler = VLC->objtypeh->getHandlerFor(type, subtype);
-					identifier = handler->getTypeName();
-				}
-			}
-			break;
-		case EMetaclass::RESOURCE:
-			{
-				identifier = GameConstants::RESOURCE_NAMES[type];
-			}
-			break;
-		default:
-			{
-				logGlobal->error("Unsupported metaclass %s for event condition", metaclassName);
-				return "";
-			}
-			break;
-		}
-
-		return VLC->modh->makeFullIdentifier("", metaclassName, identifier);
-	}
-
-	static EventCondition JsonToCondition(const JsonNode & node)
-	{
-		EventCondition event;
-
-		const auto & conditionName = node.Vector()[0].String();
-
-		auto pos = vstd::find_pos(conditionNames, conditionName);
-
-		event.condition = EventCondition::EWinLoseType(pos);
-
-		if (node.Vector().size() > 1)
-		{
-			const JsonNode & data = node.Vector()[1];
-
-			switch (event.condition)
-			{
-			case EventCondition::HAVE_0:
-			case EventCondition::DESTROY_0:
-				{
-					//todo: support subtypes
-
-					std::string fullIdentifier = data["type"].String(), metaTypeName = "", scope = "" , identifier = "";
-					CModHandler::parseIdentifier(fullIdentifier, scope, metaTypeName, identifier);
-
-					event.metaType = decodeMetaclass(metaTypeName);
-
-					auto type = VLC->modh->identifiers.getIdentifier(CModHandler::scopeBuiltin(), fullIdentifier, false);
-
-					if(type)
-						event.objectType = type.get();
-					event.objectInstanceName = data["object"].String();
-					if(data["value"].isNumber())
-						event.value = static_cast<si32>(data["value"].Integer());
-				}
-				break;
-			case EventCondition::HAVE_BUILDING_0:
-				{
-					//todo: support of new condition format HAVE_BUILDING_0
-				}
-				break;
-			default:
-				{
-					//old format
-					if (data["type"].getType() == JsonNode::JsonType::DATA_STRING)
-					{
-						auto identifier = VLC->modh->identifiers.getIdentifier(data["type"]);
-						if(identifier)
-							event.objectType = identifier.get();
-						else
-							throw std::runtime_error("Identifier resolution failed in event condition");
-					}
-
-					if (data["type"].isNumber())
-						event.objectType = static_cast<si32>(data["type"].Float());
-
-					if (!data["value"].isNull())
-						event.value = static_cast<si32>(data["value"].Float());
-				}
-				break;
-			}
-
-			if (!data["position"].isNull())
-			{
-				auto & position = data["position"].Vector();
-				event.position.x = static_cast<si32>(position.at(0).Float());
-				event.position.y = static_cast<si32>(position.at(1).Float());
-				event.position.z = static_cast<si32>(position.at(2).Float());
-			}
-		}
-		return event;
-	}
-
-	static JsonNode ConditionToJson(const EventCondition & event)
-	{
-		JsonNode json;
-
-		JsonVector & asVector = json.Vector();
-
-		JsonNode condition;
-		condition.String() = conditionNames.at(event.condition);
-		asVector.push_back(condition);
-
-		JsonNode data;
-
-		switch (event.condition)
-		{
-		case EventCondition::HAVE_0:
-		case EventCondition::DESTROY_0:
-			{
-				//todo: support subtypes
-
-				if(event.metaType != EMetaclass::INVALID)
-					data["type"].String() = encodeIdentifier(event.metaType, event.objectType);
-
-				if(event.value > 0)
-					data["value"].Integer() = event.value;
-
-				if(!event.objectInstanceName.empty())
-					data["object"].String() = event.objectInstanceName;
-			}
-			break;
-		case EventCondition::HAVE_BUILDING_0:
-			{
-			//todo: support of new condition format HAVE_BUILDING_0
-			}
-			break;
-		default:
-			{
-				//old format
-				if(event.objectType != -1)
-					data["type"].Integer() = event.objectType;
-
-				if(event.value != -1)
-					data["value"].Integer() = event.value;
-			}
-			break;
-		}
-
-		if(event.position != int3(-1, -1, -1))
-		{
-			auto & position = data["position"].Vector();
-			position.resize(3);
-			position[0].Float() = event.position.x;
-			position[1].Float() = event.position.y;
-			position[2].Float() = event.position.z;
-		}
-
-		if(!data.isNull())
-			asVector.push_back(data);
-
-		return json;
-	}
-}//namespace TriggeredEventsDetail
-
-namespace TerrainDetail
-{
-	static const std::array<char, 4> flipCodes =
-	{
-		'_', '-', '|', '+'
-	};
-}
-
-///CMapFormatJson
-const int CMapFormatJson::VERSION_MAJOR = 1;
-const int CMapFormatJson::VERSION_MINOR = 0;
-
-const std::string CMapFormatJson::HEADER_FILE_NAME = "header.json";
-const std::string CMapFormatJson::OBJECTS_FILE_NAME = "objects.json";
-
-CMapFormatJson::CMapFormatJson():
-	fileVersionMajor(0), fileVersionMinor(0),
-	mapObjectResolver(std::make_unique<MapObjectResolver>(this)),
-	map(nullptr), mapHeader(nullptr)
-{
-
-}
-
-TerrainType * CMapFormatJson::getTerrainByCode( std::string code)
-{
-	for ( auto const & object : VLC->terrainTypeHandler->objects)
-	{
-		if (object->shortIdentifier == code)
-			return const_cast<TerrainType *>(object.get());
-	}
-	return nullptr;
-}
-
-RiverType * CMapFormatJson::getRiverByCode( std::string code)
-{
-	for ( auto const & object : VLC->riverTypeHandler->objects)
-	{
-		if (object->shortIdentifier == code)
-			return const_cast<RiverType *>(object.get());
-	}
-	return nullptr;
-}
-
-RoadType * CMapFormatJson::getRoadByCode( std::string code)
-{
-	for ( auto const & object : VLC->roadTypeHandler->objects)
-	{
-		if (object->shortIdentifier == code)
-			return const_cast<RoadType *>(object.get());
-	}
-	return nullptr;
-}
-
-
-void CMapFormatJson::serializeAllowedFactions(JsonSerializeFormat & handler, std::set<TFaction> & value)
-{
-	//TODO: unify allowed factions with others - make them std::vector<bool>
-
-	std::vector<bool> temp;
-	temp.resize(VLC->townh->size(), false);
-	auto standard = VLC->townh->getDefaultAllowed();
-
-	if(handler.saving)
-	{
-		for(auto faction : VLC->townh->objects)
-			if(faction->town && vstd::contains(value, faction->getIndex()))
-				temp[std::size_t(faction->getIndex())] = true;
-	}
-
-	handler.serializeLIC("allowedFactions", &FactionID::decode, &FactionID::encode, standard, temp);
-
-	if(!handler.saving)
-	{
-		value.clear();
-		for (std::size_t i=0; i<temp.size(); i++)
-			if(temp[i])
-				value.insert((TFaction)i);
-	}
-}
-
-void CMapFormatJson::serializeHeader(JsonSerializeFormat & handler)
-{
-	handler.serializeString("name", mapHeader->name);
-	handler.serializeString("description", mapHeader->description);
-	handler.serializeInt("heroLevelLimit", mapHeader->levelLimit, 0);
-
-	//todo: support arbitrary percentage
-	handler.serializeEnum("difficulty", mapHeader->difficulty, HeaderDetail::difficultyMap);
-
-	serializePlayerInfo(handler);
-
-	handler.serializeLIC("allowedHeroes", &HeroTypeID::decode, &HeroTypeID::encode, VLC->heroh->getDefaultAllowed(), mapHeader->allowedHeroes);
-
-	handler.serializeString("victoryString", mapHeader->victoryMessage);
-	handler.serializeInt("victoryIconIndex", mapHeader->victoryIconIndex);
-
-	handler.serializeString("defeatString", mapHeader->defeatMessage);
-	handler.serializeInt("defeatIconIndex", mapHeader->defeatIconIndex);
-}
-
-void CMapFormatJson::serializePlayerInfo(JsonSerializeFormat & handler)
-{
-	auto playersData = handler.enterStruct("players");
-
-	for(int player = 0; player < PlayerColor::PLAYER_LIMIT_I; player++)
-	{
-		PlayerInfo & info = mapHeader->players[player];
-
-		if(handler.saving)
-		{
-			if(!info.canAnyonePlay())
-				continue;
-		}
-
-		auto playerData = handler.enterStruct(GameConstants::PLAYER_COLOR_NAMES[player]);
-
-		if(!handler.saving)
-		{
-			if(handler.getCurrent().isNull())
-			{
-				info.canComputerPlay = false;
-				info.canHumanPlay = false;
-				continue;
-			}
-		}
-
-		serializeAllowedFactions(handler, info.allowedFactions);
-
-		HeaderDetail::ECanPlay canPlay = HeaderDetail::ECanPlay::NONE;
-
-		if(handler.saving)
-		{
-			if(info.canComputerPlay)
-			{
-				canPlay = info.canHumanPlay ? HeaderDetail::ECanPlay::PLAYER_OR_AI : HeaderDetail::ECanPlay::AI_ONLY;
-			}
-			else
-			{
-				canPlay = info.canHumanPlay ? HeaderDetail::ECanPlay::PLAYER_ONLY : HeaderDetail::ECanPlay::NONE;
-			}
-		}
-
-		handler.serializeEnum("canPlay", canPlay, HeaderDetail::canPlayMap);
-
-		if(!handler.saving)
-		{
-			switch(canPlay)
-			{
-			case HeaderDetail::ECanPlay::PLAYER_OR_AI:
-				info.canComputerPlay = true;
-				info.canHumanPlay = true;
-				break;
-			case HeaderDetail::ECanPlay::PLAYER_ONLY:
-				info.canComputerPlay = false;
-				info.canHumanPlay = true;
-				break;
-			case HeaderDetail::ECanPlay::AI_ONLY:
-				info.canComputerPlay = true;
-				info.canHumanPlay = false;
-				break;
-            default:
-				info.canComputerPlay = false;
-				info.canHumanPlay = false;
-				break;
-			}
-		}
-
-		//saving whole structure only if position is valid
-		if(!handler.saving || info.posOfMainTown.valid())
-		{
-			auto mainTown = handler.enterStruct("mainTown");
-			handler.serializeBool("generateHero", info.generateHeroAtMainTown);
-			handler.serializeInt("x", info.posOfMainTown.x, -1);
-			handler.serializeInt("y", info.posOfMainTown.y, -1);
-			handler.serializeInt("l", info.posOfMainTown.z, -1);
-		}
-		if(!handler.saving)
-		{
-			info.hasMainTown = info.posOfMainTown.valid();
-		}
-
-		handler.serializeString("mainHero", info.mainHeroInstance);//must be before "heroes"
-
-		//heroes
-		if(handler.saving)
-		{
-			//ignoring heroesNames and saving from actual map objects
-			//TODO: optimize
-			for(auto & obj : map->objects)
-			{
-				if((obj->ID == Obj::HERO || obj->ID == Obj::RANDOM_HERO) && obj->tempOwner == PlayerColor(player))
-				{
-					CGHeroInstance * hero = dynamic_cast<CGHeroInstance *>(obj.get());
-
-					auto heroes = handler.enterStruct("heroes");
-					if(hero)
-					{
-						auto heroData = handler.enterStruct(hero->instanceName);
-						heroData->serializeString("name", hero->nameCustom);
-
-						if(hero->ID == Obj::HERO)
-						{
-							std::string temp;
-							if(hero->type)
-							{
-								temp = hero->type->getJsonKey();
-							}
-							else
-							{
-								temp = VLC->heroh->objects[hero->subID]->getJsonKey();
-							}
-							handler.serializeString("type", temp);
-						}
-					}
-				}
-			}
-		}
-		else
-		{
-			info.heroesNames.clear();
-
-			auto heroes = handler.enterStruct("heroes");
-
-			for(const auto & hero : handler.getCurrent().Struct())
-			{
-				const JsonNode & data = hero.second;
-				const std::string instanceName = hero.first;
-
-				SHeroName hname;
-				hname.heroId = -1;
-				std::string rawId = data["type"].String();
-
-				if(rawId != "")
-					hname.heroId = HeroTypeID::decode(rawId);
-
-				hname.heroName = data["name"].String();
-
-				if(instanceName == info.mainHeroInstance)
-				{
-					//this is main hero
-					info.mainCustomHeroName = hname.heroName;
-					info.hasRandomHero = (hname.heroId == -1);
-					info.mainCustomHeroId = hname.heroId;
-					info.mainCustomHeroPortrait = -1;
-					//todo:mainHeroPortrait
-				}
-
-                info.heroesNames.push_back(hname);
-			}
-		}
-
-		handler.serializeBool("randomFaction", info.isFactionRandom);
-	}
-}
-
-void CMapFormatJson::readTeams(JsonDeserializer & handler)
-{
-	auto teams = handler.enterArray("teams");
-	const JsonNode & src = teams->getCurrent();
-
-	if(src.getType() != JsonNode::JsonType::DATA_VECTOR)
-	{
-		// No alliances
-		if(src.getType() != JsonNode::JsonType::DATA_NULL)
-			logGlobal->error("Invalid teams field type");
-
-		mapHeader->howManyTeams = 0;
-		for(int i = 0; i < PlayerColor::PLAYER_LIMIT_I; i++)
-			if(mapHeader->players[i].canComputerPlay || mapHeader->players[i].canHumanPlay)
-				mapHeader->players[i].team = TeamID(mapHeader->howManyTeams++);
-	}
-	else
-	{
-		const JsonVector & srcVector = src.Vector();
-		mapHeader->howManyTeams = static_cast<ui8>(srcVector.size());
-
-		for(int team = 0; team < mapHeader->howManyTeams; team++)
-			for(const JsonNode & playerData : srcVector[team].Vector())
-			{
-				PlayerColor player = PlayerColor(vstd::find_pos(GameConstants::PLAYER_COLOR_NAMES, playerData.String()));
-				if(player.isValidPlayer())
-					if(mapHeader->players[player.getNum()].canAnyonePlay())
-						mapHeader->players[player.getNum()].team = TeamID(team);
-			}
-
-		for(PlayerInfo & player : mapHeader->players)
-			if(player.canAnyonePlay() && player.team == TeamID::NO_TEAM)
-				player.team = TeamID(mapHeader->howManyTeams++);
-	}
-}
-
-void CMapFormatJson::writeTeams(JsonSerializer & handler)
-{
-	std::vector<std::set<PlayerColor>> teamsData;
-
-	teamsData.resize(mapHeader->howManyTeams);
-
-	//get raw data
-	for(int idx = 0; idx < mapHeader->players.size(); idx++)
-	{
-		const PlayerInfo & player = mapHeader->players.at(idx);
-		int team = player.team.getNum();
-		if(vstd::iswithin(team, 0, mapHeader->howManyTeams-1) && player.canAnyonePlay())
-			teamsData.at(team).insert(PlayerColor(idx));
-	}
-
-	//remove single-member teams
-	vstd::erase_if(teamsData, [](std::set<PlayerColor> & elem) -> bool
-	{
-		return elem.size() <= 1;
-	});
-
-	if(!teamsData.empty())
-	{
-		JsonNode dest;
-
-		//construct output
-		dest.setType(JsonNode::JsonType::DATA_VECTOR);
-
-		for(const std::set<PlayerColor> & teamData : teamsData)
-		{
-			JsonNode team(JsonNode::JsonType::DATA_VECTOR);
-			for(const PlayerColor & player : teamData)
-			{
-				JsonNode member(JsonNode::JsonType::DATA_STRING);
-				member.String() = GameConstants::PLAYER_COLOR_NAMES[player.getNum()];
-				team.Vector().push_back(std::move(member));
-			}
-			dest.Vector().push_back(std::move(team));
-		}
-		handler.serializeRaw("teams", dest, boost::none);
-	}
-}
-
-void CMapFormatJson::readTriggeredEvents(JsonDeserializer & handler)
-{
-	const JsonNode & input = handler.getCurrent();
-
-	mapHeader->triggeredEvents.clear();
-
-	for(auto & entry : input["triggeredEvents"].Struct())
-	{
-		TriggeredEvent event;
-		event.identifier = entry.first;
-		readTriggeredEvent(event, entry.second);
-		mapHeader->triggeredEvents.push_back(event);
-	}
-}
-
-void CMapFormatJson::readTriggeredEvent(TriggeredEvent & event, const JsonNode & source)
-{
-	using namespace TriggeredEventsDetail;
-
-	event.onFulfill = source["message"].String();
-	event.description = source["description"].String();
-	event.effect.type = vstd::find_pos(typeNames, source["effect"]["type"].String());
-	event.effect.toOtherMessage = source["effect"]["messageToSend"].String();
-	event.trigger = EventExpression(source["condition"], JsonToCondition); // logical expression
-}
-
-void CMapFormatJson::writeTriggeredEvents(JsonSerializer & handler)
-{
-	JsonNode triggeredEvents(JsonNode::JsonType::DATA_STRUCT);
-
-	for(auto event : mapHeader->triggeredEvents)
-		writeTriggeredEvent(event, triggeredEvents[event.identifier]);
-
-	handler.serializeRaw("triggeredEvents", triggeredEvents, boost::none);
-}
-
-void CMapFormatJson::writeTriggeredEvent(const TriggeredEvent & event, JsonNode & dest)
-{
-	using namespace TriggeredEventsDetail;
-
-	if(!event.onFulfill.empty())
-		dest["message"].String() = event.onFulfill;
-
-	if(!event.description.empty())
-		dest["description"].String() = event.description;
-
-	dest["effect"]["type"].String() = typeNames.at(size_t(event.effect.type));
-
-	if(!event.effect.toOtherMessage.empty())
-		dest["effect"]["messageToSend"].String() = event.effect.toOtherMessage;
-
-	dest["condition"] = event.trigger.toJson(ConditionToJson);
-}
-
-void CMapFormatJson::readDisposedHeroes(JsonSerializeFormat & handler)
-{
-	auto definitions = handler.enterStruct("predefinedHeroes");//DisposedHeroes are part of predefinedHeroes in VCMI map format
-
-	const JsonNode & data = handler.getCurrent();
-
-	for(const auto & entry : data.Struct())
-	{
-		HeroTypeID type(HeroTypeID::decode(entry.first));
-
-		ui8 mask = 0;
-
-		for(const JsonNode & playerData : entry.second["availableFor"].Vector())
-		{
-			PlayerColor player = PlayerColor(vstd::find_pos(GameConstants::PLAYER_COLOR_NAMES, playerData.String()));
-			if(player.isValidPlayer())
-			{
-				mask |= 1 << player.getNum();
-			}
-		}
-
-		if(mask != 0 && mask != GameConstants::ALL_PLAYERS && type.getNum() >= 0)
-		{
-			DisposedHero hero;
-
-			hero.heroId = type.getNum();
-			hero.players = mask;
-			//name and portrait are not used
-
-			map->disposedHeroes.push_back(hero);
-		}
-	}
-}
-
-void CMapFormatJson::writeDisposedHeroes(JsonSerializeFormat & handler)
-{
-	if(map->disposedHeroes.empty())
-		return;
-
-	auto definitions = handler.enterStruct("predefinedHeroes");//DisposedHeroes are part of predefinedHeroes in VCMI map format
-
-	for(const DisposedHero & hero : map->disposedHeroes)
-	{
-		std::string type = HeroTypeID::encode(hero.heroId);
-
-		auto definition = definitions->enterStruct(type);
-
-		JsonNode players(JsonNode::JsonType::DATA_VECTOR);
-
-		for(int playerNum = 0; playerNum < PlayerColor::PLAYER_LIMIT_I; playerNum++)
-		{
-			if((1 << playerNum) & hero.players)
-			{
-				JsonNode player(JsonNode::JsonType::DATA_STRING);
-				player.String() = GameConstants::PLAYER_COLOR_NAMES[playerNum];
-				players.Vector().push_back(player);
-			}
-		}
-		definition->serializeRaw("availableFor", players, boost::none);
-	}
-}
-
-void CMapFormatJson::serializeRumors(JsonSerializeFormat & handler)
-{
-	auto rumors = handler.enterArray("rumors");
-	rumors.serializeStruct(map->rumors);
-}
-
-void CMapFormatJson::serializePredefinedHeroes(JsonSerializeFormat & handler)
-{
-    //todo:serializePredefinedHeroes
-
-    if(handler.saving)
-	{
-		if(!map->predefinedHeroes.empty())
-		{
-			auto predefinedHeroes = handler.enterStruct("predefinedHeroes");
-
-            for(auto & hero : map->predefinedHeroes)
-			{
-                auto predefinedHero = handler.enterStruct(hero->getHeroTypeName());
-
-                hero->serializeJsonDefinition(handler);
-			}
-		}
-	}
-	else
-	{
-		auto predefinedHeroes = handler.enterStruct("predefinedHeroes");
-
-        const JsonNode & data = handler.getCurrent();
-
-        for(const auto & p : data.Struct())
-		{
-			auto predefinedHero = handler.enterStruct(p.first);
-
-			CGHeroInstance * hero = new CGHeroInstance();
-			hero->ID = Obj::HERO;
-            hero->setHeroTypeName(p.first);
-            hero->serializeJsonDefinition(handler);
-
-            map->predefinedHeroes.push_back(hero);
-		}
-	}
-}
-
-void CMapFormatJson::serializeOptions(JsonSerializeFormat & handler)
-{
-	serializeRumors(handler);
-
-	serializePredefinedHeroes(handler);
-
-	handler.serializeLIC("allowedAbilities", &CSkillHandler::decodeSkill, &CSkillHandler::encodeSkill, VLC->skillh->getDefaultAllowed(), map->allowedAbilities);
-
-	handler.serializeLIC("allowedArtifacts",  &ArtifactID::decode, &ArtifactID::encode, VLC->arth->getDefaultAllowed(), map->allowedArtifact);
-
-	handler.serializeLIC("allowedSpells", &SpellID::decode, &SpellID::encode, VLC->spellh->getDefaultAllowed(), map->allowedSpell);
-
-	//todo:events
-}
-
-void CMapFormatJson::readOptions(JsonDeserializer & handler)
-{
-	readDisposedHeroes(handler);
-	serializeOptions(handler);
-}
-
-void CMapFormatJson::writeOptions(JsonSerializer & handler)
-{
-	writeDisposedHeroes(handler);
-	serializeOptions(handler);
-}
-
-///CMapPatcher
-CMapPatcher::CMapPatcher(JsonNode stream):
-	CMapFormatJson(),
-	input(stream)
-{
-	//todo: update map patches and change this
-	fileVersionMajor = 0;
-	fileVersionMinor = 0;
-}
-
-void CMapPatcher::patchMapHeader(std::unique_ptr<CMapHeader> & header)
-{
-	map = nullptr;
-	mapHeader = header.get();
-	if (!input.isNull())
-		readPatchData();
-}
-
-void CMapPatcher::readPatchData()
-{
-	JsonDeserializer handler(mapObjectResolver.get(), input);
-	readTriggeredEvents(handler);
-}
-
-///CMapLoaderJson
-CMapLoaderJson::CMapLoaderJson(CInputStream * stream):
-	CMapFormatJson(),
-	buffer(stream),
-	ioApi(new CProxyROIOApi(buffer)),
-	loader("", "_", ioApi)
-{
-
-}
-
-std::unique_ptr<CMap> CMapLoaderJson::loadMap()
-{
-	LOG_TRACE(logGlobal);
-	std::unique_ptr<CMap> result = std::unique_ptr<CMap>(new CMap());
-	map = result.get();
-	mapHeader = map;
-	readMap();
-	return result;
-}
-
-std::unique_ptr<CMapHeader> CMapLoaderJson::loadMapHeader()
-{
-	LOG_TRACE(logGlobal);
-	map = nullptr;
-	std::unique_ptr<CMapHeader> result = std::unique_ptr<CMapHeader>(new CMapHeader());
-	mapHeader = result.get();
-	readHeader(false);
-	return result;
-}
-
-JsonNode CMapLoaderJson::getFromArchive(const std::string & archiveFilename)
-{
-	ResourceID resource(archiveFilename, EResType::TEXT);
-
-	if(!loader.existsResource(resource))
-		throw std::runtime_error(archiveFilename+" not found");
-
-	auto data = loader.load(resource)->readAll();
-
-	JsonNode res(reinterpret_cast<char*>(data.first.get()), data.second);
-
-	return res;
-}
-
-void CMapLoaderJson::readMap()
-{
-	LOG_TRACE(logGlobal);
-	readHeader(true);
-	map->initTerrain();
-	readTerrain();
-	readObjects();
-
-	map->calculateGuardingGreaturePositions();
-}
-
-void CMapLoaderJson::readHeader(const bool complete)
-{
-	//do not use map field here, use only mapHeader
-	JsonNode header = getFromArchive(HEADER_FILE_NAME);
-
-	fileVersionMajor = static_cast<int>(header["versionMajor"].Integer());
-
-	if(fileVersionMajor != VERSION_MAJOR)
-	{
-		logGlobal->error("Unsupported map format version: %d", fileVersionMajor);
-		throw std::runtime_error("Unsupported map format version");
-	}
-
-	fileVersionMinor = static_cast<int>(header["versionMinor"].Integer());
-
-	if(fileVersionMinor > VERSION_MINOR)
-	{
-		logGlobal->warn("Too new map format revision: %d. This map should work but some of map features may be ignored.", fileVersionMinor);
-	}
-
-	JsonDeserializer handler(mapObjectResolver.get(), header);
-
-	mapHeader->version = EMapFormat::VCMI;//todo: new version field
-
-	//todo: multilevel map load support
-	{
-		auto levels = handler.enterStruct("mapLevels");
-
-		{
-			auto surface = handler.enterStruct("surface");
-			handler.serializeInt("height", mapHeader->height);
-			handler.serializeInt("width", mapHeader->width);
-		}
-		{
-			auto underground = handler.enterStruct("underground");
-			mapHeader->twoLevel = !underground->getCurrent().isNull();
-		}
-	}
-
-	serializeHeader(handler);
-
-	readTriggeredEvents(handler);
-
-	readTeams(handler);
-	//TODO: check mods
-
-	if(complete)
-		readOptions(handler);
-}
-
-void CMapLoaderJson::readTerrainTile(const std::string & src, TerrainTile & tile)
-{
-	try
-	{
-		using namespace TerrainDetail;
-		{//terrain type
-			const std::string typeCode = src.substr(0, 2);
-			tile.terType = getTerrainByCode(typeCode);
-		}
-		int startPos = 2; //0+typeCode fixed length
-		{//terrain view
-			int pos = startPos;
-			while (isdigit(src.at(pos)))
-				pos++;
-			int len = pos - startPos;
-			if (len <= 0)
-				throw std::runtime_error("Invalid terrain view in " + src);
-			const std::string rawCode = src.substr(startPos, len);
-			tile.terView = atoi(rawCode.c_str());
-			startPos += len;
-		}
-		{//terrain flip
-			int terrainFlip = vstd::find_pos(flipCodes, src.at(startPos++));
-			if (terrainFlip < 0)
-				throw std::runtime_error("Invalid terrain flip in " + src);
-			else
-				tile.extTileFlags = terrainFlip;
-		}
-		if (startPos >= src.size())
-			return;
-		bool hasRoad = true;
-		//FIXME: check without exceptions?
-		{//road type
-			const std::string typeCode = src.substr(startPos, 2);
-			startPos += 2;
-			try
-			{
-				tile.roadType = getRoadByCode(typeCode);
-			}
-			catch (const std::exception&) //it's not a road, it's a river
-			{
-				try
-				{
-					tile.riverType = getRiverByCode(typeCode);
-					hasRoad = false;
-				}
-				catch (const std::exception&)
-				{
-					throw std::runtime_error("Invalid river type in " + src);
-				}
-
-			}	
-		}
-		if (hasRoad)
-		{//road dir
-			int pos = startPos;
-			while (isdigit(src.at(pos)))
-				pos++;
-			int len = pos - startPos;
-			if (len <= 0)
-				throw std::runtime_error("Invalid road dir in " + src);
-			const std::string rawCode = src.substr(startPos, len);
-			tile.roadDir = atoi(rawCode.c_str());
-			startPos += len;
-		}
-		if (hasRoad)
-		{//road flip
-			int flip = vstd::find_pos(flipCodes, src.at(startPos++));
-			if (flip < 0)
-				throw std::runtime_error("Invalid road flip in " + src);
-			else
-				tile.extTileFlags |= (flip << 4);
-		}
-		if (startPos >= src.size())
-			return;
-		if (hasRoad)
-		{//river type
-			const std::string typeCode = src.substr(startPos, 2);
-			startPos += 2;
-			tile.riverType = getRiverByCode(typeCode);
-		}
-		{//river dir
-			int pos = startPos;
-			while (isdigit(src.at(pos)))
-				pos++;
-			int len = pos - startPos;
-			if (len <= 0)
-				throw std::runtime_error("Invalid river dir in " + src);
-			const std::string rawCode = src.substr(startPos, len);
-			tile.riverDir = atoi(rawCode.c_str());
-			startPos += len;
-		}
-		{//river flip
-			int flip = vstd::find_pos(flipCodes, src.at(startPos++));
-			if (flip < 0)
-				throw std::runtime_error("Invalid road flip in " + src);
-			else
-				tile.extTileFlags |= (flip << 2);
-		}
-	}
-	catch (const std::exception &)
-	{
-		logGlobal->error("Failed to read terrain tile: %s");
-	}
-}
-
-void CMapLoaderJson::readTerrainLevel(const JsonNode & src, const int index)
-{
-	int3 pos(0, 0, index);
-
-	const JsonVector & rows = src.Vector();
-
-	if(rows.size() != map->height)
-		throw std::runtime_error("Invalid terrain data");
-
-	for(pos.y = 0; pos.y < map->height; pos.y++)
-	{
-		const JsonVector & tiles = rows[pos.y].Vector();
-
-		if(tiles.size() != map->width)
-			throw std::runtime_error("Invalid terrain data");
-
-		for(pos.x = 0; pos.x < map->width; pos.x++)
-			readTerrainTile(tiles[pos.x].String(), map->getTile(pos));
-	}
-}
-
-void CMapLoaderJson::readTerrain()
-{
-	{
-		const JsonNode surface = getFromArchive("surface_terrain.json");
-		readTerrainLevel(surface, 0);
-	}
-	if(map->twoLevel)
-	{
-		const JsonNode underground = getFromArchive("underground_terrain.json");
-		readTerrainLevel(underground, 1);
-	}
-
-}
-
-CMapLoaderJson::MapObjectLoader::MapObjectLoader(CMapLoaderJson * _owner, JsonMap::value_type & json):
-	owner(_owner), instance(nullptr), id(-1), jsonKey(json.first), configuration(json.second)
-{
-
-}
-
-void CMapLoaderJson::MapObjectLoader::construct()
-{
-	//TODO:consider move to ObjectTypeHandler
-	//find type handler
-	std::string typeName = configuration["type"].String(), subtypeName = configuration["subtype"].String();
-	if(typeName.empty())
-	{
-		logGlobal->error("Object type missing");
-		logGlobal->debug(configuration.toJson());
-		return;
-	}
-
-	int3 pos;
-	pos.x = static_cast<si32>(configuration["x"].Float());
-	pos.y = static_cast<si32>(configuration["y"].Float());
-	pos.z = static_cast<si32>(configuration["l"].Float());
-
-	//special case for grail
-	if(typeName == "grail")
-	{
-		owner->map->grailPos = pos;
-
-		owner->map->grailRadius = static_cast<int>(configuration["options"]["grailRadius"].Float());
-		return;
-	}
-	else if(subtypeName.empty())
-	{
-		logGlobal->error("Object subtype missing");
-		logGlobal->debug(configuration.toJson());
-		return;
-	}
-
-	auto handler = VLC->objtypeh->getHandlerFor( CModHandler::scopeMap(), typeName, subtypeName);
-
-	auto appearance = new ObjectTemplate;
-
-	appearance->id = Obj(handler->getIndex());
-	appearance->subid = handler->getSubIndex();
-	appearance->readJson(configuration["template"], false);
-
-	// Will be destroyed soon and replaced with shared template
-	instance = handler->create(std::shared_ptr<const ObjectTemplate>(appearance));
-
-	instance->id = ObjectInstanceID((si32)owner->map->objects.size());
-	instance->instanceName = jsonKey;
-	instance->pos = pos;
-	owner->map->addNewObject(instance);
-}
-
-void CMapLoaderJson::MapObjectLoader::configure()
-{
-	if(nullptr == instance)
-		return;
-
-	JsonDeserializer handler(owner->mapObjectResolver.get(), configuration);
-
-	instance->serializeJson(handler);
-
-	//artifact instance serialization requires access to Map object, handle it here for now
-	//todo: find better solution for artifact instance serialization
-
-	if(auto art = dynamic_cast<CGArtifact *>(instance))
-	{
-		auto artID = ArtifactID::NONE;
-		int spellID = -1;
-
-		if(art->ID == Obj::SPELL_SCROLL)
-		{
-			auto spellIdentifier = configuration["options"]["spell"].String();
-			auto rawId = VLC->modh->identifiers.getIdentifier(CModHandler::scopeBuiltin(), "spell", spellIdentifier);
-			if(rawId)
-				spellID = rawId.get();
-			else
-				spellID = 0;
-			artID = ArtifactID::SPELL_SCROLL;
-		}
-		else if(art->ID  == Obj::ARTIFACT)
-		{
-			//specific artifact
-			artID = ArtifactID(art->subID);
-		}
-
-		art->storedArtifact = CArtifactInstance::createArtifact(owner->map, artID, spellID);
-	}
-
-	if(auto hero = dynamic_cast<CGHeroInstance *>(instance))
-	{
-		auto o = handler.enterStruct("options");
-		hero->serializeJsonArtifacts(handler, "artifacts", owner->map);
-	}
-}
-
-void CMapLoaderJson::readObjects()
-{
-	LOG_TRACE(logGlobal);
-
-	std::vector<std::unique_ptr<MapObjectLoader>> loaders;//todo: optimize MapObjectLoader memory layout
-
-	JsonNode data = getFromArchive(OBJECTS_FILE_NAME);
-
-	//get raw data
-	for(auto & p : data.Struct())
-		loaders.push_back(std::make_unique<MapObjectLoader>(this, p));
-
-	for(auto & ptr : loaders)
-		ptr->construct();
-
-	//configure objects after all objects are constructed so we may resolve internal IDs even to actual pointers OTF
-	for(auto & ptr : loaders)
-		ptr->configure();
-
-	std::sort(map->heroesOnMap.begin(), map->heroesOnMap.end(), [](const ConstTransitivePtr<CGHeroInstance> & a, const ConstTransitivePtr<CGHeroInstance> & b)
-	{
-		return a->subID < b->subID;
-	});
-}
-
-///CMapSaverJson
-CMapSaverJson::CMapSaverJson(CInputOutputStream * stream):
-	CMapFormatJson(),
-	buffer(stream),
-	ioApi(new CProxyIOApi(buffer)),
-	saver(ioApi, "_")
-{
-	fileVersionMajor = VERSION_MAJOR;
-	fileVersionMinor = VERSION_MINOR;
-}
-
-CMapSaverJson::~CMapSaverJson()
-{
-
-}
-
-void CMapSaverJson::addToArchive(const JsonNode & data, const std::string & filename)
-{
-	std::ostringstream out;
-	JsonWriter writer(out);
-	writer.writeNode(data);
-	out.flush();
-
-	{
-		auto s = out.str();
-		std::unique_ptr<COutputStream> stream = saver.addFile(filename);
-
-		if (stream->write((const ui8*)s.c_str(), s.size()) != s.size())
-			throw std::runtime_error("CMapSaverJson::saveHeader() zip compression failed.");
-	}
-}
-
-void CMapSaverJson::saveMap(const std::unique_ptr<CMap>& map)
-{
-	this->map = map.get();
-	this->mapHeader = this->map;
-	writeHeader();
-	writeTerrain();
-	writeObjects();
-}
-
-void CMapSaverJson::writeHeader()
-{
-	logGlobal->trace("Saving header");
-
-	JsonNode header;
-	JsonSerializer handler(mapObjectResolver.get(), header);
-
-	header["versionMajor"].Float() = VERSION_MAJOR;
-	header["versionMinor"].Float() = VERSION_MINOR;
-
-	//todo: multilevel map save support
-	JsonNode & levels = header["mapLevels"];
-	levels["surface"]["height"].Float() = mapHeader->height;
-	levels["surface"]["width"].Float() = mapHeader->width;
-	levels["surface"]["index"].Float() = 0;
-
-	if(mapHeader->twoLevel)
-	{
-		levels["underground"]["height"].Float() = mapHeader->height;
-		levels["underground"]["width"].Float() = mapHeader->width;
-		levels["underground"]["index"].Float() = 1;
-	}
-
-	serializeHeader(handler);
-
-	writeTriggeredEvents(handler);
-
-	writeTeams(handler);
-
-	writeOptions(handler);
-
-	addToArchive(header, HEADER_FILE_NAME);
-}
-
-std::string CMapSaverJson::writeTerrainTile(const TerrainTile & tile)
-{
-	using namespace TerrainDetail;
-
-	std::ostringstream out;
-	out.setf(std::ios::dec, std::ios::basefield);
-	out.unsetf(std::ios::showbase);
-
-	out << tile.terType->shortIdentifier << (int)tile.terView << flipCodes[tile.extTileFlags % 4];
-
-<<<<<<< HEAD
-	if(tile.roadType->getId() != Road::NO_ROAD)
-		out << tile.roadType << (int)tile.roadDir << flipCodes[(tile.extTileFlags >> 4) % 4];
-
-	if(tile.riverType->getId() != River::NO_RIVER)
-		out << tile.riverType << (int)tile.riverDir << flipCodes[(tile.extTileFlags >> 2) % 4];
-=======
-	if(tile.roadType->id != Road::NO_ROAD)
-		out << tile.roadType->code << (int)tile.roadDir << flipCodes[(tile.extTileFlags >> 4) % 4];
-
-	if(tile.riverType->id != River::NO_RIVER)
-		out << tile.riverType->code << (int)tile.riverDir << flipCodes[(tile.extTileFlags >> 2) % 4];
->>>>>>> 7e78e0ab
-
-	return out.str();
-}
-
-JsonNode CMapSaverJson::writeTerrainLevel(const int index)
-{
-	JsonNode data;
-	int3 pos(0,0,index);
-
-	data.Vector().resize(map->height);
-
-	for(pos.y = 0; pos.y < map->height; pos.y++)
-	{
-		JsonNode & row = data.Vector()[pos.y];
-
-		row.Vector().resize(map->width);
-
-		for(pos.x = 0; pos.x < map->width; pos.x++)
-			row.Vector()[pos.x].String() = writeTerrainTile(map->getTile(pos));
-	}
-
-	return data;
-}
-
-void CMapSaverJson::writeTerrain()
-{
-	logGlobal->trace("Saving terrain");
-	//todo: multilevel map save support
-
-	JsonNode surface = writeTerrainLevel(0);
-	addToArchive(surface, "surface_terrain.json");
-
-	if(map->twoLevel)
-	{
-		JsonNode underground = writeTerrainLevel(1);
-		addToArchive(underground, "underground_terrain.json");
-	}
-}
-
-void CMapSaverJson::writeObjects()
-{
-	logGlobal->trace("Saving objects");
-	JsonNode data(JsonNode::JsonType::DATA_STRUCT);
-
-	JsonSerializer handler(mapObjectResolver.get(), data);
-
-	for(CGObjectInstance * obj : map->objects)
-	{
-		//logGlobal->trace("\t%s", obj->instanceName);
-		auto temp = handler.enterStruct(obj->instanceName);
-
-		obj->serializeJson(handler);
-	}
-
-	if(map->grailPos.valid())
-	{
-		JsonNode grail(JsonNode::JsonType::DATA_STRUCT);
-		grail["type"].String() = "grail";
-
-		grail["x"].Float() = map->grailPos.x;
-		grail["y"].Float() = map->grailPos.y;
-		grail["l"].Float() = map->grailPos.z;
-
-		grail["options"]["radius"].Float() = map->grailRadius;
-
-		std::string grailId = boost::str(boost::format("grail_%d") % map->objects.size());
-
-		data[grailId] = grail;
-	}
-
-	//cleanup empty options
-	for(auto & p : data.Struct())
-	{
-		JsonNode & obj = p.second;
-		if(obj["options"].Struct().empty())
-			obj.Struct().erase("options");
-	}
-
-	addToArchive(data, OBJECTS_FILE_NAME);
-}
-
-
-VCMI_LIB_NAMESPACE_END
+/*
+ * MapFormatJson.cpp, part of VCMI engine
+ *
+ * Authors: listed in file AUTHORS in main folder
+ *
+ * License: GNU General Public License v2.0 or later
+ * Full text of license available in license.txt file, in main folder
+ *
+ */
+
+#include "StdInc.h"
+#include "MapFormatJson.h"
+
+#include "../filesystem/CInputStream.h"
+#include "../filesystem/COutputStream.h"
+#include "../JsonDetail.h"
+#include "CMap.h"
+#include "../CModHandler.h"
+#include "../CHeroHandler.h"
+#include "../CTownHandler.h"
+#include "../VCMI_Lib.h"
+#include "../RiverHandler.h"
+#include "../RoadHandler.h"
+#include "../TerrainHandler.h"
+#include "../mapObjects/ObjectTemplate.h"
+#include "../mapObjects/CObjectHandler.h"
+#include "../mapObjects/CObjectClassesHandler.h"
+#include "../mapObjects/CGHeroInstance.h"
+#include "../mapObjects/CGTownInstance.h"
+#include "../spells/CSpellHandler.h"
+#include "../CSkillHandler.h"
+#include "../StringConstants.h"
+#include "../serializer/JsonDeserializer.h"
+#include "../serializer/JsonSerializer.h"
+
+VCMI_LIB_NAMESPACE_BEGIN
+
+class MapObjectResolver: public IInstanceResolver
+{
+public:
+	MapObjectResolver(const CMapFormatJson * owner_);
+
+	si32 decode (const std::string & identifier) const override;
+	std::string encode(si32 identifier) const override;
+
+private:
+	const CMapFormatJson * owner;
+};
+
+MapObjectResolver::MapObjectResolver(const CMapFormatJson * owner_):
+	owner(owner_)
+{
+
+}
+
+si32 MapObjectResolver::decode(const std::string & identifier) const
+{
+	//always decode as ObjectInstanceID
+
+	auto it = owner->map->instanceNames.find(identifier);
+
+	if(it != owner->map->instanceNames.end())
+	{
+		return (*it).second->id.getNum();
+	}
+	else
+	{
+		logGlobal->error("Object not found: %s", identifier);
+		return -1;
+	}
+}
+
+std::string MapObjectResolver::encode(si32 identifier) const
+{
+	ObjectInstanceID id;
+
+	//use h3m questIdentifiers if they are present
+	if(owner->map->questIdentifierToId.empty())
+	{
+		id = ObjectInstanceID(identifier);
+	}
+	else
+	{
+		id = owner->map->questIdentifierToId[identifier];
+	}
+
+	si32 oid = id.getNum();
+	if(oid < 0  ||  oid >= owner->map->objects.size())
+	{
+        logGlobal->error("Cannot get object with id %d", oid);
+		return "";
+	}
+
+	return owner->map->objects[oid]->instanceName;
+}
+
+namespace HeaderDetail
+{
+	static const std::vector<std::string> difficultyMap =
+	{
+		"EASY",
+		"NORMAL",
+		"HARD",
+		"EXPERT",
+		"IMPOSSIBLE"
+	};
+
+	enum class ECanPlay
+	{
+        NONE = 0,
+        PLAYER_OR_AI = 1,
+        PLAYER_ONLY = 2,
+        AI_ONLY = 3
+	};
+
+	static const std::vector<std::string> canPlayMap =
+	{
+		"",
+		"PlayerOrAI",
+		"PlayerOnly",
+		"AIOnly"
+	};
+}
+
+namespace TriggeredEventsDetail
+{
+	static const std::array<std::string, 15> conditionNames =
+	{
+		"haveArtifact", "haveCreatures",   "haveResources",   "haveBuilding",
+		"control",      "destroy",         "transport",       "daysPassed",
+		"isHuman",      "daysWithoutTown", "standardWin",     "constValue",
+
+		"have_0", "haveBuilding_0", "destroy_0"
+	};
+
+	static const std::array<std::string, 2> typeNames = { "victory", "defeat" };
+
+	static EMetaclass decodeMetaclass(const std::string & source)
+	{
+		if(source.empty())
+			return EMetaclass::INVALID;
+		auto rawId = vstd::find_pos(NMetaclass::names, source);
+
+		if(rawId >= 0)
+			return (EMetaclass)rawId;
+		else
+			return EMetaclass::INVALID;
+	}
+
+	static std::string encodeIdentifier(EMetaclass metaType, si32 type)
+	{
+		std::string metaclassName = NMetaclass::names[(int)metaType];
+		std::string identifier = "";
+
+		switch(metaType)
+		{
+		case EMetaclass::ARTIFACT:
+			{
+				identifier = ArtifactID::encode(type);
+			}
+			break;
+		case EMetaclass::CREATURE:
+			{
+				identifier = CreatureID::encode(type);
+			}
+			break;
+		case EMetaclass::OBJECT:
+			{
+				//TODO
+				std::set<si32> subtypes = VLC->objtypeh->knownSubObjects(type);
+				if(!subtypes.empty())
+				{
+					si32 subtype = *subtypes.begin();
+					auto handler = VLC->objtypeh->getHandlerFor(type, subtype);
+					identifier = handler->getTypeName();
+				}
+			}
+			break;
+		case EMetaclass::RESOURCE:
+			{
+				identifier = GameConstants::RESOURCE_NAMES[type];
+			}
+			break;
+		default:
+			{
+				logGlobal->error("Unsupported metaclass %s for event condition", metaclassName);
+				return "";
+			}
+			break;
+		}
+
+		return VLC->modh->makeFullIdentifier("", metaclassName, identifier);
+	}
+
+	static EventCondition JsonToCondition(const JsonNode & node)
+	{
+		EventCondition event;
+
+		const auto & conditionName = node.Vector()[0].String();
+
+		auto pos = vstd::find_pos(conditionNames, conditionName);
+
+		event.condition = EventCondition::EWinLoseType(pos);
+
+		if (node.Vector().size() > 1)
+		{
+			const JsonNode & data = node.Vector()[1];
+
+			switch (event.condition)
+			{
+			case EventCondition::HAVE_0:
+			case EventCondition::DESTROY_0:
+				{
+					//todo: support subtypes
+
+					std::string fullIdentifier = data["type"].String(), metaTypeName = "", scope = "" , identifier = "";
+					CModHandler::parseIdentifier(fullIdentifier, scope, metaTypeName, identifier);
+
+					event.metaType = decodeMetaclass(metaTypeName);
+
+					auto type = VLC->modh->identifiers.getIdentifier(CModHandler::scopeBuiltin(), fullIdentifier, false);
+
+					if(type)
+						event.objectType = type.get();
+					event.objectInstanceName = data["object"].String();
+					if(data["value"].isNumber())
+						event.value = static_cast<si32>(data["value"].Integer());
+				}
+				break;
+			case EventCondition::HAVE_BUILDING_0:
+				{
+					//todo: support of new condition format HAVE_BUILDING_0
+				}
+				break;
+			default:
+				{
+					//old format
+					if (data["type"].getType() == JsonNode::JsonType::DATA_STRING)
+					{
+						auto identifier = VLC->modh->identifiers.getIdentifier(data["type"]);
+						if(identifier)
+							event.objectType = identifier.get();
+						else
+							throw std::runtime_error("Identifier resolution failed in event condition");
+					}
+
+					if (data["type"].isNumber())
+						event.objectType = static_cast<si32>(data["type"].Float());
+
+					if (!data["value"].isNull())
+						event.value = static_cast<si32>(data["value"].Float());
+				}
+				break;
+			}
+
+			if (!data["position"].isNull())
+			{
+				auto & position = data["position"].Vector();
+				event.position.x = static_cast<si32>(position.at(0).Float());
+				event.position.y = static_cast<si32>(position.at(1).Float());
+				event.position.z = static_cast<si32>(position.at(2).Float());
+			}
+		}
+		return event;
+	}
+
+	static JsonNode ConditionToJson(const EventCondition & event)
+	{
+		JsonNode json;
+
+		JsonVector & asVector = json.Vector();
+
+		JsonNode condition;
+		condition.String() = conditionNames.at(event.condition);
+		asVector.push_back(condition);
+
+		JsonNode data;
+
+		switch (event.condition)
+		{
+		case EventCondition::HAVE_0:
+		case EventCondition::DESTROY_0:
+			{
+				//todo: support subtypes
+
+				if(event.metaType != EMetaclass::INVALID)
+					data["type"].String() = encodeIdentifier(event.metaType, event.objectType);
+
+				if(event.value > 0)
+					data["value"].Integer() = event.value;
+
+				if(!event.objectInstanceName.empty())
+					data["object"].String() = event.objectInstanceName;
+			}
+			break;
+		case EventCondition::HAVE_BUILDING_0:
+			{
+			//todo: support of new condition format HAVE_BUILDING_0
+			}
+			break;
+		default:
+			{
+				//old format
+				if(event.objectType != -1)
+					data["type"].Integer() = event.objectType;
+
+				if(event.value != -1)
+					data["value"].Integer() = event.value;
+			}
+			break;
+		}
+
+		if(event.position != int3(-1, -1, -1))
+		{
+			auto & position = data["position"].Vector();
+			position.resize(3);
+			position[0].Float() = event.position.x;
+			position[1].Float() = event.position.y;
+			position[2].Float() = event.position.z;
+		}
+
+		if(!data.isNull())
+			asVector.push_back(data);
+
+		return json;
+	}
+}//namespace TriggeredEventsDetail
+
+namespace TerrainDetail
+{
+	static const std::array<char, 4> flipCodes =
+	{
+		'_', '-', '|', '+'
+	};
+}
+
+///CMapFormatJson
+const int CMapFormatJson::VERSION_MAJOR = 1;
+const int CMapFormatJson::VERSION_MINOR = 0;
+
+const std::string CMapFormatJson::HEADER_FILE_NAME = "header.json";
+const std::string CMapFormatJson::OBJECTS_FILE_NAME = "objects.json";
+
+CMapFormatJson::CMapFormatJson():
+	fileVersionMajor(0), fileVersionMinor(0),
+	mapObjectResolver(std::make_unique<MapObjectResolver>(this)),
+	map(nullptr), mapHeader(nullptr)
+{
+
+}
+
+TerrainType * CMapFormatJson::getTerrainByCode( std::string code)
+{
+	for ( auto const & object : VLC->terrainTypeHandler->objects)
+	{
+		if (object->shortIdentifier == code)
+			return const_cast<TerrainType *>(object.get());
+	}
+	return nullptr;
+}
+
+RiverType * CMapFormatJson::getRiverByCode( std::string code)
+{
+	for ( auto const & object : VLC->riverTypeHandler->objects)
+	{
+		if (object->shortIdentifier == code)
+			return const_cast<RiverType *>(object.get());
+	}
+	return nullptr;
+}
+
+RoadType * CMapFormatJson::getRoadByCode( std::string code)
+{
+	for ( auto const & object : VLC->roadTypeHandler->objects)
+	{
+		if (object->shortIdentifier == code)
+			return const_cast<RoadType *>(object.get());
+	}
+	return nullptr;
+}
+
+
+void CMapFormatJson::serializeAllowedFactions(JsonSerializeFormat & handler, std::set<TFaction> & value)
+{
+	//TODO: unify allowed factions with others - make them std::vector<bool>
+
+	std::vector<bool> temp;
+	temp.resize(VLC->townh->size(), false);
+	auto standard = VLC->townh->getDefaultAllowed();
+
+	if(handler.saving)
+	{
+		for(auto faction : VLC->townh->objects)
+			if(faction->town && vstd::contains(value, faction->getIndex()))
+				temp[std::size_t(faction->getIndex())] = true;
+	}
+
+	handler.serializeLIC("allowedFactions", &FactionID::decode, &FactionID::encode, standard, temp);
+
+	if(!handler.saving)
+	{
+		value.clear();
+		for (std::size_t i=0; i<temp.size(); i++)
+			if(temp[i])
+				value.insert((TFaction)i);
+	}
+}
+
+void CMapFormatJson::serializeHeader(JsonSerializeFormat & handler)
+{
+	handler.serializeString("name", mapHeader->name);
+	handler.serializeString("description", mapHeader->description);
+	handler.serializeInt("heroLevelLimit", mapHeader->levelLimit, 0);
+
+	//todo: support arbitrary percentage
+	handler.serializeEnum("difficulty", mapHeader->difficulty, HeaderDetail::difficultyMap);
+
+	serializePlayerInfo(handler);
+
+	handler.serializeLIC("allowedHeroes", &HeroTypeID::decode, &HeroTypeID::encode, VLC->heroh->getDefaultAllowed(), mapHeader->allowedHeroes);
+
+	handler.serializeString("victoryString", mapHeader->victoryMessage);
+	handler.serializeInt("victoryIconIndex", mapHeader->victoryIconIndex);
+
+	handler.serializeString("defeatString", mapHeader->defeatMessage);
+	handler.serializeInt("defeatIconIndex", mapHeader->defeatIconIndex);
+}
+
+void CMapFormatJson::serializePlayerInfo(JsonSerializeFormat & handler)
+{
+	auto playersData = handler.enterStruct("players");
+
+	for(int player = 0; player < PlayerColor::PLAYER_LIMIT_I; player++)
+	{
+		PlayerInfo & info = mapHeader->players[player];
+
+		if(handler.saving)
+		{
+			if(!info.canAnyonePlay())
+				continue;
+		}
+
+		auto playerData = handler.enterStruct(GameConstants::PLAYER_COLOR_NAMES[player]);
+
+		if(!handler.saving)
+		{
+			if(handler.getCurrent().isNull())
+			{
+				info.canComputerPlay = false;
+				info.canHumanPlay = false;
+				continue;
+			}
+		}
+
+		serializeAllowedFactions(handler, info.allowedFactions);
+
+		HeaderDetail::ECanPlay canPlay = HeaderDetail::ECanPlay::NONE;
+
+		if(handler.saving)
+		{
+			if(info.canComputerPlay)
+			{
+				canPlay = info.canHumanPlay ? HeaderDetail::ECanPlay::PLAYER_OR_AI : HeaderDetail::ECanPlay::AI_ONLY;
+			}
+			else
+			{
+				canPlay = info.canHumanPlay ? HeaderDetail::ECanPlay::PLAYER_ONLY : HeaderDetail::ECanPlay::NONE;
+			}
+		}
+
+		handler.serializeEnum("canPlay", canPlay, HeaderDetail::canPlayMap);
+
+		if(!handler.saving)
+		{
+			switch(canPlay)
+			{
+			case HeaderDetail::ECanPlay::PLAYER_OR_AI:
+				info.canComputerPlay = true;
+				info.canHumanPlay = true;
+				break;
+			case HeaderDetail::ECanPlay::PLAYER_ONLY:
+				info.canComputerPlay = false;
+				info.canHumanPlay = true;
+				break;
+			case HeaderDetail::ECanPlay::AI_ONLY:
+				info.canComputerPlay = true;
+				info.canHumanPlay = false;
+				break;
+            default:
+				info.canComputerPlay = false;
+				info.canHumanPlay = false;
+				break;
+			}
+		}
+
+		//saving whole structure only if position is valid
+		if(!handler.saving || info.posOfMainTown.valid())
+		{
+			auto mainTown = handler.enterStruct("mainTown");
+			handler.serializeBool("generateHero", info.generateHeroAtMainTown);
+			handler.serializeInt("x", info.posOfMainTown.x, -1);
+			handler.serializeInt("y", info.posOfMainTown.y, -1);
+			handler.serializeInt("l", info.posOfMainTown.z, -1);
+		}
+		if(!handler.saving)
+		{
+			info.hasMainTown = info.posOfMainTown.valid();
+		}
+
+		handler.serializeString("mainHero", info.mainHeroInstance);//must be before "heroes"
+
+		//heroes
+		if(handler.saving)
+		{
+			//ignoring heroesNames and saving from actual map objects
+			//TODO: optimize
+			for(auto & obj : map->objects)
+			{
+				if((obj->ID == Obj::HERO || obj->ID == Obj::RANDOM_HERO) && obj->tempOwner == PlayerColor(player))
+				{
+					CGHeroInstance * hero = dynamic_cast<CGHeroInstance *>(obj.get());
+
+					auto heroes = handler.enterStruct("heroes");
+					if(hero)
+					{
+						auto heroData = handler.enterStruct(hero->instanceName);
+						heroData->serializeString("name", hero->nameCustom);
+
+						if(hero->ID == Obj::HERO)
+						{
+							std::string temp;
+							if(hero->type)
+							{
+								temp = hero->type->getJsonKey();
+							}
+							else
+							{
+								temp = VLC->heroh->objects[hero->subID]->getJsonKey();
+							}
+							handler.serializeString("type", temp);
+						}
+					}
+				}
+			}
+		}
+		else
+		{
+			info.heroesNames.clear();
+
+			auto heroes = handler.enterStruct("heroes");
+
+			for(const auto & hero : handler.getCurrent().Struct())
+			{
+				const JsonNode & data = hero.second;
+				const std::string instanceName = hero.first;
+
+				SHeroName hname;
+				hname.heroId = -1;
+				std::string rawId = data["type"].String();
+
+				if(rawId != "")
+					hname.heroId = HeroTypeID::decode(rawId);
+
+				hname.heroName = data["name"].String();
+
+				if(instanceName == info.mainHeroInstance)
+				{
+					//this is main hero
+					info.mainCustomHeroName = hname.heroName;
+					info.hasRandomHero = (hname.heroId == -1);
+					info.mainCustomHeroId = hname.heroId;
+					info.mainCustomHeroPortrait = -1;
+					//todo:mainHeroPortrait
+				}
+
+                info.heroesNames.push_back(hname);
+			}
+		}
+
+		handler.serializeBool("randomFaction", info.isFactionRandom);
+	}
+}
+
+void CMapFormatJson::readTeams(JsonDeserializer & handler)
+{
+	auto teams = handler.enterArray("teams");
+	const JsonNode & src = teams->getCurrent();
+
+	if(src.getType() != JsonNode::JsonType::DATA_VECTOR)
+	{
+		// No alliances
+		if(src.getType() != JsonNode::JsonType::DATA_NULL)
+			logGlobal->error("Invalid teams field type");
+
+		mapHeader->howManyTeams = 0;
+		for(int i = 0; i < PlayerColor::PLAYER_LIMIT_I; i++)
+			if(mapHeader->players[i].canComputerPlay || mapHeader->players[i].canHumanPlay)
+				mapHeader->players[i].team = TeamID(mapHeader->howManyTeams++);
+	}
+	else
+	{
+		const JsonVector & srcVector = src.Vector();
+		mapHeader->howManyTeams = static_cast<ui8>(srcVector.size());
+
+		for(int team = 0; team < mapHeader->howManyTeams; team++)
+			for(const JsonNode & playerData : srcVector[team].Vector())
+			{
+				PlayerColor player = PlayerColor(vstd::find_pos(GameConstants::PLAYER_COLOR_NAMES, playerData.String()));
+				if(player.isValidPlayer())
+					if(mapHeader->players[player.getNum()].canAnyonePlay())
+						mapHeader->players[player.getNum()].team = TeamID(team);
+			}
+
+		for(PlayerInfo & player : mapHeader->players)
+			if(player.canAnyonePlay() && player.team == TeamID::NO_TEAM)
+				player.team = TeamID(mapHeader->howManyTeams++);
+	}
+}
+
+void CMapFormatJson::writeTeams(JsonSerializer & handler)
+{
+	std::vector<std::set<PlayerColor>> teamsData;
+
+	teamsData.resize(mapHeader->howManyTeams);
+
+	//get raw data
+	for(int idx = 0; idx < mapHeader->players.size(); idx++)
+	{
+		const PlayerInfo & player = mapHeader->players.at(idx);
+		int team = player.team.getNum();
+		if(vstd::iswithin(team, 0, mapHeader->howManyTeams-1) && player.canAnyonePlay())
+			teamsData.at(team).insert(PlayerColor(idx));
+	}
+
+	//remove single-member teams
+	vstd::erase_if(teamsData, [](std::set<PlayerColor> & elem) -> bool
+	{
+		return elem.size() <= 1;
+	});
+
+	if(!teamsData.empty())
+	{
+		JsonNode dest;
+
+		//construct output
+		dest.setType(JsonNode::JsonType::DATA_VECTOR);
+
+		for(const std::set<PlayerColor> & teamData : teamsData)
+		{
+			JsonNode team(JsonNode::JsonType::DATA_VECTOR);
+			for(const PlayerColor & player : teamData)
+			{
+				JsonNode member(JsonNode::JsonType::DATA_STRING);
+				member.String() = GameConstants::PLAYER_COLOR_NAMES[player.getNum()];
+				team.Vector().push_back(std::move(member));
+			}
+			dest.Vector().push_back(std::move(team));
+		}
+		handler.serializeRaw("teams", dest, boost::none);
+	}
+}
+
+void CMapFormatJson::readTriggeredEvents(JsonDeserializer & handler)
+{
+	const JsonNode & input = handler.getCurrent();
+
+	mapHeader->triggeredEvents.clear();
+
+	for(auto & entry : input["triggeredEvents"].Struct())
+	{
+		TriggeredEvent event;
+		event.identifier = entry.first;
+		readTriggeredEvent(event, entry.second);
+		mapHeader->triggeredEvents.push_back(event);
+	}
+}
+
+void CMapFormatJson::readTriggeredEvent(TriggeredEvent & event, const JsonNode & source)
+{
+	using namespace TriggeredEventsDetail;
+
+	event.onFulfill = source["message"].String();
+	event.description = source["description"].String();
+	event.effect.type = vstd::find_pos(typeNames, source["effect"]["type"].String());
+	event.effect.toOtherMessage = source["effect"]["messageToSend"].String();
+	event.trigger = EventExpression(source["condition"], JsonToCondition); // logical expression
+}
+
+void CMapFormatJson::writeTriggeredEvents(JsonSerializer & handler)
+{
+	JsonNode triggeredEvents(JsonNode::JsonType::DATA_STRUCT);
+
+	for(auto event : mapHeader->triggeredEvents)
+		writeTriggeredEvent(event, triggeredEvents[event.identifier]);
+
+	handler.serializeRaw("triggeredEvents", triggeredEvents, boost::none);
+}
+
+void CMapFormatJson::writeTriggeredEvent(const TriggeredEvent & event, JsonNode & dest)
+{
+	using namespace TriggeredEventsDetail;
+
+	if(!event.onFulfill.empty())
+		dest["message"].String() = event.onFulfill;
+
+	if(!event.description.empty())
+		dest["description"].String() = event.description;
+
+	dest["effect"]["type"].String() = typeNames.at(size_t(event.effect.type));
+
+	if(!event.effect.toOtherMessage.empty())
+		dest["effect"]["messageToSend"].String() = event.effect.toOtherMessage;
+
+	dest["condition"] = event.trigger.toJson(ConditionToJson);
+}
+
+void CMapFormatJson::readDisposedHeroes(JsonSerializeFormat & handler)
+{
+	auto definitions = handler.enterStruct("predefinedHeroes");//DisposedHeroes are part of predefinedHeroes in VCMI map format
+
+	const JsonNode & data = handler.getCurrent();
+
+	for(const auto & entry : data.Struct())
+	{
+		HeroTypeID type(HeroTypeID::decode(entry.first));
+
+		ui8 mask = 0;
+
+		for(const JsonNode & playerData : entry.second["availableFor"].Vector())
+		{
+			PlayerColor player = PlayerColor(vstd::find_pos(GameConstants::PLAYER_COLOR_NAMES, playerData.String()));
+			if(player.isValidPlayer())
+			{
+				mask |= 1 << player.getNum();
+			}
+		}
+
+		if(mask != 0 && mask != GameConstants::ALL_PLAYERS && type.getNum() >= 0)
+		{
+			DisposedHero hero;
+
+			hero.heroId = type.getNum();
+			hero.players = mask;
+			//name and portrait are not used
+
+			map->disposedHeroes.push_back(hero);
+		}
+	}
+}
+
+void CMapFormatJson::writeDisposedHeroes(JsonSerializeFormat & handler)
+{
+	if(map->disposedHeroes.empty())
+		return;
+
+	auto definitions = handler.enterStruct("predefinedHeroes");//DisposedHeroes are part of predefinedHeroes in VCMI map format
+
+	for(const DisposedHero & hero : map->disposedHeroes)
+	{
+		std::string type = HeroTypeID::encode(hero.heroId);
+
+		auto definition = definitions->enterStruct(type);
+
+		JsonNode players(JsonNode::JsonType::DATA_VECTOR);
+
+		for(int playerNum = 0; playerNum < PlayerColor::PLAYER_LIMIT_I; playerNum++)
+		{
+			if((1 << playerNum) & hero.players)
+			{
+				JsonNode player(JsonNode::JsonType::DATA_STRING);
+				player.String() = GameConstants::PLAYER_COLOR_NAMES[playerNum];
+				players.Vector().push_back(player);
+			}
+		}
+		definition->serializeRaw("availableFor", players, boost::none);
+	}
+}
+
+void CMapFormatJson::serializeRumors(JsonSerializeFormat & handler)
+{
+	auto rumors = handler.enterArray("rumors");
+	rumors.serializeStruct(map->rumors);
+}
+
+void CMapFormatJson::serializePredefinedHeroes(JsonSerializeFormat & handler)
+{
+    //todo:serializePredefinedHeroes
+
+    if(handler.saving)
+	{
+		if(!map->predefinedHeroes.empty())
+		{
+			auto predefinedHeroes = handler.enterStruct("predefinedHeroes");
+
+            for(auto & hero : map->predefinedHeroes)
+			{
+                auto predefinedHero = handler.enterStruct(hero->getHeroTypeName());
+
+                hero->serializeJsonDefinition(handler);
+			}
+		}
+	}
+	else
+	{
+		auto predefinedHeroes = handler.enterStruct("predefinedHeroes");
+
+        const JsonNode & data = handler.getCurrent();
+
+        for(const auto & p : data.Struct())
+		{
+			auto predefinedHero = handler.enterStruct(p.first);
+
+			CGHeroInstance * hero = new CGHeroInstance();
+			hero->ID = Obj::HERO;
+            hero->setHeroTypeName(p.first);
+            hero->serializeJsonDefinition(handler);
+
+            map->predefinedHeroes.push_back(hero);
+		}
+	}
+}
+
+void CMapFormatJson::serializeOptions(JsonSerializeFormat & handler)
+{
+	serializeRumors(handler);
+
+	serializePredefinedHeroes(handler);
+
+	handler.serializeLIC("allowedAbilities", &CSkillHandler::decodeSkill, &CSkillHandler::encodeSkill, VLC->skillh->getDefaultAllowed(), map->allowedAbilities);
+
+	handler.serializeLIC("allowedArtifacts",  &ArtifactID::decode, &ArtifactID::encode, VLC->arth->getDefaultAllowed(), map->allowedArtifact);
+
+	handler.serializeLIC("allowedSpells", &SpellID::decode, &SpellID::encode, VLC->spellh->getDefaultAllowed(), map->allowedSpell);
+
+	//todo:events
+}
+
+void CMapFormatJson::readOptions(JsonDeserializer & handler)
+{
+	readDisposedHeroes(handler);
+	serializeOptions(handler);
+}
+
+void CMapFormatJson::writeOptions(JsonSerializer & handler)
+{
+	writeDisposedHeroes(handler);
+	serializeOptions(handler);
+}
+
+///CMapPatcher
+CMapPatcher::CMapPatcher(JsonNode stream):
+	CMapFormatJson(),
+	input(stream)
+{
+	//todo: update map patches and change this
+	fileVersionMajor = 0;
+	fileVersionMinor = 0;
+}
+
+void CMapPatcher::patchMapHeader(std::unique_ptr<CMapHeader> & header)
+{
+	map = nullptr;
+	mapHeader = header.get();
+	if (!input.isNull())
+		readPatchData();
+}
+
+void CMapPatcher::readPatchData()
+{
+	JsonDeserializer handler(mapObjectResolver.get(), input);
+	readTriggeredEvents(handler);
+}
+
+///CMapLoaderJson
+CMapLoaderJson::CMapLoaderJson(CInputStream * stream):
+	CMapFormatJson(),
+	buffer(stream),
+	ioApi(new CProxyROIOApi(buffer)),
+	loader("", "_", ioApi)
+{
+
+}
+
+std::unique_ptr<CMap> CMapLoaderJson::loadMap()
+{
+	LOG_TRACE(logGlobal);
+	std::unique_ptr<CMap> result = std::unique_ptr<CMap>(new CMap());
+	map = result.get();
+	mapHeader = map;
+	readMap();
+	return result;
+}
+
+std::unique_ptr<CMapHeader> CMapLoaderJson::loadMapHeader()
+{
+	LOG_TRACE(logGlobal);
+	map = nullptr;
+	std::unique_ptr<CMapHeader> result = std::unique_ptr<CMapHeader>(new CMapHeader());
+	mapHeader = result.get();
+	readHeader(false);
+	return result;
+}
+
+JsonNode CMapLoaderJson::getFromArchive(const std::string & archiveFilename)
+{
+	ResourceID resource(archiveFilename, EResType::TEXT);
+
+	if(!loader.existsResource(resource))
+		throw std::runtime_error(archiveFilename+" not found");
+
+	auto data = loader.load(resource)->readAll();
+
+	JsonNode res(reinterpret_cast<char*>(data.first.get()), data.second);
+
+	return res;
+}
+
+void CMapLoaderJson::readMap()
+{
+	LOG_TRACE(logGlobal);
+	readHeader(true);
+	map->initTerrain();
+	readTerrain();
+	readObjects();
+
+	map->calculateGuardingGreaturePositions();
+}
+
+void CMapLoaderJson::readHeader(const bool complete)
+{
+	//do not use map field here, use only mapHeader
+	JsonNode header = getFromArchive(HEADER_FILE_NAME);
+
+	fileVersionMajor = static_cast<int>(header["versionMajor"].Integer());
+
+	if(fileVersionMajor != VERSION_MAJOR)
+	{
+		logGlobal->error("Unsupported map format version: %d", fileVersionMajor);
+		throw std::runtime_error("Unsupported map format version");
+	}
+
+	fileVersionMinor = static_cast<int>(header["versionMinor"].Integer());
+
+	if(fileVersionMinor > VERSION_MINOR)
+	{
+		logGlobal->warn("Too new map format revision: %d. This map should work but some of map features may be ignored.", fileVersionMinor);
+	}
+
+	JsonDeserializer handler(mapObjectResolver.get(), header);
+
+	mapHeader->version = EMapFormat::VCMI;//todo: new version field
+
+	//todo: multilevel map load support
+	{
+		auto levels = handler.enterStruct("mapLevels");
+
+		{
+			auto surface = handler.enterStruct("surface");
+			handler.serializeInt("height", mapHeader->height);
+			handler.serializeInt("width", mapHeader->width);
+		}
+		{
+			auto underground = handler.enterStruct("underground");
+			mapHeader->twoLevel = !underground->getCurrent().isNull();
+		}
+	}
+
+	serializeHeader(handler);
+
+	readTriggeredEvents(handler);
+
+	readTeams(handler);
+	//TODO: check mods
+
+	if(complete)
+		readOptions(handler);
+}
+
+void CMapLoaderJson::readTerrainTile(const std::string & src, TerrainTile & tile)
+{
+	try
+	{
+		using namespace TerrainDetail;
+		{//terrain type
+			const std::string typeCode = src.substr(0, 2);
+			tile.terType = getTerrainByCode(typeCode);
+		}
+		int startPos = 2; //0+typeCode fixed length
+		{//terrain view
+			int pos = startPos;
+			while (isdigit(src.at(pos)))
+				pos++;
+			int len = pos - startPos;
+			if (len <= 0)
+				throw std::runtime_error("Invalid terrain view in " + src);
+			const std::string rawCode = src.substr(startPos, len);
+			tile.terView = atoi(rawCode.c_str());
+			startPos += len;
+		}
+		{//terrain flip
+			int terrainFlip = vstd::find_pos(flipCodes, src.at(startPos++));
+			if (terrainFlip < 0)
+				throw std::runtime_error("Invalid terrain flip in " + src);
+			else
+				tile.extTileFlags = terrainFlip;
+		}
+		if (startPos >= src.size())
+			return;
+		bool hasRoad = true;
+		//FIXME: check without exceptions?
+		{//road type
+			const std::string typeCode = src.substr(startPos, 2);
+			startPos += 2;
+			try
+			{
+				tile.roadType = getRoadByCode(typeCode);
+			}
+			catch (const std::exception&) //it's not a road, it's a river
+			{
+				try
+				{
+					tile.riverType = getRiverByCode(typeCode);
+					hasRoad = false;
+				}
+				catch (const std::exception&)
+				{
+					throw std::runtime_error("Invalid river type in " + src);
+				}
+
+			}	
+		}
+		if (hasRoad)
+		{//road dir
+			int pos = startPos;
+			while (isdigit(src.at(pos)))
+				pos++;
+			int len = pos - startPos;
+			if (len <= 0)
+				throw std::runtime_error("Invalid road dir in " + src);
+			const std::string rawCode = src.substr(startPos, len);
+			tile.roadDir = atoi(rawCode.c_str());
+			startPos += len;
+		}
+		if (hasRoad)
+		{//road flip
+			int flip = vstd::find_pos(flipCodes, src.at(startPos++));
+			if (flip < 0)
+				throw std::runtime_error("Invalid road flip in " + src);
+			else
+				tile.extTileFlags |= (flip << 4);
+		}
+		if (startPos >= src.size())
+			return;
+		if (hasRoad)
+		{//river type
+			const std::string typeCode = src.substr(startPos, 2);
+			startPos += 2;
+			tile.riverType = getRiverByCode(typeCode);
+		}
+		{//river dir
+			int pos = startPos;
+			while (isdigit(src.at(pos)))
+				pos++;
+			int len = pos - startPos;
+			if (len <= 0)
+				throw std::runtime_error("Invalid river dir in " + src);
+			const std::string rawCode = src.substr(startPos, len);
+			tile.riverDir = atoi(rawCode.c_str());
+			startPos += len;
+		}
+		{//river flip
+			int flip = vstd::find_pos(flipCodes, src.at(startPos++));
+			if (flip < 0)
+				throw std::runtime_error("Invalid road flip in " + src);
+			else
+				tile.extTileFlags |= (flip << 2);
+		}
+	}
+	catch (const std::exception &)
+	{
+		logGlobal->error("Failed to read terrain tile: %s");
+	}
+}
+
+void CMapLoaderJson::readTerrainLevel(const JsonNode & src, const int index)
+{
+	int3 pos(0, 0, index);
+
+	const JsonVector & rows = src.Vector();
+
+	if(rows.size() != map->height)
+		throw std::runtime_error("Invalid terrain data");
+
+	for(pos.y = 0; pos.y < map->height; pos.y++)
+	{
+		const JsonVector & tiles = rows[pos.y].Vector();
+
+		if(tiles.size() != map->width)
+			throw std::runtime_error("Invalid terrain data");
+
+		for(pos.x = 0; pos.x < map->width; pos.x++)
+			readTerrainTile(tiles[pos.x].String(), map->getTile(pos));
+	}
+}
+
+void CMapLoaderJson::readTerrain()
+{
+	{
+		const JsonNode surface = getFromArchive("surface_terrain.json");
+		readTerrainLevel(surface, 0);
+	}
+	if(map->twoLevel)
+	{
+		const JsonNode underground = getFromArchive("underground_terrain.json");
+		readTerrainLevel(underground, 1);
+	}
+
+}
+
+CMapLoaderJson::MapObjectLoader::MapObjectLoader(CMapLoaderJson * _owner, JsonMap::value_type & json):
+	owner(_owner), instance(nullptr), id(-1), jsonKey(json.first), configuration(json.second)
+{
+
+}
+
+void CMapLoaderJson::MapObjectLoader::construct()
+{
+	//TODO:consider move to ObjectTypeHandler
+	//find type handler
+	std::string typeName = configuration["type"].String(), subtypeName = configuration["subtype"].String();
+	if(typeName.empty())
+	{
+		logGlobal->error("Object type missing");
+		logGlobal->debug(configuration.toJson());
+		return;
+	}
+
+	int3 pos;
+	pos.x = static_cast<si32>(configuration["x"].Float());
+	pos.y = static_cast<si32>(configuration["y"].Float());
+	pos.z = static_cast<si32>(configuration["l"].Float());
+
+	//special case for grail
+	if(typeName == "grail")
+	{
+		owner->map->grailPos = pos;
+
+		owner->map->grailRadius = static_cast<int>(configuration["options"]["grailRadius"].Float());
+		return;
+	}
+	else if(subtypeName.empty())
+	{
+		logGlobal->error("Object subtype missing");
+		logGlobal->debug(configuration.toJson());
+		return;
+	}
+
+	auto handler = VLC->objtypeh->getHandlerFor( CModHandler::scopeMap(), typeName, subtypeName);
+
+	auto appearance = new ObjectTemplate;
+
+	appearance->id = Obj(handler->getIndex());
+	appearance->subid = handler->getSubIndex();
+	appearance->readJson(configuration["template"], false);
+
+	// Will be destroyed soon and replaced with shared template
+	instance = handler->create(std::shared_ptr<const ObjectTemplate>(appearance));
+
+	instance->id = ObjectInstanceID((si32)owner->map->objects.size());
+	instance->instanceName = jsonKey;
+	instance->pos = pos;
+	owner->map->addNewObject(instance);
+}
+
+void CMapLoaderJson::MapObjectLoader::configure()
+{
+	if(nullptr == instance)
+		return;
+
+	JsonDeserializer handler(owner->mapObjectResolver.get(), configuration);
+
+	instance->serializeJson(handler);
+
+	//artifact instance serialization requires access to Map object, handle it here for now
+	//todo: find better solution for artifact instance serialization
+
+	if(auto art = dynamic_cast<CGArtifact *>(instance))
+	{
+		auto artID = ArtifactID::NONE;
+		int spellID = -1;
+
+		if(art->ID == Obj::SPELL_SCROLL)
+		{
+			auto spellIdentifier = configuration["options"]["spell"].String();
+			auto rawId = VLC->modh->identifiers.getIdentifier(CModHandler::scopeBuiltin(), "spell", spellIdentifier);
+			if(rawId)
+				spellID = rawId.get();
+			else
+				spellID = 0;
+			artID = ArtifactID::SPELL_SCROLL;
+		}
+		else if(art->ID  == Obj::ARTIFACT)
+		{
+			//specific artifact
+			artID = ArtifactID(art->subID);
+		}
+
+		art->storedArtifact = CArtifactInstance::createArtifact(owner->map, artID, spellID);
+	}
+
+	if(auto hero = dynamic_cast<CGHeroInstance *>(instance))
+	{
+		auto o = handler.enterStruct("options");
+		hero->serializeJsonArtifacts(handler, "artifacts", owner->map);
+	}
+}
+
+void CMapLoaderJson::readObjects()
+{
+	LOG_TRACE(logGlobal);
+
+	std::vector<std::unique_ptr<MapObjectLoader>> loaders;//todo: optimize MapObjectLoader memory layout
+
+	JsonNode data = getFromArchive(OBJECTS_FILE_NAME);
+
+	//get raw data
+	for(auto & p : data.Struct())
+		loaders.push_back(std::make_unique<MapObjectLoader>(this, p));
+
+	for(auto & ptr : loaders)
+		ptr->construct();
+
+	//configure objects after all objects are constructed so we may resolve internal IDs even to actual pointers OTF
+	for(auto & ptr : loaders)
+		ptr->configure();
+
+	std::sort(map->heroesOnMap.begin(), map->heroesOnMap.end(), [](const ConstTransitivePtr<CGHeroInstance> & a, const ConstTransitivePtr<CGHeroInstance> & b)
+	{
+		return a->subID < b->subID;
+	});
+}
+
+///CMapSaverJson
+CMapSaverJson::CMapSaverJson(CInputOutputStream * stream):
+	CMapFormatJson(),
+	buffer(stream),
+	ioApi(new CProxyIOApi(buffer)),
+	saver(ioApi, "_")
+{
+	fileVersionMajor = VERSION_MAJOR;
+	fileVersionMinor = VERSION_MINOR;
+}
+
+CMapSaverJson::~CMapSaverJson()
+{
+
+}
+
+void CMapSaverJson::addToArchive(const JsonNode & data, const std::string & filename)
+{
+	std::ostringstream out;
+	JsonWriter writer(out);
+	writer.writeNode(data);
+	out.flush();
+
+	{
+		auto s = out.str();
+		std::unique_ptr<COutputStream> stream = saver.addFile(filename);
+
+		if (stream->write((const ui8*)s.c_str(), s.size()) != s.size())
+			throw std::runtime_error("CMapSaverJson::saveHeader() zip compression failed.");
+	}
+}
+
+void CMapSaverJson::saveMap(const std::unique_ptr<CMap>& map)
+{
+	this->map = map.get();
+	this->mapHeader = this->map;
+	writeHeader();
+	writeTerrain();
+	writeObjects();
+}
+
+void CMapSaverJson::writeHeader()
+{
+	logGlobal->trace("Saving header");
+
+	JsonNode header;
+	JsonSerializer handler(mapObjectResolver.get(), header);
+
+	header["versionMajor"].Float() = VERSION_MAJOR;
+	header["versionMinor"].Float() = VERSION_MINOR;
+
+	//todo: multilevel map save support
+	JsonNode & levels = header["mapLevels"];
+	levels["surface"]["height"].Float() = mapHeader->height;
+	levels["surface"]["width"].Float() = mapHeader->width;
+	levels["surface"]["index"].Float() = 0;
+
+	if(mapHeader->twoLevel)
+	{
+		levels["underground"]["height"].Float() = mapHeader->height;
+		levels["underground"]["width"].Float() = mapHeader->width;
+		levels["underground"]["index"].Float() = 1;
+	}
+
+	serializeHeader(handler);
+
+	writeTriggeredEvents(handler);
+
+	writeTeams(handler);
+
+	writeOptions(handler);
+
+	addToArchive(header, HEADER_FILE_NAME);
+}
+
+std::string CMapSaverJson::writeTerrainTile(const TerrainTile & tile)
+{
+	using namespace TerrainDetail;
+
+	std::ostringstream out;
+	out.setf(std::ios::dec, std::ios::basefield);
+	out.unsetf(std::ios::showbase);
+
+	out << tile.terType->shortIdentifier << (int)tile.terView << flipCodes[tile.extTileFlags % 4];
+
+	if(tile.roadType->getId() != Road::NO_ROAD)
+		out << tile.roadType->shortIdentifier << (int)tile.roadDir << flipCodes[(tile.extTileFlags >> 4) % 4];
+
+	if(tile.riverType->getId() != River::NO_RIVER)
+		out << tile.riverType->shortIdentifier << (int)tile.riverDir << flipCodes[(tile.extTileFlags >> 2) % 4];
+
+	return out.str();
+}
+
+JsonNode CMapSaverJson::writeTerrainLevel(const int index)
+{
+	JsonNode data;
+	int3 pos(0,0,index);
+
+	data.Vector().resize(map->height);
+
+	for(pos.y = 0; pos.y < map->height; pos.y++)
+	{
+		JsonNode & row = data.Vector()[pos.y];
+
+		row.Vector().resize(map->width);
+
+		for(pos.x = 0; pos.x < map->width; pos.x++)
+			row.Vector()[pos.x].String() = writeTerrainTile(map->getTile(pos));
+	}
+
+	return data;
+}
+
+void CMapSaverJson::writeTerrain()
+{
+	logGlobal->trace("Saving terrain");
+	//todo: multilevel map save support
+
+	JsonNode surface = writeTerrainLevel(0);
+	addToArchive(surface, "surface_terrain.json");
+
+	if(map->twoLevel)
+	{
+		JsonNode underground = writeTerrainLevel(1);
+		addToArchive(underground, "underground_terrain.json");
+	}
+}
+
+void CMapSaverJson::writeObjects()
+{
+	logGlobal->trace("Saving objects");
+	JsonNode data(JsonNode::JsonType::DATA_STRUCT);
+
+	JsonSerializer handler(mapObjectResolver.get(), data);
+
+	for(CGObjectInstance * obj : map->objects)
+	{
+		//logGlobal->trace("\t%s", obj->instanceName);
+		auto temp = handler.enterStruct(obj->instanceName);
+
+		obj->serializeJson(handler);
+	}
+
+	if(map->grailPos.valid())
+	{
+		JsonNode grail(JsonNode::JsonType::DATA_STRUCT);
+		grail["type"].String() = "grail";
+
+		grail["x"].Float() = map->grailPos.x;
+		grail["y"].Float() = map->grailPos.y;
+		grail["l"].Float() = map->grailPos.z;
+
+		grail["options"]["radius"].Float() = map->grailRadius;
+
+		std::string grailId = boost::str(boost::format("grail_%d") % map->objects.size());
+
+		data[grailId] = grail;
+	}
+
+	//cleanup empty options
+	for(auto & p : data.Struct())
+	{
+		JsonNode & obj = p.second;
+		if(obj["options"].Struct().empty())
+			obj.Struct().erase("options");
+	}
+
+	addToArchive(data, OBJECTS_FILE_NAME);
+}
+
+
+VCMI_LIB_NAMESPACE_END