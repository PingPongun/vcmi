/*
 * CMap.h, part of VCMI engine
 *
 * Authors: listed in file AUTHORS in main folder
 *
 * License: GNU General Public License v2.0 or later
 * Full text of license available in license.txt file, in main folder
 *
 */

#pragma once

#include "../ConstTransitivePtr.h"
#include "../mapObjects/MiscObjects.h" // To serialize static props
#include "../mapObjects/CQuest.h" // To serialize static props
#include "../mapObjects/CGTownInstance.h" // To serialize static props
#include "../ResourceSet.h"
#include "../int3.h"
#include "../GameConstants.h"
#include "../LogicalExpression.h"
#include "CMapDefines.h"

class CArtifactInstance;
class CGObjectInstance;
class CGHeroInstance;
class CCommanderInstance;
class CGCreature;
class CQuest;
class CGTownInstance;
class IModableArt;
class IQuestObject;
class CInputStream;
class CMapEditManager;

/// The hero name struct consists of the hero id and the hero name.
struct DLL_LINKAGE SHeroName
{
	SHeroName();

	int heroId;
	std::string heroName;

	template <typename Handler>
	void serialize(Handler & h, const int version)
	{
		h & heroId;
		h & heroName;
	}
};

/// The player info constains data about which factions are allowed, AI tactical settings,
/// the main hero name, where to generate the hero, whether the faction should be selected randomly,...
struct DLL_LINKAGE PlayerInfo
{
	PlayerInfo();

	/// Gets the default faction id or -1 for a random faction.
	si8 defaultCastle() const;
	/// Gets the default hero id or -1 for a random hero.
	si8 defaultHero() const;
	bool canAnyonePlay() const;
	bool hasCustomMainHero() const;

	bool canHumanPlay;
	bool canComputerPlay;
	EAiTactic::EAiTactic aiTactic; /// The default value is EAiTactic::RANDOM.

	std::set<TFaction> allowedFactions;
	bool isFactionRandom;

	///main hero instance (VCMI maps only)
	std::string mainHeroInstance;
	/// Player has a random main hero
	bool hasRandomHero;
	/// The default value is -1.
	si32 mainCustomHeroPortrait;
	std::string mainCustomHeroName;
	/// ID of custom hero (only if portrait and hero name are set, otherwise unpredicted value), -1 if none (not always -1)
	si32 mainCustomHeroId;

	std::vector<SHeroName> heroesNames; /// list of placed heroes on the map
	bool hasMainTown; /// The default value is false.
	bool generateHeroAtMainTown; /// The default value is false.
	int3 posOfMainTown;
	TeamID team; /// The default value NO_TEAM


	bool generateHero; /// Unused.
	si32 p7; /// Unknown and unused.
	/// Unused. Count of hero placeholders containing hero type.
	/// WARNING: powerPlaceholders sometimes gives false 0 (eg. even if there is one placeholder), maybe different meaning ???
	ui8 powerPlaceholders;

	template <typename Handler>
	void serialize(Handler & h, const int version)
	{
		h & p7;
		h & hasRandomHero;
		h & mainCustomHeroId;
		h & canHumanPlay;
		h & canComputerPlay;
		h & aiTactic;
		h & allowedFactions;
		h & isFactionRandom;
		h & mainCustomHeroPortrait;
		h & mainCustomHeroName;
		h & heroesNames;
		h & hasMainTown;
		h & generateHeroAtMainTown;
		h & posOfMainTown;
		h & team;
		h & generateHero;
		h & mainHeroInstance;
	}
};

/// The loss condition describes the condition to lose the game. (e.g. lose all own heroes/castles)
struct DLL_LINKAGE EventCondition
{
	enum EWinLoseType {
		//internal use, deprecated
		HAVE_ARTIFACT,     // type - required artifact
		HAVE_CREATURES,    // type - creatures to collect, value - amount to collect
		HAVE_RESOURCES,    // type - resource ID, value - amount to collect
		HAVE_BUILDING,     // position - town, optional, type - building to build
		CONTROL,           // position - position of object, optional, type - type of object
		DESTROY,           // position - position of object, optional, type - type of object
		TRANSPORT,         // position - where artifact should be transported, type - type of artifact

		//map format version pre 1.0
		DAYS_PASSED,       // value - number of days from start of the game
		IS_HUMAN,          // value - 0 = player is AI, 1 = player is human
		DAYS_WITHOUT_TOWN, // value - how long player can live without town, 0=instakill
		STANDARD_WIN,      // normal defeat all enemies condition
		CONST_VALUE,        // condition that always evaluates to "value" (0 = false, 1 = true)

		//map format version 1.0+
		HAVE_0,
		HAVE_BUILDING_0,
		DESTROY_0
	};

	EventCondition(EWinLoseType condition = STANDARD_WIN);
	EventCondition(EWinLoseType condition, si32 value, si32 objectType, int3 position = int3(-1, -1, -1));

	const CGObjectInstance * object; // object that was at specified position or with instance name on start
	EMetaclass metaType;
	si32 value;
	si32 objectType;
	si32 objectSubtype;
	std::string objectInstanceName;
	int3 position;
	EWinLoseType condition;

	template <typename Handler>
	void serialize(Handler & h, const int version)
	{
		h & object;
		h & value;
		h & objectType;
		h & position;
		h & condition;
		h & objectSubtype;
		h & objectInstanceName;
		h & metaType;
	}
};

typedef LogicalExpression<EventCondition> EventExpression;

struct DLL_LINKAGE EventEffect
{
	enum EType
	{
		VICTORY,
		DEFEAT
	};

	/// effect type, using EType enum
	si8 type;

	/// message that will be sent to other players
	std::string toOtherMessage;

	template <typename Handler>
	void serialize(Handler & h, const int version)
	{
		h & type;
		h & toOtherMessage;
	}
};

struct DLL_LINKAGE TriggeredEvent
{
	/// base condition that must be evaluated
	EventExpression trigger;

	/// string identifier read from config file (e.g. captureKreelah)
	std::string identifier;

	/// string-description, for use in UI (capture town to win)
	std::string description;

	/// Message that will be displayed when this event is triggered (You captured town. You won!)
	std::string onFulfill;

	/// Effect of this event. TODO: refactor into something more flexible
	EventEffect effect;

	template <typename Handler>
	void serialize(Handler & h, const int version)
	{
		h & identifier;
		h & trigger;
		h & description;
		h & onFulfill;
		h & effect;
	}
};

/// The rumor struct consists of a rumor name and text.
struct DLL_LINKAGE Rumor
{
	std::string name;
	std::string text;

	Rumor() = default;
	~Rumor() = default;

	template <typename Handler>
	void serialize(Handler & h, const int version)
	{
		h & name;
		h & text;
	}

	void serializeJson(JsonSerializeFormat & handler);
};

/// The disposed hero struct describes which hero can be hired from which player.
struct DLL_LINKAGE DisposedHero
{
	DisposedHero();

	ui32 heroId;
	ui16 portrait; /// The portrait id of the hero, 0xFF is default.
	std::string name;
	ui8 players; /// Who can hire this hero (bitfield).

	template <typename Handler>
	void serialize(Handler & h, const int version)
	{
		h & heroId;
		h & portrait;
		h & name;
		h & players;
	}
};

namespace EMapFormat
{
enum EMapFormat: ui8
{
	INVALID = 0,
	//    HEX     DEC
	ROE = 0x0e, // 14
	AB  = 0x15, // 21
	SOD = 0x1c, // 28
// HOTA = 0x1e ... 0x20 // 28 ... 30
	WOG = 0x33,  // 51
	VCMI = 0xF0
};
}

/// The map header holds information about loss/victory condition,map format, version, players, height, width,...
class DLL_LINKAGE CMapHeader
{
	void setupEvents();
public:

	static const int MAP_SIZE_SMALL = 36;
	static const int MAP_SIZE_MIDDLE = 72;
	static const int MAP_SIZE_LARGE = 108;
	static const int MAP_SIZE_XLARGE = 144;

	CMapHeader();
	virtual ~CMapHeader();

	EMapFormat::EMapFormat version; /// The default value is EMapFormat::SOD.
	si32 height; /// The default value is 72.
	si32 width; /// The default value is 72.
	bool twoLevel; /// The default value is true.
	std::string name;
	std::string description;
	ui8 difficulty; /// The default value is 1 representing a normal map difficulty.
	/// Specifies the maximum level to reach for a hero. A value of 0 states that there is no
	///	maximum level for heroes. This is the default value.
	ui8 levelLimit;

	std::string victoryMessage;
	std::string defeatMessage;
	ui16 victoryIconIndex;
	ui16 defeatIconIndex;

	std::vector<PlayerInfo> players; /// The default size of the vector is PlayerColor::PLAYER_LIMIT.
	ui8 howManyTeams;
	std::vector<bool> allowedHeroes;

	bool areAnyPlayers; /// Unused. True if there are any playable players on the map.

	/// "main quests" of the map that describe victory and loss conditions
	std::vector<TriggeredEvent> triggeredEvents;

	template <typename Handler>
	void serialize(Handler & h, const int Version)
	{
		h & version;
		h & name;
		h & description;
		h & width;
		h & height;
		h & twoLevel;
		h & difficulty;
		h & levelLimit;
		h & areAnyPlayers;
		h & players;
		h & howManyTeams;
		h & allowedHeroes;
		h & triggeredEvents;
		h & victoryMessage;
		h & victoryIconIndex;
		h & defeatMessage;
		h & defeatIconIndex;
	}
};

/// The map contains the map header, the tiles of the terrain, objects, heroes, towns, rumors...
class DLL_LINKAGE CMap : public CMapHeader
{
public:
	CMap();
	~CMap();
	void initTerrain();

	CMapEditManager * getEditManager();
	TerrainTile & getTile(const int3 & tile);
	const TerrainTile & getTile(const int3 & tile) const;
	bool isCoastalTile(const int3 & pos) const;
	bool isInTheMap(const int3 & pos) const;
	bool isWaterTile(const int3 & pos) const;

	bool canMoveBetween(const int3 &src, const int3 &dst) const;
	bool checkForVisitableDir( const int3 & src, const TerrainTile *pom, const int3 & dst ) const;
	int3 guardingCreaturePosition (int3 pos) const;

	void addBlockVisTiles(CGObjectInstance * obj);
	void removeBlockVisTiles(CGObjectInstance * obj, bool total = false);
	void calculateGuardingGreaturePositions();

	void addNewArtifactInstance(CArtifactInstance * art);
	void eraseArtifactInstance(CArtifactInstance * art);

	void addNewQuestInstance(CQuest * quest);
	void removeQuestInstance(CQuest* quest);

	void setUniqueInstanceName(CGObjectInstance* obj);
	///Use only this method when creating new map object instances
	void addNewObject(CGObjectInstance * obj);
	void moveObject(CGObjectInstance * obj, const int3 & dst);
	void removeObject(CGObjectInstance * obj);


	/// Gets object of specified type on requested position
	const CGObjectInstance * getObjectiveObjectFrom(int3 pos, Obj::EObj type);
	CGHeroInstance * getHero(int heroId);

	/// Sets the victory/loss condition objectives ??
	void checkForObjectives();

	void resetStaticData();

	ui32 checksum;
	std::vector<Rumor> rumors;
	std::vector<DisposedHero> disposedHeroes;
	std::vector<ConstTransitivePtr<CGHeroInstance> > predefinedHeroes;
	std::vector<bool> allowedSpell;
	std::vector<bool> allowedArtifact;
	std::vector<bool> allowedAbilities;
	std::list<CMapEvent> events;
	int3 grailPos;
	int grailRadius;

	//Central lists of items in game. Position of item in the vectors below is their (instance) id.
	std::vector< ConstTransitivePtr<CGObjectInstance> > objects;
	std::vector< ConstTransitivePtr<CGTownInstance> > towns;
	std::vector< ConstTransitivePtr<CArtifactInstance> > artInstances;
	std::vector< ConstTransitivePtr<CQuest> > quests;
	std::vector< ConstTransitivePtr<CGHeroInstance> > allHeroes; //indexed by [hero_type_id]; on map, disposed, prisons, etc.

	//Helper lists
	std::vector< ConstTransitivePtr<CGHeroInstance> > heroesOnMap;
	std::map<TeleportChannelID, std::shared_ptr<TeleportChannel> > teleportChannels;

	/// associative list to identify which hero/creature id belongs to which object id(index for objects)
	std::map<si32, ObjectInstanceID> questIdentifierToId;

	std::unique_ptr<CMapEditManager> editManager;

	int3 ***guardingCreaturePositions;

	std::map<std::string, ConstTransitivePtr<CGObjectInstance> > instanceNames;

private:
	/// a 3-dimensional array of terrain tiles, access is as follows: x, y, level. where level=1 is underground
	TerrainTile*** terrain;
	si32 uidCounter; //TODO: initialize when loading an old map

public:
	template <typename Handler>
	void serialize(Handler &h, const int formatVersion)
	{
		h & static_cast<CMapHeader&>(*this);
		h & rumors;
		h & allowedSpell;
		h & allowedAbilities;
		h & allowedArtifact;
		h & events;
		h & grailPos;
		h & artInstances;
		h & quests;
		h & allHeroes;
		h & questIdentifierToId;

		//TODO: viccondetails
		int level = twoLevel ? 2 : 1;
		if(h.saving)
		{
			// Save terrain
			for(int i = 0; i < width ; ++i)
			{
				for(int j = 0; j < height ; ++j)
				{
					for(int k = 0; k < level; ++k)
					{
						h & terrain[i][j][k];
						h & guardingCreaturePositions[i][j][k];
					}
				}
			}
		}
		else
		{
			// Load terrain
			terrain = new TerrainTile**[width];
			guardingCreaturePositions = new int3**[width];
			for(int i = 0; i < width; ++i)
			{
				terrain[i] = new TerrainTile*[height];
				guardingCreaturePositions[i] = new int3*[height];
				for(int j = 0; j < height; ++j)
				{
					terrain[i][j] = new TerrainTile[level];
					guardingCreaturePositions[i][j] = new int3[level];
				}
			}
			for(int i = 0; i < width ; ++i)
			{
				for(int j = 0; j < height ; ++j)
				{
					for(int k = 0; k < level; ++k)
					{
						h & terrain[i][j][k];
						h & guardingCreaturePositions[i][j][k];
					}
				}
			}
		}

		h & objects;
		h & heroesOnMap;
		h & teleportChannels;
		h & towns;
		h & artInstances;

		// static members
		h & CGKeys::playerKeyMap;
		h & CGMagi::eyelist;
		h & CGObelisk::obeliskCount;
		h & CGObelisk::visited;
		h & CGTownInstance::merchantArtifacts;
		h & CGTownInstance::universitySkills;

		h & instanceNames;
<<<<<<< HEAD

		if (!h.saving && formatVersion < 804)
		{
			uidCounter = objects.size();
		}
		else
		{
			h & uidCounter;
		}
=======
>>>>>>> 3d2dc233
	}
};
<|MERGE_RESOLUTION|>--- conflicted
+++ resolved
@@ -1,507 +1,495 @@
-/*
- * CMap.h, part of VCMI engine
- *
- * Authors: listed in file AUTHORS in main folder
- *
- * License: GNU General Public License v2.0 or later
- * Full text of license available in license.txt file, in main folder
- *
- */
-
-#pragma once
-
-#include "../ConstTransitivePtr.h"
-#include "../mapObjects/MiscObjects.h" // To serialize static props
-#include "../mapObjects/CQuest.h" // To serialize static props
-#include "../mapObjects/CGTownInstance.h" // To serialize static props
-#include "../ResourceSet.h"
-#include "../int3.h"
-#include "../GameConstants.h"
-#include "../LogicalExpression.h"
-#include "CMapDefines.h"
-
-class CArtifactInstance;
-class CGObjectInstance;
-class CGHeroInstance;
-class CCommanderInstance;
-class CGCreature;
-class CQuest;
-class CGTownInstance;
-class IModableArt;
-class IQuestObject;
-class CInputStream;
-class CMapEditManager;
-
-/// The hero name struct consists of the hero id and the hero name.
-struct DLL_LINKAGE SHeroName
-{
-	SHeroName();
-
-	int heroId;
-	std::string heroName;
-
-	template <typename Handler>
-	void serialize(Handler & h, const int version)
-	{
-		h & heroId;
-		h & heroName;
-	}
-};
-
-/// The player info constains data about which factions are allowed, AI tactical settings,
-/// the main hero name, where to generate the hero, whether the faction should be selected randomly,...
-struct DLL_LINKAGE PlayerInfo
-{
-	PlayerInfo();
-
-	/// Gets the default faction id or -1 for a random faction.
-	si8 defaultCastle() const;
-	/// Gets the default hero id or -1 for a random hero.
-	si8 defaultHero() const;
-	bool canAnyonePlay() const;
-	bool hasCustomMainHero() const;
-
-	bool canHumanPlay;
-	bool canComputerPlay;
-	EAiTactic::EAiTactic aiTactic; /// The default value is EAiTactic::RANDOM.
-
-	std::set<TFaction> allowedFactions;
-	bool isFactionRandom;
-
-	///main hero instance (VCMI maps only)
-	std::string mainHeroInstance;
-	/// Player has a random main hero
-	bool hasRandomHero;
-	/// The default value is -1.
-	si32 mainCustomHeroPortrait;
-	std::string mainCustomHeroName;
-	/// ID of custom hero (only if portrait and hero name are set, otherwise unpredicted value), -1 if none (not always -1)
-	si32 mainCustomHeroId;
-
-	std::vector<SHeroName> heroesNames; /// list of placed heroes on the map
-	bool hasMainTown; /// The default value is false.
-	bool generateHeroAtMainTown; /// The default value is false.
-	int3 posOfMainTown;
-	TeamID team; /// The default value NO_TEAM
-
-
-	bool generateHero; /// Unused.
-	si32 p7; /// Unknown and unused.
-	/// Unused. Count of hero placeholders containing hero type.
-	/// WARNING: powerPlaceholders sometimes gives false 0 (eg. even if there is one placeholder), maybe different meaning ???
-	ui8 powerPlaceholders;
-
-	template <typename Handler>
-	void serialize(Handler & h, const int version)
-	{
-		h & p7;
-		h & hasRandomHero;
-		h & mainCustomHeroId;
-		h & canHumanPlay;
-		h & canComputerPlay;
-		h & aiTactic;
-		h & allowedFactions;
-		h & isFactionRandom;
-		h & mainCustomHeroPortrait;
-		h & mainCustomHeroName;
-		h & heroesNames;
-		h & hasMainTown;
-		h & generateHeroAtMainTown;
-		h & posOfMainTown;
-		h & team;
-		h & generateHero;
-		h & mainHeroInstance;
-	}
-};
-
-/// The loss condition describes the condition to lose the game. (e.g. lose all own heroes/castles)
-struct DLL_LINKAGE EventCondition
-{
-	enum EWinLoseType {
-		//internal use, deprecated
-		HAVE_ARTIFACT,     // type - required artifact
-		HAVE_CREATURES,    // type - creatures to collect, value - amount to collect
-		HAVE_RESOURCES,    // type - resource ID, value - amount to collect
-		HAVE_BUILDING,     // position - town, optional, type - building to build
-		CONTROL,           // position - position of object, optional, type - type of object
-		DESTROY,           // position - position of object, optional, type - type of object
-		TRANSPORT,         // position - where artifact should be transported, type - type of artifact
-
-		//map format version pre 1.0
-		DAYS_PASSED,       // value - number of days from start of the game
-		IS_HUMAN,          // value - 0 = player is AI, 1 = player is human
-		DAYS_WITHOUT_TOWN, // value - how long player can live without town, 0=instakill
-		STANDARD_WIN,      // normal defeat all enemies condition
-		CONST_VALUE,        // condition that always evaluates to "value" (0 = false, 1 = true)
-
-		//map format version 1.0+
-		HAVE_0,
-		HAVE_BUILDING_0,
-		DESTROY_0
-	};
-
-	EventCondition(EWinLoseType condition = STANDARD_WIN);
-	EventCondition(EWinLoseType condition, si32 value, si32 objectType, int3 position = int3(-1, -1, -1));
-
-	const CGObjectInstance * object; // object that was at specified position or with instance name on start
-	EMetaclass metaType;
-	si32 value;
-	si32 objectType;
-	si32 objectSubtype;
-	std::string objectInstanceName;
-	int3 position;
-	EWinLoseType condition;
-
-	template <typename Handler>
-	void serialize(Handler & h, const int version)
-	{
-		h & object;
-		h & value;
-		h & objectType;
-		h & position;
-		h & condition;
-		h & objectSubtype;
-		h & objectInstanceName;
-		h & metaType;
-	}
-};
-
-typedef LogicalExpression<EventCondition> EventExpression;
-
-struct DLL_LINKAGE EventEffect
-{
-	enum EType
-	{
-		VICTORY,
-		DEFEAT
-	};
-
-	/// effect type, using EType enum
-	si8 type;
-
-	/// message that will be sent to other players
-	std::string toOtherMessage;
-
-	template <typename Handler>
-	void serialize(Handler & h, const int version)
-	{
-		h & type;
-		h & toOtherMessage;
-	}
-};
-
-struct DLL_LINKAGE TriggeredEvent
-{
-	/// base condition that must be evaluated
-	EventExpression trigger;
-
-	/// string identifier read from config file (e.g. captureKreelah)
-	std::string identifier;
-
-	/// string-description, for use in UI (capture town to win)
-	std::string description;
-
-	/// Message that will be displayed when this event is triggered (You captured town. You won!)
-	std::string onFulfill;
-
-	/// Effect of this event. TODO: refactor into something more flexible
-	EventEffect effect;
-
-	template <typename Handler>
-	void serialize(Handler & h, const int version)
-	{
-		h & identifier;
-		h & trigger;
-		h & description;
-		h & onFulfill;
-		h & effect;
-	}
-};
-
-/// The rumor struct consists of a rumor name and text.
-struct DLL_LINKAGE Rumor
-{
-	std::string name;
-	std::string text;
-
-	Rumor() = default;
-	~Rumor() = default;
-
-	template <typename Handler>
-	void serialize(Handler & h, const int version)
-	{
-		h & name;
-		h & text;
-	}
-
-	void serializeJson(JsonSerializeFormat & handler);
-};
-
-/// The disposed hero struct describes which hero can be hired from which player.
-struct DLL_LINKAGE DisposedHero
-{
-	DisposedHero();
-
-	ui32 heroId;
-	ui16 portrait; /// The portrait id of the hero, 0xFF is default.
-	std::string name;
-	ui8 players; /// Who can hire this hero (bitfield).
-
-	template <typename Handler>
-	void serialize(Handler & h, const int version)
-	{
-		h & heroId;
-		h & portrait;
-		h & name;
-		h & players;
-	}
-};
-
-namespace EMapFormat
-{
-enum EMapFormat: ui8
-{
-	INVALID = 0,
-	//    HEX     DEC
-	ROE = 0x0e, // 14
-	AB  = 0x15, // 21
-	SOD = 0x1c, // 28
-// HOTA = 0x1e ... 0x20 // 28 ... 30
-	WOG = 0x33,  // 51
-	VCMI = 0xF0
-};
-}
-
-/// The map header holds information about loss/victory condition,map format, version, players, height, width,...
-class DLL_LINKAGE CMapHeader
-{
-	void setupEvents();
-public:
-
-	static const int MAP_SIZE_SMALL = 36;
-	static const int MAP_SIZE_MIDDLE = 72;
-	static const int MAP_SIZE_LARGE = 108;
-	static const int MAP_SIZE_XLARGE = 144;
-
-	CMapHeader();
-	virtual ~CMapHeader();
-
-	EMapFormat::EMapFormat version; /// The default value is EMapFormat::SOD.
-	si32 height; /// The default value is 72.
-	si32 width; /// The default value is 72.
-	bool twoLevel; /// The default value is true.
-	std::string name;
-	std::string description;
-	ui8 difficulty; /// The default value is 1 representing a normal map difficulty.
-	/// Specifies the maximum level to reach for a hero. A value of 0 states that there is no
-	///	maximum level for heroes. This is the default value.
-	ui8 levelLimit;
-
-	std::string victoryMessage;
-	std::string defeatMessage;
-	ui16 victoryIconIndex;
-	ui16 defeatIconIndex;
-
-	std::vector<PlayerInfo> players; /// The default size of the vector is PlayerColor::PLAYER_LIMIT.
-	ui8 howManyTeams;
-	std::vector<bool> allowedHeroes;
-
-	bool areAnyPlayers; /// Unused. True if there are any playable players on the map.
-
-	/// "main quests" of the map that describe victory and loss conditions
-	std::vector<TriggeredEvent> triggeredEvents;
-
-	template <typename Handler>
-	void serialize(Handler & h, const int Version)
-	{
-		h & version;
-		h & name;
-		h & description;
-		h & width;
-		h & height;
-		h & twoLevel;
-		h & difficulty;
-		h & levelLimit;
-		h & areAnyPlayers;
-		h & players;
-		h & howManyTeams;
-		h & allowedHeroes;
-		h & triggeredEvents;
-		h & victoryMessage;
-		h & victoryIconIndex;
-		h & defeatMessage;
-		h & defeatIconIndex;
-	}
-};
-
-/// The map contains the map header, the tiles of the terrain, objects, heroes, towns, rumors...
-class DLL_LINKAGE CMap : public CMapHeader
-{
-public:
-	CMap();
-	~CMap();
-	void initTerrain();
-
-	CMapEditManager * getEditManager();
-	TerrainTile & getTile(const int3 & tile);
-	const TerrainTile & getTile(const int3 & tile) const;
-	bool isCoastalTile(const int3 & pos) const;
-	bool isInTheMap(const int3 & pos) const;
-	bool isWaterTile(const int3 & pos) const;
-
-	bool canMoveBetween(const int3 &src, const int3 &dst) const;
-	bool checkForVisitableDir( const int3 & src, const TerrainTile *pom, const int3 & dst ) const;
-	int3 guardingCreaturePosition (int3 pos) const;
-
-	void addBlockVisTiles(CGObjectInstance * obj);
-	void removeBlockVisTiles(CGObjectInstance * obj, bool total = false);
-	void calculateGuardingGreaturePositions();
-
-	void addNewArtifactInstance(CArtifactInstance * art);
-	void eraseArtifactInstance(CArtifactInstance * art);
-
-	void addNewQuestInstance(CQuest * quest);
-	void removeQuestInstance(CQuest* quest);
-
-	void setUniqueInstanceName(CGObjectInstance* obj);
-	///Use only this method when creating new map object instances
-	void addNewObject(CGObjectInstance * obj);
-	void moveObject(CGObjectInstance * obj, const int3 & dst);
-	void removeObject(CGObjectInstance * obj);
-
-
-	/// Gets object of specified type on requested position
-	const CGObjectInstance * getObjectiveObjectFrom(int3 pos, Obj::EObj type);
-	CGHeroInstance * getHero(int heroId);
-
-	/// Sets the victory/loss condition objectives ??
-	void checkForObjectives();
-
-	void resetStaticData();
-
-	ui32 checksum;
-	std::vector<Rumor> rumors;
-	std::vector<DisposedHero> disposedHeroes;
-	std::vector<ConstTransitivePtr<CGHeroInstance> > predefinedHeroes;
-	std::vector<bool> allowedSpell;
-	std::vector<bool> allowedArtifact;
-	std::vector<bool> allowedAbilities;
-	std::list<CMapEvent> events;
-	int3 grailPos;
-	int grailRadius;
-
-	//Central lists of items in game. Position of item in the vectors below is their (instance) id.
-	std::vector< ConstTransitivePtr<CGObjectInstance> > objects;
-	std::vector< ConstTransitivePtr<CGTownInstance> > towns;
-	std::vector< ConstTransitivePtr<CArtifactInstance> > artInstances;
-	std::vector< ConstTransitivePtr<CQuest> > quests;
-	std::vector< ConstTransitivePtr<CGHeroInstance> > allHeroes; //indexed by [hero_type_id]; on map, disposed, prisons, etc.
-
-	//Helper lists
-	std::vector< ConstTransitivePtr<CGHeroInstance> > heroesOnMap;
-	std::map<TeleportChannelID, std::shared_ptr<TeleportChannel> > teleportChannels;
-
-	/// associative list to identify which hero/creature id belongs to which object id(index for objects)
-	std::map<si32, ObjectInstanceID> questIdentifierToId;
-
-	std::unique_ptr<CMapEditManager> editManager;
-
-	int3 ***guardingCreaturePositions;
-
-	std::map<std::string, ConstTransitivePtr<CGObjectInstance> > instanceNames;
-
-private:
-	/// a 3-dimensional array of terrain tiles, access is as follows: x, y, level. where level=1 is underground
-	TerrainTile*** terrain;
-	si32 uidCounter; //TODO: initialize when loading an old map
-
-public:
-	template <typename Handler>
-	void serialize(Handler &h, const int formatVersion)
-	{
-		h & static_cast<CMapHeader&>(*this);
-		h & rumors;
-		h & allowedSpell;
-		h & allowedAbilities;
-		h & allowedArtifact;
-		h & events;
-		h & grailPos;
-		h & artInstances;
-		h & quests;
-		h & allHeroes;
-		h & questIdentifierToId;
-
-		//TODO: viccondetails
-		int level = twoLevel ? 2 : 1;
-		if(h.saving)
-		{
-			// Save terrain
-			for(int i = 0; i < width ; ++i)
-			{
-				for(int j = 0; j < height ; ++j)
-				{
-					for(int k = 0; k < level; ++k)
-					{
-						h & terrain[i][j][k];
-						h & guardingCreaturePositions[i][j][k];
-					}
-				}
-			}
-		}
-		else
-		{
-			// Load terrain
-			terrain = new TerrainTile**[width];
-			guardingCreaturePositions = new int3**[width];
-			for(int i = 0; i < width; ++i)
-			{
-				terrain[i] = new TerrainTile*[height];
-				guardingCreaturePositions[i] = new int3*[height];
-				for(int j = 0; j < height; ++j)
-				{
-					terrain[i][j] = new TerrainTile[level];
-					guardingCreaturePositions[i][j] = new int3[level];
-				}
-			}
-			for(int i = 0; i < width ; ++i)
-			{
-				for(int j = 0; j < height ; ++j)
-				{
-					for(int k = 0; k < level; ++k)
-					{
-						h & terrain[i][j][k];
-						h & guardingCreaturePositions[i][j][k];
-					}
-				}
-			}
-		}
-
-		h & objects;
-		h & heroesOnMap;
-		h & teleportChannels;
-		h & towns;
-		h & artInstances;
-
-		// static members
-		h & CGKeys::playerKeyMap;
-		h & CGMagi::eyelist;
-		h & CGObelisk::obeliskCount;
-		h & CGObelisk::visited;
-		h & CGTownInstance::merchantArtifacts;
-		h & CGTownInstance::universitySkills;
-
-		h & instanceNames;
-<<<<<<< HEAD
-
-		if (!h.saving && formatVersion < 804)
-		{
-			uidCounter = objects.size();
-		}
-		else
-		{
-			h & uidCounter;
-		}
-=======
->>>>>>> 3d2dc233
-	}
-};
+/*
+ * CMap.h, part of VCMI engine
+ *
+ * Authors: listed in file AUTHORS in main folder
+ *
+ * License: GNU General Public License v2.0 or later
+ * Full text of license available in license.txt file, in main folder
+ *
+ */
+
+#pragma once
+
+#include "../ConstTransitivePtr.h"
+#include "../mapObjects/MiscObjects.h" // To serialize static props
+#include "../mapObjects/CQuest.h" // To serialize static props
+#include "../mapObjects/CGTownInstance.h" // To serialize static props
+#include "../ResourceSet.h"
+#include "../int3.h"
+#include "../GameConstants.h"
+#include "../LogicalExpression.h"
+#include "CMapDefines.h"
+
+class CArtifactInstance;
+class CGObjectInstance;
+class CGHeroInstance;
+class CCommanderInstance;
+class CGCreature;
+class CQuest;
+class CGTownInstance;
+class IModableArt;
+class IQuestObject;
+class CInputStream;
+class CMapEditManager;
+
+/// The hero name struct consists of the hero id and the hero name.
+struct DLL_LINKAGE SHeroName
+{
+	SHeroName();
+
+	int heroId;
+	std::string heroName;
+
+	template <typename Handler>
+	void serialize(Handler & h, const int version)
+	{
+		h & heroId;
+		h & heroName;
+	}
+};
+
+/// The player info constains data about which factions are allowed, AI tactical settings,
+/// the main hero name, where to generate the hero, whether the faction should be selected randomly,...
+struct DLL_LINKAGE PlayerInfo
+{
+	PlayerInfo();
+
+	/// Gets the default faction id or -1 for a random faction.
+	si8 defaultCastle() const;
+	/// Gets the default hero id or -1 for a random hero.
+	si8 defaultHero() const;
+	bool canAnyonePlay() const;
+	bool hasCustomMainHero() const;
+
+	bool canHumanPlay;
+	bool canComputerPlay;
+	EAiTactic::EAiTactic aiTactic; /// The default value is EAiTactic::RANDOM.
+
+	std::set<TFaction> allowedFactions;
+	bool isFactionRandom;
+
+	///main hero instance (VCMI maps only)
+	std::string mainHeroInstance;
+	/// Player has a random main hero
+	bool hasRandomHero;
+	/// The default value is -1.
+	si32 mainCustomHeroPortrait;
+	std::string mainCustomHeroName;
+	/// ID of custom hero (only if portrait and hero name are set, otherwise unpredicted value), -1 if none (not always -1)
+	si32 mainCustomHeroId;
+
+	std::vector<SHeroName> heroesNames; /// list of placed heroes on the map
+	bool hasMainTown; /// The default value is false.
+	bool generateHeroAtMainTown; /// The default value is false.
+	int3 posOfMainTown;
+	TeamID team; /// The default value NO_TEAM
+
+
+	bool generateHero; /// Unused.
+	si32 p7; /// Unknown and unused.
+	/// Unused. Count of hero placeholders containing hero type.
+	/// WARNING: powerPlaceholders sometimes gives false 0 (eg. even if there is one placeholder), maybe different meaning ???
+	ui8 powerPlaceholders;
+
+	template <typename Handler>
+	void serialize(Handler & h, const int version)
+	{
+		h & p7;
+		h & hasRandomHero;
+		h & mainCustomHeroId;
+		h & canHumanPlay;
+		h & canComputerPlay;
+		h & aiTactic;
+		h & allowedFactions;
+		h & isFactionRandom;
+		h & mainCustomHeroPortrait;
+		h & mainCustomHeroName;
+		h & heroesNames;
+		h & hasMainTown;
+		h & generateHeroAtMainTown;
+		h & posOfMainTown;
+		h & team;
+		h & generateHero;
+		h & mainHeroInstance;
+	}
+};
+
+/// The loss condition describes the condition to lose the game. (e.g. lose all own heroes/castles)
+struct DLL_LINKAGE EventCondition
+{
+	enum EWinLoseType {
+		//internal use, deprecated
+		HAVE_ARTIFACT,     // type - required artifact
+		HAVE_CREATURES,    // type - creatures to collect, value - amount to collect
+		HAVE_RESOURCES,    // type - resource ID, value - amount to collect
+		HAVE_BUILDING,     // position - town, optional, type - building to build
+		CONTROL,           // position - position of object, optional, type - type of object
+		DESTROY,           // position - position of object, optional, type - type of object
+		TRANSPORT,         // position - where artifact should be transported, type - type of artifact
+
+		//map format version pre 1.0
+		DAYS_PASSED,       // value - number of days from start of the game
+		IS_HUMAN,          // value - 0 = player is AI, 1 = player is human
+		DAYS_WITHOUT_TOWN, // value - how long player can live without town, 0=instakill
+		STANDARD_WIN,      // normal defeat all enemies condition
+		CONST_VALUE,        // condition that always evaluates to "value" (0 = false, 1 = true)
+
+		//map format version 1.0+
+		HAVE_0,
+		HAVE_BUILDING_0,
+		DESTROY_0
+	};
+
+	EventCondition(EWinLoseType condition = STANDARD_WIN);
+	EventCondition(EWinLoseType condition, si32 value, si32 objectType, int3 position = int3(-1, -1, -1));
+
+	const CGObjectInstance * object; // object that was at specified position or with instance name on start
+	EMetaclass metaType;
+	si32 value;
+	si32 objectType;
+	si32 objectSubtype;
+	std::string objectInstanceName;
+	int3 position;
+	EWinLoseType condition;
+
+	template <typename Handler>
+	void serialize(Handler & h, const int version)
+	{
+		h & object;
+		h & value;
+		h & objectType;
+		h & position;
+		h & condition;
+		h & objectSubtype;
+		h & objectInstanceName;
+		h & metaType;
+	}
+};
+
+typedef LogicalExpression<EventCondition> EventExpression;
+
+struct DLL_LINKAGE EventEffect
+{
+	enum EType
+	{
+		VICTORY,
+		DEFEAT
+	};
+
+	/// effect type, using EType enum
+	si8 type;
+
+	/// message that will be sent to other players
+	std::string toOtherMessage;
+
+	template <typename Handler>
+	void serialize(Handler & h, const int version)
+	{
+		h & type;
+		h & toOtherMessage;
+	}
+};
+
+struct DLL_LINKAGE TriggeredEvent
+{
+	/// base condition that must be evaluated
+	EventExpression trigger;
+
+	/// string identifier read from config file (e.g. captureKreelah)
+	std::string identifier;
+
+	/// string-description, for use in UI (capture town to win)
+	std::string description;
+
+	/// Message that will be displayed when this event is triggered (You captured town. You won!)
+	std::string onFulfill;
+
+	/// Effect of this event. TODO: refactor into something more flexible
+	EventEffect effect;
+
+	template <typename Handler>
+	void serialize(Handler & h, const int version)
+	{
+		h & identifier;
+		h & trigger;
+		h & description;
+		h & onFulfill;
+		h & effect;
+	}
+};
+
+/// The rumor struct consists of a rumor name and text.
+struct DLL_LINKAGE Rumor
+{
+	std::string name;
+	std::string text;
+
+	Rumor() = default;
+	~Rumor() = default;
+
+	template <typename Handler>
+	void serialize(Handler & h, const int version)
+	{
+		h & name;
+		h & text;
+	}
+
+	void serializeJson(JsonSerializeFormat & handler);
+};
+
+/// The disposed hero struct describes which hero can be hired from which player.
+struct DLL_LINKAGE DisposedHero
+{
+	DisposedHero();
+
+	ui32 heroId;
+	ui16 portrait; /// The portrait id of the hero, 0xFF is default.
+	std::string name;
+	ui8 players; /// Who can hire this hero (bitfield).
+
+	template <typename Handler>
+	void serialize(Handler & h, const int version)
+	{
+		h & heroId;
+		h & portrait;
+		h & name;
+		h & players;
+	}
+};
+
+namespace EMapFormat
+{
+enum EMapFormat: ui8
+{
+	INVALID = 0,
+	//    HEX     DEC
+	ROE = 0x0e, // 14
+	AB  = 0x15, // 21
+	SOD = 0x1c, // 28
+// HOTA = 0x1e ... 0x20 // 28 ... 30
+	WOG = 0x33,  // 51
+	VCMI = 0xF0
+};
+}
+
+/// The map header holds information about loss/victory condition,map format, version, players, height, width,...
+class DLL_LINKAGE CMapHeader
+{
+	void setupEvents();
+public:
+
+	static const int MAP_SIZE_SMALL = 36;
+	static const int MAP_SIZE_MIDDLE = 72;
+	static const int MAP_SIZE_LARGE = 108;
+	static const int MAP_SIZE_XLARGE = 144;
+
+	CMapHeader();
+	virtual ~CMapHeader();
+
+	EMapFormat::EMapFormat version; /// The default value is EMapFormat::SOD.
+	si32 height; /// The default value is 72.
+	si32 width; /// The default value is 72.
+	bool twoLevel; /// The default value is true.
+	std::string name;
+	std::string description;
+	ui8 difficulty; /// The default value is 1 representing a normal map difficulty.
+	/// Specifies the maximum level to reach for a hero. A value of 0 states that there is no
+	///	maximum level for heroes. This is the default value.
+	ui8 levelLimit;
+
+	std::string victoryMessage;
+	std::string defeatMessage;
+	ui16 victoryIconIndex;
+	ui16 defeatIconIndex;
+
+	std::vector<PlayerInfo> players; /// The default size of the vector is PlayerColor::PLAYER_LIMIT.
+	ui8 howManyTeams;
+	std::vector<bool> allowedHeroes;
+
+	bool areAnyPlayers; /// Unused. True if there are any playable players on the map.
+
+	/// "main quests" of the map that describe victory and loss conditions
+	std::vector<TriggeredEvent> triggeredEvents;
+
+	template <typename Handler>
+	void serialize(Handler & h, const int Version)
+	{
+		h & version;
+		h & name;
+		h & description;
+		h & width;
+		h & height;
+		h & twoLevel;
+		h & difficulty;
+		h & levelLimit;
+		h & areAnyPlayers;
+		h & players;
+		h & howManyTeams;
+		h & allowedHeroes;
+		h & triggeredEvents;
+		h & victoryMessage;
+		h & victoryIconIndex;
+		h & defeatMessage;
+		h & defeatIconIndex;
+	}
+};
+
+/// The map contains the map header, the tiles of the terrain, objects, heroes, towns, rumors...
+class DLL_LINKAGE CMap : public CMapHeader
+{
+public:
+	CMap();
+	~CMap();
+	void initTerrain();
+
+	CMapEditManager * getEditManager();
+	TerrainTile & getTile(const int3 & tile);
+	const TerrainTile & getTile(const int3 & tile) const;
+	bool isCoastalTile(const int3 & pos) const;
+	bool isInTheMap(const int3 & pos) const;
+	bool isWaterTile(const int3 & pos) const;
+
+	bool canMoveBetween(const int3 &src, const int3 &dst) const;
+	bool checkForVisitableDir( const int3 & src, const TerrainTile *pom, const int3 & dst ) const;
+	int3 guardingCreaturePosition (int3 pos) const;
+
+	void addBlockVisTiles(CGObjectInstance * obj);
+	void removeBlockVisTiles(CGObjectInstance * obj, bool total = false);
+	void calculateGuardingGreaturePositions();
+
+	void addNewArtifactInstance(CArtifactInstance * art);
+	void eraseArtifactInstance(CArtifactInstance * art);
+
+	void addNewQuestInstance(CQuest * quest);
+	void removeQuestInstance(CQuest* quest);
+
+	void setUniqueInstanceName(CGObjectInstance* obj);
+	///Use only this method when creating new map object instances
+	void addNewObject(CGObjectInstance * obj);
+	void moveObject(CGObjectInstance * obj, const int3 & dst);
+	void removeObject(CGObjectInstance * obj);
+
+
+	/// Gets object of specified type on requested position
+	const CGObjectInstance * getObjectiveObjectFrom(int3 pos, Obj::EObj type);
+	CGHeroInstance * getHero(int heroId);
+
+	/// Sets the victory/loss condition objectives ??
+	void checkForObjectives();
+
+	void resetStaticData();
+
+	ui32 checksum;
+	std::vector<Rumor> rumors;
+	std::vector<DisposedHero> disposedHeroes;
+	std::vector<ConstTransitivePtr<CGHeroInstance> > predefinedHeroes;
+	std::vector<bool> allowedSpell;
+	std::vector<bool> allowedArtifact;
+	std::vector<bool> allowedAbilities;
+	std::list<CMapEvent> events;
+	int3 grailPos;
+	int grailRadius;
+
+	//Central lists of items in game. Position of item in the vectors below is their (instance) id.
+	std::vector< ConstTransitivePtr<CGObjectInstance> > objects;
+	std::vector< ConstTransitivePtr<CGTownInstance> > towns;
+	std::vector< ConstTransitivePtr<CArtifactInstance> > artInstances;
+	std::vector< ConstTransitivePtr<CQuest> > quests;
+	std::vector< ConstTransitivePtr<CGHeroInstance> > allHeroes; //indexed by [hero_type_id]; on map, disposed, prisons, etc.
+
+	//Helper lists
+	std::vector< ConstTransitivePtr<CGHeroInstance> > heroesOnMap;
+	std::map<TeleportChannelID, std::shared_ptr<TeleportChannel> > teleportChannels;
+
+	/// associative list to identify which hero/creature id belongs to which object id(index for objects)
+	std::map<si32, ObjectInstanceID> questIdentifierToId;
+
+	std::unique_ptr<CMapEditManager> editManager;
+
+	int3 ***guardingCreaturePositions;
+
+	std::map<std::string, ConstTransitivePtr<CGObjectInstance> > instanceNames;
+
+private:
+	/// a 3-dimensional array of terrain tiles, access is as follows: x, y, level. where level=1 is underground
+	TerrainTile*** terrain;
+	si32 uidCounter; //TODO: initialize when loading an old map
+
+public:
+	template <typename Handler>
+	void serialize(Handler &h, const int formatVersion)
+	{
+		h & static_cast<CMapHeader&>(*this);
+		h & rumors;
+		h & allowedSpell;
+		h & allowedAbilities;
+		h & allowedArtifact;
+		h & events;
+		h & grailPos;
+		h & artInstances;
+		h & quests;
+		h & allHeroes;
+		h & questIdentifierToId;
+
+		//TODO: viccondetails
+		int level = twoLevel ? 2 : 1;
+		if(h.saving)
+		{
+			// Save terrain
+			for(int i = 0; i < width ; ++i)
+			{
+				for(int j = 0; j < height ; ++j)
+				{
+					for(int k = 0; k < level; ++k)
+					{
+						h & terrain[i][j][k];
+						h & guardingCreaturePositions[i][j][k];
+					}
+				}
+			}
+		}
+		else
+		{
+			// Load terrain
+			terrain = new TerrainTile**[width];
+			guardingCreaturePositions = new int3**[width];
+			for(int i = 0; i < width; ++i)
+			{
+				terrain[i] = new TerrainTile*[height];
+				guardingCreaturePositions[i] = new int3*[height];
+				for(int j = 0; j < height; ++j)
+				{
+					terrain[i][j] = new TerrainTile[level];
+					guardingCreaturePositions[i][j] = new int3[level];
+				}
+			}
+			for(int i = 0; i < width ; ++i)
+			{
+				for(int j = 0; j < height ; ++j)
+				{
+					for(int k = 0; k < level; ++k)
+					{
+						h & terrain[i][j][k];
+						h & guardingCreaturePositions[i][j][k];
+					}
+				}
+			}
+		}
+
+		h & objects;
+		h & heroesOnMap;
+		h & teleportChannels;
+		h & towns;
+		h & artInstances;
+
+		// static members
+		h & CGKeys::playerKeyMap;
+		h & CGMagi::eyelist;
+		h & CGObelisk::obeliskCount;
+		h & CGObelisk::visited;
+		h & CGTownInstance::merchantArtifacts;
+		h & CGTownInstance::universitySkills;
+
+		h & instanceNames;
+	}
+};