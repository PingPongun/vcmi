--- conflicted
+++ resolved
@@ -1,4 +1,3 @@
-<<<<<<< HEAD
 /*
  * MapFormatH3M.h, part of VCMI engine
  *
@@ -252,260 +251,4 @@
 
 };
 
-VCMI_LIB_NAMESPACE_END
-=======
-/*
- * MapFormatH3M.h, part of VCMI engine
- *
- * Authors: listed in file AUTHORS in main folder
- *
- * License: GNU General Public License v2.0 or later
- * Full text of license available in license.txt file, in main folder
- *
- */
-
-#pragma once
-
-#include "CMapService.h"
-#include "MapFeaturesH3M.h"
-
-VCMI_LIB_NAMESPACE_BEGIN
-
-class CGHeroInstance;
-class MapReaderH3M;
-class MetaString;
-class CArtifactInstance;
-class CGObjectInstance;
-class CGSeerHut;
-class IQuestObject;
-class CGTownInstance;
-class CCreatureSet;
-class CInputStream;
-class TextIdentifier;
-class CGPandoraBox;
-
-class ObjectInstanceID;
-class BuildingID;
-class ObjectTemplate;
-class SpellID;
-class PlayerColor;
-class int3;
-
-class DLL_LINKAGE CMapLoaderH3M : public IMapLoader
-{
-public:
-	/**
-	 * Default constructor.
-	 *
-	 * @param stream a stream containing the map data
-	 */
-	CMapLoaderH3M(const std::string & mapName, const std::string & modName, const std::string & encodingName, CInputStream * stream);
-
-	/**
-	 * Destructor.
-	 */
-	~CMapLoaderH3M();
-
-	/**
-	 * Loads the VCMI/H3 map file.
-	 *
-	 * @return a unique ptr of the loaded map class
-	 */
-	std::unique_ptr<CMap> loadMap() override;
-
-	/**
-	 * Loads the VCMI/H3 map header.
-	 *
-	 * @return a unique ptr of the loaded map header class
-	 */
-	std::unique_ptr<CMapHeader> loadMapHeader() override;
-
-private:
-	/**
-	 * Initializes the map object from parsing the input buffer.
-	 */
-	void init();
-
-	/**
-	 * Reads the map header.
-	 */
-	void readHeader();
-
-	/**
-	 * Reads player information.
-	 */
-	void readPlayerInfo();
-
-	/**
-	 * Reads victory/loss conditions.
-	 */
-	void readVictoryLossConditions();
-
-	/**
-	 * Reads team information.
-	 */
-	void readTeamInfo();
-
-	/**
-	 * Reads the list of map flags.
-	 */
-	void readMapOptions();
-
-	/**
-	 * Reads the list of allowed heroes.
-	 */
-	void readAllowedHeroes();
-
-	/**
-	 * Reads the list of disposed heroes.
-	 */
-	void readDisposedHeroes();
-
-	/**
-	 * Reads the list of allowed artifacts.
-	 */
-	void readAllowedArtifacts();
-
-	/**
-	 * Reads the list of allowed spells and abilities.
-	 */
-	void readAllowedSpellsAbilities();
-
-	/**
-	 * Loads artifacts of a hero.
-	 *
-	 * @param hero the hero which should hold those artifacts
-	 */
-	void loadArtifactsOfHero(CGHeroInstance * hero);
-
-	/**
-	 * Loads an artifact to the given slot of the specified hero.
-	 *
-	 * @param hero the hero which should hold that artifact
-	 * @param slot the artifact slot where to place that artifact
-	 * @return true if it loaded an artifact
-	 */
-	bool loadArtifactToSlot(CGHeroInstance * hero, int slot);
-
-	/**
-	 * Read rumors.
-	 */
-	void readRumors();
-
-	/**
-	 * Reads predefined heroes.
-	 */
-	void readPredefinedHeroes();
-
-	/**
-	 * Reads terrain data.
-	 */
-	void readTerrain();
-
-	/**
-	 * Reads custom(map) def information.
-	 */
-	void readObjectTemplates();
-
-	/**
-	 * Reads objects(towns, mines,...).
-	 */
-	void readObjects();
-
-	/// Reads single object from input stream based on template
-	CGObjectInstance * readObject(std::shared_ptr<const ObjectTemplate> objectTemplate, const int3 & objectPosition, const ObjectInstanceID & idToBeGiven);
-
-	CGObjectInstance * readEvent(const int3 & objectPosition, const ObjectInstanceID & idToBeGiven);
-	CGObjectInstance * readMonster(const int3 & objectPosition, const ObjectInstanceID & idToBeGiven);
-	CGObjectInstance * readHero(const int3 & initialPos, const ObjectInstanceID & idToBeGiven);
-	CGObjectInstance * readSeerHut(const int3 & initialPos, const ObjectInstanceID & idToBeGiven);
-	CGObjectInstance * readTown(const int3 & position, std::shared_ptr<const ObjectTemplate> objTempl);
-	CGObjectInstance * readSign(const int3 & position);
-	CGObjectInstance * readWitchHut();
-	CGObjectInstance * readScholar();
-	CGObjectInstance * readGarrison(const int3 & mapPosition);
-	CGObjectInstance * readArtifact(const int3 & position, std::shared_ptr<const ObjectTemplate> objTempl);
-	CGObjectInstance * readResource(const int3 & position, std::shared_ptr<const ObjectTemplate> objTempl);
-	CGObjectInstance * readMine(const int3 & position, std::shared_ptr<const ObjectTemplate> objTempl);
-	CGObjectInstance * readPandora(const int3 & position, const ObjectInstanceID & idToBeGiven);
-	CGObjectInstance * readDwelling(const int3 & position);
-	CGObjectInstance * readDwellingRandom(const int3 & position, std::shared_ptr<const ObjectTemplate> objTempl);
-	CGObjectInstance * readShrine();
-	CGObjectInstance * readHeroPlaceholder(const int3 & position);
-	CGObjectInstance * readGrail(const int3 & position, std::shared_ptr<const ObjectTemplate> objectTemplate);
-	CGObjectInstance * readPyramid(const int3 & position, std::shared_ptr<const ObjectTemplate> objTempl);
-	CGObjectInstance * readQuestGuard(const int3 & position);
-	CGObjectInstance * readShipyard(const int3 & mapPosition, std::shared_ptr<const ObjectTemplate> objectTemplate);
-	CGObjectInstance * readLighthouse(const int3 & mapPosition);
-	CGObjectInstance * readGeneric(const int3 & position, std::shared_ptr<const ObjectTemplate> objectTemplate);
-	CGObjectInstance * readBank(const int3 & position, std::shared_ptr<const ObjectTemplate> objectTemplate);
-
-	/**
-	 * Reads a creature set.
-	 *
-	 * @param out the loaded creature set
-	 * @param number the count of creatures to read
-	 */
-	void readCreatureSet(CCreatureSet * out, int number);
-
-	/**
-	 * Reads a quest for the given quest guard.
-	 *
-	 * @param guard the quest guard where that quest should be applied to
-	 */
-	void readBoxContent(CGPandoraBox * object, const int3 & position, const ObjectInstanceID & idToBeGiven);
-
-	/**
-	 * Reads a quest for the given quest guard.
-	 *
-	 * @param guard the quest guard where that quest should be applied to
-	 */
-	int readQuest(IQuestObject * guard, const int3 & position);
-
-	void readSeerHutQuest(CGSeerHut * hut, const int3 & position, const ObjectInstanceID & idToBeGiven);
-
-	/**
-	 * Reads events.
-	 */
-	void readEvents();
-
-	/**
-	* read optional message and optional guards
-	*/
-	void readMessageAndGuards(MetaString & message, CCreatureSet * guards, const int3 & position);
-
-	/// reads string from input stream and converts it to unicode
-	std::string readBasicString();
-
-	/// reads string from input stream, converts it to unicode and attempts to translate it
-	std::string readLocalizedString(const TextIdentifier & identifier);
-
-	void setOwnerAndValidate(const int3 & mapPosition, CGObjectInstance * object, const PlayerColor & owner);
-
-	void afterRead();
-
-	MapFormatFeaturesH3M features;
-
-	/** List of templates loaded from the map, used on later stage to create
-	 *  objects but not needed for fully functional CMap */
-	std::vector<std::shared_ptr<const ObjectTemplate>> templates;
-
-	/** ptr to the map object which gets filled by data from the buffer */
-	CMap * map;
-
-	/**
-	 * ptr to the map header object which gets filled by data from the buffer.
-	 * (when loading a map then the mapHeader ptr points to the same object)
-	 */
-	std::unique_ptr<CMapHeader> mapHeader;
-	std::unique_ptr<MapReaderH3M> reader;
-	CInputStream * inputStream;
-
-	std::string mapName;
-	std::string modName;
-	std::string fileEncoding;
-
-};
-
-VCMI_LIB_NAMESPACE_END
->>>>>>> a1a5bc28
+VCMI_LIB_NAMESPACE_END