--- conflicted
+++ resolved
@@ -91,12 +91,7 @@
 	void updateTile(TerrainTile & tile, const CDrawLinesOperation::LinePattern & pattern, const int flip) override;
 	
 private:
-<<<<<<< HEAD
 	TRiverId riverType;
 };
-=======
-	std::string riverType;
-};
 
-VCMI_LIB_NAMESPACE_END
->>>>>>> 6ad468ec
+VCMI_LIB_NAMESPACE_END