--- conflicted
+++ resolved
@@ -1,4 +1,3 @@
-<<<<<<< HEAD
 /*
  * BattleInfo.cpp, part of VCMI engine
  *
@@ -1052,1060 +1051,4 @@
 {
 }
 
-VCMI_LIB_NAMESPACE_END
-=======
-/*
- * BattleInfo.cpp, part of VCMI engine
- *
- * Authors: listed in file AUTHORS in main folder
- *
- * License: GNU General Public License v2.0 or later
- * Full text of license available in license.txt file, in main folder
- *
- */
-#include "StdInc.h"
-#include "BattleInfo.h"
-#include "bonuses/Limiters.h"
-#include "bonuses/Updaters.h"
-#include "../CStack.h"
-#include "../CHeroHandler.h"
-#include "../NetPacks.h"
-#include "../filesystem/Filesystem.h"
-#include "../mapObjects/CGTownInstance.h"
-#include "../CGeneralTextHandler.h"
-#include "../BattleFieldHandler.h"
-#include "../ObstacleHandler.h"
-
-//TODO: remove
-#include "../IGameCallback.h"
-
-VCMI_LIB_NAMESPACE_BEGIN
-
-///BattleInfo
-CStack * BattleInfo::generateNewStack(uint32_t id, const CStackInstance & base, ui8 side, const SlotID & slot, BattleHex position)
-{
-	PlayerColor owner = sides[side].color;
-	assert(!owner.isValidPlayer() || (base.armyObj && base.armyObj->tempOwner == owner));
-
-	auto * ret = new CStack(&base, owner, id, side, slot);
-	ret->initialPosition = getAvaliableHex(base.getCreatureID(), side, position); //TODO: what if no free tile on battlefield was found?
-	stacks.push_back(ret);
-	return ret;
-}
-
-CStack * BattleInfo::generateNewStack(uint32_t id, const CStackBasicDescriptor & base, ui8 side, const SlotID & slot, BattleHex position)
-{
-	PlayerColor owner = sides[side].color;
-	auto * ret = new CStack(&base, owner, id, side, slot);
-	ret->initialPosition = position;
-	stacks.push_back(ret);
-	return ret;
-}
-
-void BattleInfo::localInit()
-{
-	for(int i = 0; i < 2; i++)
-	{
-		auto * armyObj = battleGetArmyObject(i);
-		armyObj->battle = this;
-		armyObj->attachTo(*this);
-	}
-
-	for(CStack * s : stacks)
-		s->localInit(this);
-
-	exportBonuses();
-}
-
-namespace CGH
-{
-	static void readBattlePositions(const JsonNode &node, std::vector< std::vector<int> > & dest)
-	{
-		for(const JsonNode &level : node.Vector())
-		{
-			std::vector<int> pom;
-			for(const JsonNode &value : level.Vector())
-			{
-				pom.push_back(static_cast<int>(value.Float()));
-			}
-
-			dest.push_back(pom);
-		}
-	}
-}
-
-//RNG that works like H3 one
-struct RandGen
-{
-	ui32 seed;
-
-	void srand(ui32 s)
-	{
-		seed = s;
-	}
-	void srand(const int3 & pos)
-	{
-		srand(110291 * static_cast<ui32>(pos.x) + 167801 * static_cast<ui32>(pos.y) + 81569);
-	}
-	int rand()
-	{
-		seed = 214013 * seed + 2531011;
-		return (seed >> 16) & 0x7FFF;
-	}
-	int rand(int min, int max)
-	{
-		if(min == max)
-			return min;
-		if(min > max)
-			return min;
-		return min + rand() % (max - min + 1);
-	}
-};
-
-struct RangeGenerator
-{
-	class ExhaustedPossibilities : public std::exception
-	{
-	};
-
-	RangeGenerator(int _min, int _max, std::function<int()> _myRand):
-		min(_min),
-		remainingCount(_max - _min + 1),
-		remaining(remainingCount, true),
-		myRand(std::move(_myRand))
-	{
-	}
-
-	int generateNumber() const
-	{
-		if(!remainingCount)
-			throw ExhaustedPossibilities();
-		if(remainingCount == 1)
-			return 0;
-		return myRand() % remainingCount;
-	}
-
-	//get number fulfilling predicate. Never gives the same number twice.
-	int getSuchNumber(const std::function<bool(int)> & goodNumberPred = nullptr)
-	{
-		int ret = -1;
-		do
-		{
-			int n = generateNumber();
-			int i = 0;
-			for(;;i++)
-			{
-				assert(i < (int)remaining.size());
-				if(!remaining[i])
-					continue;
-				if(!n)
-					break;
-				n--;
-			}
-
-			remainingCount--;
-			remaining[i] = false;
-			ret = i + min;
-		} while(goodNumberPred && !goodNumberPred(ret));
-		return ret;
-	}
-
-	int min, remainingCount;
-	std::vector<bool> remaining;
-	std::function<int()> myRand;
-};
-
-BattleInfo * BattleInfo::setupBattle(const int3 & tile, TerrainId terrain, const BattleField & battlefieldType, const CArmedInstance * armies[2], const CGHeroInstance * heroes[2], bool creatureBank, const CGTownInstance * town)
-{
-	CMP_stack cmpst;
-	auto * curB = new BattleInfo();
-
-	for(auto i = 0u; i < curB->sides.size(); i++)
-		curB->sides[i].init(heroes[i], armies[i]);
-
-
-	std::vector<CStack*> & stacks = (curB->stacks);
-
-	curB->tile = tile;
-	curB->battlefieldType = battlefieldType;
-	curB->round = -2;
-	curB->activeStack = -1;
-	curB->creatureBank = creatureBank;
-	curB->replayAllowed = false;
-
-	if(town)
-	{
-		curB->town = town;
-		curB->terrainType = town->getNativeTerrain();
-	}
-	else
-	{
-		curB->town = nullptr;
-		curB->terrainType = terrain;
-	}
-
-	//setting up siege obstacles
-	if (town && town->hasFort())
-	{
-		curB->si.gateState = EGateState::CLOSED;
-
-		curB->si.wallState[EWallPart::GATE] = EWallState::INTACT;
-
-		for(const auto wall : {EWallPart::BOTTOM_WALL, EWallPart::BELOW_GATE, EWallPart::OVER_GATE, EWallPart::UPPER_WALL})
-		{
-			if (town->hasBuilt(BuildingID::CASTLE))
-				curB->si.wallState[wall] = EWallState::REINFORCED;
-			else
-				curB->si.wallState[wall] = EWallState::INTACT;
-		}
-
-		if (town->hasBuilt(BuildingID::CITADEL))
-			curB->si.wallState[EWallPart::KEEP] = EWallState::INTACT;
-
-		if (town->hasBuilt(BuildingID::CASTLE))
-		{
-			curB->si.wallState[EWallPart::UPPER_TOWER] = EWallState::INTACT;
-			curB->si.wallState[EWallPart::BOTTOM_TOWER] = EWallState::INTACT;
-		}
-	}
-
-	//randomize obstacles
- 	if (town == nullptr && !creatureBank) //do it only when it's not siege and not creature bank
- 	{
-		RandGen r{};
-		auto ourRand = [&](){ return r.rand(); };
-		r.srand(tile);
-		r.rand(1,8); //battle sound ID to play... can't do anything with it here
-		int tilesToBlock = r.rand(5,12);
-
-		std::vector<BattleHex> blockedTiles;
-
-		auto appropriateAbsoluteObstacle = [&](int id)
-		{
-			const auto * info = Obstacle(id).getInfo();
-			return info && info->isAbsoluteObstacle && info->isAppropriate(curB->terrainType, battlefieldType);
-		};
-		auto appropriateUsualObstacle = [&](int id)
-		{
-			const auto * info = Obstacle(id).getInfo();
-			return info && !info->isAbsoluteObstacle && info->isAppropriate(curB->terrainType, battlefieldType);
-		};
-
-		if(r.rand(1,100) <= 40) //put cliff-like obstacle
-		{
-			try
-			{
-				RangeGenerator obidgen(0, VLC->obstacleHandler->objects.size() - 1, ourRand);
-				auto obstPtr = std::make_shared<CObstacleInstance>();
-				obstPtr->obstacleType = CObstacleInstance::ABSOLUTE_OBSTACLE;
-				obstPtr->ID = obidgen.getSuchNumber(appropriateAbsoluteObstacle);
-				obstPtr->uniqueID = static_cast<si32>(curB->obstacles.size());
-				curB->obstacles.push_back(obstPtr);
-
-				for(BattleHex blocked : obstPtr->getBlockedTiles())
-					blockedTiles.push_back(blocked);
-				tilesToBlock -= Obstacle(obstPtr->ID).getInfo()->blockedTiles.size() / 2;
-			}
-			catch(RangeGenerator::ExhaustedPossibilities &)
-			{
-				//silently ignore, if we can't place absolute obstacle, we'll go with the usual ones
-				logGlobal->debug("RangeGenerator::ExhaustedPossibilities exception occurred - cannot place absolute obstacle");
-			}
-		}
-
-		try
-		{
-			while(tilesToBlock > 0)
-			{
-				RangeGenerator obidgen(0, VLC->obstacleHandler->objects.size() - 1, ourRand);
-				auto tileAccessibility = curB->getAccesibility();
-				const int obid = obidgen.getSuchNumber(appropriateUsualObstacle);
-				const ObstacleInfo &obi = *Obstacle(obid).getInfo();
-
-				auto validPosition = [&](BattleHex pos) -> bool
-				{
-					if(obi.height >= pos.getY())
-						return false;
-					if(pos.getX() == 0)
-						return false;
-					if(pos.getX() + obi.width > 15)
-						return false;
-					if(vstd::contains(blockedTiles, pos))
-						return false;
-
-					for(BattleHex blocked : obi.getBlocked(pos))
-					{
-						if(tileAccessibility[blocked] == EAccessibility::UNAVAILABLE) //for ship-to-ship battlefield - exclude hardcoded unavailable tiles
-							return false;
-						if(vstd::contains(blockedTiles, blocked))
-							return false;
-						int x = blocked.getX();
-						if(x <= 2 || x >= 14)
-							return false;
-					}
-
-					return true;
-				};
-
-				RangeGenerator posgenerator(18, 168, ourRand);
-
-				auto obstPtr = std::make_shared<CObstacleInstance>();
-				obstPtr->ID = obid;
-				obstPtr->pos = posgenerator.getSuchNumber(validPosition);
-				obstPtr->uniqueID = static_cast<si32>(curB->obstacles.size());
-				curB->obstacles.push_back(obstPtr);
-
-				for(BattleHex blocked : obstPtr->getBlockedTiles())
-					blockedTiles.push_back(blocked);
-				tilesToBlock -= static_cast<int>(obi.blockedTiles.size());
-			}
-		}
-		catch(RangeGenerator::ExhaustedPossibilities &)
-		{
-			logGlobal->debug("RangeGenerator::ExhaustedPossibilities exception occurred - cannot place usual obstacle");
-		}
-	}
-
-	//reading battleStartpos - add creatures AFTER random obstacles are generated
-	//TODO: parse once to some structure
-	std::vector<std::vector<int>> looseFormations[2];
-	std::vector<std::vector<int>> tightFormations[2];
-	std::vector<std::vector<int>> creBankFormations[2];
-	std::vector<int> commanderField;
-	std::vector<int> commanderBank;
-	const JsonNode config(JsonPath::builtin("config/battleStartpos.json"));
-	const JsonVector &positions = config["battle_positions"].Vector();
-
-	CGH::readBattlePositions(positions[0]["levels"], looseFormations[0]);
-	CGH::readBattlePositions(positions[1]["levels"], looseFormations[1]);
-	CGH::readBattlePositions(positions[2]["levels"], tightFormations[0]);
-	CGH::readBattlePositions(positions[3]["levels"], tightFormations[1]);
-	CGH::readBattlePositions(positions[4]["levels"], creBankFormations[0]);
-	CGH::readBattlePositions(positions[5]["levels"], creBankFormations[1]);
-
-	for (auto position : config["commanderPositions"]["field"].Vector())
-	{
-		commanderField.push_back(static_cast<int>(position.Float()));
-	}
-	for (auto position : config["commanderPositions"]["creBank"].Vector())
-	{
-		commanderBank.push_back(static_cast<int>(position.Float()));
-	}
-
-
-	//adding war machines
-	if(!creatureBank)
-	{
-		//Checks if hero has artifact and create appropriate stack
-		auto handleWarMachine = [&](int side, const ArtifactPosition & artslot, BattleHex hex)
-		{
-			const CArtifactInstance * warMachineArt = heroes[side]->getArt(artslot);
-
-			if(nullptr != warMachineArt)
-			{
-				CreatureID cre = warMachineArt->artType->getWarMachine();
-
-				if(cre != CreatureID::NONE)
-					curB->generateNewStack(curB->nextUnitId(), CStackBasicDescriptor(cre, 1), side, SlotID::WAR_MACHINES_SLOT, hex);
-			}
-		};
-
-		if(heroes[0])
-		{
-
-			handleWarMachine(0, ArtifactPosition::MACH1, 52);
-			handleWarMachine(0, ArtifactPosition::MACH2, 18);
-			handleWarMachine(0, ArtifactPosition::MACH3, 154);
-			if(town && town->hasFort())
-				handleWarMachine(0, ArtifactPosition::MACH4, 120);
-		}
-
-		if(heroes[1])
-		{
-			if(!town) //defending hero shouldn't receive ballista (bug #551)
-				handleWarMachine(1, ArtifactPosition::MACH1, 66);
-			handleWarMachine(1, ArtifactPosition::MACH2, 32);
-			handleWarMachine(1, ArtifactPosition::MACH3, 168);
-		}
-	}
-	//war machines added
-
-	//battleStartpos read
-	for(int side = 0; side < 2; side++)
-	{
-		int formationNo = armies[side]->stacksCount() - 1;
-		vstd::abetween(formationNo, 0, GameConstants::ARMY_SIZE - 1);
-
-		int k = 0; //stack serial
-		for(auto i = armies[side]->Slots().begin(); i != armies[side]->Slots().end(); i++, k++)
-		{
-			std::vector<int> *formationVector = nullptr;
-			if(armies[side]->formation == EArmyFormation::TIGHT )
-				formationVector = &tightFormations[side][formationNo];
-			else
-				formationVector = &looseFormations[side][formationNo];
-
-			if(creatureBank)
-				formationVector = &creBankFormations[side][formationNo];
-
-			BattleHex pos = (k < formationVector->size() ? formationVector->at(k) : 0);
-			if(creatureBank && i->second->type->isDoubleWide())
-				pos += side ? BattleHex::LEFT : BattleHex::RIGHT;
-
-			curB->generateNewStack(curB->nextUnitId(), *i->second, side, i->first, pos);
-		}
-	}
-
-	//adding commanders
-	for (int i = 0; i < 2; ++i)
-	{
-		if (heroes[i] && heroes[i]->commander && heroes[i]->commander->alive)
-		{
-			curB->generateNewStack(curB->nextUnitId(), *heroes[i]->commander, i, SlotID::COMMANDER_SLOT_PLACEHOLDER, creatureBank ? commanderBank[i] : commanderField[i]);
-		}
-
-	}
-
-	if (curB->town && curB->town->fortLevel() >= CGTownInstance::CITADEL)
-	{
-		// keep tower
-		curB->generateNewStack(curB->nextUnitId(), CStackBasicDescriptor(CreatureID::ARROW_TOWERS, 1), 1, SlotID::ARROW_TOWERS_SLOT, BattleHex::CASTLE_CENTRAL_TOWER);
-
-		if (curB->town->fortLevel() >= CGTownInstance::CASTLE)
-		{
-			// lower tower + upper tower
-			curB->generateNewStack(curB->nextUnitId(), CStackBasicDescriptor(CreatureID::ARROW_TOWERS, 1), 1, SlotID::ARROW_TOWERS_SLOT, BattleHex::CASTLE_UPPER_TOWER);
-
-			curB->generateNewStack(curB->nextUnitId(), CStackBasicDescriptor(CreatureID::ARROW_TOWERS, 1), 1, SlotID::ARROW_TOWERS_SLOT, BattleHex::CASTLE_BOTTOM_TOWER);
-		}
-
-		//Moat generating is done on server
-	}
-
-	std::stable_sort(stacks.begin(),stacks.end(),cmpst);
-
-	auto neutral = std::make_shared<CreatureAlignmentLimiter>(EAlignment::NEUTRAL);
-	auto good = std::make_shared<CreatureAlignmentLimiter>(EAlignment::GOOD);
-	auto evil = std::make_shared<CreatureAlignmentLimiter>(EAlignment::EVIL);
-
-	const auto * bgInfo = VLC->battlefields()->getById(battlefieldType);
-
-	for(const std::shared_ptr<Bonus> & bonus : bgInfo->bonuses)
-	{
-		curB->addNewBonus(bonus);
-	}
-
-	//native terrain bonuses
-	static auto nativeTerrain = std::make_shared<CreatureTerrainLimiter>();
-	
-	curB->addNewBonus(std::make_shared<Bonus>(BonusDuration::ONE_BATTLE, BonusType::STACKS_SPEED, BonusSource::TERRAIN_NATIVE, 1, 0, 0)->addLimiter(nativeTerrain));
-	curB->addNewBonus(std::make_shared<Bonus>(BonusDuration::ONE_BATTLE, BonusType::PRIMARY_SKILL, BonusSource::TERRAIN_NATIVE, 1, 0, static_cast<int>(PrimarySkill::ATTACK))->addLimiter(nativeTerrain));
-	curB->addNewBonus(std::make_shared<Bonus>(BonusDuration::ONE_BATTLE, BonusType::PRIMARY_SKILL, BonusSource::TERRAIN_NATIVE, 1, 0, static_cast<int>(PrimarySkill::DEFENSE))->addLimiter(nativeTerrain));
-	//////////////////////////////////////////////////////////////////////////
-
-	//tactics
-	bool isTacticsAllowed = !creatureBank; //no tactics in creature banks
-
-	constexpr int sideSize = 2;
-
-	std::array<int, sideSize> battleRepositionHex = {};
-	std::array<int, sideSize> battleRepositionHexBlock = {};
-	for(int i = 0; i < sideSize; i++)
-	{
-		if(heroes[i])
-		{
-			battleRepositionHex[i] += heroes[i]->valOfBonuses(Selector::type()(BonusType::BEFORE_BATTLE_REPOSITION));
-			battleRepositionHexBlock[i] += heroes[i]->valOfBonuses(Selector::type()(BonusType::BEFORE_BATTLE_REPOSITION_BLOCK));
-		}
-	}
-	int tacticsSkillDiffAttacker = battleRepositionHex[BattleSide::ATTACKER] - battleRepositionHexBlock[BattleSide::DEFENDER];
-	int tacticsSkillDiffDefender = battleRepositionHex[BattleSide::DEFENDER] - battleRepositionHexBlock[BattleSide::ATTACKER];
-
-	/* for current tactics, we need to choose one side, so, we will choose side when first - second > 0, and ignore sides
-	   when first - second <= 0. If there will be situations when both > 0, attacker will be chosen. Anyway, in OH3 this
-	   will not happen because tactics block opposite tactics on same value.
-	   TODO: For now, it is an error to use BEFORE_BATTLE_REPOSITION bonus without counterpart, but it can be changed if
-	   double tactics will be implemented.
-	*/
-
-	if(isTacticsAllowed)
-	{
-		if(tacticsSkillDiffAttacker > 0 && tacticsSkillDiffDefender > 0)
-			logGlobal->warn("Double tactics is not implemented, only attacker will have tactics!");
-		if(tacticsSkillDiffAttacker > 0)
-		{
-			curB->tacticsSide = BattleSide::ATTACKER;
-			//bonus specifies distance you can move beyond base row; this allows 100% compatibility with HMM3 mechanics
-			curB->tacticDistance = 1 + tacticsSkillDiffAttacker;
-		}
-		else if(tacticsSkillDiffDefender > 0)
-		{
-			curB->tacticsSide = BattleSide::DEFENDER;
-			//bonus specifies distance you can move beyond base row; this allows 100% compatibility with HMM3 mechanics
-			curB->tacticDistance = 1 + tacticsSkillDiffDefender;
-		}
-		else
-			curB->tacticDistance = 0;
-	}
-
-	return curB;
-}
-
-const CGHeroInstance * BattleInfo::getHero(const PlayerColor & player) const
-{
-	for(const auto & side : sides)
-		if(side.color == player)
-			return side.hero;
-
-	logGlobal->error("Player %s is not in battle!", player.toString());
-	return nullptr;
-}
-
-ui8 BattleInfo::whatSide(const PlayerColor & player) const
-{
-	for(int i = 0; i < sides.size(); i++)
-		if(sides[i].color == player)
-			return i;
-
-	logGlobal->warn("BattleInfo::whatSide: Player %s is not in battle!", player.toString());
-	return -1;
-}
-
-CStack * BattleInfo::getStack(int stackID, bool onlyAlive)
-{
-	return const_cast<CStack *>(battleGetStackByID(stackID, onlyAlive));
-}
-
-BattleInfo::BattleInfo():
-	round(-1),
-	activeStack(-1),
-	town(nullptr),
-	tile(-1,-1,-1),
-	battlefieldType(BattleField::NONE),
-	tacticsSide(0),
-	tacticDistance(0)
-{
-	setNodeType(BATTLE);
-}
-
-BattleID BattleInfo::getBattleID() const
-{
-	return battleID;
-}
-
-const IBattleInfo * BattleInfo::getBattle() const
-{
-	return this;
-}
-
-std::optional<PlayerColor> BattleInfo::getPlayerID() const
-{
-	return std::nullopt;
-}
-
-BattleInfo::~BattleInfo()
-{
-	for (auto & elem : stacks)
-		delete elem;
-
-	for(int i = 0; i < 2; i++)
-		if(auto * _armyObj = battleGetArmyObject(i))
-			_armyObj->battle = nullptr;
-}
-
-int32_t BattleInfo::getActiveStackID() const
-{
-	return activeStack;
-}
-
-TStacks BattleInfo::getStacksIf(TStackFilter predicate) const
-{
-	TStacks ret;
-	vstd::copy_if(stacks, std::back_inserter(ret), predicate);
-	return ret;
-}
-
-battle::Units BattleInfo::getUnitsIf(battle::UnitFilter predicate) const
-{
-	battle::Units ret;
-	vstd::copy_if(stacks, std::back_inserter(ret), predicate);
-	return ret;
-}
-
-
-BattleField BattleInfo::getBattlefieldType() const
-{
-	return battlefieldType;
-}
-
-TerrainId BattleInfo::getTerrainType() const
-{
-	return terrainType;
-}
-
-IBattleInfo::ObstacleCList BattleInfo::getAllObstacles() const
-{
-	ObstacleCList ret;
-
-	for(const auto & obstacle : obstacles)
-		ret.push_back(obstacle);
-
-	return ret;
-}
-
-PlayerColor BattleInfo::getSidePlayer(ui8 side) const
-{
-	return sides.at(side).color;
-}
-
-const CArmedInstance * BattleInfo::getSideArmy(ui8 side) const
-{
-	return sides.at(side).armyObject;
-}
-
-const CGHeroInstance * BattleInfo::getSideHero(ui8 side) const
-{
-	return sides.at(side).hero;
-}
-
-ui8 BattleInfo::getTacticDist() const
-{
-	return tacticDistance;
-}
-
-ui8 BattleInfo::getTacticsSide() const
-{
-	return tacticsSide;
-}
-
-const CGTownInstance * BattleInfo::getDefendedTown() const
-{
-	return town;
-}
-
-EWallState BattleInfo::getWallState(EWallPart partOfWall) const
-{
-	return si.wallState.at(partOfWall);
-}
-
-EGateState BattleInfo::getGateState() const
-{
-	return si.gateState;
-}
-
-uint32_t BattleInfo::getCastSpells(ui8 side) const
-{
-	return sides.at(side).castSpellsCount;
-}
-
-int32_t BattleInfo::getEnchanterCounter(ui8 side) const
-{
-	return sides.at(side).enchanterCounter;
-}
-
-const IBonusBearer * BattleInfo::getBonusBearer() const
-{
-	return this;
-}
-
-int64_t BattleInfo::getActualDamage(const DamageRange & damage, int32_t attackerCount, vstd::RNG & rng) const
-{
-	if(damage.min != damage.max)
-	{
-		int64_t sum = 0;
-
-		auto howManyToAv = std::min<int32_t>(10, attackerCount);
-		auto rangeGen = rng.getInt64Range(damage.min, damage.max);
-
-		for(int32_t g = 0; g < howManyToAv; ++g)
-			sum += rangeGen();
-
-		return sum / howManyToAv;
-	}
-	else
-	{
-		return damage.min;
-	}
-}
-
-int3 BattleInfo::getLocation() const
-{
-	return tile;
-}
-
-bool BattleInfo::isCreatureBank() const
-{
-	return creatureBank;
-}
-
-
-std::vector<SpellID> BattleInfo::getUsedSpells(ui8 side) const
-{
-	return sides.at(side).usedSpellsHistory;
-}
-
-void BattleInfo::nextRound()
-{
-	for(int i = 0; i < 2; ++i)
-	{
-		sides.at(i).castSpellsCount = 0;
-		vstd::amax(--sides.at(i).enchanterCounter, 0);
-	}
-	round += 1;
-
-	for(CStack * s : stacks)
-	{
-		// new turn effects
-		s->reduceBonusDurations(Bonus::NTurns);
-
-		s->afterNewRound();
-	}
-
-	for(auto & obst : obstacles)
-		obst->battleTurnPassed();
-}
-
-void BattleInfo::nextTurn(uint32_t unitId)
-{
-	activeStack = unitId;
-
-	CStack * st = getStack(activeStack);
-
-	//remove bonuses that last until when stack gets new turn
-	st->removeBonusesRecursive(Bonus::UntilGetsTurn);
-
-	st->afterGetsTurn();
-}
-
-void BattleInfo::addUnit(uint32_t id, const JsonNode & data)
-{
-	battle::UnitInfo info;
-	info.load(id, data);
-	CStackBasicDescriptor base(info.type, info.count);
-
-	PlayerColor owner = getSidePlayer(info.side);
-
-	auto * ret = new CStack(&base, owner, info.id, info.side, SlotID::SUMMONED_SLOT_PLACEHOLDER);
-	ret->initialPosition = info.position;
-	stacks.push_back(ret);
-	ret->localInit(this);
-	ret->summoned = info.summoned;
-}
-
-void BattleInfo::moveUnit(uint32_t id, BattleHex destination)
-{
-	auto * sta = getStack(id);
-	if(!sta)
-	{
-		logGlobal->error("Cannot find stack %d", id);
-		return;
-	}
-	sta->position = destination;
-	//Bonuses can be limited by unit placement, so, change tree version 
-	//to force updating a bonus. TODO: update version only when such bonuses are present
-	CBonusSystemNode::treeHasChanged();
-}
-
-void BattleInfo::setUnitState(uint32_t id, const JsonNode & data, int64_t healthDelta)
-{
-	CStack * changedStack = getStack(id, false);
-	if(!changedStack)
-		throw std::runtime_error("Invalid unit id in BattleInfo update");
-
-	if(!changedStack->alive() && healthDelta > 0)
-	{
-		//checking if we resurrect a stack that is under a living stack
-		auto accessibility = getAccesibility();
-
-		if(!accessibility.accessible(changedStack->getPosition(), changedStack))
-		{
-			logNetwork->error("Cannot resurrect %s because hex %d is occupied!", changedStack->nodeName(), changedStack->getPosition().hex);
-			return; //position is already occupied
-		}
-	}
-
-	bool killed = (-healthDelta) >= changedStack->getAvailableHealth();//todo: check using alive state once rebirth will be handled separately
-
-	bool resurrected = !changedStack->alive() && healthDelta > 0;
-
-	//applying changes
-	changedStack->load(data);
-
-
-	if(healthDelta < 0)
-	{
-		changedStack->removeBonusesRecursive(Bonus::UntilBeingAttacked);
-	}
-
-	resurrected = resurrected || (killed && changedStack->alive());
-
-	if(killed)
-	{
-		if(changedStack->cloneID >= 0)
-		{
-			//remove clone as well
-			CStack * clone = getStack(changedStack->cloneID);
-			if(clone)
-				clone->makeGhost();
-
-			changedStack->cloneID = -1;
-		}
-	}
-
-	if(resurrected || killed)
-	{
-		//removing all spells effects
-		auto selector = [](const Bonus * b)
-		{
-			//Special case: DISRUPTING_RAY is absolutely permanent
-			return b->source == BonusSource::SPELL_EFFECT && b->sid != SpellID::DISRUPTING_RAY;
-		};
-		changedStack->removeBonusesRecursive(selector);
-	}
-
-	if(!changedStack->alive() && changedStack->isClone())
-	{
-		for(CStack * s : stacks)
-		{
-			if(s->cloneID == changedStack->unitId())
-				s->cloneID = -1;
-		}
-	}
-}
-
-void BattleInfo::removeUnit(uint32_t id)
-{
-	std::set<uint32_t> ids;
-	ids.insert(id);
-
-	while(!ids.empty())
-	{
-		auto toRemoveId = *ids.begin();
-		auto * toRemove = getStack(toRemoveId, false);
-
-		if(!toRemove)
-		{
-			logGlobal->error("Cannot find stack %d", toRemoveId);
-			return;
-		}
-
-		if(!toRemove->ghost)
-		{
-			toRemove->onRemoved();
-			toRemove->detachFromAll();
-
-			//stack may be removed instantly (not being killed first)
-			//handle clone remove also here
-			if(toRemove->cloneID >= 0)
-			{
-				ids.insert(toRemove->cloneID);
-				toRemove->cloneID = -1;
-			}
-
-			//cleanup remaining clone links if any
-			for(auto * s : stacks)
-			{
-				if(s->cloneID == toRemoveId)
-					s->cloneID = -1;
-			}
-		}
-
-		ids.erase(toRemoveId);
-	}
-}
-
-void BattleInfo::updateUnit(uint32_t id, const JsonNode & data)
-{
-	//TODO
-}
-
-void BattleInfo::addUnitBonus(uint32_t id, const std::vector<Bonus> & bonus)
-{
-	CStack * sta = getStack(id, false);
-
-	if(!sta)
-	{
-		logGlobal->error("Cannot find stack %d", id);
-		return;
-	}
-
-	for(const Bonus & b : bonus)
-		addOrUpdateUnitBonus(sta, b, true);
-}
-
-void BattleInfo::updateUnitBonus(uint32_t id, const std::vector<Bonus> & bonus)
-{
-	CStack * sta = getStack(id, false);
-
-	if(!sta)
-	{
-		logGlobal->error("Cannot find stack %d", id);
-		return;
-	}
-
-	for(const Bonus & b : bonus)
-		addOrUpdateUnitBonus(sta, b, false);
-}
-
-void BattleInfo::removeUnitBonus(uint32_t id, const std::vector<Bonus> & bonus)
-{
-	CStack * sta = getStack(id, false);
-
-	if(!sta)
-	{
-		logGlobal->error("Cannot find stack %d", id);
-		return;
-	}
-
-	for(const Bonus & one : bonus)
-	{
-		auto selector = [one](const Bonus * b)
-		{
-			//compare everything but turnsRemain, limiter and propagator
-			return one.duration == b->duration
-			&& one.type == b->type
-			&& one.subtype == b->subtype
-			&& one.source == b->source
-			&& one.val == b->val
-			&& one.sid == b->sid
-			&& one.valType == b->valType
-			&& one.additionalInfo == b->additionalInfo
-			&& one.effectRange == b->effectRange
-			&& one.description == b->description;
-		};
-		sta->removeBonusesRecursive(selector);
-	}
-}
-
-uint32_t BattleInfo::nextUnitId() const
-{
-	return static_cast<uint32_t>(stacks.size());
-}
-
-void BattleInfo::addOrUpdateUnitBonus(CStack * sta, const Bonus & value, bool forceAdd)
-{
-	if(forceAdd || !sta->hasBonus(Selector::source(BonusSource::SPELL_EFFECT, value.sid).And(Selector::typeSubtype(value.type, value.subtype))))
-	{
-		//no such effect or cumulative - add new
-		logBonus->trace("%s receives a new bonus: %s", sta->nodeName(), value.Description());
-		sta->addNewBonus(std::make_shared<Bonus>(value));
-	}
-	else
-	{
-		logBonus->trace("%s updated bonus: %s", sta->nodeName(), value.Description());
-
-		for(const auto & stackBonus : sta->getExportedBonusList()) //TODO: optimize
-		{
-			if(stackBonus->source == value.source && stackBonus->sid == value.sid && stackBonus->type == value.type && stackBonus->subtype == value.subtype)
-			{
-				stackBonus->turnsRemain = std::max(stackBonus->turnsRemain, value.turnsRemain);
-			}
-		}
-		CBonusSystemNode::treeHasChanged();
-	}
-}
-
-void BattleInfo::setWallState(EWallPart partOfWall, EWallState state)
-{
-	si.wallState[partOfWall] = state;
-}
-
-void BattleInfo::addObstacle(const ObstacleChanges & changes)
-{
-	std::shared_ptr<SpellCreatedObstacle> obstacle = std::make_shared<SpellCreatedObstacle>();
-	obstacle->fromInfo(changes);
-	obstacles.push_back(obstacle);
-}
-
-void BattleInfo::updateObstacle(const ObstacleChanges& changes)
-{
-	std::shared_ptr<SpellCreatedObstacle> changedObstacle = std::make_shared<SpellCreatedObstacle>();
-	changedObstacle->fromInfo(changes);
-
-	for(auto & obstacle : obstacles)
-	{
-		if(obstacle->uniqueID == changes.id) // update this obstacle
-		{
-			auto * spellObstacle = dynamic_cast<SpellCreatedObstacle *>(obstacle.get());
-			assert(spellObstacle);
-
-			// Currently we only support to update the "revealed" property
-			spellObstacle->revealed = changedObstacle->revealed;
-
-			break;
-		}
-	}
-}
-
-void BattleInfo::removeObstacle(uint32_t id)
-{
-	for(int i=0; i < obstacles.size(); ++i)
-	{
-		if(obstacles[i]->uniqueID == id) //remove this obstacle
-		{
-			obstacles.erase(obstacles.begin() + i);
-			break;
-		}
-	}
-}
-
-CArmedInstance * BattleInfo::battleGetArmyObject(ui8 side) const
-{
-	return const_cast<CArmedInstance*>(CBattleInfoEssentials::battleGetArmyObject(side));
-}
-
-CGHeroInstance * BattleInfo::battleGetFightingHero(ui8 side) const
-{
-	return const_cast<CGHeroInstance*>(CBattleInfoEssentials::battleGetFightingHero(side));
-}
-
-#if SCRIPTING_ENABLED
-scripting::Pool * BattleInfo::getContextPool() const
-{
-	//this is real battle, use global scripting context pool
-	//TODO: make this line not ugly
-	return IObjectInterface::cb->getGlobalContextPool();
-}
-#endif
-
-bool CMP_stack::operator()(const battle::Unit * a, const battle::Unit * b) const
-{
-	switch(phase)
-	{
-	case 0: //catapult moves after turrets
-		return a->creatureIndex() > b->creatureIndex(); //catapult is 145 and turrets are 149
-	case 1:
-	case 2:
-	case 3:
-		{
-			int as = a->getInitiative(turn);
-			int bs = b->getInitiative(turn);
-
-			if(as != bs)
-				return as > bs;
-
-			if(a->unitSide() == b->unitSide())
-				return a->unitSlot() < b->unitSlot();
-
-			return (a->unitSide() == side || b->unitSide() == side)
-				? a->unitSide() != side
-				: a->unitSide() < b->unitSide();
-			}
-	default:
-		assert(false);
-		return false;
-	}
-
-	assert(false);
-	return false;
-}
-
-CMP_stack::CMP_stack(int Phase, int Turn, uint8_t Side):
-	phase(Phase), 
-	turn(Turn), 
-	side(Side) 
-{
-}
-
-VCMI_LIB_NAMESPACE_END
->>>>>>> a1a5bc28
+VCMI_LIB_NAMESPACE_END