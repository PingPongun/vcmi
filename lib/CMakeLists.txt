project(libvcmi)
cmake_minimum_required(VERSION 2.6)

include_directories(${CMAKE_HOME_DIRECTORY} ${CMAKE_CURRENT_SOURCE_DIRECTORY} ${CMAKE_HOME_DIRECTORY}/lib)
include_directories(${Boost_INCLUDE_DIRS} ${SDL_INCLUDE_DIR} ${ZLIB_INCLUDE_DIR})

set(lib_SRCS
		StdInc.cpp

		filesystem/AdapterLoaders.cpp
		filesystem/CCompressedStream.cpp
		filesystem/CFilesystemLoader.cpp
		filesystem/CArchiveLoader.cpp
<<<<<<< HEAD
		filesystem/CFileInfo.cpp
                filesystem/CMemoryBuffer.cpp
                filesystem/CMemoryStream.cpp
		filesystem/CBinaryReader.cpp
		filesystem/CFileInputStream.cpp
		filesystem/CZipLoader.cpp
                filesystem/CZipSaver.cpp
=======
		filesystem/CMemoryStream.cpp
		filesystem/CBinaryReader.cpp
		filesystem/CFileInputStream.cpp
		filesystem/CZipLoader.cpp
		filesystem/FileInfo.cpp
>>>>>>> 890ae43f
		filesystem/Filesystem.cpp
		filesystem/FileStream.cpp
		filesystem/ResourceID.cpp
                filesystem/MinizipExtensions.cpp

		mapObjects/CArmedInstance.cpp
		mapObjects/CBank.cpp
		mapObjects/CGHeroInstance.cpp
		mapObjects/CGMarket.cpp
		mapObjects/CGPandoraBox.cpp
		mapObjects/CGTownInstance.cpp
		mapObjects/CObjectClassesHandler.cpp
		mapObjects/CObjectHandler.cpp
		mapObjects/CommonConstructors.cpp
		mapObjects/CQuest.cpp
		mapObjects/CRewardableConstructor.cpp
		mapObjects/CRewardableObject.cpp
		mapObjects/JsonRandom.cpp
		mapObjects/MiscObjects.cpp
		mapObjects/ObjectTemplate.cpp

		logging/CBasicLogConfigurator.cpp
		logging/CLogger.cpp

		mapping/CCampaignHandler.cpp
		mapping/CDrawRoadsOperation.cpp
		mapping/CMap.cpp
		mapping/CMapEditManager.cpp
		mapping/CMapInfo.cpp
		mapping/CMapService.cpp
		mapping/MapFormatH3M.cpp
		mapping/MapFormatJson.cpp

		rmg/CMapGenerator.cpp
		rmg/CMapGenOptions.cpp
		rmg/CRmgTemplate.cpp
		rmg/CRmgTemplateZone.cpp
		rmg/CRmgTemplateStorage.cpp
		rmg/CZoneGraphGenerator.cpp
		rmg/CZonePlacer.cpp

		spells/CSpellHandler.cpp
		spells/ISpellMechanics.cpp
        spells/AdventureSpellMechanics.cpp
        spells/BattleSpellMechanics.cpp
        spells/CreatureSpellMechanics.cpp
        spells/CDefaultSpellMechanics.cpp
        spells/ViewSpellInt.cpp

		BattleAction.cpp
		BattleHex.cpp
		BattleState.cpp
		CArtHandler.cpp
		CBattleCallback.cpp
		CBonusTypeHandler.cpp
		CBuildingHandler.cpp
		CConfigHandler.cpp
		CConsoleHandler.cpp
		CCreatureHandler.cpp
		CCreatureSet.cpp
		CGameInterface.cpp
		CGeneralTextHandler.cpp
		CHeroHandler.cpp
		CModHandler.cpp
		CObstacleInstance.cpp
		CRandomGenerator.cpp

		CThreadHelper.cpp
		CTownHandler.cpp
		GameConstants.cpp
		HeroBonus.cpp
		JsonDetail.cpp
		JsonNode.cpp
		LogicalExpression.cpp
		ResourceSet.cpp
		VCMI_Lib.cpp
		VCMIDirs.cpp
		IHandlerBase.cpp

		IGameCallback.cpp
		CGameInfoCallback.cpp
		CPathfinder.cpp
		CGameState.cpp
		Connection.cpp
		NetPacksLib.cpp

		registerTypes/RegisterTypes.cpp
		registerTypes/TypesClientPacks1.cpp
		registerTypes/TypesClientPacks2.cpp
		registerTypes/TypesMapObjects1.cpp
		registerTypes/TypesMapObjects2.cpp
		registerTypes/TypesMapObjects3.cpp
		registerTypes/TypesPregamePacks.cpp
		registerTypes/TypesServerPacks.cpp
)

set(lib_HEADERS
		../Global.h

		filesystem/CInputStream.h
		filesystem/ISimpleResourceLoader.h

		mapObjects/MapObjects.h
		mapping/CMapDefines.h

		CSoundBase.h
		AI_Base.h
		CondSh.h
		ConstTransitivePtr.h
		CBonusTypeHandler.h
		CScriptingModule.h
		CStopWatch.h
		FunctionList.h
		GameConstants.h
		StringConstants.h
		IGameEventsReceiver.h
		int3.h
		CGameStateFwd.h
		CPlayerState.h
		Interprocess.h
		NetPacks.h
		NetPacksBase.h
		StartInfo.h
		UnlockGuard.h
		VCMIDirs.h
		vcmi_endian.h
)

add_library(vcmi SHARED ${lib_SRCS} ${lib_HEADERS})
set_target_properties(vcmi PROPERTIES XCODE_ATTRIBUTE_LD_DYLIB_INSTALL_NAME "@rpath/libvcmi.dylib")
set_target_properties(vcmi PROPERTIES COMPILE_DEFINITIONS "VCMI_DLL=1")
target_link_libraries(vcmi ${MINIZIP_LIBRARIES} ${Boost_LIBRARIES} ${SDL_LIBRARY} ${ZLIB_LIBRARIES} ${SYSTEM_LIBS})

if(WIN32)
	set_target_properties(vcmi PROPERTIES OUTPUT_NAME VCMI_lib)
endif()

set_target_properties(vcmi PROPERTIES ${PCH_PROPERTIES})
cotire(vcmi)

if (NOT APPLE) # Already inside vcmiclient bundle
	install(TARGETS vcmi RUNTIME DESTINATION ${LIB_DIR} LIBRARY DESTINATION ${LIB_DIR})
endif()<|MERGE_RESOLUTION|>--- conflicted
+++ resolved
@@ -11,25 +11,17 @@
 		filesystem/CCompressedStream.cpp
 		filesystem/CFilesystemLoader.cpp
 		filesystem/CArchiveLoader.cpp
-<<<<<<< HEAD
-		filesystem/CFileInfo.cpp
-                filesystem/CMemoryBuffer.cpp
-                filesystem/CMemoryStream.cpp
-		filesystem/CBinaryReader.cpp
-		filesystem/CFileInputStream.cpp
-		filesystem/CZipLoader.cpp
-                filesystem/CZipSaver.cpp
-=======
+		filesystem/CMemoryBuffer.cpp
 		filesystem/CMemoryStream.cpp
 		filesystem/CBinaryReader.cpp
 		filesystem/CFileInputStream.cpp
 		filesystem/CZipLoader.cpp
+		filesystem/CZipSaver.cpp
 		filesystem/FileInfo.cpp
->>>>>>> 890ae43f
 		filesystem/Filesystem.cpp
 		filesystem/FileStream.cpp
 		filesystem/ResourceID.cpp
-                filesystem/MinizipExtensions.cpp
+		filesystem/MinizipExtensions.cpp
 
 		mapObjects/CArmedInstance.cpp
 		mapObjects/CBank.cpp
