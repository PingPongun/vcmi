--- conflicted
+++ resolved
@@ -69,12 +69,9 @@
 		CHeroHandler.cpp
 		CModHandler.cpp
 		CObstacleInstance.cpp
-<<<<<<< HEAD
 		CObjectConstructor.cpp
 		CObjectWithReward.cpp
-=======
 		CRandomGenerator.cpp
->>>>>>> a94b7e09
 		CSpellHandler.cpp
 		CThreadHelper.cpp
 		CTownHandler.cpp
