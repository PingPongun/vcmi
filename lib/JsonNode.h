<<<<<<< HEAD
/*
 * JsonNode.h, part of VCMI engine
 *
 * Authors: listed in file AUTHORS in main folder
 *
 * License: GNU General Public License v2.0 or later
 * Full text of license available in license.txt file, in main folder
 *
 */
#pragma once
#include "GameConstants.h"
#include "filesystem/ResourcePath.h"

VCMI_LIB_NAMESPACE_BEGIN

class JsonNode;
using JsonMap = std::map<std::string, JsonNode>;
using JsonVector = std::vector<JsonNode>;

struct Bonus;
class CSelector;
class CAddInfo;
class ILimiter;

class DLL_LINKAGE JsonNode
{
public:
	enum class JsonType
	{
		DATA_NULL,
		DATA_BOOL,
		DATA_FLOAT,
		DATA_STRING,
		DATA_VECTOR,
		DATA_STRUCT,
		DATA_INTEGER
	};

private:
	using JsonData = std::variant<std::monostate, bool, double, std::string, JsonVector, JsonMap, si64>;

	JsonData data;

public:
	/// free to use metadata fields
	std::string meta;
	// meta-flags like override
	std::vector<std::string> flags;

	//Create empty node
	JsonNode(JsonType Type = JsonType::DATA_NULL);
	//Create tree from Json-formatted input
	explicit JsonNode(const char * data, size_t datasize);
	//Create tree from JSON file
	explicit JsonNode(const JsonPath & fileURI);
	explicit JsonNode(const std::string & modName, const JsonPath & fileURI);
	explicit JsonNode(const JsonPath & fileURI, bool & isValidSyntax);

	bool operator == (const JsonNode &other) const;
	bool operator != (const JsonNode &other) const;

	void setMeta(const std::string & metadata, bool recursive = true);

	/// Convert node to another type. Converting to nullptr will clear all data
	void setType(JsonType Type);
	JsonType getType() const;

	bool isNull() const;
	bool isNumber() const;
	bool isString() const;
	bool isVector() const;
	bool isStruct() const;
	/// true if node contains not-null data that cannot be extended via merging
	/// used for generating common base node from multiple nodes (e.g. bonuses)
	bool containsBaseData() const;
	bool isCompact() const;
	/// removes all data from node and sets type to null
	void clear();

	/// returns bool or bool equivalent of string value if 'success' is true, or false otherwise
	bool TryBoolFromString(bool & success) const;

	/// non-const accessors, node will change type on type mismatch
	bool & Bool();
	double & Float();
	si64 & Integer();
	std::string & String();
	JsonVector & Vector();
	JsonMap & Struct();

	/// const accessors, will cause assertion failure on type mismatch
	bool Bool() const;
	///float and integer allowed
	double Float() const;
	///only integer allowed
	si64 Integer() const;
	const std::string & String() const;
	const JsonVector & Vector() const;
	const JsonMap & Struct() const;

	/// returns resolved "json pointer" (string in format "/path/to/node")
	const JsonNode & resolvePointer(const std::string & jsonPointer) const;
	JsonNode & resolvePointer(const std::string & jsonPointer);

	/// convert json tree into specified type. Json tree must have same type as Type
	/// Valid types: bool, string, any numeric, map and vector
	/// example: convertTo< std::map< std::vector<int> > >();
	template<typename Type>
	Type convertTo() const;

	//operator [], for structs only - get child node by name
	JsonNode & operator[](const std::string & child);
	const JsonNode & operator[](const std::string & child) const;

	JsonNode & operator[](size_t child);
	const JsonNode & operator[](size_t  child) const;

	std::string toJson(bool compact = false) const;

	template <typename Handler> void serialize(Handler &h, const int version)
	{
		h & meta;
		h & flags;
		h & data;
	}
};

namespace JsonUtils
{
	DLL_LINKAGE std::shared_ptr<Bonus> parseBonus(const JsonVector & ability_vec);
	DLL_LINKAGE std::shared_ptr<Bonus> parseBonus(const JsonNode & ability);
	DLL_LINKAGE std::shared_ptr<Bonus> parseBuildingBonus(const JsonNode & ability, const FactionID & faction, const BuildingID & building, const std::string & description);
	DLL_LINKAGE bool parseBonus(const JsonNode & ability, Bonus * placement);
	DLL_LINKAGE std::shared_ptr<ILimiter> parseLimiter(const JsonNode & limiter);
	DLL_LINKAGE CSelector parseSelector(const JsonNode &ability);
	DLL_LINKAGE void resolveAddInfo(CAddInfo & var, const JsonNode & node);

	/**
	 * @brief recursively merges source into dest, replacing identical fields
	 * struct : recursively calls this function
	 * arrays : each entry will be merged recursively
	 * values : value in source will replace value in dest
	 * null   : if value in source is present but set to null it will delete entry in dest
	 * @note this function will destroy data in source
	 */
	DLL_LINKAGE void merge(JsonNode & dest, JsonNode & source, bool ignoreOverride = false, bool copyMeta = false);

	/**
	 * @brief recursively merges source into dest, replacing identical fields
	 * struct : recursively calls this function
	 * arrays : each entry will be merged recursively
	 * values : value in source will replace value in dest
	 * null   : if value in source is present but set to null it will delete entry in dest
	 * @note this function will preserve data stored in source by creating copy
	 */
	DLL_LINKAGE void mergeCopy(JsonNode & dest, JsonNode source, bool ignoreOverride = false, bool copyMeta = false);

	/** @brief recursively merges descendant into copy of base node
	* Result emulates inheritance semantic
	*/
	DLL_LINKAGE void inherit(JsonNode & descendant, const JsonNode & base);

	/**
	 * @brief construct node representing the common structure of input nodes
	 * @param pruneEmpty - omit common properties whose intersection is empty
	 * different types: null
	 * struct: recursive intersect on common properties
	 * other: input if equal, null otherwise
	 */
	DLL_LINKAGE JsonNode intersect(const JsonNode & a, const JsonNode & b, bool pruneEmpty = true);
	DLL_LINKAGE JsonNode intersect(const std::vector<JsonNode> & nodes, bool pruneEmpty = true);

	/**
	 * @brief construct node representing the difference "node - base"
	 * merging difference with base gives node
	 */
	DLL_LINKAGE JsonNode difference(const JsonNode & node, const JsonNode & base);

	/**
	 * @brief generate one Json structure from multiple files
	 * @param files - list of filenames with parts of json structure
	 */
	DLL_LINKAGE JsonNode assembleFromFiles(const std::vector<std::string> & files);
	DLL_LINKAGE JsonNode assembleFromFiles(const std::vector<std::string> & files, bool & isValid);

	/// This version loads all files with same name (overridden by mods)
	DLL_LINKAGE JsonNode assembleFromFiles(const std::string & filename);

	/**
	 * @brief removes all nodes that are identical to default entry in schema
	 * @param node - JsonNode to minimize
	 * @param schemaName - name of schema to use
	 * @note for minimizing data must be valid against given schema
	 */
	DLL_LINKAGE void minimize(JsonNode & node, const std::string & schemaName);
	/// opposed to minimize, adds all missing, required entries that have default value
	DLL_LINKAGE void maximize(JsonNode & node, const std::string & schemaName);

	/**
	* @brief validate node against specified schema
	* @param node - JsonNode to check
	* @param schemaName - name of schema to use
	* @param dataName - some way to identify data (printed in console in case of errors)
	* @returns true if data in node fully compilant with schema
	*/
	DLL_LINKAGE bool validate(const JsonNode & node, const std::string & schemaName, const std::string & dataName);

	/// get schema by json URI: vcmi:<name of file in schemas directory>#<entry in file, optional>
	/// example: schema "vcmi:settings" is used to check user settings
	DLL_LINKAGE const JsonNode & getSchema(const std::string & URI);

	/// for easy construction of JsonNodes; helps with inserting primitives into vector node
	DLL_LINKAGE JsonNode boolNode(bool value);
	DLL_LINKAGE JsonNode floatNode(double value);
	DLL_LINKAGE JsonNode stringNode(const std::string & value);
	DLL_LINKAGE JsonNode intNode(si64 value);
}

namespace JsonDetail
{
	// conversion helpers for JsonNode::convertTo (partial template function instantiation is illegal in c++)

	template <typename T, int arithm>
	struct JsonConvImpl;

	template <typename T>
	struct JsonConvImpl<T, 1>
	{
		static T convertImpl(const JsonNode & node)
		{
			return T((int)node.Float());
		}
	};

	template <typename T>
	struct JsonConvImpl<T, 0>
	{
		static T convertImpl(const JsonNode & node)
		{
			return T(node.Float());
		}
	};

	template<typename Type>
	struct JsonConverter
	{
		static Type convert(const JsonNode & node)
		{
			///this should be triggered only for numeric types and enums
			static_assert(boost::mpl::or_<std::is_arithmetic<Type>, std::is_enum<Type>, boost::is_class<Type> >::value, "Unsupported type for JsonNode::convertTo()!");
			return JsonConvImpl<Type, boost::mpl::or_<std::is_enum<Type>, boost::is_class<Type> >::value >::convertImpl(node);

		}
	};

	template<typename Type>
	struct JsonConverter<std::map<std::string, Type> >
	{
		static std::map<std::string, Type> convert(const JsonNode & node)
		{
			std::map<std::string, Type> ret;
			for (const JsonMap::value_type & entry : node.Struct())
			{
				ret.insert(entry.first, entry.second.convertTo<Type>());
			}
			return ret;
		}
	};

	template<typename Type>
	struct JsonConverter<std::set<Type> >
	{
		static std::set<Type> convert(const JsonNode & node)
		{
			std::set<Type> ret;
			for(const JsonVector::value_type & entry : node.Vector())
			{
				ret.insert(entry.convertTo<Type>());
			}
			return ret;
		}
	};

	template<typename Type>
	struct JsonConverter<std::vector<Type> >
	{
		static std::vector<Type> convert(const JsonNode & node)
		{
			std::vector<Type> ret;
			for (const JsonVector::value_type & entry: node.Vector())
			{
				ret.push_back(entry.convertTo<Type>());
			}
			return ret;
		}
	};

	template<>
	struct JsonConverter<std::string>
	{
		static std::string convert(const JsonNode & node)
		{
			return node.String();
		}
	};

	template<>
	struct JsonConverter<bool>
	{
		static bool convert(const JsonNode & node)
		{
			return node.Bool();
		}
	};
}

template<typename Type>
Type JsonNode::convertTo() const
{
	return JsonDetail::JsonConverter<Type>::convert(*this);
}

VCMI_LIB_NAMESPACE_END
=======
/*
 * JsonNode.h, part of VCMI engine
 *
 * Authors: listed in file AUTHORS in main folder
 *
 * License: GNU General Public License v2.0 or later
 * Full text of license available in license.txt file, in main folder
 *
 */
#pragma once
#include "GameConstants.h"
#include "filesystem/ResourcePath.h"

VCMI_LIB_NAMESPACE_BEGIN

class JsonNode;
using JsonMap = std::map<std::string, JsonNode>;
using JsonVector = std::vector<JsonNode>;

struct Bonus;
class CSelector;
class CAddInfo;
class ILimiter;

class DLL_LINKAGE JsonNode
{
public:
	enum class JsonType
	{
		DATA_NULL,
		DATA_BOOL,
		DATA_FLOAT,
		DATA_STRING,
		DATA_VECTOR,
		DATA_STRUCT,
		DATA_INTEGER
	};

private:
	union JsonData
	{
		bool Bool;
		double Float;
		std::string* String;
		JsonVector* Vector;
		JsonMap* Struct;
		si64 Integer;
	};

	JsonType type;
	JsonData data;

public:
	/// free to use metadata fields
	std::string meta;
	// meta-flags like override
	std::vector<std::string> flags;

	//Create empty node
	JsonNode(JsonType Type = JsonType::DATA_NULL);
	//Create tree from Json-formatted input
	explicit JsonNode(const char * data, size_t datasize);
	//Create tree from JSON file
	explicit JsonNode(const JsonPath & fileURI);
	explicit JsonNode(const std::string & modName, const JsonPath & fileURI);
	explicit JsonNode(const JsonPath & fileURI, bool & isValidSyntax);
	//Copy c-tor
	JsonNode(const JsonNode &copy);

	~JsonNode();

	void swap(JsonNode &b);
	JsonNode& operator =(JsonNode node);

	bool operator == (const JsonNode &other) const;
	bool operator != (const JsonNode &other) const;

	void setMeta(const std::string & metadata, bool recursive = true);

	/// Convert node to another type. Converting to nullptr will clear all data
	void setType(JsonType Type);
	JsonType getType() const;

	bool isNull() const;
	bool isNumber() const;
	bool isString() const;
	bool isVector() const;
	bool isStruct() const;
	/// true if node contains not-null data that cannot be extended via merging
	/// used for generating common base node from multiple nodes (e.g. bonuses)
	bool containsBaseData() const;
	bool isCompact() const;
	/// removes all data from node and sets type to null
	void clear();

	/// returns bool or bool equivalent of string value if 'success' is true, or false otherwise
	bool TryBoolFromString(bool & success) const;

	/// non-const accessors, node will change type on type mismatch
	bool & Bool();
	double & Float();
	si64 & Integer();
	std::string & String();
	JsonVector & Vector();
	JsonMap & Struct();

	/// const accessors, will cause assertion failure on type mismatch
	bool Bool() const;
	///float and integer allowed
	double Float() const;
	///only integer allowed
	si64 Integer() const;
	const std::string & String() const;
	const JsonVector & Vector() const;
	const JsonMap & Struct() const;

	/// returns resolved "json pointer" (string in format "/path/to/node")
	const JsonNode & resolvePointer(const std::string & jsonPointer) const;
	JsonNode & resolvePointer(const std::string & jsonPointer);

	/// convert json tree into specified type. Json tree must have same type as Type
	/// Valid types: bool, string, any numeric, map and vector
	/// example: convertTo< std::map< std::vector<int> > >();
	template<typename Type>
	Type convertTo() const;

	//operator [], for structs only - get child node by name
	JsonNode & operator[](const std::string & child);
	const JsonNode & operator[](const std::string & child) const;

	JsonNode & operator[](size_t child);
	const JsonNode & operator[](size_t  child) const;

	std::string toJson(bool compact = false) const;

	template <typename Handler> void serialize(Handler &h, const int version)
	{
		h & meta;
		h & flags;
		h & type;
		switch(type)
		{
		case JsonType::DATA_NULL:
			break;
		case JsonType::DATA_BOOL:
			h & data.Bool;
			break;
		case JsonType::DATA_FLOAT:
			h & data.Float;
			break;
		case JsonType::DATA_STRING:
			h & data.String;
			break;
		case JsonType::DATA_VECTOR:
			h & data.Vector;
			break;
		case JsonType::DATA_STRUCT:
			h & data.Struct;
			break;
		case JsonType::DATA_INTEGER:
			h & data.Integer;
			break;
		}
	}
};

namespace JsonUtils
{
	/**
	 * @brief parse short bonus format, excluding type
	 * @note sets duration to Permament
	 */
	DLL_LINKAGE void parseTypedBonusShort(const JsonVector & source, const std::shared_ptr<Bonus> & dest);

	///
	DLL_LINKAGE std::shared_ptr<Bonus> parseBonus(const JsonVector & ability_vec);
	DLL_LINKAGE std::shared_ptr<Bonus> parseBonus(const JsonNode & ability);
	DLL_LINKAGE std::shared_ptr<Bonus> parseBuildingBonus(const JsonNode & ability, const BuildingID & building, const std::string & description);
	DLL_LINKAGE bool parseBonus(const JsonNode & ability, Bonus * placement);
	DLL_LINKAGE std::shared_ptr<ILimiter> parseLimiter(const JsonNode & limiter);
	DLL_LINKAGE CSelector parseSelector(const JsonNode &ability);
	DLL_LINKAGE void resolveIdentifier(si32 & var, const JsonNode & node, const std::string & name);
	DLL_LINKAGE void resolveIdentifier(const JsonNode & node, si32 & var);
	DLL_LINKAGE void resolveAddInfo(CAddInfo & var, const JsonNode & node);

	/**
	 * @brief recursively merges source into dest, replacing identical fields
	 * struct : recursively calls this function
	 * arrays : each entry will be merged recursively
	 * values : value in source will replace value in dest
	 * null   : if value in source is present but set to null it will delete entry in dest
	 * @note this function will destroy data in source
	 */
	DLL_LINKAGE void merge(JsonNode & dest, JsonNode & source, bool ignoreOverride = false, bool copyMeta = false);

	/**
	 * @brief recursively merges source into dest, replacing identical fields
	 * struct : recursively calls this function
	 * arrays : each entry will be merged recursively
	 * values : value in source will replace value in dest
	 * null   : if value in source is present but set to null it will delete entry in dest
	 * @note this function will preserve data stored in source by creating copy
	 */
	DLL_LINKAGE void mergeCopy(JsonNode & dest, JsonNode source, bool ignoreOverride = false, bool copyMeta = false);

	/** @brief recursively merges descendant into copy of base node
	* Result emulates inheritance semantic
	*/
	DLL_LINKAGE void inherit(JsonNode & descendant, const JsonNode & base);

	/**
	 * @brief construct node representing the common structure of input nodes
	 * @param pruneEmpty - omit common properties whose intersection is empty
	 * different types: null
	 * struct: recursive intersect on common properties
	 * other: input if equal, null otherwise
	 */
	DLL_LINKAGE JsonNode intersect(const JsonNode & a, const JsonNode & b, bool pruneEmpty = true);
	DLL_LINKAGE JsonNode intersect(const std::vector<JsonNode> & nodes, bool pruneEmpty = true);

	/**
	 * @brief construct node representing the difference "node - base"
	 * merging difference with base gives node
	 */
	DLL_LINKAGE JsonNode difference(const JsonNode & node, const JsonNode & base);

	/**
	 * @brief generate one Json structure from multiple files
	 * @param files - list of filenames with parts of json structure
	 */
	DLL_LINKAGE JsonNode assembleFromFiles(const std::vector<std::string> & files);
	DLL_LINKAGE JsonNode assembleFromFiles(const std::vector<std::string> & files, bool & isValid);

	/// This version loads all files with same name (overridden by mods)
	DLL_LINKAGE JsonNode assembleFromFiles(const std::string & filename);

	/**
	 * @brief removes all nodes that are identical to default entry in schema
	 * @param node - JsonNode to minimize
	 * @param schemaName - name of schema to use
	 * @note for minimizing data must be valid against given schema
	 */
	DLL_LINKAGE void minimize(JsonNode & node, const std::string & schemaName);
	/// opposed to minimize, adds all missing, required entries that have default value
	DLL_LINKAGE void maximize(JsonNode & node, const std::string & schemaName);

	/**
	* @brief validate node against specified schema
	* @param node - JsonNode to check
	* @param schemaName - name of schema to use
	* @param dataName - some way to identify data (printed in console in case of errors)
	* @returns true if data in node fully compilant with schema
	*/
	DLL_LINKAGE bool validate(const JsonNode & node, const std::string & schemaName, const std::string & dataName);

	/// get schema by json URI: vcmi:<name of file in schemas directory>#<entry in file, optional>
	/// example: schema "vcmi:settings" is used to check user settings
	DLL_LINKAGE const JsonNode & getSchema(const std::string & URI);

	/// for easy construction of JsonNodes; helps with inserting primitives into vector node
	DLL_LINKAGE JsonNode boolNode(bool value);
	DLL_LINKAGE JsonNode floatNode(double value);
	DLL_LINKAGE JsonNode stringNode(const std::string & value);
	DLL_LINKAGE JsonNode intNode(si64 value);
}

namespace JsonDetail
{
	// conversion helpers for JsonNode::convertTo (partial template function instantiation is illegal in c++)

	template <typename T, int arithm>
	struct JsonConvImpl;

	template <typename T>
	struct JsonConvImpl<T, 1>
	{
		static T convertImpl(const JsonNode & node)
		{
			return T((int)node.Float());
		}
	};

	template <typename T>
	struct JsonConvImpl<T, 0>
	{
		static T convertImpl(const JsonNode & node)
		{
			return T(node.Float());
		}
	};

	template<typename Type>
	struct JsonConverter
	{
		static Type convert(const JsonNode & node)
		{
			///this should be triggered only for numeric types and enums
			static_assert(boost::mpl::or_<std::is_arithmetic<Type>, std::is_enum<Type>, boost::is_class<Type> >::value, "Unsupported type for JsonNode::convertTo()!");
			return JsonConvImpl<Type, boost::mpl::or_<std::is_enum<Type>, boost::is_class<Type> >::value >::convertImpl(node);

		}
	};

	template<typename Type>
	struct JsonConverter<std::map<std::string, Type> >
	{
		static std::map<std::string, Type> convert(const JsonNode & node)
		{
			std::map<std::string, Type> ret;
			for (const JsonMap::value_type & entry : node.Struct())
			{
				ret.insert(entry.first, entry.second.convertTo<Type>());
			}
			return ret;
		}
	};

	template<typename Type>
	struct JsonConverter<std::set<Type> >
	{
		static std::set<Type> convert(const JsonNode & node)
		{
			std::set<Type> ret;
			for(const JsonVector::value_type & entry : node.Vector())
			{
				ret.insert(entry.convertTo<Type>());
			}
			return ret;
		}
	};

	template<typename Type>
	struct JsonConverter<std::vector<Type> >
	{
		static std::vector<Type> convert(const JsonNode & node)
		{
			std::vector<Type> ret;
			for (const JsonVector::value_type & entry: node.Vector())
			{
				ret.push_back(entry.convertTo<Type>());
			}
			return ret;
		}
	};

	template<>
	struct JsonConverter<std::string>
	{
		static std::string convert(const JsonNode & node)
		{
			return node.String();
		}
	};

	template<>
	struct JsonConverter<bool>
	{
		static bool convert(const JsonNode & node)
		{
			return node.Bool();
		}
	};
}

template<typename Type>
Type JsonNode::convertTo() const
{
	return JsonDetail::JsonConverter<Type>::convert(*this);
}

VCMI_LIB_NAMESPACE_END
>>>>>>> a1a5bc28
<|MERGE_RESOLUTION|>--- conflicted
+++ resolved
@@ -1,4 +1,3 @@
-<<<<<<< HEAD
 /*
  * JsonNode.h, part of VCMI engine
  *
@@ -321,377 +320,4 @@
 	return JsonDetail::JsonConverter<Type>::convert(*this);
 }
 
-VCMI_LIB_NAMESPACE_END
-=======
-/*
- * JsonNode.h, part of VCMI engine
- *
- * Authors: listed in file AUTHORS in main folder
- *
- * License: GNU General Public License v2.0 or later
- * Full text of license available in license.txt file, in main folder
- *
- */
-#pragma once
-#include "GameConstants.h"
-#include "filesystem/ResourcePath.h"
-
-VCMI_LIB_NAMESPACE_BEGIN
-
-class JsonNode;
-using JsonMap = std::map<std::string, JsonNode>;
-using JsonVector = std::vector<JsonNode>;
-
-struct Bonus;
-class CSelector;
-class CAddInfo;
-class ILimiter;
-
-class DLL_LINKAGE JsonNode
-{
-public:
-	enum class JsonType
-	{
-		DATA_NULL,
-		DATA_BOOL,
-		DATA_FLOAT,
-		DATA_STRING,
-		DATA_VECTOR,
-		DATA_STRUCT,
-		DATA_INTEGER
-	};
-
-private:
-	union JsonData
-	{
-		bool Bool;
-		double Float;
-		std::string* String;
-		JsonVector* Vector;
-		JsonMap* Struct;
-		si64 Integer;
-	};
-
-	JsonType type;
-	JsonData data;
-
-public:
-	/// free to use metadata fields
-	std::string meta;
-	// meta-flags like override
-	std::vector<std::string> flags;
-
-	//Create empty node
-	JsonNode(JsonType Type = JsonType::DATA_NULL);
-	//Create tree from Json-formatted input
-	explicit JsonNode(const char * data, size_t datasize);
-	//Create tree from JSON file
-	explicit JsonNode(const JsonPath & fileURI);
-	explicit JsonNode(const std::string & modName, const JsonPath & fileURI);
-	explicit JsonNode(const JsonPath & fileURI, bool & isValidSyntax);
-	//Copy c-tor
-	JsonNode(const JsonNode &copy);
-
-	~JsonNode();
-
-	void swap(JsonNode &b);
-	JsonNode& operator =(JsonNode node);
-
-	bool operator == (const JsonNode &other) const;
-	bool operator != (const JsonNode &other) const;
-
-	void setMeta(const std::string & metadata, bool recursive = true);
-
-	/// Convert node to another type. Converting to nullptr will clear all data
-	void setType(JsonType Type);
-	JsonType getType() const;
-
-	bool isNull() const;
-	bool isNumber() const;
-	bool isString() const;
-	bool isVector() const;
-	bool isStruct() const;
-	/// true if node contains not-null data that cannot be extended via merging
-	/// used for generating common base node from multiple nodes (e.g. bonuses)
-	bool containsBaseData() const;
-	bool isCompact() const;
-	/// removes all data from node and sets type to null
-	void clear();
-
-	/// returns bool or bool equivalent of string value if 'success' is true, or false otherwise
-	bool TryBoolFromString(bool & success) const;
-
-	/// non-const accessors, node will change type on type mismatch
-	bool & Bool();
-	double & Float();
-	si64 & Integer();
-	std::string & String();
-	JsonVector & Vector();
-	JsonMap & Struct();
-
-	/// const accessors, will cause assertion failure on type mismatch
-	bool Bool() const;
-	///float and integer allowed
-	double Float() const;
-	///only integer allowed
-	si64 Integer() const;
-	const std::string & String() const;
-	const JsonVector & Vector() const;
-	const JsonMap & Struct() const;
-
-	/// returns resolved "json pointer" (string in format "/path/to/node")
-	const JsonNode & resolvePointer(const std::string & jsonPointer) const;
-	JsonNode & resolvePointer(const std::string & jsonPointer);
-
-	/// convert json tree into specified type. Json tree must have same type as Type
-	/// Valid types: bool, string, any numeric, map and vector
-	/// example: convertTo< std::map< std::vector<int> > >();
-	template<typename Type>
-	Type convertTo() const;
-
-	//operator [], for structs only - get child node by name
-	JsonNode & operator[](const std::string & child);
-	const JsonNode & operator[](const std::string & child) const;
-
-	JsonNode & operator[](size_t child);
-	const JsonNode & operator[](size_t  child) const;
-
-	std::string toJson(bool compact = false) const;
-
-	template <typename Handler> void serialize(Handler &h, const int version)
-	{
-		h & meta;
-		h & flags;
-		h & type;
-		switch(type)
-		{
-		case JsonType::DATA_NULL:
-			break;
-		case JsonType::DATA_BOOL:
-			h & data.Bool;
-			break;
-		case JsonType::DATA_FLOAT:
-			h & data.Float;
-			break;
-		case JsonType::DATA_STRING:
-			h & data.String;
-			break;
-		case JsonType::DATA_VECTOR:
-			h & data.Vector;
-			break;
-		case JsonType::DATA_STRUCT:
-			h & data.Struct;
-			break;
-		case JsonType::DATA_INTEGER:
-			h & data.Integer;
-			break;
-		}
-	}
-};
-
-namespace JsonUtils
-{
-	/**
-	 * @brief parse short bonus format, excluding type
-	 * @note sets duration to Permament
-	 */
-	DLL_LINKAGE void parseTypedBonusShort(const JsonVector & source, const std::shared_ptr<Bonus> & dest);
-
-	///
-	DLL_LINKAGE std::shared_ptr<Bonus> parseBonus(const JsonVector & ability_vec);
-	DLL_LINKAGE std::shared_ptr<Bonus> parseBonus(const JsonNode & ability);
-	DLL_LINKAGE std::shared_ptr<Bonus> parseBuildingBonus(const JsonNode & ability, const BuildingID & building, const std::string & description);
-	DLL_LINKAGE bool parseBonus(const JsonNode & ability, Bonus * placement);
-	DLL_LINKAGE std::shared_ptr<ILimiter> parseLimiter(const JsonNode & limiter);
-	DLL_LINKAGE CSelector parseSelector(const JsonNode &ability);
-	DLL_LINKAGE void resolveIdentifier(si32 & var, const JsonNode & node, const std::string & name);
-	DLL_LINKAGE void resolveIdentifier(const JsonNode & node, si32 & var);
-	DLL_LINKAGE void resolveAddInfo(CAddInfo & var, const JsonNode & node);
-
-	/**
-	 * @brief recursively merges source into dest, replacing identical fields
-	 * struct : recursively calls this function
-	 * arrays : each entry will be merged recursively
-	 * values : value in source will replace value in dest
-	 * null   : if value in source is present but set to null it will delete entry in dest
-	 * @note this function will destroy data in source
-	 */
-	DLL_LINKAGE void merge(JsonNode & dest, JsonNode & source, bool ignoreOverride = false, bool copyMeta = false);
-
-	/**
-	 * @brief recursively merges source into dest, replacing identical fields
-	 * struct : recursively calls this function
-	 * arrays : each entry will be merged recursively
-	 * values : value in source will replace value in dest
-	 * null   : if value in source is present but set to null it will delete entry in dest
-	 * @note this function will preserve data stored in source by creating copy
-	 */
-	DLL_LINKAGE void mergeCopy(JsonNode & dest, JsonNode source, bool ignoreOverride = false, bool copyMeta = false);
-
-	/** @brief recursively merges descendant into copy of base node
-	* Result emulates inheritance semantic
-	*/
-	DLL_LINKAGE void inherit(JsonNode & descendant, const JsonNode & base);
-
-	/**
-	 * @brief construct node representing the common structure of input nodes
-	 * @param pruneEmpty - omit common properties whose intersection is empty
-	 * different types: null
-	 * struct: recursive intersect on common properties
-	 * other: input if equal, null otherwise
-	 */
-	DLL_LINKAGE JsonNode intersect(const JsonNode & a, const JsonNode & b, bool pruneEmpty = true);
-	DLL_LINKAGE JsonNode intersect(const std::vector<JsonNode> & nodes, bool pruneEmpty = true);
-
-	/**
-	 * @brief construct node representing the difference "node - base"
-	 * merging difference with base gives node
-	 */
-	DLL_LINKAGE JsonNode difference(const JsonNode & node, const JsonNode & base);
-
-	/**
-	 * @brief generate one Json structure from multiple files
-	 * @param files - list of filenames with parts of json structure
-	 */
-	DLL_LINKAGE JsonNode assembleFromFiles(const std::vector<std::string> & files);
-	DLL_LINKAGE JsonNode assembleFromFiles(const std::vector<std::string> & files, bool & isValid);
-
-	/// This version loads all files with same name (overridden by mods)
-	DLL_LINKAGE JsonNode assembleFromFiles(const std::string & filename);
-
-	/**
-	 * @brief removes all nodes that are identical to default entry in schema
-	 * @param node - JsonNode to minimize
-	 * @param schemaName - name of schema to use
-	 * @note for minimizing data must be valid against given schema
-	 */
-	DLL_LINKAGE void minimize(JsonNode & node, const std::string & schemaName);
-	/// opposed to minimize, adds all missing, required entries that have default value
-	DLL_LINKAGE void maximize(JsonNode & node, const std::string & schemaName);
-
-	/**
-	* @brief validate node against specified schema
-	* @param node - JsonNode to check
-	* @param schemaName - name of schema to use
-	* @param dataName - some way to identify data (printed in console in case of errors)
-	* @returns true if data in node fully compilant with schema
-	*/
-	DLL_LINKAGE bool validate(const JsonNode & node, const std::string & schemaName, const std::string & dataName);
-
-	/// get schema by json URI: vcmi:<name of file in schemas directory>#<entry in file, optional>
-	/// example: schema "vcmi:settings" is used to check user settings
-	DLL_LINKAGE const JsonNode & getSchema(const std::string & URI);
-
-	/// for easy construction of JsonNodes; helps with inserting primitives into vector node
-	DLL_LINKAGE JsonNode boolNode(bool value);
-	DLL_LINKAGE JsonNode floatNode(double value);
-	DLL_LINKAGE JsonNode stringNode(const std::string & value);
-	DLL_LINKAGE JsonNode intNode(si64 value);
-}
-
-namespace JsonDetail
-{
-	// conversion helpers for JsonNode::convertTo (partial template function instantiation is illegal in c++)
-
-	template <typename T, int arithm>
-	struct JsonConvImpl;
-
-	template <typename T>
-	struct JsonConvImpl<T, 1>
-	{
-		static T convertImpl(const JsonNode & node)
-		{
-			return T((int)node.Float());
-		}
-	};
-
-	template <typename T>
-	struct JsonConvImpl<T, 0>
-	{
-		static T convertImpl(const JsonNode & node)
-		{
-			return T(node.Float());
-		}
-	};
-
-	template<typename Type>
-	struct JsonConverter
-	{
-		static Type convert(const JsonNode & node)
-		{
-			///this should be triggered only for numeric types and enums
-			static_assert(boost::mpl::or_<std::is_arithmetic<Type>, std::is_enum<Type>, boost::is_class<Type> >::value, "Unsupported type for JsonNode::convertTo()!");
-			return JsonConvImpl<Type, boost::mpl::or_<std::is_enum<Type>, boost::is_class<Type> >::value >::convertImpl(node);
-
-		}
-	};
-
-	template<typename Type>
-	struct JsonConverter<std::map<std::string, Type> >
-	{
-		static std::map<std::string, Type> convert(const JsonNode & node)
-		{
-			std::map<std::string, Type> ret;
-			for (const JsonMap::value_type & entry : node.Struct())
-			{
-				ret.insert(entry.first, entry.second.convertTo<Type>());
-			}
-			return ret;
-		}
-	};
-
-	template<typename Type>
-	struct JsonConverter<std::set<Type> >
-	{
-		static std::set<Type> convert(const JsonNode & node)
-		{
-			std::set<Type> ret;
-			for(const JsonVector::value_type & entry : node.Vector())
-			{
-				ret.insert(entry.convertTo<Type>());
-			}
-			return ret;
-		}
-	};
-
-	template<typename Type>
-	struct JsonConverter<std::vector<Type> >
-	{
-		static std::vector<Type> convert(const JsonNode & node)
-		{
-			std::vector<Type> ret;
-			for (const JsonVector::value_type & entry: node.Vector())
-			{
-				ret.push_back(entry.convertTo<Type>());
-			}
-			return ret;
-		}
-	};
-
-	template<>
-	struct JsonConverter<std::string>
-	{
-		static std::string convert(const JsonNode & node)
-		{
-			return node.String();
-		}
-	};
-
-	template<>
-	struct JsonConverter<bool>
-	{
-		static bool convert(const JsonNode & node)
-		{
-			return node.Bool();
-		}
-	};
-}
-
-template<typename Type>
-Type JsonNode::convertTo() const
-{
-	return JsonDetail::JsonConverter<Type>::convert(*this);
-}
-
-VCMI_LIB_NAMESPACE_END
->>>>>>> a1a5bc28
+VCMI_LIB_NAMESPACE_END