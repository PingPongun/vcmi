#pragma once

/*
 * GameConstants.h, part of VCMI engine
 *
 * Authors: listed in file AUTHORS in main folder
 *
 * License: GNU General Public License v2.0 or later
 * Full text of license available in license.txt file, in main folder
 *
 */

#include "ConstTransitivePtr.h"

namespace GameConstants
{
<<<<<<< HEAD
	const std::string VCMI_VERSION = "VCMI 0.98b";
=======
	DLL_LINKAGE extern const std::string VCMI_VERSION;
>>>>>>> 99d59317

	const int BFIELD_WIDTH = 17;
	const int BFIELD_HEIGHT = 11;
	const int BFIELD_SIZE = BFIELD_WIDTH * BFIELD_HEIGHT;

	const int PUZZLE_MAP_PIECES = 48;

	const int MAX_HEROES_PER_PLAYER = 8;
	const int AVAILABLE_HEROES_PER_PLAYER = 2;

	const int ALL_PLAYERS = 255; //bitfield

	const ui16 BACKPACK_START = 19;
	const int CREATURES_PER_TOWN = 7; //without upgrades
	const int SPELL_LEVELS = 5;
	const int SPELL_SCHOOL_LEVELS = 4;
	const int CRE_LEVELS = 10; // number of creature experience levels

	const int HERO_GOLD_COST = 2500;
	const int SPELLBOOK_GOLD_COST = 500;
	const int BATTLE_PENALTY_DISTANCE = 10; //if the distance is > than this, then shooting stack has distance penalty
	const int ARMY_SIZE = 7;
	const int SKILL_PER_HERO=8;

	const int SKILL_QUANTITY=28;
	const int PRIMARY_SKILLS=4;
	const int TERRAIN_TYPES=10;
	const int RESOURCE_QUANTITY=8;
	const int HEROES_PER_TYPE=8; //amount of heroes of each type

	// amounts of OH3 objects. Can be changed by mods, should be used only during H3 loading phase
	const int F_NUMBER = 9;
	const int ARTIFACTS_QUANTITY=171;
	const int HEROES_QUANTITY=156;
	const int SPELLS_QUANTITY=70;
	const int CREATURES_COUNT = 197;

	const ui32 BASE_MOVEMENT_COST = 100; //default cost for non-diagonal movement
}

class CArtifact;
class CArtifactInstance;
class CCreature;
class CSpell;
class CGameInfoCallback;
class CNonConstInfoCallback;

#define ID_LIKE_CLASS_COMMON(CLASS_NAME, ENUM_NAME)	\
CLASS_NAME(const CLASS_NAME & other)				\
{													\
	num = other.num;								\
}													\
CLASS_NAME & operator=(const CLASS_NAME & other)	\
{													\
	num = other.num;								\
	return *this;									\
}													\
explicit CLASS_NAME(si32 id)						\
	: num(static_cast<ENUM_NAME>(id))				\
{}													\
operator ENUM_NAME() const							\
{													\
	return num;										\
}													\
ENUM_NAME toEnum() const							\
{													\
	return num;										\
}													\
template <typename Handler> void serialize(Handler &h, const int version)	\
{													\
	h & num;										\
}													\
CLASS_NAME & advance(int i)							\
{													\
	num = (ENUM_NAME)((int)num + i);				\
	return *this;									\
}


// Operators are performance-critical and to be inlined they must be in header
#define ID_LIKE_OPERATORS_INTERNAL(A, B, AN, BN)	\
STRONG_INLINE bool operator==(const A & a, const B & b)			\
{													\
	return AN == BN ;								\
}													\
STRONG_INLINE bool operator!=(const A & a, const B & b)			\
{													\
	return AN != BN ;								\
}													\
STRONG_INLINE bool operator<(const A & a, const B & b)			\
{													\
	return AN < BN ;								\
}													\
STRONG_INLINE bool operator<=(const A & a, const B & b)			\
{													\
	return AN <= BN ;								\
}													\
STRONG_INLINE bool operator>(const A & a, const B & b)			\
{													\
	return AN > BN ;								\
}													\
STRONG_INLINE bool operator>=(const A & a, const B & b)			\
{													\
	return AN >= BN ;								\
}

#define ID_LIKE_OPERATORS(CLASS_NAME, ENUM_NAME)	\
	ID_LIKE_OPERATORS_INTERNAL(CLASS_NAME, CLASS_NAME, a.num, b.num)	\
	ID_LIKE_OPERATORS_INTERNAL(CLASS_NAME, ENUM_NAME, a.num, b)	\
	ID_LIKE_OPERATORS_INTERNAL(ENUM_NAME, CLASS_NAME, a, b.num)


#define OP_DECL_INT(CLASS_NAME, OP)					\
bool operator OP (const CLASS_NAME & b) const		\
{													\
	return num OP b.num;							\
}

#define INSTID_LIKE_CLASS_COMMON(CLASS_NAME, NUMERIC_NAME)	\
public:														\
CLASS_NAME() : BaseForID<CLASS_NAME, NUMERIC_NAME>(-1) {}	\
CLASS_NAME(const CLASS_NAME & other):						\
	BaseForID<CLASS_NAME, NUMERIC_NAME>(other)				\
{															\
}															\
CLASS_NAME & operator=(const CLASS_NAME & other)			\
{															\
	num = other.num;										\
	return *this;											\
}															\
explicit CLASS_NAME(si32 id)								\
	: BaseForID<CLASS_NAME, NUMERIC_NAME>(id)				\
{}

template < typename Derived, typename NumericType>
class BaseForID
{
protected:
	NumericType num;
public:
	NumericType getNum() const
	{
		return num;
	}
	template <typename Handler> void serialize(Handler &h, const int version)
	{
		h & num;
	}

	explicit BaseForID(NumericType _num = -1)
	{
		num = _num;
	}

	void advance(int change)
	{
		num += change;
	}

	typedef BaseForID<Derived, NumericType> __SelfType;
	OP_DECL_INT(__SelfType, ==)
	OP_DECL_INT(__SelfType, !=)
	OP_DECL_INT(__SelfType, <)
	OP_DECL_INT(__SelfType, >)
	OP_DECL_INT(__SelfType, <=)
	OP_DECL_INT(__SelfType, >=)
};

template<typename Der, typename Num>
std::ostream & operator << (std::ostream & os, BaseForID<Der, Num> id);

template<typename Der, typename Num>
std::ostream & operator << (std::ostream & os, BaseForID<Der, Num> id)
{
	//We use common type with short to force char and unsigned char to be promoted and formatted as numbers.
	typedef typename std::common_type<short, Num>::type Number;
	return os << static_cast<Number>(id.getNum());
}

class ArtifactInstanceID : public BaseForID<ArtifactInstanceID, si32>
{
	INSTID_LIKE_CLASS_COMMON(ArtifactInstanceID, si32)

	friend class CGameInfoCallback;
	friend class CNonConstInfoCallback;
};


class QueryID : public BaseForID<QueryID, si32>
{
	INSTID_LIKE_CLASS_COMMON(QueryID, si32)

	QueryID & operator++()
	{
		++num;
		return *this;
	}
};

class ObjectInstanceID : public BaseForID<ObjectInstanceID, si32>
{
	INSTID_LIKE_CLASS_COMMON(ObjectInstanceID, si32)

	friend class CGameInfoCallback;
	friend class CNonConstInfoCallback;
};


class HeroTypeID : public BaseForID<HeroTypeID, si32>
{
	INSTID_LIKE_CLASS_COMMON(HeroTypeID, si32)
};

class SlotID : public BaseForID<SlotID, si32>
{
	INSTID_LIKE_CLASS_COMMON(SlotID, si32)

	friend class CGameInfoCallback;
	friend class CNonConstInfoCallback;

	DLL_LINKAGE static const SlotID COMMANDER_SLOT_PLACEHOLDER;
	DLL_LINKAGE static const SlotID SUMMONED_SLOT_PLACEHOLDER; ///<for all summoned creatures, only during battle
	DLL_LINKAGE static const SlotID WAR_MACHINES_SLOT; ///<for all war machines during battle
	DLL_LINKAGE static const SlotID ARROW_TOWERS_SLOT; ///<for all arrow towers during battle

	bool validSlot() const
	{
		return getNum() >= 0  &&  getNum() < GameConstants::ARMY_SIZE;
	}
};

class PlayerColor : public BaseForID<PlayerColor, ui8>
{
	INSTID_LIKE_CLASS_COMMON(PlayerColor, ui8)

	enum EPlayerColor
	{
		PLAYER_LIMIT_I = 8
	};

	DLL_LINKAGE static const PlayerColor CANNOT_DETERMINE; //253
	DLL_LINKAGE static const PlayerColor UNFLAGGABLE; //254 - neutral objects (pandora, banks)
	DLL_LINKAGE static const PlayerColor NEUTRAL; //255
	DLL_LINKAGE static const PlayerColor PLAYER_LIMIT; //player limit per map

	DLL_LINKAGE bool isValidPlayer() const; //valid means < PLAYER_LIMIT (especially non-neutral)

	DLL_LINKAGE std::string getStr(bool L10n = false) const;
	DLL_LINKAGE std::string getStrCap(bool L10n = false) const;

	friend class CGameInfoCallback;
	friend class CNonConstInfoCallback;
};

class TeamID : public BaseForID<TeamID, ui8>
{
	INSTID_LIKE_CLASS_COMMON(TeamID, ui8)

	DLL_LINKAGE static const TeamID NO_TEAM;

	friend class CGameInfoCallback;
	friend class CNonConstInfoCallback;
};

class TeleportChannelID : public BaseForID<TeleportChannelID, si32>
{
	INSTID_LIKE_CLASS_COMMON(TeleportChannelID, si32)

	friend class CGameInfoCallback;
	friend class CNonConstInfoCallback;
};

// #ifndef INSTANTIATE_BASE_FOR_ID_HERE
// extern template std::ostream & operator << <ArtifactInstanceID>(std::ostream & os, BaseForID<ArtifactInstanceID> id);
// extern template std::ostream & operator << <ObjectInstanceID>(std::ostream & os, BaseForID<ObjectInstanceID> id);
// #endif

// Enum declarations
namespace PrimarySkill
{
	enum PrimarySkill { ATTACK, DEFENSE, SPELL_POWER, KNOWLEDGE,
				EXPERIENCE = 4}; //for some reason changePrimSkill uses it
}

class SecondarySkill
{
public:
	enum ESecondarySkill
	{
		WRONG = -2,
		DEFAULT = -1,
		PATHFINDING = 0, ARCHERY, LOGISTICS, SCOUTING, DIPLOMACY, NAVIGATION, LEADERSHIP, WISDOM, MYSTICISM,
		LUCK, BALLISTICS, EAGLE_EYE, NECROMANCY, ESTATES, FIRE_MAGIC, AIR_MAGIC, WATER_MAGIC, EARTH_MAGIC,
		SCHOLAR, TACTICS, ARTILLERY, LEARNING, OFFENCE, ARMORER, INTELLIGENCE, SORCERY, RESISTANCE,
		FIRST_AID, SKILL_SIZE
	};

	static_assert(GameConstants::SKILL_QUANTITY == SKILL_SIZE, "Incorrect number of skills");

	SecondarySkill(ESecondarySkill _num = WRONG) : num(_num)
	{}

	ID_LIKE_CLASS_COMMON(SecondarySkill, ESecondarySkill)

	ESecondarySkill num;
};

ID_LIKE_OPERATORS(SecondarySkill, SecondarySkill::ESecondarySkill)

namespace EAlignment
{
	enum EAlignment { GOOD, EVIL, NEUTRAL };
}

namespace ETownType
{
	enum ETownType
	{
		ANY = -1,
		CASTLE, RAMPART, TOWER, INFERNO, NECROPOLIS, DUNGEON, STRONGHOLD, FORTRESS, CONFLUX, NEUTRAL
	};
}

class BuildingID
{
public:
	//Quite useful as long as most of building mechanics hardcoded
	// NOTE: all building with completely configurable mechanics will be removed from list
	enum EBuildingID
	{
		DEFAULT = -50,
		NONE = -1,
		MAGES_GUILD_1 = 0,  MAGES_GUILD_2, MAGES_GUILD_3,     MAGES_GUILD_4,   MAGES_GUILD_5,
		TAVERN,         SHIPYARD,      FORT,              CITADEL,         CASTLE,
		VILLAGE_HALL,   TOWN_HALL,     CITY_HALL,         CAPITOL,         MARKETPLACE,
		RESOURCE_SILO,  BLACKSMITH,    SPECIAL_1,         HORDE_1,         HORDE_1_UPGR,
		SHIP,           SPECIAL_2,     SPECIAL_3,         SPECIAL_4,       HORDE_2,
		HORDE_2_UPGR,   GRAIL,         EXTRA_TOWN_HALL,   EXTRA_CITY_HALL, EXTRA_CAPITOL,
		DWELL_FIRST=30, DWELL_LVL_2, DWELL_LVL_3, DWELL_LVL_4, DWELL_LVL_5, DWELL_LVL_6, DWELL_LAST=36,
		DWELL_UP_FIRST=37,  DWELL_LVL_2_UP, DWELL_LVL_3_UP, DWELL_LVL_4_UP, DWELL_LVL_5_UP,
		DWELL_LVL_6_UP, DWELL_UP_LAST=43,

		DWELL_LVL_1 = DWELL_FIRST,
		DWELL_LVL_7 = DWELL_LAST,
		DWELL_LVL_1_UP = DWELL_UP_FIRST,
		DWELL_LVL_7_UP = DWELL_UP_LAST,

		//Special buildings for towns.
		LIGHTHOUSE  = SPECIAL_1,
		STABLES     = SPECIAL_2, //Castle
		BROTHERHOOD = SPECIAL_3,

		MYSTIC_POND         = SPECIAL_1,
		FOUNTAIN_OF_FORTUNE = SPECIAL_2, //Rampart
		TREASURY            = SPECIAL_3,

		ARTIFACT_MERCHANT = SPECIAL_1,
		LOOKOUT_TOWER     = SPECIAL_2, //Tower
		LIBRARY           = SPECIAL_3,
		WALL_OF_KNOWLEDGE = SPECIAL_4,

		STORMCLOUDS   = SPECIAL_2,
		CASTLE_GATE   = SPECIAL_3, //Inferno
		ORDER_OF_FIRE = SPECIAL_4,

		COVER_OF_DARKNESS    = SPECIAL_1,
		NECROMANCY_AMPLIFIER = SPECIAL_2, //Necropolis
		SKELETON_TRANSFORMER = SPECIAL_3,

		//ARTIFACT_MERCHANT - same ID as in tower
		MANA_VORTEX      = SPECIAL_2,
		PORTAL_OF_SUMMON = SPECIAL_3, //Dungeon
		BATTLE_ACADEMY   = SPECIAL_4,

		ESCAPE_TUNNEL     = SPECIAL_1,
		FREELANCERS_GUILD = SPECIAL_2, //Stronghold
		BALLISTA_YARD     = SPECIAL_3,
		HALL_OF_VALHALLA  = SPECIAL_4,

		CAGE_OF_WARLORDS = SPECIAL_1,
		GLYPHS_OF_FEAR   = SPECIAL_2, // Fortress
		BLOOD_OBELISK    = SPECIAL_3,

		//ARTIFACT_MERCHANT - same ID as in tower
		MAGIC_UNIVERSITY = SPECIAL_2, // Conflux
	};

	BuildingID(EBuildingID _num = NONE) : num(_num)
	{}

	ID_LIKE_CLASS_COMMON(BuildingID, EBuildingID)

	EBuildingID num;
};

ID_LIKE_OPERATORS(BuildingID, BuildingID::EBuildingID)

namespace EAiTactic
{
enum EAiTactic
{
	NONE = -1,
	RANDOM,
	WARRIOR,
	BUILDER,
	EXPLORER
};
}

namespace EBuildingState
{
	enum EBuildingState
	{
		HAVE_CAPITAL, NO_WATER, FORBIDDEN, ADD_MAGES_GUILD, ALREADY_PRESENT, CANT_BUILD_TODAY,
		NO_RESOURCES, ALLOWED, PREREQUIRES, MISSING_BASE, BUILDING_ERROR, TOWN_NOT_OWNED
	};
}

namespace ESpellCastProblem
{
	enum ESpellCastProblem
	{
		OK, NO_HERO_TO_CAST_SPELL, ALREADY_CASTED_THIS_TURN, NO_SPELLBOOK, ANOTHER_ELEMENTAL_SUMMONED,
		HERO_DOESNT_KNOW_SPELL, NOT_ENOUGH_MANA, ADVMAP_SPELL_INSTEAD_OF_BATTLE_SPELL,
		SECOND_HEROS_SPELL_IMMUNITY, SPELL_LEVEL_LIMIT_EXCEEDED, NO_SPELLS_TO_DISPEL,
		NO_APPROPRIATE_TARGET, STACK_IMMUNE_TO_SPELL, WRONG_SPELL_TARGET, ONGOING_TACTIC_PHASE,
		MAGIC_IS_BLOCKED, //For Orb of Inhibition and similar - no casting at all
		NOT_DECIDED,
		INVALID
	};
}

namespace ECastingMode
{
	enum ECastingMode
	{
		HERO_CASTING, AFTER_ATTACK_CASTING, //also includes cast before attack
		MAGIC_MIRROR, CREATURE_ACTIVE_CASTING, ENCHANTER_CASTING,
		SPELL_LIKE_ATTACK,
		PASSIVE_CASTING//f.e. opening battle spells
	};
}

namespace EMarketMode
{
	enum EMarketMode
	{
		RESOURCE_RESOURCE, RESOURCE_PLAYER, CREATURE_RESOURCE, RESOURCE_ARTIFACT,
		ARTIFACT_RESOURCE, ARTIFACT_EXP, CREATURE_EXP, CREATURE_UNDEAD, RESOURCE_SKILL,
		MARTKET_AFTER_LAST_PLACEHOLDER
	};
}

namespace EBattleStackState
{
	enum EBattleStackState
	{
		ALIVE = 180,
		SUMMONED, CLONED,
		GHOST, //stack was removed from battlefield
		HAD_MORALE,
		WAITING,
		MOVED,
		DEFENDING,
		FEAR,
		//remember to drain mana only once per turn
		DRAINED_MANA,
		//only for defending animation
		DEFENDING_ANIM,
		GHOST_PENDING// stack will become GHOST in next battle state update
	};
}

namespace ECommander
{
	enum SecondarySkills {ATTACK, DEFENSE, HEALTH, DAMAGE, SPEED, SPELL_POWER, CASTS, RESISTANCE};
	const int MAX_SKILL_LEVEL = 5;
}

namespace EWallPart
{
	enum EWallPart
	{
		INDESTRUCTIBLE_PART_OF_GATE = -3, INDESTRUCTIBLE_PART = -2, INVALID = -1,
		KEEP = 0, BOTTOM_TOWER, BOTTOM_WALL, BELOW_GATE, OVER_GATE, UPPER_WALL, UPPER_TOWER, GATE,
		PARTS_COUNT /* This constant SHOULD always stay as the last item in the enum. */
	};
}

namespace EWallState
{
	enum EWallState
	{
		NONE = -1, //no wall
		DESTROYED,
		DAMAGED,
		INTACT


	};
}

enum class EGateState : ui8
{
	NONE,
	CLOSED,
	BLOCKED, //dead or alive stack blocking from outside
	OPENED,
	DESTROYED
};

namespace ESiegeHex
{
	enum ESiegeHex : si16
	{
		DESTRUCTIBLE_WALL_1 = 29,
		DESTRUCTIBLE_WALL_2 = 78,
		DESTRUCTIBLE_WALL_3 = 130,
		DESTRUCTIBLE_WALL_4 = 182,
		GATE_BRIDGE = 94,
		GATE_OUTER = 95,
		GATE_INNER = 96
	};
}

namespace ETileType
{
	enum ETileType
	{
		FREE,
		POSSIBLE,
		BLOCKED,
		USED
	};
}

enum class ETeleportChannelType
{
	IMPASSABLE,
	BIDIRECTIONAL,
	UNIDIRECTIONAL,
	MIXED
};


namespace ERiverType
{
	enum ERiverType
	{
		NO_RIVER, CLEAR_RIVER, ICY_RIVER, MUDDY_RIVER, LAVA_RIVER
	};
}

namespace ERoadType
{
	enum ERoadType
	{
		NO_ROAD, DIRT_ROAD, GRAVEL_ROAD, COBBLESTONE_ROAD
	};
}

class Obj
{
public:
	enum EObj
	{
		NO_OBJ = -1,
		ALTAR_OF_SACRIFICE = 2,
		ANCHOR_POINT = 3,
		ARENA = 4,
		ARTIFACT = 5,
		PANDORAS_BOX = 6,
		BLACK_MARKET = 7,
		BOAT = 8,
		BORDERGUARD = 9,
		KEYMASTER = 10,
		BUOY = 11,
		CAMPFIRE = 12,
		CARTOGRAPHER = 13,
		SWAN_POND = 14,
		COVER_OF_DARKNESS = 15,
		CREATURE_BANK = 16,
		CREATURE_GENERATOR1 = 17,
		CREATURE_GENERATOR2 = 18,
		CREATURE_GENERATOR3 = 19,
		CREATURE_GENERATOR4 = 20,
		CURSED_GROUND1 = 21,
		CORPSE = 22,
		MARLETTO_TOWER = 23,
		DERELICT_SHIP = 24,
		DRAGON_UTOPIA = 25,
		EVENT = 26,
		EYE_OF_MAGI = 27,
		FAERIE_RING = 28,
		FLOTSAM = 29,
		FOUNTAIN_OF_FORTUNE = 30,
		FOUNTAIN_OF_YOUTH = 31,
		GARDEN_OF_REVELATION = 32,
		GARRISON = 33,
		HERO = 34,
		HILL_FORT = 35,
		GRAIL = 36,
		HUT_OF_MAGI = 37,
		IDOL_OF_FORTUNE = 38,
		LEAN_TO = 39,
		LIBRARY_OF_ENLIGHTENMENT = 41,
		LIGHTHOUSE = 42,
		MONOLITH_ONE_WAY_ENTRANCE = 43,
		MONOLITH_ONE_WAY_EXIT = 44,
		MONOLITH_TWO_WAY = 45,
		MAGIC_PLAINS1 = 46,
		SCHOOL_OF_MAGIC = 47,
		MAGIC_SPRING = 48,
		MAGIC_WELL = 49,
		MERCENARY_CAMP = 51,
		MERMAID = 52,
		MINE = 53,
		MONSTER = 54,
		MYSTICAL_GARDEN = 55,
		OASIS = 56,
		OBELISK = 57,
		REDWOOD_OBSERVATORY = 58,
		OCEAN_BOTTLE = 59,
		PILLAR_OF_FIRE = 60,
		STAR_AXIS = 61,
		PRISON = 62,
		PYRAMID = 63,//subtype 0
		WOG_OBJECT = 63,//subtype > 0
		RALLY_FLAG = 64,
		RANDOM_ART = 65,
		RANDOM_TREASURE_ART = 66,
		RANDOM_MINOR_ART = 67,
		RANDOM_MAJOR_ART = 68,
		RANDOM_RELIC_ART = 69,
		RANDOM_HERO = 70,
		RANDOM_MONSTER = 71,
		RANDOM_MONSTER_L1 = 72,
		RANDOM_MONSTER_L2 = 73,
		RANDOM_MONSTER_L3 = 74,
		RANDOM_MONSTER_L4 = 75,
		RANDOM_RESOURCE = 76,
		RANDOM_TOWN = 77,
		REFUGEE_CAMP = 78,
		RESOURCE = 79,
		SANCTUARY = 80,
		SCHOLAR = 81,
		SEA_CHEST = 82,
		SEER_HUT = 83,
		CRYPT = 84,
		SHIPWRECK = 85,
		SHIPWRECK_SURVIVOR = 86,
		SHIPYARD = 87,
		SHRINE_OF_MAGIC_INCANTATION = 88,
		SHRINE_OF_MAGIC_GESTURE = 89,
		SHRINE_OF_MAGIC_THOUGHT = 90,
		SIGN = 91,
		SIRENS = 92,
		SPELL_SCROLL = 93,
		STABLES = 94,
		TAVERN = 95,
		TEMPLE = 96,
		DEN_OF_THIEVES = 97,
		TOWN = 98,
		TRADING_POST = 99,
		LEARNING_STONE = 100,
		TREASURE_CHEST = 101,
		TREE_OF_KNOWLEDGE = 102,
		SUBTERRANEAN_GATE = 103,
		UNIVERSITY = 104,
		WAGON = 105,
		WAR_MACHINE_FACTORY = 106,
		SCHOOL_OF_WAR = 107,
		WARRIORS_TOMB = 108,
		WATER_WHEEL = 109,
		WATERING_HOLE = 110,
		WHIRLPOOL = 111,
		WINDMILL = 112,
		WITCH_HUT = 113,
		HOLE = 124,
		RANDOM_MONSTER_L5 = 162,
		RANDOM_MONSTER_L6 = 163,
		RANDOM_MONSTER_L7 = 164,
		BORDER_GATE = 212,
		FREELANCERS_GUILD = 213,
		HERO_PLACEHOLDER = 214,
		QUEST_GUARD = 215,
		RANDOM_DWELLING = 216,
		RANDOM_DWELLING_LVL = 217, //subtype = creature level
		RANDOM_DWELLING_FACTION = 218, //subtype = faction
		GARRISON2 = 219,
		ABANDONED_MINE = 220,
		TRADING_POST_SNOW = 221,
		CLOVER_FIELD = 222,
		CURSED_GROUND2 = 223,
		EVIL_FOG = 224,
		FAVORABLE_WINDS = 225,
		FIERY_FIELDS = 226,
		HOLY_GROUNDS = 227,
		LUCID_POOLS = 228,
		MAGIC_CLOUDS = 229,
		MAGIC_PLAINS2 = 230,
		ROCKLANDS = 231,
	};
	Obj(EObj _num = NO_OBJ) : num(_num)
	{}

	ID_LIKE_CLASS_COMMON(Obj, EObj)

	EObj num;
};

ID_LIKE_OPERATORS(Obj, Obj::EObj)

namespace SecSkillLevel
{
	enum SecSkillLevel
	{
		NONE,
		BASIC,
		ADVANCED,
		EXPERT,
		LEVELS_SIZE
	};
}


//follows ERM BI (battle image) format
namespace BattlefieldBI
{
	enum BattlefieldBI
	{
		NONE = -1,
		COASTAL,
		CURSED_GROUND,
		MAGIC_PLAINS,
		HOLY_GROUND,
		EVIL_FOG,
		CLOVER_FIELD,
		LUCID_POOLS,
		FIERY_FIELDS,
		ROCKLANDS,
		MAGIC_CLOUDS
	};
}

namespace Date
{
	enum EDateType
	{
		DAY = 0,
		DAY_OF_WEEK = 1,
		WEEK = 2,
		MONTH = 3,
		DAY_OF_MONTH
	};
}

namespace Battle
{
	enum ActionType
	{
		CANCEL = -3,
		END_TACTIC_PHASE = -2,
		INVALID = -1,
		NO_ACTION = 0,
		HERO_SPELL,
		WALK, DEFEND,
		RETREAT,
		SURRENDER,
		WALK_AND_ATTACK,
		SHOOT,
		WAIT,
		CATAPULT,
		MONSTER_SPELL,
		BAD_MORALE,
		STACK_HEAL,
		DAEMON_SUMMONING
	};
}

std::ostream & operator<<(std::ostream & os, const Battle::ActionType actionType);

class DLL_LINKAGE ETerrainType
{
public:
	enum EETerrainType
	{
		WRONG = -2, BORDER = -1, DIRT, SAND, GRASS, SNOW, SWAMP,
		ROUGH, SUBTERRANEAN, LAVA, WATER, ROCK
	};

	ETerrainType(EETerrainType _num = WRONG) : num(_num)
	{}

	ID_LIKE_CLASS_COMMON(ETerrainType, EETerrainType)

	EETerrainType num;

	std::string toString() const;
};

DLL_LINKAGE std::ostream & operator<<(std::ostream & os, const ETerrainType terrainType);

ID_LIKE_OPERATORS(ETerrainType, ETerrainType::EETerrainType)

class DLL_LINKAGE EDiggingStatus
{
public:
	enum EEDiggingStatus
	{
		UNKNOWN = -1,
		CAN_DIG = 0,
		LACK_OF_MOVEMENT,
		WRONG_TERRAIN,
		TILE_OCCUPIED
	};

	EDiggingStatus(EEDiggingStatus _num = UNKNOWN) : num(_num)
	{}

	ID_LIKE_CLASS_COMMON(EDiggingStatus, EEDiggingStatus)

	EEDiggingStatus num;
};

ID_LIKE_OPERATORS(EDiggingStatus, EDiggingStatus::EEDiggingStatus)

class DLL_LINKAGE EPathfindingLayer
{
public:
	enum EEPathfindingLayer : ui8
	{
		LAND = 0, SAIL = 1, WATER, AIR, NUM_LAYERS, WRONG, AUTO
	};

	EPathfindingLayer(EEPathfindingLayer _num = WRONG) : num(_num)
	{}

	ID_LIKE_CLASS_COMMON(EPathfindingLayer, EEPathfindingLayer)

	EEPathfindingLayer num;
};

DLL_LINKAGE std::ostream & operator<<(std::ostream & os, const EPathfindingLayer pathfindingLayer);

ID_LIKE_OPERATORS(EPathfindingLayer, EPathfindingLayer::EEPathfindingLayer)

class BFieldType
{
public:
	//   1. sand/shore   2. sand/mesas   3. dirt/birches   4. dirt/hills   5. dirt/pines   6. grass/hills   7. grass/pines
	//8. lava   9. magic plains   10. snow/mountains   11. snow/trees   12. subterranean   13. swamp/trees   14. fiery fields
	//15. rock lands   16. magic clouds   17. lucid pools   18. holy ground   19. clover field   20. evil fog
	//21. "favorable winds" text on magic plains background   22. cursed ground   23. rough   24. ship to ship   25. ship
	enum EBFieldType {NONE = -1, NONE2, SAND_SHORE, SAND_MESAS, DIRT_BIRCHES, DIRT_HILLS, DIRT_PINES, GRASS_HILLS,
		GRASS_PINES, LAVA, MAGIC_PLAINS, SNOW_MOUNTAINS, SNOW_TREES, SUBTERRANEAN, SWAMP_TREES, FIERY_FIELDS,
		ROCKLANDS, MAGIC_CLOUDS, LUCID_POOLS, HOLY_GROUND, CLOVER_FIELD, EVIL_FOG, FAVORABLE_WINDS, CURSED_GROUND,
		ROUGH, SHIP_TO_SHIP, SHIP
	};

	BFieldType(EBFieldType _num = NONE) : num(_num)
	{}

	ID_LIKE_CLASS_COMMON(BFieldType, EBFieldType)

	EBFieldType num;
};

ID_LIKE_OPERATORS(BFieldType, BFieldType::EBFieldType)

namespace EPlayerStatus
{
	enum EStatus {WRONG = -1, INGAME, LOSER, WINNER};
}

namespace PlayerRelations
{
	enum PlayerRelations {ENEMIES, ALLIES, SAME_PLAYER};
}

class ArtifactPosition
{
public:
	enum EArtifactPosition
	{
		FIRST_AVAILABLE = -2,
		PRE_FIRST = -1, //sometimes used as error, sometimes as first free in backpack
		HEAD, SHOULDERS, NECK, RIGHT_HAND, LEFT_HAND, TORSO, //5
		RIGHT_RING, LEFT_RING, FEET, //8
		MISC1, MISC2, MISC3, MISC4, //12
		MACH1, MACH2, MACH3, MACH4, //16
		SPELLBOOK, MISC5, //18
		AFTER_LAST,
		//cres
		CREATURE_SLOT = 0,
		COMMANDER1 = 0, COMMANDER2, COMMANDER3, COMMANDER4, COMMANDER5, COMMANDER6, COMMANDER_AFTER_LAST
	};

	static_assert (AFTER_LAST == 19, "incorrect number of artifact slots");

	ArtifactPosition(EArtifactPosition _num = PRE_FIRST) : num(_num)
	{}

	ID_LIKE_CLASS_COMMON(ArtifactPosition, EArtifactPosition)

	EArtifactPosition num;
};

ID_LIKE_OPERATORS(ArtifactPosition, ArtifactPosition::EArtifactPosition)

class ArtifactID
{
public:
	enum EArtifactID
	{
		NONE = -1,
		SPELLBOOK = 0,
		SPELL_SCROLL = 1,
		GRAIL = 2,
		CATAPULT = 3,
		BALLISTA = 4,
		AMMO_CART = 5,
		FIRST_AID_TENT = 6,
		//CENTAUR_AXE = 7,
		//BLACKSHARD_OF_THE_DEAD_KNIGHT = 8,
		ARMAGEDDONS_BLADE = 128,
		TITANS_THUNDER = 135,
		//CORNUCOPIA = 140,
		//FIXME: the following is only true if WoG is enabled. Otherwise other mod artifacts will take these slots.
		ART_SELECTION = 144,
		ART_LOCK = 145, // FIXME: We must get rid of this one since it's conflict with artifact from mods. See issue 2455
		AXE_OF_SMASHING = 146,
		MITHRIL_MAIL = 147,
		SWORD_OF_SHARPNESS = 148,
		HELM_OF_IMMORTALITY = 149,
		PENDANT_OF_SORCERY = 150,
		BOOTS_OF_HASTE = 151,
		BOW_OF_SEEKING = 152,
		DRAGON_EYE_RING = 153
		//HARDENED_SHIELD = 154,
		//SLAVAS_RING_OF_POWER = 155
	};

	ArtifactID(EArtifactID _num = NONE) : num(_num)
	{}

	DLL_LINKAGE const CArtifact * toArtifact() const;

	ID_LIKE_CLASS_COMMON(ArtifactID, EArtifactID)

	EArtifactID num;
};

ID_LIKE_OPERATORS(ArtifactID, ArtifactID::EArtifactID)

class CreatureID
{
public:
	enum ECreatureID
	{
		NONE = -1,
		CAVALIER = 10,
		CHAMPION = 11,
		STONE_GOLEM = 32,
		IRON_GOLEM = 33,
		IMP = 42,
		SKELETON = 56,
		WALKING_DEAD = 58,
		WIGHTS = 60,
		LICHES = 64,
		BONE_DRAGON = 68,
		TROGLODYTES = 70,
		HYDRA = 110,
		CHAOS_HYDRA = 111,
		AIR_ELEMENTAL = 112,
		EARTH_ELEMENTAL = 113,
		FIRE_ELEMENTAL = 114,
		WATER_ELEMENTAL = 115,
		GOLD_GOLEM = 116,
		DIAMOND_GOLEM = 117,
		PSYCHIC_ELEMENTAL = 120,
		CATAPULT = 145,
		BALLISTA = 146,
		FIRST_AID_TENT = 147,
		AMMO_CART = 148,
		ARROW_TOWERS = 149
	};

	CreatureID(ECreatureID _num = NONE) : num(_num)
	{}

	DLL_LINKAGE const CCreature * toCreature() const;

	ID_LIKE_CLASS_COMMON(CreatureID, ECreatureID)

	ECreatureID num;
};

ID_LIKE_OPERATORS(CreatureID, CreatureID::ECreatureID)

class SpellID
{
public:
	enum ESpellID
	{
		PRESET = -2,
		NONE = -1,
		SUMMON_BOAT=0, SCUTTLE_BOAT=1, VISIONS=2, VIEW_EARTH=3, DISGUISE=4, VIEW_AIR=5,
		FLY=6, WATER_WALK=7, DIMENSION_DOOR=8, TOWN_PORTAL=9,

		QUICKSAND=10, LAND_MINE=11, FORCE_FIELD=12, FIRE_WALL=13, EARTHQUAKE=14,
		MAGIC_ARROW=15, ICE_BOLT=16, LIGHTNING_BOLT=17, IMPLOSION=18,
		CHAIN_LIGHTNING=19, FROST_RING=20, FIREBALL=21, INFERNO=22,
		METEOR_SHOWER=23, DEATH_RIPPLE=24, DESTROY_UNDEAD=25, ARMAGEDDON=26,
		SHIELD=27, AIR_SHIELD=28, FIRE_SHIELD=29, PROTECTION_FROM_AIR=30,
		PROTECTION_FROM_FIRE=31, PROTECTION_FROM_WATER=32,
		PROTECTION_FROM_EARTH=33, ANTI_MAGIC=34, DISPEL=35, MAGIC_MIRROR=36,
		CURE=37, RESURRECTION=38, ANIMATE_DEAD=39, SACRIFICE=40, BLESS=41,
		CURSE=42, BLOODLUST=43, PRECISION=44, WEAKNESS=45, STONE_SKIN=46,
		DISRUPTING_RAY=47, PRAYER=48, MIRTH=49, SORROW=50, FORTUNE=51,
		MISFORTUNE=52, HASTE=53, SLOW=54, SLAYER=55, FRENZY=56,
		TITANS_LIGHTNING_BOLT=57, COUNTERSTRIKE=58, BERSERK=59, HYPNOTIZE=60,
		FORGETFULNESS=61, BLIND=62, TELEPORT=63, REMOVE_OBSTACLE=64, CLONE=65,
		SUMMON_FIRE_ELEMENTAL=66, SUMMON_EARTH_ELEMENTAL=67, SUMMON_WATER_ELEMENTAL=68, SUMMON_AIR_ELEMENTAL=69,

		STONE_GAZE=70, POISON=71, BIND=72, DISEASE=73, PARALYZE=74, AGE=75, DEATH_CLOUD=76, THUNDERBOLT=77,
		DISPEL_HELPFUL_SPELLS=78, DEATH_STARE=79, ACID_BREATH_DEFENSE=80, ACID_BREATH_DAMAGE=81,

		FIRST_NON_SPELL = 70, AFTER_LAST = 82
	};

	SpellID(ESpellID _num = NONE) : num(_num)
	{}

	DLL_LINKAGE const CSpell * toSpell() const;

	ID_LIKE_CLASS_COMMON(SpellID, ESpellID)

	ESpellID num;
};

ID_LIKE_OPERATORS(SpellID, SpellID::ESpellID)

enum class ESpellSchool: ui8
{
	AIR 	= 0,
	FIRE 	= 1,
	WATER 	= 2,
	EARTH 	= 3
};

// Typedef declarations
typedef ui8 TFaction;
typedef si64 TExpType;
typedef std::pair<ui32, ui32> TDmgRange;
typedef si32 TBonusSubtype;
typedef si32 TQuantity;

typedef int TRmgTemplateZoneId;

#undef ID_LIKE_CLASS_COMMON
#undef ID_LIKE_OPERATORS
#undef ID_LIKE_OPERATORS_INTERNAL
#undef INSTID_LIKE_CLASS_COMMON
#undef OP_DECL_INT
<|MERGE_RESOLUTION|>--- conflicted
+++ resolved
@@ -1,1086 +1,1082 @@
-#pragma once
-
-/*
- * GameConstants.h, part of VCMI engine
- *
- * Authors: listed in file AUTHORS in main folder
- *
- * License: GNU General Public License v2.0 or later
- * Full text of license available in license.txt file, in main folder
- *
- */
-
-#include "ConstTransitivePtr.h"
-
-namespace GameConstants
-{
-<<<<<<< HEAD
-	const std::string VCMI_VERSION = "VCMI 0.98b";
-=======
-	DLL_LINKAGE extern const std::string VCMI_VERSION;
->>>>>>> 99d59317
-
-	const int BFIELD_WIDTH = 17;
-	const int BFIELD_HEIGHT = 11;
-	const int BFIELD_SIZE = BFIELD_WIDTH * BFIELD_HEIGHT;
-
-	const int PUZZLE_MAP_PIECES = 48;
-
-	const int MAX_HEROES_PER_PLAYER = 8;
-	const int AVAILABLE_HEROES_PER_PLAYER = 2;
-
-	const int ALL_PLAYERS = 255; //bitfield
-
-	const ui16 BACKPACK_START = 19;
-	const int CREATURES_PER_TOWN = 7; //without upgrades
-	const int SPELL_LEVELS = 5;
-	const int SPELL_SCHOOL_LEVELS = 4;
-	const int CRE_LEVELS = 10; // number of creature experience levels
-
-	const int HERO_GOLD_COST = 2500;
-	const int SPELLBOOK_GOLD_COST = 500;
-	const int BATTLE_PENALTY_DISTANCE = 10; //if the distance is > than this, then shooting stack has distance penalty
-	const int ARMY_SIZE = 7;
-	const int SKILL_PER_HERO=8;
-
-	const int SKILL_QUANTITY=28;
-	const int PRIMARY_SKILLS=4;
-	const int TERRAIN_TYPES=10;
-	const int RESOURCE_QUANTITY=8;
-	const int HEROES_PER_TYPE=8; //amount of heroes of each type
-
-	// amounts of OH3 objects. Can be changed by mods, should be used only during H3 loading phase
-	const int F_NUMBER = 9;
-	const int ARTIFACTS_QUANTITY=171;
-	const int HEROES_QUANTITY=156;
-	const int SPELLS_QUANTITY=70;
-	const int CREATURES_COUNT = 197;
-
-	const ui32 BASE_MOVEMENT_COST = 100; //default cost for non-diagonal movement
-}
-
-class CArtifact;
-class CArtifactInstance;
-class CCreature;
-class CSpell;
-class CGameInfoCallback;
-class CNonConstInfoCallback;
-
-#define ID_LIKE_CLASS_COMMON(CLASS_NAME, ENUM_NAME)	\
-CLASS_NAME(const CLASS_NAME & other)				\
-{													\
-	num = other.num;								\
-}													\
-CLASS_NAME & operator=(const CLASS_NAME & other)	\
-{													\
-	num = other.num;								\
-	return *this;									\
-}													\
-explicit CLASS_NAME(si32 id)						\
-	: num(static_cast<ENUM_NAME>(id))				\
-{}													\
-operator ENUM_NAME() const							\
-{													\
-	return num;										\
-}													\
-ENUM_NAME toEnum() const							\
-{													\
-	return num;										\
-}													\
-template <typename Handler> void serialize(Handler &h, const int version)	\
-{													\
-	h & num;										\
-}													\
-CLASS_NAME & advance(int i)							\
-{													\
-	num = (ENUM_NAME)((int)num + i);				\
-	return *this;									\
-}
-
-
-// Operators are performance-critical and to be inlined they must be in header
-#define ID_LIKE_OPERATORS_INTERNAL(A, B, AN, BN)	\
-STRONG_INLINE bool operator==(const A & a, const B & b)			\
-{													\
-	return AN == BN ;								\
-}													\
-STRONG_INLINE bool operator!=(const A & a, const B & b)			\
-{													\
-	return AN != BN ;								\
-}													\
-STRONG_INLINE bool operator<(const A & a, const B & b)			\
-{													\
-	return AN < BN ;								\
-}													\
-STRONG_INLINE bool operator<=(const A & a, const B & b)			\
-{													\
-	return AN <= BN ;								\
-}													\
-STRONG_INLINE bool operator>(const A & a, const B & b)			\
-{													\
-	return AN > BN ;								\
-}													\
-STRONG_INLINE bool operator>=(const A & a, const B & b)			\
-{													\
-	return AN >= BN ;								\
-}
-
-#define ID_LIKE_OPERATORS(CLASS_NAME, ENUM_NAME)	\
-	ID_LIKE_OPERATORS_INTERNAL(CLASS_NAME, CLASS_NAME, a.num, b.num)	\
-	ID_LIKE_OPERATORS_INTERNAL(CLASS_NAME, ENUM_NAME, a.num, b)	\
-	ID_LIKE_OPERATORS_INTERNAL(ENUM_NAME, CLASS_NAME, a, b.num)
-
-
-#define OP_DECL_INT(CLASS_NAME, OP)					\
-bool operator OP (const CLASS_NAME & b) const		\
-{													\
-	return num OP b.num;							\
-}
-
-#define INSTID_LIKE_CLASS_COMMON(CLASS_NAME, NUMERIC_NAME)	\
-public:														\
-CLASS_NAME() : BaseForID<CLASS_NAME, NUMERIC_NAME>(-1) {}	\
-CLASS_NAME(const CLASS_NAME & other):						\
-	BaseForID<CLASS_NAME, NUMERIC_NAME>(other)				\
-{															\
-}															\
-CLASS_NAME & operator=(const CLASS_NAME & other)			\
-{															\
-	num = other.num;										\
-	return *this;											\
-}															\
-explicit CLASS_NAME(si32 id)								\
-	: BaseForID<CLASS_NAME, NUMERIC_NAME>(id)				\
-{}
-
-template < typename Derived, typename NumericType>
-class BaseForID
-{
-protected:
-	NumericType num;
-public:
-	NumericType getNum() const
-	{
-		return num;
-	}
-	template <typename Handler> void serialize(Handler &h, const int version)
-	{
-		h & num;
-	}
-
-	explicit BaseForID(NumericType _num = -1)
-	{
-		num = _num;
-	}
-
-	void advance(int change)
-	{
-		num += change;
-	}
-
-	typedef BaseForID<Derived, NumericType> __SelfType;
-	OP_DECL_INT(__SelfType, ==)
-	OP_DECL_INT(__SelfType, !=)
-	OP_DECL_INT(__SelfType, <)
-	OP_DECL_INT(__SelfType, >)
-	OP_DECL_INT(__SelfType, <=)
-	OP_DECL_INT(__SelfType, >=)
-};
-
-template<typename Der, typename Num>
-std::ostream & operator << (std::ostream & os, BaseForID<Der, Num> id);
-
-template<typename Der, typename Num>
-std::ostream & operator << (std::ostream & os, BaseForID<Der, Num> id)
-{
-	//We use common type with short to force char and unsigned char to be promoted and formatted as numbers.
-	typedef typename std::common_type<short, Num>::type Number;
-	return os << static_cast<Number>(id.getNum());
-}
-
-class ArtifactInstanceID : public BaseForID<ArtifactInstanceID, si32>
-{
-	INSTID_LIKE_CLASS_COMMON(ArtifactInstanceID, si32)
-
-	friend class CGameInfoCallback;
-	friend class CNonConstInfoCallback;
-};
-
-
-class QueryID : public BaseForID<QueryID, si32>
-{
-	INSTID_LIKE_CLASS_COMMON(QueryID, si32)
-
-	QueryID & operator++()
-	{
-		++num;
-		return *this;
-	}
-};
-
-class ObjectInstanceID : public BaseForID<ObjectInstanceID, si32>
-{
-	INSTID_LIKE_CLASS_COMMON(ObjectInstanceID, si32)
-
-	friend class CGameInfoCallback;
-	friend class CNonConstInfoCallback;
-};
-
-
-class HeroTypeID : public BaseForID<HeroTypeID, si32>
-{
-	INSTID_LIKE_CLASS_COMMON(HeroTypeID, si32)
-};
-
-class SlotID : public BaseForID<SlotID, si32>
-{
-	INSTID_LIKE_CLASS_COMMON(SlotID, si32)
-
-	friend class CGameInfoCallback;
-	friend class CNonConstInfoCallback;
-
-	DLL_LINKAGE static const SlotID COMMANDER_SLOT_PLACEHOLDER;
-	DLL_LINKAGE static const SlotID SUMMONED_SLOT_PLACEHOLDER; ///<for all summoned creatures, only during battle
-	DLL_LINKAGE static const SlotID WAR_MACHINES_SLOT; ///<for all war machines during battle
-	DLL_LINKAGE static const SlotID ARROW_TOWERS_SLOT; ///<for all arrow towers during battle
-
-	bool validSlot() const
-	{
-		return getNum() >= 0  &&  getNum() < GameConstants::ARMY_SIZE;
-	}
-};
-
-class PlayerColor : public BaseForID<PlayerColor, ui8>
-{
-	INSTID_LIKE_CLASS_COMMON(PlayerColor, ui8)
-
-	enum EPlayerColor
-	{
-		PLAYER_LIMIT_I = 8
-	};
-
-	DLL_LINKAGE static const PlayerColor CANNOT_DETERMINE; //253
-	DLL_LINKAGE static const PlayerColor UNFLAGGABLE; //254 - neutral objects (pandora, banks)
-	DLL_LINKAGE static const PlayerColor NEUTRAL; //255
-	DLL_LINKAGE static const PlayerColor PLAYER_LIMIT; //player limit per map
-
-	DLL_LINKAGE bool isValidPlayer() const; //valid means < PLAYER_LIMIT (especially non-neutral)
-
-	DLL_LINKAGE std::string getStr(bool L10n = false) const;
-	DLL_LINKAGE std::string getStrCap(bool L10n = false) const;
-
-	friend class CGameInfoCallback;
-	friend class CNonConstInfoCallback;
-};
-
-class TeamID : public BaseForID<TeamID, ui8>
-{
-	INSTID_LIKE_CLASS_COMMON(TeamID, ui8)
-
-	DLL_LINKAGE static const TeamID NO_TEAM;
-
-	friend class CGameInfoCallback;
-	friend class CNonConstInfoCallback;
-};
-
-class TeleportChannelID : public BaseForID<TeleportChannelID, si32>
-{
-	INSTID_LIKE_CLASS_COMMON(TeleportChannelID, si32)
-
-	friend class CGameInfoCallback;
-	friend class CNonConstInfoCallback;
-};
-
-// #ifndef INSTANTIATE_BASE_FOR_ID_HERE
-// extern template std::ostream & operator << <ArtifactInstanceID>(std::ostream & os, BaseForID<ArtifactInstanceID> id);
-// extern template std::ostream & operator << <ObjectInstanceID>(std::ostream & os, BaseForID<ObjectInstanceID> id);
-// #endif
-
-// Enum declarations
-namespace PrimarySkill
-{
-	enum PrimarySkill { ATTACK, DEFENSE, SPELL_POWER, KNOWLEDGE,
-				EXPERIENCE = 4}; //for some reason changePrimSkill uses it
-}
-
-class SecondarySkill
-{
-public:
-	enum ESecondarySkill
-	{
-		WRONG = -2,
-		DEFAULT = -1,
-		PATHFINDING = 0, ARCHERY, LOGISTICS, SCOUTING, DIPLOMACY, NAVIGATION, LEADERSHIP, WISDOM, MYSTICISM,
-		LUCK, BALLISTICS, EAGLE_EYE, NECROMANCY, ESTATES, FIRE_MAGIC, AIR_MAGIC, WATER_MAGIC, EARTH_MAGIC,
-		SCHOLAR, TACTICS, ARTILLERY, LEARNING, OFFENCE, ARMORER, INTELLIGENCE, SORCERY, RESISTANCE,
-		FIRST_AID, SKILL_SIZE
-	};
-
-	static_assert(GameConstants::SKILL_QUANTITY == SKILL_SIZE, "Incorrect number of skills");
-
-	SecondarySkill(ESecondarySkill _num = WRONG) : num(_num)
-	{}
-
-	ID_LIKE_CLASS_COMMON(SecondarySkill, ESecondarySkill)
-
-	ESecondarySkill num;
-};
-
-ID_LIKE_OPERATORS(SecondarySkill, SecondarySkill::ESecondarySkill)
-
-namespace EAlignment
-{
-	enum EAlignment { GOOD, EVIL, NEUTRAL };
-}
-
-namespace ETownType
-{
-	enum ETownType
-	{
-		ANY = -1,
-		CASTLE, RAMPART, TOWER, INFERNO, NECROPOLIS, DUNGEON, STRONGHOLD, FORTRESS, CONFLUX, NEUTRAL
-	};
-}
-
-class BuildingID
-{
-public:
-	//Quite useful as long as most of building mechanics hardcoded
-	// NOTE: all building with completely configurable mechanics will be removed from list
-	enum EBuildingID
-	{
-		DEFAULT = -50,
-		NONE = -1,
-		MAGES_GUILD_1 = 0,  MAGES_GUILD_2, MAGES_GUILD_3,     MAGES_GUILD_4,   MAGES_GUILD_5,
-		TAVERN,         SHIPYARD,      FORT,              CITADEL,         CASTLE,
-		VILLAGE_HALL,   TOWN_HALL,     CITY_HALL,         CAPITOL,         MARKETPLACE,
-		RESOURCE_SILO,  BLACKSMITH,    SPECIAL_1,         HORDE_1,         HORDE_1_UPGR,
-		SHIP,           SPECIAL_2,     SPECIAL_3,         SPECIAL_4,       HORDE_2,
-		HORDE_2_UPGR,   GRAIL,         EXTRA_TOWN_HALL,   EXTRA_CITY_HALL, EXTRA_CAPITOL,
-		DWELL_FIRST=30, DWELL_LVL_2, DWELL_LVL_3, DWELL_LVL_4, DWELL_LVL_5, DWELL_LVL_6, DWELL_LAST=36,
-		DWELL_UP_FIRST=37,  DWELL_LVL_2_UP, DWELL_LVL_3_UP, DWELL_LVL_4_UP, DWELL_LVL_5_UP,
-		DWELL_LVL_6_UP, DWELL_UP_LAST=43,
-
-		DWELL_LVL_1 = DWELL_FIRST,
-		DWELL_LVL_7 = DWELL_LAST,
-		DWELL_LVL_1_UP = DWELL_UP_FIRST,
-		DWELL_LVL_7_UP = DWELL_UP_LAST,
-
-		//Special buildings for towns.
-		LIGHTHOUSE  = SPECIAL_1,
-		STABLES     = SPECIAL_2, //Castle
-		BROTHERHOOD = SPECIAL_3,
-
-		MYSTIC_POND         = SPECIAL_1,
-		FOUNTAIN_OF_FORTUNE = SPECIAL_2, //Rampart
-		TREASURY            = SPECIAL_3,
-
-		ARTIFACT_MERCHANT = SPECIAL_1,
-		LOOKOUT_TOWER     = SPECIAL_2, //Tower
-		LIBRARY           = SPECIAL_3,
-		WALL_OF_KNOWLEDGE = SPECIAL_4,
-
-		STORMCLOUDS   = SPECIAL_2,
-		CASTLE_GATE   = SPECIAL_3, //Inferno
-		ORDER_OF_FIRE = SPECIAL_4,
-
-		COVER_OF_DARKNESS    = SPECIAL_1,
-		NECROMANCY_AMPLIFIER = SPECIAL_2, //Necropolis
-		SKELETON_TRANSFORMER = SPECIAL_3,
-
-		//ARTIFACT_MERCHANT - same ID as in tower
-		MANA_VORTEX      = SPECIAL_2,
-		PORTAL_OF_SUMMON = SPECIAL_3, //Dungeon
-		BATTLE_ACADEMY   = SPECIAL_4,
-
-		ESCAPE_TUNNEL     = SPECIAL_1,
-		FREELANCERS_GUILD = SPECIAL_2, //Stronghold
-		BALLISTA_YARD     = SPECIAL_3,
-		HALL_OF_VALHALLA  = SPECIAL_4,
-
-		CAGE_OF_WARLORDS = SPECIAL_1,
-		GLYPHS_OF_FEAR   = SPECIAL_2, // Fortress
-		BLOOD_OBELISK    = SPECIAL_3,
-
-		//ARTIFACT_MERCHANT - same ID as in tower
-		MAGIC_UNIVERSITY = SPECIAL_2, // Conflux
-	};
-
-	BuildingID(EBuildingID _num = NONE) : num(_num)
-	{}
-
-	ID_LIKE_CLASS_COMMON(BuildingID, EBuildingID)
-
-	EBuildingID num;
-};
-
-ID_LIKE_OPERATORS(BuildingID, BuildingID::EBuildingID)
-
-namespace EAiTactic
-{
-enum EAiTactic
-{
-	NONE = -1,
-	RANDOM,
-	WARRIOR,
-	BUILDER,
-	EXPLORER
-};
-}
-
-namespace EBuildingState
-{
-	enum EBuildingState
-	{
-		HAVE_CAPITAL, NO_WATER, FORBIDDEN, ADD_MAGES_GUILD, ALREADY_PRESENT, CANT_BUILD_TODAY,
-		NO_RESOURCES, ALLOWED, PREREQUIRES, MISSING_BASE, BUILDING_ERROR, TOWN_NOT_OWNED
-	};
-}
-
-namespace ESpellCastProblem
-{
-	enum ESpellCastProblem
-	{
-		OK, NO_HERO_TO_CAST_SPELL, ALREADY_CASTED_THIS_TURN, NO_SPELLBOOK, ANOTHER_ELEMENTAL_SUMMONED,
-		HERO_DOESNT_KNOW_SPELL, NOT_ENOUGH_MANA, ADVMAP_SPELL_INSTEAD_OF_BATTLE_SPELL,
-		SECOND_HEROS_SPELL_IMMUNITY, SPELL_LEVEL_LIMIT_EXCEEDED, NO_SPELLS_TO_DISPEL,
-		NO_APPROPRIATE_TARGET, STACK_IMMUNE_TO_SPELL, WRONG_SPELL_TARGET, ONGOING_TACTIC_PHASE,
-		MAGIC_IS_BLOCKED, //For Orb of Inhibition and similar - no casting at all
-		NOT_DECIDED,
-		INVALID
-	};
-}
-
-namespace ECastingMode
-{
-	enum ECastingMode
-	{
-		HERO_CASTING, AFTER_ATTACK_CASTING, //also includes cast before attack
-		MAGIC_MIRROR, CREATURE_ACTIVE_CASTING, ENCHANTER_CASTING,
-		SPELL_LIKE_ATTACK,
-		PASSIVE_CASTING//f.e. opening battle spells
-	};
-}
-
-namespace EMarketMode
-{
-	enum EMarketMode
-	{
-		RESOURCE_RESOURCE, RESOURCE_PLAYER, CREATURE_RESOURCE, RESOURCE_ARTIFACT,
-		ARTIFACT_RESOURCE, ARTIFACT_EXP, CREATURE_EXP, CREATURE_UNDEAD, RESOURCE_SKILL,
-		MARTKET_AFTER_LAST_PLACEHOLDER
-	};
-}
-
-namespace EBattleStackState
-{
-	enum EBattleStackState
-	{
-		ALIVE = 180,
-		SUMMONED, CLONED,
-		GHOST, //stack was removed from battlefield
-		HAD_MORALE,
-		WAITING,
-		MOVED,
-		DEFENDING,
-		FEAR,
-		//remember to drain mana only once per turn
-		DRAINED_MANA,
-		//only for defending animation
-		DEFENDING_ANIM,
-		GHOST_PENDING// stack will become GHOST in next battle state update
-	};
-}
-
-namespace ECommander
-{
-	enum SecondarySkills {ATTACK, DEFENSE, HEALTH, DAMAGE, SPEED, SPELL_POWER, CASTS, RESISTANCE};
-	const int MAX_SKILL_LEVEL = 5;
-}
-
-namespace EWallPart
-{
-	enum EWallPart
-	{
-		INDESTRUCTIBLE_PART_OF_GATE = -3, INDESTRUCTIBLE_PART = -2, INVALID = -1,
-		KEEP = 0, BOTTOM_TOWER, BOTTOM_WALL, BELOW_GATE, OVER_GATE, UPPER_WALL, UPPER_TOWER, GATE,
-		PARTS_COUNT /* This constant SHOULD always stay as the last item in the enum. */
-	};
-}
-
-namespace EWallState
-{
-	enum EWallState
-	{
-		NONE = -1, //no wall
-		DESTROYED,
-		DAMAGED,
-		INTACT
-
-
-	};
-}
-
-enum class EGateState : ui8
-{
-	NONE,
-	CLOSED,
-	BLOCKED, //dead or alive stack blocking from outside
-	OPENED,
-	DESTROYED
-};
-
-namespace ESiegeHex
-{
-	enum ESiegeHex : si16
-	{
-		DESTRUCTIBLE_WALL_1 = 29,
-		DESTRUCTIBLE_WALL_2 = 78,
-		DESTRUCTIBLE_WALL_3 = 130,
-		DESTRUCTIBLE_WALL_4 = 182,
-		GATE_BRIDGE = 94,
-		GATE_OUTER = 95,
-		GATE_INNER = 96
-	};
-}
-
-namespace ETileType
-{
-	enum ETileType
-	{
-		FREE,
-		POSSIBLE,
-		BLOCKED,
-		USED
-	};
-}
-
-enum class ETeleportChannelType
-{
-	IMPASSABLE,
-	BIDIRECTIONAL,
-	UNIDIRECTIONAL,
-	MIXED
-};
-
-
-namespace ERiverType
-{
-	enum ERiverType
-	{
-		NO_RIVER, CLEAR_RIVER, ICY_RIVER, MUDDY_RIVER, LAVA_RIVER
-	};
-}
-
-namespace ERoadType
-{
-	enum ERoadType
-	{
-		NO_ROAD, DIRT_ROAD, GRAVEL_ROAD, COBBLESTONE_ROAD
-	};
-}
-
-class Obj
-{
-public:
-	enum EObj
-	{
-		NO_OBJ = -1,
-		ALTAR_OF_SACRIFICE = 2,
-		ANCHOR_POINT = 3,
-		ARENA = 4,
-		ARTIFACT = 5,
-		PANDORAS_BOX = 6,
-		BLACK_MARKET = 7,
-		BOAT = 8,
-		BORDERGUARD = 9,
-		KEYMASTER = 10,
-		BUOY = 11,
-		CAMPFIRE = 12,
-		CARTOGRAPHER = 13,
-		SWAN_POND = 14,
-		COVER_OF_DARKNESS = 15,
-		CREATURE_BANK = 16,
-		CREATURE_GENERATOR1 = 17,
-		CREATURE_GENERATOR2 = 18,
-		CREATURE_GENERATOR3 = 19,
-		CREATURE_GENERATOR4 = 20,
-		CURSED_GROUND1 = 21,
-		CORPSE = 22,
-		MARLETTO_TOWER = 23,
-		DERELICT_SHIP = 24,
-		DRAGON_UTOPIA = 25,
-		EVENT = 26,
-		EYE_OF_MAGI = 27,
-		FAERIE_RING = 28,
-		FLOTSAM = 29,
-		FOUNTAIN_OF_FORTUNE = 30,
-		FOUNTAIN_OF_YOUTH = 31,
-		GARDEN_OF_REVELATION = 32,
-		GARRISON = 33,
-		HERO = 34,
-		HILL_FORT = 35,
-		GRAIL = 36,
-		HUT_OF_MAGI = 37,
-		IDOL_OF_FORTUNE = 38,
-		LEAN_TO = 39,
-		LIBRARY_OF_ENLIGHTENMENT = 41,
-		LIGHTHOUSE = 42,
-		MONOLITH_ONE_WAY_ENTRANCE = 43,
-		MONOLITH_ONE_WAY_EXIT = 44,
-		MONOLITH_TWO_WAY = 45,
-		MAGIC_PLAINS1 = 46,
-		SCHOOL_OF_MAGIC = 47,
-		MAGIC_SPRING = 48,
-		MAGIC_WELL = 49,
-		MERCENARY_CAMP = 51,
-		MERMAID = 52,
-		MINE = 53,
-		MONSTER = 54,
-		MYSTICAL_GARDEN = 55,
-		OASIS = 56,
-		OBELISK = 57,
-		REDWOOD_OBSERVATORY = 58,
-		OCEAN_BOTTLE = 59,
-		PILLAR_OF_FIRE = 60,
-		STAR_AXIS = 61,
-		PRISON = 62,
-		PYRAMID = 63,//subtype 0
-		WOG_OBJECT = 63,//subtype > 0
-		RALLY_FLAG = 64,
-		RANDOM_ART = 65,
-		RANDOM_TREASURE_ART = 66,
-		RANDOM_MINOR_ART = 67,
-		RANDOM_MAJOR_ART = 68,
-		RANDOM_RELIC_ART = 69,
-		RANDOM_HERO = 70,
-		RANDOM_MONSTER = 71,
-		RANDOM_MONSTER_L1 = 72,
-		RANDOM_MONSTER_L2 = 73,
-		RANDOM_MONSTER_L3 = 74,
-		RANDOM_MONSTER_L4 = 75,
-		RANDOM_RESOURCE = 76,
-		RANDOM_TOWN = 77,
-		REFUGEE_CAMP = 78,
-		RESOURCE = 79,
-		SANCTUARY = 80,
-		SCHOLAR = 81,
-		SEA_CHEST = 82,
-		SEER_HUT = 83,
-		CRYPT = 84,
-		SHIPWRECK = 85,
-		SHIPWRECK_SURVIVOR = 86,
-		SHIPYARD = 87,
-		SHRINE_OF_MAGIC_INCANTATION = 88,
-		SHRINE_OF_MAGIC_GESTURE = 89,
-		SHRINE_OF_MAGIC_THOUGHT = 90,
-		SIGN = 91,
-		SIRENS = 92,
-		SPELL_SCROLL = 93,
-		STABLES = 94,
-		TAVERN = 95,
-		TEMPLE = 96,
-		DEN_OF_THIEVES = 97,
-		TOWN = 98,
-		TRADING_POST = 99,
-		LEARNING_STONE = 100,
-		TREASURE_CHEST = 101,
-		TREE_OF_KNOWLEDGE = 102,
-		SUBTERRANEAN_GATE = 103,
-		UNIVERSITY = 104,
-		WAGON = 105,
-		WAR_MACHINE_FACTORY = 106,
-		SCHOOL_OF_WAR = 107,
-		WARRIORS_TOMB = 108,
-		WATER_WHEEL = 109,
-		WATERING_HOLE = 110,
-		WHIRLPOOL = 111,
-		WINDMILL = 112,
-		WITCH_HUT = 113,
-		HOLE = 124,
-		RANDOM_MONSTER_L5 = 162,
-		RANDOM_MONSTER_L6 = 163,
-		RANDOM_MONSTER_L7 = 164,
-		BORDER_GATE = 212,
-		FREELANCERS_GUILD = 213,
-		HERO_PLACEHOLDER = 214,
-		QUEST_GUARD = 215,
-		RANDOM_DWELLING = 216,
-		RANDOM_DWELLING_LVL = 217, //subtype = creature level
-		RANDOM_DWELLING_FACTION = 218, //subtype = faction
-		GARRISON2 = 219,
-		ABANDONED_MINE = 220,
-		TRADING_POST_SNOW = 221,
-		CLOVER_FIELD = 222,
-		CURSED_GROUND2 = 223,
-		EVIL_FOG = 224,
-		FAVORABLE_WINDS = 225,
-		FIERY_FIELDS = 226,
-		HOLY_GROUNDS = 227,
-		LUCID_POOLS = 228,
-		MAGIC_CLOUDS = 229,
-		MAGIC_PLAINS2 = 230,
-		ROCKLANDS = 231,
-	};
-	Obj(EObj _num = NO_OBJ) : num(_num)
-	{}
-
-	ID_LIKE_CLASS_COMMON(Obj, EObj)
-
-	EObj num;
-};
-
-ID_LIKE_OPERATORS(Obj, Obj::EObj)
-
-namespace SecSkillLevel
-{
-	enum SecSkillLevel
-	{
-		NONE,
-		BASIC,
-		ADVANCED,
-		EXPERT,
-		LEVELS_SIZE
-	};
-}
-
-
-//follows ERM BI (battle image) format
-namespace BattlefieldBI
-{
-	enum BattlefieldBI
-	{
-		NONE = -1,
-		COASTAL,
-		CURSED_GROUND,
-		MAGIC_PLAINS,
-		HOLY_GROUND,
-		EVIL_FOG,
-		CLOVER_FIELD,
-		LUCID_POOLS,
-		FIERY_FIELDS,
-		ROCKLANDS,
-		MAGIC_CLOUDS
-	};
-}
-
-namespace Date
-{
-	enum EDateType
-	{
-		DAY = 0,
-		DAY_OF_WEEK = 1,
-		WEEK = 2,
-		MONTH = 3,
-		DAY_OF_MONTH
-	};
-}
-
-namespace Battle
-{
-	enum ActionType
-	{
-		CANCEL = -3,
-		END_TACTIC_PHASE = -2,
-		INVALID = -1,
-		NO_ACTION = 0,
-		HERO_SPELL,
-		WALK, DEFEND,
-		RETREAT,
-		SURRENDER,
-		WALK_AND_ATTACK,
-		SHOOT,
-		WAIT,
-		CATAPULT,
-		MONSTER_SPELL,
-		BAD_MORALE,
-		STACK_HEAL,
-		DAEMON_SUMMONING
-	};
-}
-
-std::ostream & operator<<(std::ostream & os, const Battle::ActionType actionType);
-
-class DLL_LINKAGE ETerrainType
-{
-public:
-	enum EETerrainType
-	{
-		WRONG = -2, BORDER = -1, DIRT, SAND, GRASS, SNOW, SWAMP,
-		ROUGH, SUBTERRANEAN, LAVA, WATER, ROCK
-	};
-
-	ETerrainType(EETerrainType _num = WRONG) : num(_num)
-	{}
-
-	ID_LIKE_CLASS_COMMON(ETerrainType, EETerrainType)
-
-	EETerrainType num;
-
-	std::string toString() const;
-};
-
-DLL_LINKAGE std::ostream & operator<<(std::ostream & os, const ETerrainType terrainType);
-
-ID_LIKE_OPERATORS(ETerrainType, ETerrainType::EETerrainType)
-
-class DLL_LINKAGE EDiggingStatus
-{
-public:
-	enum EEDiggingStatus
-	{
-		UNKNOWN = -1,
-		CAN_DIG = 0,
-		LACK_OF_MOVEMENT,
-		WRONG_TERRAIN,
-		TILE_OCCUPIED
-	};
-
-	EDiggingStatus(EEDiggingStatus _num = UNKNOWN) : num(_num)
-	{}
-
-	ID_LIKE_CLASS_COMMON(EDiggingStatus, EEDiggingStatus)
-
-	EEDiggingStatus num;
-};
-
-ID_LIKE_OPERATORS(EDiggingStatus, EDiggingStatus::EEDiggingStatus)
-
-class DLL_LINKAGE EPathfindingLayer
-{
-public:
-	enum EEPathfindingLayer : ui8
-	{
-		LAND = 0, SAIL = 1, WATER, AIR, NUM_LAYERS, WRONG, AUTO
-	};
-
-	EPathfindingLayer(EEPathfindingLayer _num = WRONG) : num(_num)
-	{}
-
-	ID_LIKE_CLASS_COMMON(EPathfindingLayer, EEPathfindingLayer)
-
-	EEPathfindingLayer num;
-};
-
-DLL_LINKAGE std::ostream & operator<<(std::ostream & os, const EPathfindingLayer pathfindingLayer);
-
-ID_LIKE_OPERATORS(EPathfindingLayer, EPathfindingLayer::EEPathfindingLayer)
-
-class BFieldType
-{
-public:
-	//   1. sand/shore   2. sand/mesas   3. dirt/birches   4. dirt/hills   5. dirt/pines   6. grass/hills   7. grass/pines
-	//8. lava   9. magic plains   10. snow/mountains   11. snow/trees   12. subterranean   13. swamp/trees   14. fiery fields
-	//15. rock lands   16. magic clouds   17. lucid pools   18. holy ground   19. clover field   20. evil fog
-	//21. "favorable winds" text on magic plains background   22. cursed ground   23. rough   24. ship to ship   25. ship
-	enum EBFieldType {NONE = -1, NONE2, SAND_SHORE, SAND_MESAS, DIRT_BIRCHES, DIRT_HILLS, DIRT_PINES, GRASS_HILLS,
-		GRASS_PINES, LAVA, MAGIC_PLAINS, SNOW_MOUNTAINS, SNOW_TREES, SUBTERRANEAN, SWAMP_TREES, FIERY_FIELDS,
-		ROCKLANDS, MAGIC_CLOUDS, LUCID_POOLS, HOLY_GROUND, CLOVER_FIELD, EVIL_FOG, FAVORABLE_WINDS, CURSED_GROUND,
-		ROUGH, SHIP_TO_SHIP, SHIP
-	};
-
-	BFieldType(EBFieldType _num = NONE) : num(_num)
-	{}
-
-	ID_LIKE_CLASS_COMMON(BFieldType, EBFieldType)
-
-	EBFieldType num;
-};
-
-ID_LIKE_OPERATORS(BFieldType, BFieldType::EBFieldType)
-
-namespace EPlayerStatus
-{
-	enum EStatus {WRONG = -1, INGAME, LOSER, WINNER};
-}
-
-namespace PlayerRelations
-{
-	enum PlayerRelations {ENEMIES, ALLIES, SAME_PLAYER};
-}
-
-class ArtifactPosition
-{
-public:
-	enum EArtifactPosition
-	{
-		FIRST_AVAILABLE = -2,
-		PRE_FIRST = -1, //sometimes used as error, sometimes as first free in backpack
-		HEAD, SHOULDERS, NECK, RIGHT_HAND, LEFT_HAND, TORSO, //5
-		RIGHT_RING, LEFT_RING, FEET, //8
-		MISC1, MISC2, MISC3, MISC4, //12
-		MACH1, MACH2, MACH3, MACH4, //16
-		SPELLBOOK, MISC5, //18
-		AFTER_LAST,
-		//cres
-		CREATURE_SLOT = 0,
-		COMMANDER1 = 0, COMMANDER2, COMMANDER3, COMMANDER4, COMMANDER5, COMMANDER6, COMMANDER_AFTER_LAST
-	};
-
-	static_assert (AFTER_LAST == 19, "incorrect number of artifact slots");
-
-	ArtifactPosition(EArtifactPosition _num = PRE_FIRST) : num(_num)
-	{}
-
-	ID_LIKE_CLASS_COMMON(ArtifactPosition, EArtifactPosition)
-
-	EArtifactPosition num;
-};
-
-ID_LIKE_OPERATORS(ArtifactPosition, ArtifactPosition::EArtifactPosition)
-
-class ArtifactID
-{
-public:
-	enum EArtifactID
-	{
-		NONE = -1,
-		SPELLBOOK = 0,
-		SPELL_SCROLL = 1,
-		GRAIL = 2,
-		CATAPULT = 3,
-		BALLISTA = 4,
-		AMMO_CART = 5,
-		FIRST_AID_TENT = 6,
-		//CENTAUR_AXE = 7,
-		//BLACKSHARD_OF_THE_DEAD_KNIGHT = 8,
-		ARMAGEDDONS_BLADE = 128,
-		TITANS_THUNDER = 135,
-		//CORNUCOPIA = 140,
-		//FIXME: the following is only true if WoG is enabled. Otherwise other mod artifacts will take these slots.
-		ART_SELECTION = 144,
-		ART_LOCK = 145, // FIXME: We must get rid of this one since it's conflict with artifact from mods. See issue 2455
-		AXE_OF_SMASHING = 146,
-		MITHRIL_MAIL = 147,
-		SWORD_OF_SHARPNESS = 148,
-		HELM_OF_IMMORTALITY = 149,
-		PENDANT_OF_SORCERY = 150,
-		BOOTS_OF_HASTE = 151,
-		BOW_OF_SEEKING = 152,
-		DRAGON_EYE_RING = 153
-		//HARDENED_SHIELD = 154,
-		//SLAVAS_RING_OF_POWER = 155
-	};
-
-	ArtifactID(EArtifactID _num = NONE) : num(_num)
-	{}
-
-	DLL_LINKAGE const CArtifact * toArtifact() const;
-
-	ID_LIKE_CLASS_COMMON(ArtifactID, EArtifactID)
-
-	EArtifactID num;
-};
-
-ID_LIKE_OPERATORS(ArtifactID, ArtifactID::EArtifactID)
-
-class CreatureID
-{
-public:
-	enum ECreatureID
-	{
-		NONE = -1,
-		CAVALIER = 10,
-		CHAMPION = 11,
-		STONE_GOLEM = 32,
-		IRON_GOLEM = 33,
-		IMP = 42,
-		SKELETON = 56,
-		WALKING_DEAD = 58,
-		WIGHTS = 60,
-		LICHES = 64,
-		BONE_DRAGON = 68,
-		TROGLODYTES = 70,
-		HYDRA = 110,
-		CHAOS_HYDRA = 111,
-		AIR_ELEMENTAL = 112,
-		EARTH_ELEMENTAL = 113,
-		FIRE_ELEMENTAL = 114,
-		WATER_ELEMENTAL = 115,
-		GOLD_GOLEM = 116,
-		DIAMOND_GOLEM = 117,
-		PSYCHIC_ELEMENTAL = 120,
-		CATAPULT = 145,
-		BALLISTA = 146,
-		FIRST_AID_TENT = 147,
-		AMMO_CART = 148,
-		ARROW_TOWERS = 149
-	};
-
-	CreatureID(ECreatureID _num = NONE) : num(_num)
-	{}
-
-	DLL_LINKAGE const CCreature * toCreature() const;
-
-	ID_LIKE_CLASS_COMMON(CreatureID, ECreatureID)
-
-	ECreatureID num;
-};
-
-ID_LIKE_OPERATORS(CreatureID, CreatureID::ECreatureID)
-
-class SpellID
-{
-public:
-	enum ESpellID
-	{
-		PRESET = -2,
-		NONE = -1,
-		SUMMON_BOAT=0, SCUTTLE_BOAT=1, VISIONS=2, VIEW_EARTH=3, DISGUISE=4, VIEW_AIR=5,
-		FLY=6, WATER_WALK=7, DIMENSION_DOOR=8, TOWN_PORTAL=9,
-
-		QUICKSAND=10, LAND_MINE=11, FORCE_FIELD=12, FIRE_WALL=13, EARTHQUAKE=14,
-		MAGIC_ARROW=15, ICE_BOLT=16, LIGHTNING_BOLT=17, IMPLOSION=18,
-		CHAIN_LIGHTNING=19, FROST_RING=20, FIREBALL=21, INFERNO=22,
-		METEOR_SHOWER=23, DEATH_RIPPLE=24, DESTROY_UNDEAD=25, ARMAGEDDON=26,
-		SHIELD=27, AIR_SHIELD=28, FIRE_SHIELD=29, PROTECTION_FROM_AIR=30,
-		PROTECTION_FROM_FIRE=31, PROTECTION_FROM_WATER=32,
-		PROTECTION_FROM_EARTH=33, ANTI_MAGIC=34, DISPEL=35, MAGIC_MIRROR=36,
-		CURE=37, RESURRECTION=38, ANIMATE_DEAD=39, SACRIFICE=40, BLESS=41,
-		CURSE=42, BLOODLUST=43, PRECISION=44, WEAKNESS=45, STONE_SKIN=46,
-		DISRUPTING_RAY=47, PRAYER=48, MIRTH=49, SORROW=50, FORTUNE=51,
-		MISFORTUNE=52, HASTE=53, SLOW=54, SLAYER=55, FRENZY=56,
-		TITANS_LIGHTNING_BOLT=57, COUNTERSTRIKE=58, BERSERK=59, HYPNOTIZE=60,
-		FORGETFULNESS=61, BLIND=62, TELEPORT=63, REMOVE_OBSTACLE=64, CLONE=65,
-		SUMMON_FIRE_ELEMENTAL=66, SUMMON_EARTH_ELEMENTAL=67, SUMMON_WATER_ELEMENTAL=68, SUMMON_AIR_ELEMENTAL=69,
-
-		STONE_GAZE=70, POISON=71, BIND=72, DISEASE=73, PARALYZE=74, AGE=75, DEATH_CLOUD=76, THUNDERBOLT=77,
-		DISPEL_HELPFUL_SPELLS=78, DEATH_STARE=79, ACID_BREATH_DEFENSE=80, ACID_BREATH_DAMAGE=81,
-
-		FIRST_NON_SPELL = 70, AFTER_LAST = 82
-	};
-
-	SpellID(ESpellID _num = NONE) : num(_num)
-	{}
-
-	DLL_LINKAGE const CSpell * toSpell() const;
-
-	ID_LIKE_CLASS_COMMON(SpellID, ESpellID)
-
-	ESpellID num;
-};
-
-ID_LIKE_OPERATORS(SpellID, SpellID::ESpellID)
-
-enum class ESpellSchool: ui8
-{
-	AIR 	= 0,
-	FIRE 	= 1,
-	WATER 	= 2,
-	EARTH 	= 3
-};
-
-// Typedef declarations
-typedef ui8 TFaction;
-typedef si64 TExpType;
-typedef std::pair<ui32, ui32> TDmgRange;
-typedef si32 TBonusSubtype;
-typedef si32 TQuantity;
-
-typedef int TRmgTemplateZoneId;
-
-#undef ID_LIKE_CLASS_COMMON
-#undef ID_LIKE_OPERATORS
-#undef ID_LIKE_OPERATORS_INTERNAL
-#undef INSTID_LIKE_CLASS_COMMON
-#undef OP_DECL_INT
+#pragma once
+
+/*
+ * GameConstants.h, part of VCMI engine
+ *
+ * Authors: listed in file AUTHORS in main folder
+ *
+ * License: GNU General Public License v2.0 or later
+ * Full text of license available in license.txt file, in main folder
+ *
+ */
+
+#include "ConstTransitivePtr.h"
+
+namespace GameConstants
+{
+	DLL_LINKAGE extern const std::string VCMI_VERSION;
+
+	const int BFIELD_WIDTH = 17;
+	const int BFIELD_HEIGHT = 11;
+	const int BFIELD_SIZE = BFIELD_WIDTH * BFIELD_HEIGHT;
+
+	const int PUZZLE_MAP_PIECES = 48;
+
+	const int MAX_HEROES_PER_PLAYER = 8;
+	const int AVAILABLE_HEROES_PER_PLAYER = 2;
+
+	const int ALL_PLAYERS = 255; //bitfield
+
+	const ui16 BACKPACK_START = 19;
+	const int CREATURES_PER_TOWN = 7; //without upgrades
+	const int SPELL_LEVELS = 5;
+	const int SPELL_SCHOOL_LEVELS = 4;
+	const int CRE_LEVELS = 10; // number of creature experience levels
+
+	const int HERO_GOLD_COST = 2500;
+	const int SPELLBOOK_GOLD_COST = 500;
+	const int BATTLE_PENALTY_DISTANCE = 10; //if the distance is > than this, then shooting stack has distance penalty
+	const int ARMY_SIZE = 7;
+	const int SKILL_PER_HERO=8;
+
+	const int SKILL_QUANTITY=28;
+	const int PRIMARY_SKILLS=4;
+	const int TERRAIN_TYPES=10;
+	const int RESOURCE_QUANTITY=8;
+	const int HEROES_PER_TYPE=8; //amount of heroes of each type
+
+	// amounts of OH3 objects. Can be changed by mods, should be used only during H3 loading phase
+	const int F_NUMBER = 9;
+	const int ARTIFACTS_QUANTITY=171;
+	const int HEROES_QUANTITY=156;
+	const int SPELLS_QUANTITY=70;
+	const int CREATURES_COUNT = 197;
+
+	const ui32 BASE_MOVEMENT_COST = 100; //default cost for non-diagonal movement
+}
+
+class CArtifact;
+class CArtifactInstance;
+class CCreature;
+class CSpell;
+class CGameInfoCallback;
+class CNonConstInfoCallback;
+
+#define ID_LIKE_CLASS_COMMON(CLASS_NAME, ENUM_NAME)	\
+CLASS_NAME(const CLASS_NAME & other)				\
+{													\
+	num = other.num;								\
+}													\
+CLASS_NAME & operator=(const CLASS_NAME & other)	\
+{													\
+	num = other.num;								\
+	return *this;									\
+}													\
+explicit CLASS_NAME(si32 id)						\
+	: num(static_cast<ENUM_NAME>(id))				\
+{}													\
+operator ENUM_NAME() const							\
+{													\
+	return num;										\
+}													\
+ENUM_NAME toEnum() const							\
+{													\
+	return num;										\
+}													\
+template <typename Handler> void serialize(Handler &h, const int version)	\
+{													\
+	h & num;										\
+}													\
+CLASS_NAME & advance(int i)							\
+{													\
+	num = (ENUM_NAME)((int)num + i);				\
+	return *this;									\
+}
+
+
+// Operators are performance-critical and to be inlined they must be in header
+#define ID_LIKE_OPERATORS_INTERNAL(A, B, AN, BN)	\
+STRONG_INLINE bool operator==(const A & a, const B & b)			\
+{													\
+	return AN == BN ;								\
+}													\
+STRONG_INLINE bool operator!=(const A & a, const B & b)			\
+{													\
+	return AN != BN ;								\
+}													\
+STRONG_INLINE bool operator<(const A & a, const B & b)			\
+{													\
+	return AN < BN ;								\
+}													\
+STRONG_INLINE bool operator<=(const A & a, const B & b)			\
+{													\
+	return AN <= BN ;								\
+}													\
+STRONG_INLINE bool operator>(const A & a, const B & b)			\
+{													\
+	return AN > BN ;								\
+}													\
+STRONG_INLINE bool operator>=(const A & a, const B & b)			\
+{													\
+	return AN >= BN ;								\
+}
+
+#define ID_LIKE_OPERATORS(CLASS_NAME, ENUM_NAME)	\
+	ID_LIKE_OPERATORS_INTERNAL(CLASS_NAME, CLASS_NAME, a.num, b.num)	\
+	ID_LIKE_OPERATORS_INTERNAL(CLASS_NAME, ENUM_NAME, a.num, b)	\
+	ID_LIKE_OPERATORS_INTERNAL(ENUM_NAME, CLASS_NAME, a, b.num)
+
+
+#define OP_DECL_INT(CLASS_NAME, OP)					\
+bool operator OP (const CLASS_NAME & b) const		\
+{													\
+	return num OP b.num;							\
+}
+
+#define INSTID_LIKE_CLASS_COMMON(CLASS_NAME, NUMERIC_NAME)	\
+public:														\
+CLASS_NAME() : BaseForID<CLASS_NAME, NUMERIC_NAME>(-1) {}	\
+CLASS_NAME(const CLASS_NAME & other):						\
+	BaseForID<CLASS_NAME, NUMERIC_NAME>(other)				\
+{															\
+}															\
+CLASS_NAME & operator=(const CLASS_NAME & other)			\
+{															\
+	num = other.num;										\
+	return *this;											\
+}															\
+explicit CLASS_NAME(si32 id)								\
+	: BaseForID<CLASS_NAME, NUMERIC_NAME>(id)				\
+{}
+
+template < typename Derived, typename NumericType>
+class BaseForID
+{
+protected:
+	NumericType num;
+public:
+	NumericType getNum() const
+	{
+		return num;
+	}
+	template <typename Handler> void serialize(Handler &h, const int version)
+	{
+		h & num;
+	}
+
+	explicit BaseForID(NumericType _num = -1)
+	{
+		num = _num;
+	}
+
+	void advance(int change)
+	{
+		num += change;
+	}
+
+	typedef BaseForID<Derived, NumericType> __SelfType;
+	OP_DECL_INT(__SelfType, ==)
+	OP_DECL_INT(__SelfType, !=)
+	OP_DECL_INT(__SelfType, <)
+	OP_DECL_INT(__SelfType, >)
+	OP_DECL_INT(__SelfType, <=)
+	OP_DECL_INT(__SelfType, >=)
+};
+
+template<typename Der, typename Num>
+std::ostream & operator << (std::ostream & os, BaseForID<Der, Num> id);
+
+template<typename Der, typename Num>
+std::ostream & operator << (std::ostream & os, BaseForID<Der, Num> id)
+{
+	//We use common type with short to force char and unsigned char to be promoted and formatted as numbers.
+	typedef typename std::common_type<short, Num>::type Number;
+	return os << static_cast<Number>(id.getNum());
+}
+
+class ArtifactInstanceID : public BaseForID<ArtifactInstanceID, si32>
+{
+	INSTID_LIKE_CLASS_COMMON(ArtifactInstanceID, si32)
+
+	friend class CGameInfoCallback;
+	friend class CNonConstInfoCallback;
+};
+
+
+class QueryID : public BaseForID<QueryID, si32>
+{
+	INSTID_LIKE_CLASS_COMMON(QueryID, si32)
+
+	QueryID & operator++()
+	{
+		++num;
+		return *this;
+	}
+};
+
+class ObjectInstanceID : public BaseForID<ObjectInstanceID, si32>
+{
+	INSTID_LIKE_CLASS_COMMON(ObjectInstanceID, si32)
+
+	friend class CGameInfoCallback;
+	friend class CNonConstInfoCallback;
+};
+
+
+class HeroTypeID : public BaseForID<HeroTypeID, si32>
+{
+	INSTID_LIKE_CLASS_COMMON(HeroTypeID, si32)
+};
+
+class SlotID : public BaseForID<SlotID, si32>
+{
+	INSTID_LIKE_CLASS_COMMON(SlotID, si32)
+
+	friend class CGameInfoCallback;
+	friend class CNonConstInfoCallback;
+
+	DLL_LINKAGE static const SlotID COMMANDER_SLOT_PLACEHOLDER;
+	DLL_LINKAGE static const SlotID SUMMONED_SLOT_PLACEHOLDER; ///<for all summoned creatures, only during battle
+	DLL_LINKAGE static const SlotID WAR_MACHINES_SLOT; ///<for all war machines during battle
+	DLL_LINKAGE static const SlotID ARROW_TOWERS_SLOT; ///<for all arrow towers during battle
+
+	bool validSlot() const
+	{
+		return getNum() >= 0  &&  getNum() < GameConstants::ARMY_SIZE;
+	}
+};
+
+class PlayerColor : public BaseForID<PlayerColor, ui8>
+{
+	INSTID_LIKE_CLASS_COMMON(PlayerColor, ui8)
+
+	enum EPlayerColor
+	{
+		PLAYER_LIMIT_I = 8
+	};
+
+	DLL_LINKAGE static const PlayerColor CANNOT_DETERMINE; //253
+	DLL_LINKAGE static const PlayerColor UNFLAGGABLE; //254 - neutral objects (pandora, banks)
+	DLL_LINKAGE static const PlayerColor NEUTRAL; //255
+	DLL_LINKAGE static const PlayerColor PLAYER_LIMIT; //player limit per map
+
+	DLL_LINKAGE bool isValidPlayer() const; //valid means < PLAYER_LIMIT (especially non-neutral)
+
+	DLL_LINKAGE std::string getStr(bool L10n = false) const;
+	DLL_LINKAGE std::string getStrCap(bool L10n = false) const;
+
+	friend class CGameInfoCallback;
+	friend class CNonConstInfoCallback;
+};
+
+class TeamID : public BaseForID<TeamID, ui8>
+{
+	INSTID_LIKE_CLASS_COMMON(TeamID, ui8)
+
+	DLL_LINKAGE static const TeamID NO_TEAM;
+
+	friend class CGameInfoCallback;
+	friend class CNonConstInfoCallback;
+};
+
+class TeleportChannelID : public BaseForID<TeleportChannelID, si32>
+{
+	INSTID_LIKE_CLASS_COMMON(TeleportChannelID, si32)
+
+	friend class CGameInfoCallback;
+	friend class CNonConstInfoCallback;
+};
+
+// #ifndef INSTANTIATE_BASE_FOR_ID_HERE
+// extern template std::ostream & operator << <ArtifactInstanceID>(std::ostream & os, BaseForID<ArtifactInstanceID> id);
+// extern template std::ostream & operator << <ObjectInstanceID>(std::ostream & os, BaseForID<ObjectInstanceID> id);
+// #endif
+
+// Enum declarations
+namespace PrimarySkill
+{
+	enum PrimarySkill { ATTACK, DEFENSE, SPELL_POWER, KNOWLEDGE,
+				EXPERIENCE = 4}; //for some reason changePrimSkill uses it
+}
+
+class SecondarySkill
+{
+public:
+	enum ESecondarySkill
+	{
+		WRONG = -2,
+		DEFAULT = -1,
+		PATHFINDING = 0, ARCHERY, LOGISTICS, SCOUTING, DIPLOMACY, NAVIGATION, LEADERSHIP, WISDOM, MYSTICISM,
+		LUCK, BALLISTICS, EAGLE_EYE, NECROMANCY, ESTATES, FIRE_MAGIC, AIR_MAGIC, WATER_MAGIC, EARTH_MAGIC,
+		SCHOLAR, TACTICS, ARTILLERY, LEARNING, OFFENCE, ARMORER, INTELLIGENCE, SORCERY, RESISTANCE,
+		FIRST_AID, SKILL_SIZE
+	};
+
+	static_assert(GameConstants::SKILL_QUANTITY == SKILL_SIZE, "Incorrect number of skills");
+
+	SecondarySkill(ESecondarySkill _num = WRONG) : num(_num)
+	{}
+
+	ID_LIKE_CLASS_COMMON(SecondarySkill, ESecondarySkill)
+
+	ESecondarySkill num;
+};
+
+ID_LIKE_OPERATORS(SecondarySkill, SecondarySkill::ESecondarySkill)
+
+namespace EAlignment
+{
+	enum EAlignment { GOOD, EVIL, NEUTRAL };
+}
+
+namespace ETownType
+{
+	enum ETownType
+	{
+		ANY = -1,
+		CASTLE, RAMPART, TOWER, INFERNO, NECROPOLIS, DUNGEON, STRONGHOLD, FORTRESS, CONFLUX, NEUTRAL
+	};
+}
+
+class BuildingID
+{
+public:
+	//Quite useful as long as most of building mechanics hardcoded
+	// NOTE: all building with completely configurable mechanics will be removed from list
+	enum EBuildingID
+	{
+		DEFAULT = -50,
+		NONE = -1,
+		MAGES_GUILD_1 = 0,  MAGES_GUILD_2, MAGES_GUILD_3,     MAGES_GUILD_4,   MAGES_GUILD_5,
+		TAVERN,         SHIPYARD,      FORT,              CITADEL,         CASTLE,
+		VILLAGE_HALL,   TOWN_HALL,     CITY_HALL,         CAPITOL,         MARKETPLACE,
+		RESOURCE_SILO,  BLACKSMITH,    SPECIAL_1,         HORDE_1,         HORDE_1_UPGR,
+		SHIP,           SPECIAL_2,     SPECIAL_3,         SPECIAL_4,       HORDE_2,
+		HORDE_2_UPGR,   GRAIL,         EXTRA_TOWN_HALL,   EXTRA_CITY_HALL, EXTRA_CAPITOL,
+		DWELL_FIRST=30, DWELL_LVL_2, DWELL_LVL_3, DWELL_LVL_4, DWELL_LVL_5, DWELL_LVL_6, DWELL_LAST=36,
+		DWELL_UP_FIRST=37,  DWELL_LVL_2_UP, DWELL_LVL_3_UP, DWELL_LVL_4_UP, DWELL_LVL_5_UP,
+		DWELL_LVL_6_UP, DWELL_UP_LAST=43,
+
+		DWELL_LVL_1 = DWELL_FIRST,
+		DWELL_LVL_7 = DWELL_LAST,
+		DWELL_LVL_1_UP = DWELL_UP_FIRST,
+		DWELL_LVL_7_UP = DWELL_UP_LAST,
+
+		//Special buildings for towns.
+		LIGHTHOUSE  = SPECIAL_1,
+		STABLES     = SPECIAL_2, //Castle
+		BROTHERHOOD = SPECIAL_3,
+
+		MYSTIC_POND         = SPECIAL_1,
+		FOUNTAIN_OF_FORTUNE = SPECIAL_2, //Rampart
+		TREASURY            = SPECIAL_3,
+
+		ARTIFACT_MERCHANT = SPECIAL_1,
+		LOOKOUT_TOWER     = SPECIAL_2, //Tower
+		LIBRARY           = SPECIAL_3,
+		WALL_OF_KNOWLEDGE = SPECIAL_4,
+
+		STORMCLOUDS   = SPECIAL_2,
+		CASTLE_GATE   = SPECIAL_3, //Inferno
+		ORDER_OF_FIRE = SPECIAL_4,
+
+		COVER_OF_DARKNESS    = SPECIAL_1,
+		NECROMANCY_AMPLIFIER = SPECIAL_2, //Necropolis
+		SKELETON_TRANSFORMER = SPECIAL_3,
+
+		//ARTIFACT_MERCHANT - same ID as in tower
+		MANA_VORTEX      = SPECIAL_2,
+		PORTAL_OF_SUMMON = SPECIAL_3, //Dungeon
+		BATTLE_ACADEMY   = SPECIAL_4,
+
+		ESCAPE_TUNNEL     = SPECIAL_1,
+		FREELANCERS_GUILD = SPECIAL_2, //Stronghold
+		BALLISTA_YARD     = SPECIAL_3,
+		HALL_OF_VALHALLA  = SPECIAL_4,
+
+		CAGE_OF_WARLORDS = SPECIAL_1,
+		GLYPHS_OF_FEAR   = SPECIAL_2, // Fortress
+		BLOOD_OBELISK    = SPECIAL_3,
+
+		//ARTIFACT_MERCHANT - same ID as in tower
+		MAGIC_UNIVERSITY = SPECIAL_2, // Conflux
+	};
+
+	BuildingID(EBuildingID _num = NONE) : num(_num)
+	{}
+
+	ID_LIKE_CLASS_COMMON(BuildingID, EBuildingID)
+
+	EBuildingID num;
+};
+
+ID_LIKE_OPERATORS(BuildingID, BuildingID::EBuildingID)
+
+namespace EAiTactic
+{
+enum EAiTactic
+{
+	NONE = -1,
+	RANDOM,
+	WARRIOR,
+	BUILDER,
+	EXPLORER
+};
+}
+
+namespace EBuildingState
+{
+	enum EBuildingState
+	{
+		HAVE_CAPITAL, NO_WATER, FORBIDDEN, ADD_MAGES_GUILD, ALREADY_PRESENT, CANT_BUILD_TODAY,
+		NO_RESOURCES, ALLOWED, PREREQUIRES, MISSING_BASE, BUILDING_ERROR, TOWN_NOT_OWNED
+	};
+}
+
+namespace ESpellCastProblem
+{
+	enum ESpellCastProblem
+	{
+		OK, NO_HERO_TO_CAST_SPELL, ALREADY_CASTED_THIS_TURN, NO_SPELLBOOK, ANOTHER_ELEMENTAL_SUMMONED,
+		HERO_DOESNT_KNOW_SPELL, NOT_ENOUGH_MANA, ADVMAP_SPELL_INSTEAD_OF_BATTLE_SPELL,
+		SECOND_HEROS_SPELL_IMMUNITY, SPELL_LEVEL_LIMIT_EXCEEDED, NO_SPELLS_TO_DISPEL,
+		NO_APPROPRIATE_TARGET, STACK_IMMUNE_TO_SPELL, WRONG_SPELL_TARGET, ONGOING_TACTIC_PHASE,
+		MAGIC_IS_BLOCKED, //For Orb of Inhibition and similar - no casting at all
+		NOT_DECIDED,
+		INVALID
+	};
+}
+
+namespace ECastingMode
+{
+	enum ECastingMode
+	{
+		HERO_CASTING, AFTER_ATTACK_CASTING, //also includes cast before attack
+		MAGIC_MIRROR, CREATURE_ACTIVE_CASTING, ENCHANTER_CASTING,
+		SPELL_LIKE_ATTACK,
+		PASSIVE_CASTING//f.e. opening battle spells
+	};
+}
+
+namespace EMarketMode
+{
+	enum EMarketMode
+	{
+		RESOURCE_RESOURCE, RESOURCE_PLAYER, CREATURE_RESOURCE, RESOURCE_ARTIFACT,
+		ARTIFACT_RESOURCE, ARTIFACT_EXP, CREATURE_EXP, CREATURE_UNDEAD, RESOURCE_SKILL,
+		MARTKET_AFTER_LAST_PLACEHOLDER
+	};
+}
+
+namespace EBattleStackState
+{
+	enum EBattleStackState
+	{
+		ALIVE = 180,
+		SUMMONED, CLONED,
+		GHOST, //stack was removed from battlefield
+		HAD_MORALE,
+		WAITING,
+		MOVED,
+		DEFENDING,
+		FEAR,
+		//remember to drain mana only once per turn
+		DRAINED_MANA,
+		//only for defending animation
+		DEFENDING_ANIM,
+		GHOST_PENDING// stack will become GHOST in next battle state update
+	};
+}
+
+namespace ECommander
+{
+	enum SecondarySkills {ATTACK, DEFENSE, HEALTH, DAMAGE, SPEED, SPELL_POWER, CASTS, RESISTANCE};
+	const int MAX_SKILL_LEVEL = 5;
+}
+
+namespace EWallPart
+{
+	enum EWallPart
+	{
+		INDESTRUCTIBLE_PART_OF_GATE = -3, INDESTRUCTIBLE_PART = -2, INVALID = -1,
+		KEEP = 0, BOTTOM_TOWER, BOTTOM_WALL, BELOW_GATE, OVER_GATE, UPPER_WALL, UPPER_TOWER, GATE,
+		PARTS_COUNT /* This constant SHOULD always stay as the last item in the enum. */
+	};
+}
+
+namespace EWallState
+{
+	enum EWallState
+	{
+		NONE = -1, //no wall
+		DESTROYED,
+		DAMAGED,
+		INTACT
+
+
+	};
+}
+
+enum class EGateState : ui8
+{
+	NONE,
+	CLOSED,
+	BLOCKED, //dead or alive stack blocking from outside
+	OPENED,
+	DESTROYED
+};
+
+namespace ESiegeHex
+{
+	enum ESiegeHex : si16
+	{
+		DESTRUCTIBLE_WALL_1 = 29,
+		DESTRUCTIBLE_WALL_2 = 78,
+		DESTRUCTIBLE_WALL_3 = 130,
+		DESTRUCTIBLE_WALL_4 = 182,
+		GATE_BRIDGE = 94,
+		GATE_OUTER = 95,
+		GATE_INNER = 96
+	};
+}
+
+namespace ETileType
+{
+	enum ETileType
+	{
+		FREE,
+		POSSIBLE,
+		BLOCKED,
+		USED
+	};
+}
+
+enum class ETeleportChannelType
+{
+	IMPASSABLE,
+	BIDIRECTIONAL,
+	UNIDIRECTIONAL,
+	MIXED
+};
+
+
+namespace ERiverType
+{
+	enum ERiverType
+	{
+		NO_RIVER, CLEAR_RIVER, ICY_RIVER, MUDDY_RIVER, LAVA_RIVER
+	};
+}
+
+namespace ERoadType
+{
+	enum ERoadType
+	{
+		NO_ROAD, DIRT_ROAD, GRAVEL_ROAD, COBBLESTONE_ROAD
+	};
+}
+
+class Obj
+{
+public:
+	enum EObj
+	{
+		NO_OBJ = -1,
+		ALTAR_OF_SACRIFICE = 2,
+		ANCHOR_POINT = 3,
+		ARENA = 4,
+		ARTIFACT = 5,
+		PANDORAS_BOX = 6,
+		BLACK_MARKET = 7,
+		BOAT = 8,
+		BORDERGUARD = 9,
+		KEYMASTER = 10,
+		BUOY = 11,
+		CAMPFIRE = 12,
+		CARTOGRAPHER = 13,
+		SWAN_POND = 14,
+		COVER_OF_DARKNESS = 15,
+		CREATURE_BANK = 16,
+		CREATURE_GENERATOR1 = 17,
+		CREATURE_GENERATOR2 = 18,
+		CREATURE_GENERATOR3 = 19,
+		CREATURE_GENERATOR4 = 20,
+		CURSED_GROUND1 = 21,
+		CORPSE = 22,
+		MARLETTO_TOWER = 23,
+		DERELICT_SHIP = 24,
+		DRAGON_UTOPIA = 25,
+		EVENT = 26,
+		EYE_OF_MAGI = 27,
+		FAERIE_RING = 28,
+		FLOTSAM = 29,
+		FOUNTAIN_OF_FORTUNE = 30,
+		FOUNTAIN_OF_YOUTH = 31,
+		GARDEN_OF_REVELATION = 32,
+		GARRISON = 33,
+		HERO = 34,
+		HILL_FORT = 35,
+		GRAIL = 36,
+		HUT_OF_MAGI = 37,
+		IDOL_OF_FORTUNE = 38,
+		LEAN_TO = 39,
+		LIBRARY_OF_ENLIGHTENMENT = 41,
+		LIGHTHOUSE = 42,
+		MONOLITH_ONE_WAY_ENTRANCE = 43,
+		MONOLITH_ONE_WAY_EXIT = 44,
+		MONOLITH_TWO_WAY = 45,
+		MAGIC_PLAINS1 = 46,
+		SCHOOL_OF_MAGIC = 47,
+		MAGIC_SPRING = 48,
+		MAGIC_WELL = 49,
+		MERCENARY_CAMP = 51,
+		MERMAID = 52,
+		MINE = 53,
+		MONSTER = 54,
+		MYSTICAL_GARDEN = 55,
+		OASIS = 56,
+		OBELISK = 57,
+		REDWOOD_OBSERVATORY = 58,
+		OCEAN_BOTTLE = 59,
+		PILLAR_OF_FIRE = 60,
+		STAR_AXIS = 61,
+		PRISON = 62,
+		PYRAMID = 63,//subtype 0
+		WOG_OBJECT = 63,//subtype > 0
+		RALLY_FLAG = 64,
+		RANDOM_ART = 65,
+		RANDOM_TREASURE_ART = 66,
+		RANDOM_MINOR_ART = 67,
+		RANDOM_MAJOR_ART = 68,
+		RANDOM_RELIC_ART = 69,
+		RANDOM_HERO = 70,
+		RANDOM_MONSTER = 71,
+		RANDOM_MONSTER_L1 = 72,
+		RANDOM_MONSTER_L2 = 73,
+		RANDOM_MONSTER_L3 = 74,
+		RANDOM_MONSTER_L4 = 75,
+		RANDOM_RESOURCE = 76,
+		RANDOM_TOWN = 77,
+		REFUGEE_CAMP = 78,
+		RESOURCE = 79,
+		SANCTUARY = 80,
+		SCHOLAR = 81,
+		SEA_CHEST = 82,
+		SEER_HUT = 83,
+		CRYPT = 84,
+		SHIPWRECK = 85,
+		SHIPWRECK_SURVIVOR = 86,
+		SHIPYARD = 87,
+		SHRINE_OF_MAGIC_INCANTATION = 88,
+		SHRINE_OF_MAGIC_GESTURE = 89,
+		SHRINE_OF_MAGIC_THOUGHT = 90,
+		SIGN = 91,
+		SIRENS = 92,
+		SPELL_SCROLL = 93,
+		STABLES = 94,
+		TAVERN = 95,
+		TEMPLE = 96,
+		DEN_OF_THIEVES = 97,
+		TOWN = 98,
+		TRADING_POST = 99,
+		LEARNING_STONE = 100,
+		TREASURE_CHEST = 101,
+		TREE_OF_KNOWLEDGE = 102,
+		SUBTERRANEAN_GATE = 103,
+		UNIVERSITY = 104,
+		WAGON = 105,
+		WAR_MACHINE_FACTORY = 106,
+		SCHOOL_OF_WAR = 107,
+		WARRIORS_TOMB = 108,
+		WATER_WHEEL = 109,
+		WATERING_HOLE = 110,
+		WHIRLPOOL = 111,
+		WINDMILL = 112,
+		WITCH_HUT = 113,
+		HOLE = 124,
+		RANDOM_MONSTER_L5 = 162,
+		RANDOM_MONSTER_L6 = 163,
+		RANDOM_MONSTER_L7 = 164,
+		BORDER_GATE = 212,
+		FREELANCERS_GUILD = 213,
+		HERO_PLACEHOLDER = 214,
+		QUEST_GUARD = 215,
+		RANDOM_DWELLING = 216,
+		RANDOM_DWELLING_LVL = 217, //subtype = creature level
+		RANDOM_DWELLING_FACTION = 218, //subtype = faction
+		GARRISON2 = 219,
+		ABANDONED_MINE = 220,
+		TRADING_POST_SNOW = 221,
+		CLOVER_FIELD = 222,
+		CURSED_GROUND2 = 223,
+		EVIL_FOG = 224,
+		FAVORABLE_WINDS = 225,
+		FIERY_FIELDS = 226,
+		HOLY_GROUNDS = 227,
+		LUCID_POOLS = 228,
+		MAGIC_CLOUDS = 229,
+		MAGIC_PLAINS2 = 230,
+		ROCKLANDS = 231,
+	};
+	Obj(EObj _num = NO_OBJ) : num(_num)
+	{}
+
+	ID_LIKE_CLASS_COMMON(Obj, EObj)
+
+	EObj num;
+};
+
+ID_LIKE_OPERATORS(Obj, Obj::EObj)
+
+namespace SecSkillLevel
+{
+	enum SecSkillLevel
+	{
+		NONE,
+		BASIC,
+		ADVANCED,
+		EXPERT,
+		LEVELS_SIZE
+	};
+}
+
+
+//follows ERM BI (battle image) format
+namespace BattlefieldBI
+{
+	enum BattlefieldBI
+	{
+		NONE = -1,
+		COASTAL,
+		CURSED_GROUND,
+		MAGIC_PLAINS,
+		HOLY_GROUND,
+		EVIL_FOG,
+		CLOVER_FIELD,
+		LUCID_POOLS,
+		FIERY_FIELDS,
+		ROCKLANDS,
+		MAGIC_CLOUDS
+	};
+}
+
+namespace Date
+{
+	enum EDateType
+	{
+		DAY = 0,
+		DAY_OF_WEEK = 1,
+		WEEK = 2,
+		MONTH = 3,
+		DAY_OF_MONTH
+	};
+}
+
+namespace Battle
+{
+	enum ActionType
+	{
+		CANCEL = -3,
+		END_TACTIC_PHASE = -2,
+		INVALID = -1,
+		NO_ACTION = 0,
+		HERO_SPELL,
+		WALK, DEFEND,
+		RETREAT,
+		SURRENDER,
+		WALK_AND_ATTACK,
+		SHOOT,
+		WAIT,
+		CATAPULT,
+		MONSTER_SPELL,
+		BAD_MORALE,
+		STACK_HEAL,
+		DAEMON_SUMMONING
+	};
+}
+
+std::ostream & operator<<(std::ostream & os, const Battle::ActionType actionType);
+
+class DLL_LINKAGE ETerrainType
+{
+public:
+	enum EETerrainType
+	{
+		WRONG = -2, BORDER = -1, DIRT, SAND, GRASS, SNOW, SWAMP,
+		ROUGH, SUBTERRANEAN, LAVA, WATER, ROCK
+	};
+
+	ETerrainType(EETerrainType _num = WRONG) : num(_num)
+	{}
+
+	ID_LIKE_CLASS_COMMON(ETerrainType, EETerrainType)
+
+	EETerrainType num;
+
+	std::string toString() const;
+};
+
+DLL_LINKAGE std::ostream & operator<<(std::ostream & os, const ETerrainType terrainType);
+
+ID_LIKE_OPERATORS(ETerrainType, ETerrainType::EETerrainType)
+
+class DLL_LINKAGE EDiggingStatus
+{
+public:
+	enum EEDiggingStatus
+	{
+		UNKNOWN = -1,
+		CAN_DIG = 0,
+		LACK_OF_MOVEMENT,
+		WRONG_TERRAIN,
+		TILE_OCCUPIED
+	};
+
+	EDiggingStatus(EEDiggingStatus _num = UNKNOWN) : num(_num)
+	{}
+
+	ID_LIKE_CLASS_COMMON(EDiggingStatus, EEDiggingStatus)
+
+	EEDiggingStatus num;
+};
+
+ID_LIKE_OPERATORS(EDiggingStatus, EDiggingStatus::EEDiggingStatus)
+
+class DLL_LINKAGE EPathfindingLayer
+{
+public:
+	enum EEPathfindingLayer : ui8
+	{
+		LAND = 0, SAIL = 1, WATER, AIR, NUM_LAYERS, WRONG, AUTO
+	};
+
+	EPathfindingLayer(EEPathfindingLayer _num = WRONG) : num(_num)
+	{}
+
+	ID_LIKE_CLASS_COMMON(EPathfindingLayer, EEPathfindingLayer)
+
+	EEPathfindingLayer num;
+};
+
+DLL_LINKAGE std::ostream & operator<<(std::ostream & os, const EPathfindingLayer pathfindingLayer);
+
+ID_LIKE_OPERATORS(EPathfindingLayer, EPathfindingLayer::EEPathfindingLayer)
+
+class BFieldType
+{
+public:
+	//   1. sand/shore   2. sand/mesas   3. dirt/birches   4. dirt/hills   5. dirt/pines   6. grass/hills   7. grass/pines
+	//8. lava   9. magic plains   10. snow/mountains   11. snow/trees   12. subterranean   13. swamp/trees   14. fiery fields
+	//15. rock lands   16. magic clouds   17. lucid pools   18. holy ground   19. clover field   20. evil fog
+	//21. "favorable winds" text on magic plains background   22. cursed ground   23. rough   24. ship to ship   25. ship
+	enum EBFieldType {NONE = -1, NONE2, SAND_SHORE, SAND_MESAS, DIRT_BIRCHES, DIRT_HILLS, DIRT_PINES, GRASS_HILLS,
+		GRASS_PINES, LAVA, MAGIC_PLAINS, SNOW_MOUNTAINS, SNOW_TREES, SUBTERRANEAN, SWAMP_TREES, FIERY_FIELDS,
+		ROCKLANDS, MAGIC_CLOUDS, LUCID_POOLS, HOLY_GROUND, CLOVER_FIELD, EVIL_FOG, FAVORABLE_WINDS, CURSED_GROUND,
+		ROUGH, SHIP_TO_SHIP, SHIP
+	};
+
+	BFieldType(EBFieldType _num = NONE) : num(_num)
+	{}
+
+	ID_LIKE_CLASS_COMMON(BFieldType, EBFieldType)
+
+	EBFieldType num;
+};
+
+ID_LIKE_OPERATORS(BFieldType, BFieldType::EBFieldType)
+
+namespace EPlayerStatus
+{
+	enum EStatus {WRONG = -1, INGAME, LOSER, WINNER};
+}
+
+namespace PlayerRelations
+{
+	enum PlayerRelations {ENEMIES, ALLIES, SAME_PLAYER};
+}
+
+class ArtifactPosition
+{
+public:
+	enum EArtifactPosition
+	{
+		FIRST_AVAILABLE = -2,
+		PRE_FIRST = -1, //sometimes used as error, sometimes as first free in backpack
+		HEAD, SHOULDERS, NECK, RIGHT_HAND, LEFT_HAND, TORSO, //5
+		RIGHT_RING, LEFT_RING, FEET, //8
+		MISC1, MISC2, MISC3, MISC4, //12
+		MACH1, MACH2, MACH3, MACH4, //16
+		SPELLBOOK, MISC5, //18
+		AFTER_LAST,
+		//cres
+		CREATURE_SLOT = 0,
+		COMMANDER1 = 0, COMMANDER2, COMMANDER3, COMMANDER4, COMMANDER5, COMMANDER6, COMMANDER_AFTER_LAST
+	};
+
+	static_assert (AFTER_LAST == 19, "incorrect number of artifact slots");
+
+	ArtifactPosition(EArtifactPosition _num = PRE_FIRST) : num(_num)
+	{}
+
+	ID_LIKE_CLASS_COMMON(ArtifactPosition, EArtifactPosition)
+
+	EArtifactPosition num;
+};
+
+ID_LIKE_OPERATORS(ArtifactPosition, ArtifactPosition::EArtifactPosition)
+
+class ArtifactID
+{
+public:
+	enum EArtifactID
+	{
+		NONE = -1,
+		SPELLBOOK = 0,
+		SPELL_SCROLL = 1,
+		GRAIL = 2,
+		CATAPULT = 3,
+		BALLISTA = 4,
+		AMMO_CART = 5,
+		FIRST_AID_TENT = 6,
+		//CENTAUR_AXE = 7,
+		//BLACKSHARD_OF_THE_DEAD_KNIGHT = 8,
+		ARMAGEDDONS_BLADE = 128,
+		TITANS_THUNDER = 135,
+		//CORNUCOPIA = 140,
+		//FIXME: the following is only true if WoG is enabled. Otherwise other mod artifacts will take these slots.
+		ART_SELECTION = 144,
+		ART_LOCK = 145, // FIXME: We must get rid of this one since it's conflict with artifact from mods. See issue 2455
+		AXE_OF_SMASHING = 146,
+		MITHRIL_MAIL = 147,
+		SWORD_OF_SHARPNESS = 148,
+		HELM_OF_IMMORTALITY = 149,
+		PENDANT_OF_SORCERY = 150,
+		BOOTS_OF_HASTE = 151,
+		BOW_OF_SEEKING = 152,
+		DRAGON_EYE_RING = 153
+		//HARDENED_SHIELD = 154,
+		//SLAVAS_RING_OF_POWER = 155
+	};
+
+	ArtifactID(EArtifactID _num = NONE) : num(_num)
+	{}
+
+	DLL_LINKAGE const CArtifact * toArtifact() const;
+
+	ID_LIKE_CLASS_COMMON(ArtifactID, EArtifactID)
+
+	EArtifactID num;
+};
+
+ID_LIKE_OPERATORS(ArtifactID, ArtifactID::EArtifactID)
+
+class CreatureID
+{
+public:
+	enum ECreatureID
+	{
+		NONE = -1,
+		CAVALIER = 10,
+		CHAMPION = 11,
+		STONE_GOLEM = 32,
+		IRON_GOLEM = 33,
+		IMP = 42,
+		SKELETON = 56,
+		WALKING_DEAD = 58,
+		WIGHTS = 60,
+		LICHES = 64,
+		BONE_DRAGON = 68,
+		TROGLODYTES = 70,
+		HYDRA = 110,
+		CHAOS_HYDRA = 111,
+		AIR_ELEMENTAL = 112,
+		EARTH_ELEMENTAL = 113,
+		FIRE_ELEMENTAL = 114,
+		WATER_ELEMENTAL = 115,
+		GOLD_GOLEM = 116,
+		DIAMOND_GOLEM = 117,
+		PSYCHIC_ELEMENTAL = 120,
+		CATAPULT = 145,
+		BALLISTA = 146,
+		FIRST_AID_TENT = 147,
+		AMMO_CART = 148,
+		ARROW_TOWERS = 149
+	};
+
+	CreatureID(ECreatureID _num = NONE) : num(_num)
+	{}
+
+	DLL_LINKAGE const CCreature * toCreature() const;
+
+	ID_LIKE_CLASS_COMMON(CreatureID, ECreatureID)
+
+	ECreatureID num;
+};
+
+ID_LIKE_OPERATORS(CreatureID, CreatureID::ECreatureID)
+
+class SpellID
+{
+public:
+	enum ESpellID
+	{
+		PRESET = -2,
+		NONE = -1,
+		SUMMON_BOAT=0, SCUTTLE_BOAT=1, VISIONS=2, VIEW_EARTH=3, DISGUISE=4, VIEW_AIR=5,
+		FLY=6, WATER_WALK=7, DIMENSION_DOOR=8, TOWN_PORTAL=9,
+
+		QUICKSAND=10, LAND_MINE=11, FORCE_FIELD=12, FIRE_WALL=13, EARTHQUAKE=14,
+		MAGIC_ARROW=15, ICE_BOLT=16, LIGHTNING_BOLT=17, IMPLOSION=18,
+		CHAIN_LIGHTNING=19, FROST_RING=20, FIREBALL=21, INFERNO=22,
+		METEOR_SHOWER=23, DEATH_RIPPLE=24, DESTROY_UNDEAD=25, ARMAGEDDON=26,
+		SHIELD=27, AIR_SHIELD=28, FIRE_SHIELD=29, PROTECTION_FROM_AIR=30,
+		PROTECTION_FROM_FIRE=31, PROTECTION_FROM_WATER=32,
+		PROTECTION_FROM_EARTH=33, ANTI_MAGIC=34, DISPEL=35, MAGIC_MIRROR=36,
+		CURE=37, RESURRECTION=38, ANIMATE_DEAD=39, SACRIFICE=40, BLESS=41,
+		CURSE=42, BLOODLUST=43, PRECISION=44, WEAKNESS=45, STONE_SKIN=46,
+		DISRUPTING_RAY=47, PRAYER=48, MIRTH=49, SORROW=50, FORTUNE=51,
+		MISFORTUNE=52, HASTE=53, SLOW=54, SLAYER=55, FRENZY=56,
+		TITANS_LIGHTNING_BOLT=57, COUNTERSTRIKE=58, BERSERK=59, HYPNOTIZE=60,
+		FORGETFULNESS=61, BLIND=62, TELEPORT=63, REMOVE_OBSTACLE=64, CLONE=65,
+		SUMMON_FIRE_ELEMENTAL=66, SUMMON_EARTH_ELEMENTAL=67, SUMMON_WATER_ELEMENTAL=68, SUMMON_AIR_ELEMENTAL=69,
+
+		STONE_GAZE=70, POISON=71, BIND=72, DISEASE=73, PARALYZE=74, AGE=75, DEATH_CLOUD=76, THUNDERBOLT=77,
+		DISPEL_HELPFUL_SPELLS=78, DEATH_STARE=79, ACID_BREATH_DEFENSE=80, ACID_BREATH_DAMAGE=81,
+
+		FIRST_NON_SPELL = 70, AFTER_LAST = 82
+	};
+
+	SpellID(ESpellID _num = NONE) : num(_num)
+	{}
+
+	DLL_LINKAGE const CSpell * toSpell() const;
+
+	ID_LIKE_CLASS_COMMON(SpellID, ESpellID)
+
+	ESpellID num;
+};
+
+ID_LIKE_OPERATORS(SpellID, SpellID::ESpellID)
+
+enum class ESpellSchool: ui8
+{
+	AIR 	= 0,
+	FIRE 	= 1,
+	WATER 	= 2,
+	EARTH 	= 3
+};
+
+// Typedef declarations
+typedef ui8 TFaction;
+typedef si64 TExpType;
+typedef std::pair<ui32, ui32> TDmgRange;
+typedef si32 TBonusSubtype;
+typedef si32 TQuantity;
+
+typedef int TRmgTemplateZoneId;
+
+#undef ID_LIKE_CLASS_COMMON
+#undef ID_LIKE_OPERATORS
+#undef ID_LIKE_OPERATORS_INTERNAL
+#undef INSTID_LIKE_CLASS_COMMON
+#undef OP_DECL_INT