/*
 * NetPacksLobby.h, part of VCMI engine
 *
 * Authors: listed in file AUTHORS in main folder
 *
 * License: GNU General Public License v2.0 or later
 * Full text of license available in license.txt file, in main folder
 *
 */
#pragma once

#include "NetPacksBase.h"

#include "StartInfo.h"

class CLobbyScreen;
class CServerHandler;
class CVCMIServer;

VCMI_LIB_NAMESPACE_BEGIN

class CCampaignState;
class CMapInfo;
struct StartInfo;
class CMapGenOptions;
struct ClientPlayer;

struct CPackForLobby : public CPack
{
	bool checkClientPermissions(CVCMIServer * srv) const
	{
		return false;
	}

	bool applyOnServer(CVCMIServer * srv)
	{
		return true;
	}

	void applyOnServerAfterAnnounce(CVCMIServer * srv) {}

	bool applyOnLobbyHandler(CServerHandler * handler)
	{
		return true;
	}

	void applyOnLobbyScreen(CLobbyScreen * lobby, CServerHandler * handler) {}
};

struct CLobbyPackToPropagate : public CPackForLobby
{

};

struct CLobbyPackToServer : public CPackForLobby
{
	bool checkClientPermissions(CVCMIServer * srv) const;
	void applyOnServerAfterAnnounce(CVCMIServer * srv);
};

struct LobbyClientConnected : public CLobbyPackToPropagate
{
	// Set by client before sending pack to server
	std::string uuid;
	std::vector<std::string> names;
	StartInfo::EMode mode;
	// Changed by server before announcing pack
	int clientId;
	int hostClientId;

	LobbyClientConnected()
		: mode(StartInfo::INVALID), clientId(-1), hostClientId(-1)
	{}

	bool checkClientPermissions(CVCMIServer * srv) const;
	bool applyOnLobbyHandler(CServerHandler * handler);
	void applyOnLobbyScreen(CLobbyScreen * lobby, CServerHandler * handler);
	bool applyOnServer(CVCMIServer * srv);
	void applyOnServerAfterAnnounce(CVCMIServer * srv);

	template <typename Handler> void serialize(Handler & h, const int version)
	{
		h & uuid;
		h & names;
		h & mode;

		h & clientId;
		h & hostClientId;
	}
};

struct LobbyClientDisconnected : public CLobbyPackToPropagate
{
	int clientId;
	bool shutdownServer;

	LobbyClientDisconnected() : shutdownServer(false) {}
	bool checkClientPermissions(CVCMIServer * srv) const;
	bool applyOnServer(CVCMIServer * srv);
	void applyOnServerAfterAnnounce(CVCMIServer * srv);
	bool applyOnLobbyHandler(CServerHandler * handler);
	void applyOnLobbyScreen(CLobbyScreen * lobby, CServerHandler * handler);

	template <typename Handler> void serialize(Handler &h, const int version)
	{
		h & clientId;
		h & shutdownServer;
	}
};

struct LobbyChatMessage : public CLobbyPackToPropagate
{
	std::string playerName, message;

	bool checkClientPermissions(CVCMIServer * srv) const;
	void applyOnLobbyScreen(CLobbyScreen * lobby, CServerHandler * handler);

	template <typename Handler> void serialize(Handler &h, const int version)
	{
		h & playerName;
		h & message;
	}
};

struct LobbyGuiAction : public CLobbyPackToPropagate
{
	enum EAction : ui8 {
		NONE, NO_TAB, OPEN_OPTIONS, OPEN_SCENARIO_LIST, OPEN_RANDOM_MAP_OPTIONS
	} action;

	LobbyGuiAction() : action(NONE) {}
	bool checkClientPermissions(CVCMIServer * srv) const;
	void applyOnLobbyScreen(CLobbyScreen * lobby, CServerHandler * handler);

	template <typename Handler> void serialize(Handler &h, const int version)
	{
		h & action;
	}
};

struct LobbyStartGame : public CLobbyPackToPropagate
{
	// Set by server
	std::shared_ptr<StartInfo> initializedStartInfo;

	LobbyStartGame() : initializedStartInfo(nullptr) {}
	bool checkClientPermissions(CVCMIServer * srv) const;
	bool applyOnServer(CVCMIServer * srv);
	void applyOnServerAfterAnnounce(CVCMIServer * srv);
	bool applyOnLobbyHandler(CServerHandler * handler);
	void applyOnLobbyScreen(CLobbyScreen * lobby, CServerHandler * handler);

	template <typename Handler> void serialize(Handler &h, const int version)
	{
		h & initializedStartInfo;
	}
};

struct LobbyChangeHost : public CLobbyPackToPropagate
{
	int newHostConnectionId;

	LobbyChangeHost() : newHostConnectionId(-1) {}
	bool checkClientPermissions(CVCMIServer * srv) const;
	bool applyOnServer(CVCMIServer * srv);
	bool applyOnServerAfterAnnounce(CVCMIServer * srv);

	template <typename Handler> void serialize(Handler & h, const int version)
	{
		h & newHostConnectionId;
	}
};

struct LobbyUpdateState : public CLobbyPackToPropagate
{
	LobbyState state;
	bool hostChanged; // Used on client-side only

	LobbyUpdateState() : hostChanged(false) {}
	bool applyOnLobbyHandler(CServerHandler * handler);
	void applyOnLobbyScreen(CLobbyScreen * lobby, CServerHandler * handler);

	template <typename Handler> void serialize(Handler &h, const int version)
	{
		h & state;
	}
};

struct LobbySetMap : public CLobbyPackToServer
{
	std::shared_ptr<CMapInfo> mapInfo;
	std::shared_ptr<CMapGenOptions> mapGenOpts;

	LobbySetMap() : mapInfo(nullptr), mapGenOpts(nullptr) {}
	bool applyOnServer(CVCMIServer * srv);

	template <typename Handler> void serialize(Handler &h, const int version)
	{
		h & mapInfo;
		h & mapGenOpts;
	}
};

struct LobbySetCampaign : public CLobbyPackToServer
{
	std::shared_ptr<CCampaignState> ourCampaign;

	LobbySetCampaign() {}
	bool applyOnServer(CVCMIServer * srv);

	template <typename Handler> void serialize(Handler &h, const int version)
	{
		h & ourCampaign;
	}
};

struct LobbySetCampaignMap : public CLobbyPackToServer
{
	int mapId;

	LobbySetCampaignMap() : mapId(-1) {}
	bool applyOnServer(CVCMIServer * srv);

	template <typename Handler> void serialize(Handler &h, const int version)
	{
		h & mapId;
	}
};

struct LobbySetCampaignBonus : public CLobbyPackToServer
{
	int bonusId;

	LobbySetCampaignBonus() : bonusId(-1) {}
	bool applyOnServer(CVCMIServer * srv);

	template <typename Handler> void serialize(Handler &h, const int version)
	{
		h & bonusId;
	}
};

struct LobbyChangePlayerOption : public CLobbyPackToServer
{
	enum EWhat : ui8 {UNKNOWN, TOWN, HERO, BONUS};
	ui8 what;
	si8 direction; //-1 or +1
	PlayerColor color;

	LobbyChangePlayerOption() : what(UNKNOWN), direction(0), color(PlayerColor::CANNOT_DETERMINE) {}
	bool checkClientPermissions(CVCMIServer * srv) const;
	bool applyOnServer(CVCMIServer * srv);

	template <typename Handler> void serialize(Handler &h, const int version)
	{
		h & what;
		h & direction;
		h & color;
	}
};

struct LobbySetPlayer : public CLobbyPackToServer
{
	PlayerColor clickedColor;

	LobbySetPlayer() : clickedColor(PlayerColor::CANNOT_DETERMINE){}
	bool applyOnServer(CVCMIServer * srv);

	template <typename Handler> void serialize(Handler &h, const int version)
	{
		h & clickedColor;
	}
};

struct LobbySetTurnTime : public CLobbyPackToServer
{
	ui8 turnTime;

	LobbySetTurnTime() : turnTime(0) {}
	bool applyOnServer(CVCMIServer * srv);

	template <typename Handler> void serialize(Handler &h, const int version)
	{
		h & turnTime;
	}
};

struct LobbySetDifficulty : public CLobbyPackToServer
{
	ui8 difficulty;

	LobbySetDifficulty() : difficulty(0) {}
	bool applyOnServer(CVCMIServer * srv);

	template <typename Handler> void serialize(Handler &h, const int version)
	{
		h & difficulty;
	}
};

struct LobbyForceSetPlayer : public CLobbyPackToServer
{
	ui8 targetConnectedPlayer;
	PlayerColor targetPlayerColor;

	LobbyForceSetPlayer() : targetConnectedPlayer(-1), targetPlayerColor(PlayerColor::CANNOT_DETERMINE) {}
	bool applyOnServer(CVCMIServer * srv);

	template <typename Handler> void serialize(Handler & h, const int version)
	{
		h & targetConnectedPlayer;
		h & targetPlayerColor;
	}
};

<<<<<<< HEAD
struct LobbyShowMessage : public CLobbyPackToPropagate
{
	std::string message;
	
	void applyOnLobbyScreen(CLobbyScreen * lobby, CServerHandler * handler);
	
	template <typename Handler> void serialize(Handler & h, const int version)
	{
		h & message;
	}
};
=======
VCMI_LIB_NAMESPACE_END
>>>>>>> 4205701f
<|MERGE_RESOLUTION|>--- conflicted
+++ resolved
@@ -313,7 +313,6 @@
 	}
 };
 
-<<<<<<< HEAD
 struct LobbyShowMessage : public CLobbyPackToPropagate
 {
 	std::string message;
@@ -325,6 +324,5 @@
 		h & message;
 	}
 };
-=======
-VCMI_LIB_NAMESPACE_END
->>>>>>> 4205701f
+
+VCMI_LIB_NAMESPACE_END