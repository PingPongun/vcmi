--- conflicted
+++ resolved
@@ -1,1269 +1,1237 @@
-/*
- * CTownHandler.cpp, part of VCMI engine
- *
- * Authors: listed in file AUTHORS in main folder
- *
- * License: GNU General Public License v2.0 or later
- * Full text of license available in license.txt file, in main folder
- *
- */
-#include "StdInc.h"
-#include "CTownHandler.h"
-
-#include "VCMI_Lib.h"
-#include "CGeneralTextHandler.h"
-#include "JsonNode.h"
-#include "StringConstants.h"
-#include "CCreatureHandler.h"
-#include "CModHandler.h"
-#include "CHeroHandler.h"
-#include "CArtHandler.h"
-#include "GameSettings.h"
-#include "spells/CSpellHandler.h"
-#include "filesystem/Filesystem.h"
-#include "mapObjects/CObjectClassesHandler.h"
-#include "mapObjects/CObjectHandler.h"
-#include "bonuses/Bonus.h"
-#include "bonuses/Propagators.h"
-#include "ResourceSet.h"
-
-VCMI_LIB_NAMESPACE_BEGIN
-
-const int NAMES_PER_TOWN=16; // number of town names per faction in H3 files. Json can define any number
-
-const std::map<std::string, CBuilding::EBuildMode> CBuilding::MODES =
-{
-	{ "normal", CBuilding::BUILD_NORMAL },
-	{ "auto", CBuilding::BUILD_AUTO },
-	{ "special", CBuilding::BUILD_SPECIAL },
-	{ "grail", CBuilding::BUILD_GRAIL }
-};
-
-const std::map<std::string, CBuilding::ETowerHeight> CBuilding::TOWER_TYPES =
-{
-	{ "low", CBuilding::HEIGHT_LOW },
-	{ "average", CBuilding::HEIGHT_AVERAGE },
-	{ "high", CBuilding::HEIGHT_HIGH },
-	{ "skyship", CBuilding::HEIGHT_SKYSHIP }
-};
-
-std::string CBuilding::getJsonKey() const
-{
-	return modScope + ':' + identifier;;
-}
-
-std::string CBuilding::getNameTranslated() const
-{
-	return VLC->generaltexth->translate(getNameTextID());
-}
-
-std::string CBuilding::getDescriptionTranslated() const
-{
-	return VLC->generaltexth->translate(getDescriptionTextID());
-}
-
-std::string CBuilding::getNameTextID() const
-{
-	return TextIdentifier("building", modScope, town->faction->identifier, identifier, "name").get();
-}
-
-std::string CBuilding::getDescriptionTextID() const
-{
-	return TextIdentifier("building", modScope, town->faction->identifier, identifier, "description").get();
-}
-
-BuildingID CBuilding::getBase() const
-{
-	const CBuilding * build = this;
-	while (build->upgrade >= 0)
-	{
-		build = build->town->buildings.at(build->upgrade);
-	}
-
-	return build->bid;
-}
-
-si32 CBuilding::getDistance(const BuildingID & buildID) const
-{
-	const CBuilding * build = town->buildings.at(buildID);
-	int distance = 0;
-	while (build->upgrade >= 0 && build != this)
-	{
-		build = build->town->buildings.at(build->upgrade);
-		distance++;
-	}
-	if (build == this)
-		return distance;
-	return -1;
-}
-
-void CBuilding::addNewBonus(const std::shared_ptr<Bonus> & b, BonusList & bonusList) const
-{
-	bonusList.push_back(b);
-}
-
-CFaction::~CFaction()
-{
-	delete town;
-}
-
-int32_t CFaction::getIndex() const
-{
-	return index;
-}
-
-int32_t CFaction::getIconIndex() const
-{
-	return index; //???
-}
-
-std::string CFaction::getJsonKey() const
-{
-	return modScope + ':' + identifier;;
-}
-
-void CFaction::registerIcons(const IconRegistar & cb) const
-{
-	if(town)
-	{
-		auto & info = town->clientInfo;
-		cb(info.icons[0][0], 0, "ITPT", info.iconLarge[0][0]);
-		cb(info.icons[0][1], 0, "ITPT", info.iconLarge[0][1]);
-		cb(info.icons[1][0], 0, "ITPT", info.iconLarge[1][0]);
-		cb(info.icons[1][1], 0, "ITPT", info.iconLarge[1][1]);
-
-		cb(info.icons[0][0] + 2, 0, "ITPA", info.iconSmall[0][0]);
-		cb(info.icons[0][1] + 2, 0, "ITPA", info.iconSmall[0][1]);
-		cb(info.icons[1][0] + 2, 0, "ITPA", info.iconSmall[1][0]);
-		cb(info.icons[1][1] + 2, 0, "ITPA", info.iconSmall[1][1]);
-
-		cb(index, 1, "CPRSMALL", info.towerIconSmall);
-		cb(index, 1, "TWCRPORT", info.towerIconLarge);
-
-	}
-}
-
-std::string CFaction::getNameTranslated() const
-{
-	return VLC->generaltexth->translate(getNameTextID());
-}
-
-std::string CFaction::getNameTextID() const
-{
-	return TextIdentifier("faction", modScope, identifier, "name").get();
-}
-
-FactionID CFaction::getId() const
-{
-	return FactionID(index);
-}
-
-FactionID CFaction::getFaction() const
-{
-	return FactionID(index);
-}
-
-bool CFaction::hasTown() const
-{
-	return town != nullptr;
-}
-
-EAlignment CFaction::getAlignment() const
-{
-	return alignment;
-}
-
-TerrainId CFaction::getNativeTerrain() const
-{
-	return nativeTerrain;
-}
-
-void CFaction::updateFrom(const JsonNode & data)
-{
-
-}
-
-void CFaction::serializeJson(JsonSerializeFormat & handler)
-{
-
-}
-
-
-CTown::CTown()
-	: faction(nullptr), mageLevel(0), primaryRes(0), moatAbility(SpellID::NONE), defaultTavernChance(0)
-{
-}
-
-CTown::~CTown()
-{
-	for(auto & build : buildings)
-		build.second.dellNull();
-
-	for(auto & str : clientInfo.structures)
-		str.dellNull();
-}
-
-std::string CTown::getRandomNameTranslated(size_t index) const
-{
-	return VLC->generaltexth->translate(getRandomNameTextID(index));
-}
-
-std::string CTown::getRandomNameTextID(size_t index) const
-{
-	return TextIdentifier("faction", faction->modScope, faction->identifier, "randomName", index).get();
-}
-
-size_t CTown::getRandomNamesCount() const
-{
-	return namesCount;
-}
-
-std::string CTown::getBuildingScope() const
-{
-	if(faction == nullptr)
-		//no faction == random faction
-		return "building";
-	else
-		return "building." + faction->getJsonKey();
-}
-
-std::set<si32> CTown::getAllBuildings() const
-{
-	std::set<si32> res;
-
-	for(const auto & b : buildings)
-	{
-		res.insert(b.first.num);
-	}
-
-	return res;
-}
-
-const CBuilding * CTown::getSpecialBuilding(BuildingSubID::EBuildingSubID subID) const
-{
-	for(const auto & kvp : buildings)
-	{
-		if(kvp.second->subId == subID)
-			return buildings.at(kvp.first);
-	}
-	return nullptr;
-}
-
-BuildingID::EBuildingID CTown::getBuildingType(BuildingSubID::EBuildingSubID subID) const
-{
-	const auto * building = getSpecialBuilding(subID);
-	return building == nullptr ? BuildingID::NONE : building->bid.num;
-}
-
-std::string CTown::getGreeting(BuildingSubID::EBuildingSubID subID) const
-{
-	return CTownHandler::getMappedValue<const std::string, BuildingSubID::EBuildingSubID>(subID, std::string(), specialMessages, false);
-}
-
-void CTown::setGreeting(BuildingSubID::EBuildingSubID subID, const std::string & message) const
-{
-	specialMessages.insert(std::pair<BuildingSubID::EBuildingSubID, const std::string>(subID, message));
-}
-
-CTownHandler::CTownHandler():
-	randomTown(new CTown()),
-	randomFaction(new CFaction())
-{
-	randomFaction->town = randomTown;
-	randomTown->faction = randomFaction;
-	randomFaction->identifier = "random";
-	randomFaction->modScope = "core";
-}
-
-CTownHandler::~CTownHandler()
-{
-	delete randomTown;
-}
-
-JsonNode readBuilding(CLegacyConfigParser & parser)
-{
-	JsonNode ret;
-	JsonNode & cost = ret["cost"];
-
-	//note: this code will try to parse mithril as well but wil always return 0 for it
-	for(const std::string & resID : GameConstants::RESOURCE_NAMES)
-		cost[resID].Float() = parser.readNumber();
-
-	cost.Struct().erase("mithril"); // erase mithril to avoid confusing validator
-
-	parser.endLine();
-
-	return ret;
-}
-
-TPropagatorPtr & CTownHandler::emptyPropagator()
-{
-	static TPropagatorPtr emptyProp(nullptr);
-	return emptyProp;
-}
-
-std::vector<JsonNode> CTownHandler::loadLegacyData()
-{
-	size_t dataSize = VLC->settings()->getInteger(EGameSettings::TEXTS_FACTION);
-
-	std::vector<JsonNode> dest(dataSize);
-	objects.resize(dataSize);
-
-	auto getBuild = [&](size_t town, size_t building) -> JsonNode &
-	{
-		return dest[town]["town"]["buildings"][EBuildingType::names[building]];
-	};
-
-	CLegacyConfigParser parser("DATA/BUILDING.TXT");
-
-	parser.endLine(); // header
-	parser.endLine();
-
-	//Unique buildings
-	for (size_t town=0; town<dataSize; town++)
-	{
-		parser.endLine(); //header
-		parser.endLine();
-
-		int buildID = 17;
-		do
-		{
-			getBuild(town, buildID) = readBuilding(parser);
-			buildID++;
-		}
-		while (!parser.isNextEntryEmpty());
-	}
-
-	// Common buildings
-	parser.endLine(); // header
-	parser.endLine();
-	parser.endLine();
-
-	int buildID = 0;
-	do
-	{
-		JsonNode building = readBuilding(parser);
-
-		for (size_t town=0; town<dataSize; town++)
-			getBuild(town, buildID) = building;
-
-		buildID++;
-	}
-	while (!parser.isNextEntryEmpty());
-
-	parser.endLine(); //header
-	parser.endLine();
-
-	//Dwellings
-	for (size_t town=0; town<dataSize; town++)
-	{
-		parser.endLine(); //header
-		parser.endLine();
-
-		for (size_t i=0; i<14; i++)
-		{
-			getBuild(town, 30+i) = readBuilding(parser);
-		}
-	}
-	{
-		CLegacyConfigParser parser("DATA/BLDGNEUT.TXT");
-
-		for(int building=0; building<15; building++)
-		{
-			std::string name  = parser.readString();
-			std::string descr = parser.readString();
-			parser.endLine();
-
-			for(int j=0; j<dataSize; j++)
-			{
-				getBuild(j, building)["name"].String() = name;
-				getBuild(j, building)["description"].String() = descr;
-			}
-		}
-		parser.endLine(); // silo
-		parser.endLine(); // blacksmith  //unused entries
-		parser.endLine(); // moat
-
-		//shipyard with the ship
-		std::string name  = parser.readString();
-		std::string descr = parser.readString();
-		parser.endLine();
-
-		for(int town=0; town<dataSize; town++)
-		{
-			getBuild(town, 20)["name"].String() = name;
-			getBuild(town, 20)["description"].String() = descr;
-		}
-
-		//blacksmith
-		for(int town=0; town<dataSize; town++)
-		{
-			getBuild(town, 16)["name"].String() =  parser.readString();
-			getBuild(town, 16)["description"].String() = parser.readString();
-			parser.endLine();
-		}
-	}
-	{
-		CLegacyConfigParser parser("DATA/BLDGSPEC.TXT");
-
-		for(int town=0; town<dataSize; town++)
-		{
-			for(int build=0; build<9; build++)
-			{
-				getBuild(town, 17 + build)["name"].String() =  parser.readString();
-				getBuild(town, 17 + build)["description"].String() = parser.readString();
-				parser.endLine();
-			}
-			getBuild(town, 26)["name"].String() =  parser.readString(); // Grail
-			getBuild(town, 26)["description"].String() = parser.readString();
-			parser.endLine();
-
-			getBuild(town, 15)["name"].String() =  parser.readString(); // Resource silo
-			getBuild(town, 15)["description"].String() = parser.readString();
-			parser.endLine();
-		}
-	}
-	{
-		CLegacyConfigParser parser("DATA/DWELLING.TXT");
-
-		for(int town=0; town<dataSize; town++)
-		{
-			for(int build=0; build<14; build++)
-			{
-				getBuild(town, 30 + build)["name"].String() =  parser.readString();
-				getBuild(town, 30 + build)["description"].String() = parser.readString();
-				parser.endLine();
-			}
-		}
-	}
-	{
-		CLegacyConfigParser typeParser("DATA/TOWNTYPE.TXT");
-		CLegacyConfigParser nameParser("DATA/TOWNNAME.TXT");
-		size_t townID=0;
-		do
-		{
-			dest[townID]["name"].String() = typeParser.readString();
-
-			for (int i=0; i<NAMES_PER_TOWN; i++)
-			{
-				JsonNode name;
-				name.String() = nameParser.readString();
-				dest[townID]["town"]["names"].Vector().push_back(name);
-				nameParser.endLine();
-			}
-			townID++;
-		}
-		while (typeParser.endLine());
-	}
-	return dest;
-}
-
-void CTownHandler::loadBuildingRequirements(CBuilding * building, const JsonNode & source, std::vector<BuildingRequirementsHelper> & bidsToLoad) const
-{
-	if (source.isNull())
-		return;
-
-	BuildingRequirementsHelper hlp;
-	hlp.building = building;
-	hlp.town = building->town;
-	hlp.json = source;
-	bidsToLoad.push_back(hlp);
-}
-
-template<typename R, typename K>
-R CTownHandler::getMappedValue(const K key, const R defval, const std::map<K, R> & map, bool required)
-{
-	auto it = map.find(key);
-
-	if(it != map.end())
-		return it->second;
-
-	if(required)
-		logMod->warn("Warning: Property: '%s' is unknown. Correct the typo or update VCMI.", key);
-	return defval;
-}
-
-template<typename R>
-R CTownHandler::getMappedValue(const JsonNode & node, const R defval, const std::map<std::string, R> & map, bool required)
-{
-	if(!node.isNull() && node.getType() == JsonNode::JsonType::DATA_STRING)
-		return getMappedValue<R, std::string>(node.String(), defval, map, required);
-	return defval;
-}
-
-void CTownHandler::addBonusesForVanilaBuilding(CBuilding * building) const
-{
-	std::shared_ptr<Bonus> b;
-	static TPropagatorPtr playerPropagator = std::make_shared<CPropagatorNodeType>(CBonusSystemNode::ENodeTypes::PLAYER);
-
-	if(building->bid == BuildingID::TAVERN)
-	{
-<<<<<<< HEAD
-		b = createBonus(building, Bonus::MORALE, +1);
-=======
-		if(building->bid == BuildingID::TAVERN)
-		{
-			b = createBonus(building, BonusType::MORALE, +1);
-		}
->>>>>>> 9373239c
-	}
-
-	switch(building->subId)
-	{
-<<<<<<< HEAD
-	case BuildingSubID::BROTHERHOOD_OF_SWORD:
-		b = createBonus(building, Bonus::MORALE, +2);
-		building->overrideBids.insert(BuildingID::TAVERN);
-		break;
-	case BuildingSubID::FOUNTAIN_OF_FORTUNE:
-		b = createBonus(building, Bonus::LUCK, +2);
-		break;
-	case BuildingSubID::SPELL_POWER_GARRISON_BONUS:
-		b = createBonus(building, Bonus::PRIMARY_SKILL, +2, PrimarySkill::SPELL_POWER);
-		break;
-	case BuildingSubID::ATTACK_GARRISON_BONUS:
-		b = createBonus(building, Bonus::PRIMARY_SKILL, +2, PrimarySkill::ATTACK);
-		break;
-	case BuildingSubID::DEFENSE_GARRISON_BONUS:
-		b = createBonus(building, Bonus::PRIMARY_SKILL, +2, PrimarySkill::DEFENSE);
-		break;
-	case BuildingSubID::LIGHTHOUSE:
-		b = createBonus(building, Bonus::MOVEMENT, +500, playerPropagator, 0);
-		break;
-=======
-		switch(building->subId)
-		{
-		case BuildingSubID::BROTHERHOOD_OF_SWORD:
-			b = createBonus(building, BonusType::MORALE, +2);
-			building->overrideBids.insert(BuildingID::TAVERN);
-			break;
-		case BuildingSubID::FOUNTAIN_OF_FORTUNE:
-			b = createBonus(building, BonusType::LUCK, +2);
-			break;
-		case BuildingSubID::SPELL_POWER_GARRISON_BONUS:
-			b = createBonus(building, BonusType::PRIMARY_SKILL, +2, PrimarySkill::SPELL_POWER);
-			break;
-		case BuildingSubID::ATTACK_GARRISON_BONUS:
-			b = createBonus(building, BonusType::PRIMARY_SKILL, +2, PrimarySkill::ATTACK);
-			break;
-		case BuildingSubID::DEFENSE_GARRISON_BONUS:
-			b = createBonus(building, BonusType::PRIMARY_SKILL, +2, PrimarySkill::DEFENSE);
-			break;
-		case BuildingSubID::LIGHTHOUSE:
-			b = createBonus(building, BonusType::MOVEMENT, +500, playerPropagator, 0);
-			break;
-		}
->>>>>>> 9373239c
-	}
-
-	if(b)
-		building->addNewBonus(b, building->buildingBonuses);
-}
-
-std::shared_ptr<Bonus> CTownHandler::createBonus(CBuilding * build, BonusType type, int val, int subtype) const
-{
-	return createBonus(build, type, val, emptyPropagator(), subtype);
-}
-
-std::shared_ptr<Bonus> CTownHandler::createBonus(CBuilding * build, BonusType type, int val, TPropagatorPtr & prop, int subtype) const
-{
-	std::ostringstream descr;
-	descr << build->getNameTranslated();
-	return createBonusImpl(build->bid, type, val, prop, descr.str(), subtype);
-}
-
-std::shared_ptr<Bonus> CTownHandler::createBonusImpl(const BuildingID & building,
-													 BonusType type,
-													 int val,
-													 TPropagatorPtr & prop,
-													 const std::string & description,
-													 int subtype) const
-{
-	auto b = std::make_shared<Bonus>(BonusDuration::PERMANENT, type, BonusSource::TOWN_STRUCTURE, val, building, description, subtype);
-
-	if(prop)
-		b->addPropagator(prop);
-
-	return b;
-}
-
-void CTownHandler::loadSpecialBuildingBonuses(const JsonNode & source, BonusList & bonusList, CBuilding * building)
-{
-	for(const auto & b : source.Vector())
-	{
-		auto bonus = JsonUtils::parseBuildingBonus(b, building->bid, building->getNameTranslated());
-
-		if(bonus == nullptr)
-			continue;
-
-		bonus->sid = Bonus::getSid32(building->town->faction->getIndex(), building->bid);
-		//JsonUtils::parseBuildingBonus produces UNKNOWN type propagator instead of empty.
-		if(bonus->propagator != nullptr
-			&& bonus->propagator->getPropagatorType() == CBonusSystemNode::ENodeTypes::UNKNOWN)
-				bonus->addPropagator(emptyPropagator());
-		building->addNewBonus(bonus, bonusList);
-	}
-}
-
-void CTownHandler::loadBuilding(CTown * town, const std::string & stringID, const JsonNode & source)
-{
-	assert(stringID.find(':') == std::string::npos);
-	assert(!source.meta.empty());
-
-	auto * ret = new CBuilding();
-	ret->bid = getMappedValue<BuildingID, std::string>(stringID, BuildingID::NONE, MappedKeys::BUILDING_NAMES_TO_TYPES, false);
-	ret->subId = BuildingSubID::NONE;
-
-	if(ret->bid == BuildingID::NONE && !source["id"].isNull())
-	{
-		logMod->warn("Building %s: id field is deprecated", stringID);
-		ret->bid = source["id"].isNull() ? BuildingID(BuildingID::NONE) : BuildingID(source["id"].Float());
-	}
-
-	if (ret->bid == BuildingID::NONE)
-		logMod->error("Building '%s' isn't recognized and won't work properly. Correct the typo or update VCMI.", stringID);
-
-	ret->mode = ret->bid == BuildingID::GRAIL
-		? CBuilding::BUILD_GRAIL
-		: getMappedValue<CBuilding::EBuildMode>(source["mode"], CBuilding::BUILD_NORMAL, CBuilding::MODES);
-
-	ret->height = getMappedValue<CBuilding::ETowerHeight>(source["height"], CBuilding::HEIGHT_NO_TOWER, CBuilding::TOWER_TYPES);
-
-	ret->identifier = stringID;
-	ret->modScope = source.meta;
-	ret->town = town;
-
-	VLC->generaltexth->registerString(source.meta, ret->getNameTextID(), source["name"].String());
-	VLC->generaltexth->registerString(source.meta, ret->getDescriptionTextID(), source["description"].String());
-
-	ret->resources = TResources(source["cost"]);
-	ret->produce =   TResources(source["produce"]);
-
-	if(ret->bid == BuildingID::TAVERN)
-		addBonusesForVanilaBuilding(ret);
-	else if(ret->bid.IsSpecialOrGrail())
-	{
-		loadSpecialBuildingBonuses(source["bonuses"], ret->buildingBonuses, ret);
-
-		if(ret->buildingBonuses.empty())
-		{
-			ret->subId = getMappedValue<BuildingSubID::EBuildingSubID>(source["type"], BuildingSubID::NONE, MappedKeys::SPECIAL_BUILDINGS);
-			addBonusesForVanilaBuilding(ret);
-		}
-
-		loadSpecialBuildingBonuses(source["onVisitBonuses"], ret->onVisitBonuses, ret);
-
-		if(!ret->onVisitBonuses.empty())
-		{
-			if(ret->subId == BuildingSubID::NONE)
-				ret->subId = BuildingSubID::CUSTOM_VISITING_BONUS;
-
-			for(auto & bonus : ret->onVisitBonuses)
-				bonus->sid = Bonus::getSid32(ret->town->faction->getIndex(), ret->bid);
-		}
-		
-		if(source["type"].String() == "configurable" && ret->subId == BuildingSubID::NONE)
-		{
-			ret->subId = BuildingSubID::CUSTOM_VISITING_REWARD;
-			ret->rewardableObjectInfo.init(source);
-		}
-	}
-	//MODS COMPATIBILITY FOR 0.96
-	if(!ret->produce.nonZero())
-	{
-		switch (ret->bid) {
-			break; case BuildingID::VILLAGE_HALL: ret->produce[EGameResID::GOLD] = 500;
-			break; case BuildingID::TOWN_HALL :   ret->produce[EGameResID::GOLD] = 1000;
-			break; case BuildingID::CITY_HALL :   ret->produce[EGameResID::GOLD] = 2000;
-			break; case BuildingID::CAPITOL :     ret->produce[EGameResID::GOLD] = 4000;
-			break; case BuildingID::GRAIL :       ret->produce[EGameResID::GOLD] = 5000;
-			break; case BuildingID::RESOURCE_SILO :
-			{
-				switch (ret->town->primaryRes.toEnum())
-				{
-					case EGameResID::GOLD:
-						ret->produce[ret->town->primaryRes] = 500;
-						break;
-					case EGameResID::WOOD_AND_ORE:
-						ret->produce[EGameResID::WOOD] = 1;
-						ret->produce[EGameResID::ORE] = 1;
-						break;
-					default:
-						ret->produce[ret->town->primaryRes] = 1;
-						break;
-				}
-			}
-		}
-	}
-	loadBuildingRequirements(ret, source["requires"], requirementsToLoad);
-
-	if(ret->bid.IsSpecialOrGrail())
-		loadBuildingRequirements(ret, source["overrides"], overriddenBidsToLoad);
-
-	if (!source["upgrades"].isNull())
-	{
-		// building id and upgrades can't be the same
-		if(stringID == source["upgrades"].String())
-		{
-			throw std::runtime_error(boost::str(boost::format("Building with ID '%s' of town '%s' can't be an upgrade of the same building.") %
-												stringID % ret->town->faction->getNameTranslated()));
-		}
-
-		VLC->modh->identifiers.requestIdentifier(ret->town->getBuildingScope(), source["upgrades"], [=](si32 identifier)
-		{
-			ret->upgrade = BuildingID(identifier);
-		});
-	}
-	else
-		ret->upgrade = BuildingID::NONE;
-
-	ret->town->buildings[ret->bid] = ret;
-
-	registerObject(source.meta, ret->town->getBuildingScope(), ret->identifier, ret->bid);
-}
-
-void CTownHandler::loadBuildings(CTown * town, const JsonNode & source)
-{
-	if(source.isStruct())
-	{
-		for(const auto & node : source.Struct())
-		{
-			if (!node.second.isNull())
-				loadBuilding(town, node.first, node.second);
-		}
-	}
-}
-
-void CTownHandler::loadStructure(CTown &town, const std::string & stringID, const JsonNode & source) const
-{
-	auto * ret = new CStructure();
-
-	ret->building = nullptr;
-	ret->buildable = nullptr;
-
-	VLC->modh->identifiers.tryRequestIdentifier( source.meta, "building." + town.faction->getJsonKey(), stringID, [=, &town](si32 identifier) mutable
-	{
-		ret->building = town.buildings[BuildingID(identifier)];
-	});
-
-	if (source["builds"].isNull())
-	{
-		VLC->modh->identifiers.tryRequestIdentifier( source.meta, "building." + town.faction->getJsonKey(), stringID, [=, &town](si32 identifier) mutable
-		{
-			ret->building = town.buildings[BuildingID(identifier)];
-		});
-	}
-	else
-	{
-		VLC->modh->identifiers.requestIdentifier("building." + town.faction->getJsonKey(), source["builds"], [=, &town](si32 identifier) mutable
-		{
-			ret->buildable = town.buildings[BuildingID(identifier)];
-		});
-	}
-
-	ret->identifier = stringID;
-	ret->pos.x = static_cast<si32>(source["x"].Float());
-	ret->pos.y = static_cast<si32>(source["y"].Float());
-	ret->pos.z = static_cast<si32>(source["z"].Float());
-
-	ret->hiddenUpgrade = source["hidden"].Bool();
-	ret->defName = source["animation"].String();
-	ret->borderName = source["border"].String();
-	ret->areaName = source["area"].String();
-
-	town.clientInfo.structures.emplace_back(ret);
-}
-
-void CTownHandler::loadStructures(CTown &town, const JsonNode & source) const
-{
-	for(const auto & node : source.Struct())
-	{
-		if (!node.second.isNull())
-			loadStructure(town, node.first, node.second);
-	}
-}
-
-void CTownHandler::loadTownHall(CTown &town, const JsonNode & source) const
-{
-	auto & dstSlots = town.clientInfo.hallSlots;
-	const auto & srcSlots = source.Vector();
-	dstSlots.resize(srcSlots.size());
-
-	for(size_t i=0; i<dstSlots.size(); i++)
-	{
-		auto & dstRow = dstSlots[i];
-		const auto & srcRow = srcSlots[i].Vector();
-		dstRow.resize(srcRow.size());
-
-		for(size_t j=0; j < dstRow.size(); j++)
-		{
-			auto & dstBox = dstRow[j];
-			const auto & srcBox = srcRow[j].Vector();
-			dstBox.resize(srcBox.size());
-
-			for(size_t k=0; k<dstBox.size(); k++)
-			{
-				auto & dst = dstBox[k];
-				const auto & src = srcBox[k];
-
-				VLC->modh->identifiers.requestIdentifier("building." + town.faction->getJsonKey(), src, [&](si32 identifier)
-				{
-					dst = BuildingID(identifier);
-				});
-			}
-		}
-	}
-}
-
-Point JsonToPoint(const JsonNode & node)
-{
-	if(!node.isStruct())
-		return Point::makeInvalid();
-
-	Point ret;
-	ret.x = static_cast<si32>(node["x"].Float());
-	ret.y = static_cast<si32>(node["y"].Float());
-	return ret;
-}
-
-void CTownHandler::loadSiegeScreen(CTown &town, const JsonNode & source) const
-{
-	town.clientInfo.siegePrefix = source["imagePrefix"].String();
-	town.clientInfo.towerIconSmall = source["towerIconSmall"].String();
-	town.clientInfo.towerIconLarge = source["towerIconLarge"].String();
-
-	VLC->modh->identifiers.requestIdentifier("creature", source["shooter"], [&town](si32 creature)
-	{
-		auto crId = CreatureID(creature);
-		if((*VLC->creh)[crId]->animation.missleFrameAngles.empty())
-			logMod->error("Mod '%s' error: Creature '%s' on the Archer's tower is not a shooter. Mod should be fixed. Siege will not work properly!"
-				, town.faction->getNameTranslated()
-				, (*VLC->creh)[crId]->getNameSingularTranslated());
-
-		town.clientInfo.siegeShooter = crId;
-	});
-
-	auto & pos = town.clientInfo.siegePositions;
-	pos.resize(21);
-
-	pos[8]  = JsonToPoint(source["towers"]["top"]["tower"]);
-	pos[17] = JsonToPoint(source["towers"]["top"]["battlement"]);
-	pos[20] = JsonToPoint(source["towers"]["top"]["creature"]);
-
-	pos[2]  = JsonToPoint(source["towers"]["keep"]["tower"]);
-	pos[15] = JsonToPoint(source["towers"]["keep"]["battlement"]);
-	pos[18] = JsonToPoint(source["towers"]["keep"]["creature"]);
-
-	pos[3]  = JsonToPoint(source["towers"]["bottom"]["tower"]);
-	pos[16] = JsonToPoint(source["towers"]["bottom"]["battlement"]);
-	pos[19] = JsonToPoint(source["towers"]["bottom"]["creature"]);
-
-	pos[9]  = JsonToPoint(source["gate"]["gate"]);
-	pos[10]  = JsonToPoint(source["gate"]["arch"]);
-
-	pos[7]  = JsonToPoint(source["walls"]["upper"]);
-	pos[6]  = JsonToPoint(source["walls"]["upperMid"]);
-	pos[5]  = JsonToPoint(source["walls"]["bottomMid"]);
-	pos[4]  = JsonToPoint(source["walls"]["bottom"]);
-
-	pos[13] = JsonToPoint(source["moat"]["moat"]);
-	pos[14] = JsonToPoint(source["moat"]["bank"]);
-
-	pos[11] = JsonToPoint(source["static"]["bottom"]);
-	pos[12] = JsonToPoint(source["static"]["top"]);
-	pos[1]  = JsonToPoint(source["static"]["background"]);
-}
-
-static void readIcon(JsonNode source, std::string & small, std::string & large)
-{
-	if (source.getType() == JsonNode::JsonType::DATA_STRUCT) // don't crash on old format
-	{
-		small = source["small"].String();
-		large = source["large"].String();
-	}
-}
-
-void CTownHandler::loadClientData(CTown &town, const JsonNode & source) const
-{
-	CTown::ClientInfo & info = town.clientInfo;
-
-	readIcon(source["icons"]["village"]["normal"], info.iconSmall[0][0], info.iconLarge[0][0]);
-	readIcon(source["icons"]["village"]["built"], info.iconSmall[0][1], info.iconLarge[0][1]);
-	readIcon(source["icons"]["fort"]["normal"], info.iconSmall[1][0], info.iconLarge[1][0]);
-	readIcon(source["icons"]["fort"]["built"], info.iconSmall[1][1], info.iconLarge[1][1]);
-
-	info.hallBackground = source["hallBackground"].String();
-	info.musicTheme = source["musicTheme"].String();
-	info.townBackground = source["townBackground"].String();
-	info.guildWindow = source["guildWindow"].String();
-	info.buildingsIcons = source["buildingsIcons"].String();
-
-	//left for back compatibility - will be removed later
-	if(!source["guildBackground"].String().empty())
-		info.guildBackground = source["guildBackground"].String();
-	else
-		info.guildBackground = "TPMAGE.bmp";
-	if(!source["tavernVideo"].String().empty())
-	    info.tavernVideo = source["tavernVideo"].String();
-	else
-		info.tavernVideo = "TAVERN.BIK";
-	//end of legacy assignment
-
-	loadTownHall(town,   source["hallSlots"]);
-	loadStructures(town, source["structures"]);
-	loadSiegeScreen(town, source["siege"]);
-}
-
-void CTownHandler::loadTown(CTown * town, const JsonNode & source)
-{
-	const auto * resIter = boost::find(GameConstants::RESOURCE_NAMES, source["primaryResource"].String());
-	if(resIter == std::end(GameConstants::RESOURCE_NAMES))
-		town->primaryRes = GameResID(EGameResID::WOOD_AND_ORE); //Wood + Ore
-	else
-		town->primaryRes = GameResID(resIter - std::begin(GameConstants::RESOURCE_NAMES));
-
-	warMachinesToLoad[town] = source["warMachine"];
-
-	town->mageLevel = static_cast<ui32>(source["mageGuild"].Float());
-
-	town->namesCount = 0;
-	for(const auto & name : source["names"].Vector())
-	{
-		VLC->generaltexth->registerString(town->faction->modScope, town->getRandomNameTextID(town->namesCount), name.String());
-		town->namesCount += 1;
-	}
-
-	if (!source["moatAbility"].isNull()) // VCMI 1.2 compatibility code
-	{
-		VLC->modh->identifiers.requestIdentifier( "spell", source["moatAbility"], [=](si32 ability)
-		{
-			town->moatAbility = SpellID(ability);
-		});
-	}
-	else
-	{
-		VLC->modh->identifiers.requestIdentifier( source.meta, "spell", "castleMoat", [=](si32 ability)
-		{
-			town->moatAbility = SpellID(ability);
-		});
-	}
-
-	//  Horde building creature level
-	for(const JsonNode &node : source["horde"].Vector())
-		town->hordeLvl[static_cast<int>(town->hordeLvl.size())] = static_cast<int>(node.Float());
-
-	// town needs to have exactly 2 horde entries. Validation will take care of 2+ entries
-	// but anything below 2 must be handled here
-	for (size_t i=source["horde"].Vector().size(); i<2; i++)
-		town->hordeLvl[static_cast<int>(i)] = -1;
-
-	const JsonVector & creatures = source["creatures"].Vector();
-
-	town->creatures.resize(creatures.size());
-
-	for (size_t i=0; i< creatures.size(); i++)
-	{
-		const JsonVector & level = creatures[i].Vector();
-
-		town->creatures[i].resize(level.size());
-
-		for (size_t j=0; j<level.size(); j++)
-		{
-			VLC->modh->identifiers.requestIdentifier("creature", level[j], [=](si32 creature)
-			{
-				town->creatures[i][j] = CreatureID(creature);
-			});
-		}
-	}
-
-	town->defaultTavernChance = static_cast<ui32>(source["defaultTavern"].Float());
-	/// set chance of specific hero class to appear in this town
-	for(const auto & node : source["tavern"].Struct())
-	{
-		int chance = static_cast<int>(node.second.Float());
-
-		VLC->modh->identifiers.requestIdentifier(node.second.meta, "heroClass",node.first, [=](si32 classID)
-		{
-			VLC->heroh->classes[HeroClassID(classID)]->selectionProbability[town->faction->getId()] = chance;
-		});
-	}
-
-	for(const auto & node : source["guildSpells"].Struct())
-	{
-		int chance = static_cast<int>(node.second.Float());
-
-		VLC->modh->identifiers.requestIdentifier(node.second.meta, "spell", node.first, [=](si32 spellID)
-		{
-			VLC->spellh->objects.at(spellID)->probabilities[town->faction->getId()] = chance;
-		});
-	}
-
-	for(const JsonNode & d : source["adventureMap"]["dwellings"].Vector())
-	{
-		town->dwellings.push_back(d["graphics"].String());
-		town->dwellingNames.push_back(d["name"].String());
-	}
-
-	loadBuildings(town, source["buildings"]);
-	loadClientData(*town, source);
-}
-
-void CTownHandler::loadPuzzle(CFaction &faction, const JsonNode &source) const
-{
-	faction.puzzleMap.reserve(GameConstants::PUZZLE_MAP_PIECES);
-
-	std::string prefix = source["prefix"].String();
-	for(const JsonNode &piece : source["pieces"].Vector())
-	{
-		size_t index = faction.puzzleMap.size();
-		SPuzzleInfo spi;
-
-		spi.x = static_cast<si16>(piece["x"].Float());
-		spi.y = static_cast<si16>(piece["y"].Float());
-		spi.whenUncovered = static_cast<ui16>(piece["index"].Float());
-		spi.number = static_cast<ui16>(index);
-
-		// filename calculation
-		std::ostringstream suffix;
-		suffix << std::setfill('0') << std::setw(2) << index;
-
-		spi.filename = prefix + suffix.str();
-
-		faction.puzzleMap.push_back(spi);
-	}
-	assert(faction.puzzleMap.size() == GameConstants::PUZZLE_MAP_PIECES);
-}
-
-CFaction * CTownHandler::loadFromJson(const std::string & scope, const JsonNode & source, const std::string & identifier, size_t index)
-{
-	assert(identifier.find(':') == std::string::npos);
-
-	auto * faction = new CFaction();
-
-	faction->index = static_cast<FactionID>(index);
-	faction->modScope = scope;
-	faction->identifier = identifier;
-
-	VLC->generaltexth->registerString(scope, faction->getNameTextID(), source["name"].String());
-
-	faction->creatureBg120 = source["creatureBackground"]["120px"].String();
-	faction->creatureBg130 = source["creatureBackground"]["130px"].String();
-
-	int alignment = vstd::find_pos(GameConstants::ALIGNMENT_NAMES, source["alignment"].String());
-	if (alignment == -1)
-		faction->alignment = EAlignment::NEUTRAL;
-	else
-		faction->alignment = static_cast<EAlignment>(alignment);
-	
-	auto preferUndergound = source["preferUndergroundPlacement"];
-	faction->preferUndergroundPlacement = preferUndergound.isNull() ? false : preferUndergound.Bool();
-
-	// NOTE: semi-workaround - normally, towns are supposed to have native terrains.
-	// Towns without one are exceptions. So, vcmi requires nativeTerrain to be defined
-	// But allows it to be defined with explicit value of "none" if town should not have native terrain
-	// This is better than allowing such terrain-less towns silently, leading to issues with RMG
-	faction->nativeTerrain = ETerrainId::NONE;
-	if ( !source["nativeTerrain"].isNull() && source["nativeTerrain"].String() != "none")
-	{
-		VLC->modh->identifiers.requestIdentifier("terrain", source["nativeTerrain"], [=](int32_t index){
-			faction->nativeTerrain = TerrainId(index);
-		});
-	}
-
-	if (!source["town"].isNull())
-	{
-		faction->town = new CTown();
-		faction->town->faction = faction;
-		loadTown(faction->town, source["town"]);
-	}
-	else
-		faction->town = nullptr;
-
-	if (!source["puzzleMap"].isNull())
-		loadPuzzle(*faction, source["puzzleMap"]);
-
-	return faction;
-}
-
-void CTownHandler::loadObject(std::string scope, std::string name, const JsonNode & data)
-{
-	auto * object = loadFromJson(scope, data, name, objects.size());
-
-	objects.emplace_back(object);
-
-	if (object->town)
-	{
-		auto & info = object->town->clientInfo;
-		info.icons[0][0] = 8 + object->index * 4 + 0;
-		info.icons[0][1] = 8 + object->index * 4 + 1;
-		info.icons[1][0] = 8 + object->index * 4 + 2;
-		info.icons[1][1] = 8 + object->index * 4 + 3;
-
-		VLC->modh->identifiers.requestIdentifier(scope, "object", "town", [=](si32 index)
-		{
-			// register town once objects are loaded
-			JsonNode config = data["town"]["mapObject"];
-			config["faction"].String() = name;
-			config["faction"].meta = scope;
-			if (config.meta.empty())// MODS COMPATIBILITY FOR 0.96
-				config.meta = scope;
-			VLC->objtypeh->loadSubObject(object->identifier, config, index, object->index);
-
-			// MODS COMPATIBILITY FOR 0.96
-			const auto & advMap = data["town"]["adventureMap"];
-			if (!advMap.isNull())
-			{
-				logMod->warn("Outdated town mod. Will try to generate valid templates out of fort");
-				JsonNode config;
-				config["animation"] = advMap["castle"];
-				VLC->objtypeh->getHandlerFor(index, object->index)->addTemplate(config);
-			}
-		});
-	}
-
-	registerObject(scope, "faction", name, object->index);
-}
-
-void CTownHandler::loadObject(std::string scope, std::string name, const JsonNode & data, size_t index)
-{
-	auto * object = loadFromJson(scope, data, name, index);
-
-	if (objects.size() > index)
-		assert(objects[index] == nullptr); // ensure that this id was not loaded before
-	else
-		objects.resize(index + 1);
-	objects[index] = object;
-
-	if (object->town)
-	{
-		auto & info = object->town->clientInfo;
-		info.icons[0][0] = (GameConstants::F_NUMBER + object->index) * 2 + 0;
-		info.icons[0][1] = (GameConstants::F_NUMBER + object->index) * 2 + 1;
-		info.icons[1][0] = object->index * 2 + 0;
-		info.icons[1][1] = object->index * 2 + 1;
-
-		VLC->modh->identifiers.requestIdentifier(scope, "object", "town", [=](si32 index)
-		{
-			// register town once objects are loaded
-			JsonNode config = data["town"]["mapObject"];
-			config["faction"].String() = name;
-			config["faction"].meta = scope;
-			VLC->objtypeh->loadSubObject(object->identifier, config, index, object->index);
-		});
-	}
-
-	registerObject(scope, "faction", name, object->index);
-}
-
-void CTownHandler::loadRandomFaction()
-{
-	static const ResourceID randomFactionPath("config/factions/random.json");
-
-	JsonNode randomFactionJson(randomFactionPath);
-	randomFactionJson.setMeta(CModHandler::scopeBuiltin(), true);
-	loadBuildings(randomTown, randomFactionJson["random"]["town"]["buildings"]);
-}
-
-void CTownHandler::loadCustom()
-{
-	loadRandomFaction();
-}
-
-void CTownHandler::afterLoadFinalization()
-{
-	initializeRequirements();
-	initializeOverridden();
-	initializeWarMachines();
-}
-
-void CTownHandler::initializeRequirements()
-{
-	// must be done separately after all ID's are known
-	for (auto & requirement : requirementsToLoad)
-	{
-		requirement.building->requirements = CBuilding::TRequired(requirement.json, [&](const JsonNode & node) -> BuildingID
-		{
-			if (node.Vector().size() > 1)
-			{
-				logMod->warn("Unexpected length of town buildings requirements: %d", node.Vector().size());
-				logMod->warn("Entry contains: ");
-				logMod->warn(node.toJson());
-			}
-			return BuildingID(VLC->modh->identifiers.getIdentifier(requirement.town->getBuildingScope(), node.Vector()[0]).value());
-		});
-	}
-	requirementsToLoad.clear();
-}
-
-void CTownHandler::initializeOverridden()
-{
-	for(auto & bidHelper : overriddenBidsToLoad)
-	{
-		auto jsonNode = bidHelper.json;
-		auto scope = bidHelper.town->getBuildingScope();
-
-		for(const auto & b : jsonNode.Vector())
-		{
-			auto bid = BuildingID(VLC->modh->identifiers.getIdentifier(scope, b).value());
-			bidHelper.building->overrideBids.insert(bid);
-		}
-	}
-	overriddenBidsToLoad.clear();
-}
-
-void CTownHandler::initializeWarMachines()
-{
-	// must be done separately after all objects are loaded
-	for(auto & p : warMachinesToLoad)
-	{
-		CTown * t = p.first;
-		JsonNode creatureKey = p.second;
-
-		auto ret = VLC->modh->identifiers.getIdentifier("creature", creatureKey, false);
-
-		if(ret)
-		{
-			const CCreature * creature = CreatureID(*ret).toCreature();
-
-			t->warMachine = creature->warMachine;
-		}
-	}
-
-	warMachinesToLoad.clear();
-}
-
-std::vector<bool> CTownHandler::getDefaultAllowed() const
-{
-	std::vector<bool> allowedFactions;
-	allowedFactions.reserve(objects.size());
-	for(auto town : objects)
-	{
-		allowedFactions.push_back(town->town != nullptr);
-	}
-	return allowedFactions;
-}
-
-std::set<FactionID> CTownHandler::getAllowedFactions(bool withTown) const
-{
-	std::set<FactionID> allowedFactions;
-	std::vector<bool> allowed;
-	if (withTown)
-		allowed = getDefaultAllowed();
-	else
-		allowed.resize( objects.size(), true);
-
-	for (size_t i=0; i<allowed.size(); i++)
-		if (allowed[i])
-			allowedFactions.insert(static_cast<FactionID>(i));
-
-	return allowedFactions;
-}
-
-const std::vector<std::string> & CTownHandler::getTypeNames() const
-{
-	static const std::vector<std::string> typeNames = { "faction", "town" };
-	return typeNames;
-}
-
-
-VCMI_LIB_NAMESPACE_END
+/*
+ * CTownHandler.cpp, part of VCMI engine
+ *
+ * Authors: listed in file AUTHORS in main folder
+ *
+ * License: GNU General Public License v2.0 or later
+ * Full text of license available in license.txt file, in main folder
+ *
+ */
+#include "StdInc.h"
+#include "CTownHandler.h"
+
+#include "VCMI_Lib.h"
+#include "CGeneralTextHandler.h"
+#include "JsonNode.h"
+#include "StringConstants.h"
+#include "CCreatureHandler.h"
+#include "CModHandler.h"
+#include "CHeroHandler.h"
+#include "CArtHandler.h"
+#include "GameSettings.h"
+#include "spells/CSpellHandler.h"
+#include "filesystem/Filesystem.h"
+#include "mapObjects/CObjectClassesHandler.h"
+#include "mapObjects/CObjectHandler.h"
+#include "bonuses/Bonus.h"
+#include "bonuses/Propagators.h"
+#include "ResourceSet.h"
+
+VCMI_LIB_NAMESPACE_BEGIN
+
+const int NAMES_PER_TOWN=16; // number of town names per faction in H3 files. Json can define any number
+
+const std::map<std::string, CBuilding::EBuildMode> CBuilding::MODES =
+{
+	{ "normal", CBuilding::BUILD_NORMAL },
+	{ "auto", CBuilding::BUILD_AUTO },
+	{ "special", CBuilding::BUILD_SPECIAL },
+	{ "grail", CBuilding::BUILD_GRAIL }
+};
+
+const std::map<std::string, CBuilding::ETowerHeight> CBuilding::TOWER_TYPES =
+{
+	{ "low", CBuilding::HEIGHT_LOW },
+	{ "average", CBuilding::HEIGHT_AVERAGE },
+	{ "high", CBuilding::HEIGHT_HIGH },
+	{ "skyship", CBuilding::HEIGHT_SKYSHIP }
+};
+
+std::string CBuilding::getJsonKey() const
+{
+	return modScope + ':' + identifier;;
+}
+
+std::string CBuilding::getNameTranslated() const
+{
+	return VLC->generaltexth->translate(getNameTextID());
+}
+
+std::string CBuilding::getDescriptionTranslated() const
+{
+	return VLC->generaltexth->translate(getDescriptionTextID());
+}
+
+std::string CBuilding::getNameTextID() const
+{
+	return TextIdentifier("building", modScope, town->faction->identifier, identifier, "name").get();
+}
+
+std::string CBuilding::getDescriptionTextID() const
+{
+	return TextIdentifier("building", modScope, town->faction->identifier, identifier, "description").get();
+}
+
+BuildingID CBuilding::getBase() const
+{
+	const CBuilding * build = this;
+	while (build->upgrade >= 0)
+	{
+		build = build->town->buildings.at(build->upgrade);
+	}
+
+	return build->bid;
+}
+
+si32 CBuilding::getDistance(const BuildingID & buildID) const
+{
+	const CBuilding * build = town->buildings.at(buildID);
+	int distance = 0;
+	while (build->upgrade >= 0 && build != this)
+	{
+		build = build->town->buildings.at(build->upgrade);
+		distance++;
+	}
+	if (build == this)
+		return distance;
+	return -1;
+}
+
+void CBuilding::addNewBonus(const std::shared_ptr<Bonus> & b, BonusList & bonusList) const
+{
+	bonusList.push_back(b);
+}
+
+CFaction::~CFaction()
+{
+	delete town;
+}
+
+int32_t CFaction::getIndex() const
+{
+	return index;
+}
+
+int32_t CFaction::getIconIndex() const
+{
+	return index; //???
+}
+
+std::string CFaction::getJsonKey() const
+{
+	return modScope + ':' + identifier;;
+}
+
+void CFaction::registerIcons(const IconRegistar & cb) const
+{
+	if(town)
+	{
+		auto & info = town->clientInfo;
+		cb(info.icons[0][0], 0, "ITPT", info.iconLarge[0][0]);
+		cb(info.icons[0][1], 0, "ITPT", info.iconLarge[0][1]);
+		cb(info.icons[1][0], 0, "ITPT", info.iconLarge[1][0]);
+		cb(info.icons[1][1], 0, "ITPT", info.iconLarge[1][1]);
+
+		cb(info.icons[0][0] + 2, 0, "ITPA", info.iconSmall[0][0]);
+		cb(info.icons[0][1] + 2, 0, "ITPA", info.iconSmall[0][1]);
+		cb(info.icons[1][0] + 2, 0, "ITPA", info.iconSmall[1][0]);
+		cb(info.icons[1][1] + 2, 0, "ITPA", info.iconSmall[1][1]);
+
+		cb(index, 1, "CPRSMALL", info.towerIconSmall);
+		cb(index, 1, "TWCRPORT", info.towerIconLarge);
+
+	}
+}
+
+std::string CFaction::getNameTranslated() const
+{
+	return VLC->generaltexth->translate(getNameTextID());
+}
+
+std::string CFaction::getNameTextID() const
+{
+	return TextIdentifier("faction", modScope, identifier, "name").get();
+}
+
+FactionID CFaction::getId() const
+{
+	return FactionID(index);
+}
+
+FactionID CFaction::getFaction() const
+{
+	return FactionID(index);
+}
+
+bool CFaction::hasTown() const
+{
+	return town != nullptr;
+}
+
+EAlignment CFaction::getAlignment() const
+{
+	return alignment;
+}
+
+TerrainId CFaction::getNativeTerrain() const
+{
+	return nativeTerrain;
+}
+
+void CFaction::updateFrom(const JsonNode & data)
+{
+
+}
+
+void CFaction::serializeJson(JsonSerializeFormat & handler)
+{
+
+}
+
+
+CTown::CTown()
+	: faction(nullptr), mageLevel(0), primaryRes(0), moatAbility(SpellID::NONE), defaultTavernChance(0)
+{
+}
+
+CTown::~CTown()
+{
+	for(auto & build : buildings)
+		build.second.dellNull();
+
+	for(auto & str : clientInfo.structures)
+		str.dellNull();
+}
+
+std::string CTown::getRandomNameTranslated(size_t index) const
+{
+	return VLC->generaltexth->translate(getRandomNameTextID(index));
+}
+
+std::string CTown::getRandomNameTextID(size_t index) const
+{
+	return TextIdentifier("faction", faction->modScope, faction->identifier, "randomName", index).get();
+}
+
+size_t CTown::getRandomNamesCount() const
+{
+	return namesCount;
+}
+
+std::string CTown::getBuildingScope() const
+{
+	if(faction == nullptr)
+		//no faction == random faction
+		return "building";
+	else
+		return "building." + faction->getJsonKey();
+}
+
+std::set<si32> CTown::getAllBuildings() const
+{
+	std::set<si32> res;
+
+	for(const auto & b : buildings)
+	{
+		res.insert(b.first.num);
+	}
+
+	return res;
+}
+
+const CBuilding * CTown::getSpecialBuilding(BuildingSubID::EBuildingSubID subID) const
+{
+	for(const auto & kvp : buildings)
+	{
+		if(kvp.second->subId == subID)
+			return buildings.at(kvp.first);
+	}
+	return nullptr;
+}
+
+BuildingID::EBuildingID CTown::getBuildingType(BuildingSubID::EBuildingSubID subID) const
+{
+	const auto * building = getSpecialBuilding(subID);
+	return building == nullptr ? BuildingID::NONE : building->bid.num;
+}
+
+std::string CTown::getGreeting(BuildingSubID::EBuildingSubID subID) const
+{
+	return CTownHandler::getMappedValue<const std::string, BuildingSubID::EBuildingSubID>(subID, std::string(), specialMessages, false);
+}
+
+void CTown::setGreeting(BuildingSubID::EBuildingSubID subID, const std::string & message) const
+{
+	specialMessages.insert(std::pair<BuildingSubID::EBuildingSubID, const std::string>(subID, message));
+}
+
+CTownHandler::CTownHandler():
+	randomTown(new CTown()),
+	randomFaction(new CFaction())
+{
+	randomFaction->town = randomTown;
+	randomTown->faction = randomFaction;
+	randomFaction->identifier = "random";
+	randomFaction->modScope = "core";
+}
+
+CTownHandler::~CTownHandler()
+{
+	delete randomTown;
+}
+
+JsonNode readBuilding(CLegacyConfigParser & parser)
+{
+	JsonNode ret;
+	JsonNode & cost = ret["cost"];
+
+	//note: this code will try to parse mithril as well but wil always return 0 for it
+	for(const std::string & resID : GameConstants::RESOURCE_NAMES)
+		cost[resID].Float() = parser.readNumber();
+
+	cost.Struct().erase("mithril"); // erase mithril to avoid confusing validator
+
+	parser.endLine();
+
+	return ret;
+}
+
+TPropagatorPtr & CTownHandler::emptyPropagator()
+{
+	static TPropagatorPtr emptyProp(nullptr);
+	return emptyProp;
+}
+
+std::vector<JsonNode> CTownHandler::loadLegacyData()
+{
+	size_t dataSize = VLC->settings()->getInteger(EGameSettings::TEXTS_FACTION);
+
+	std::vector<JsonNode> dest(dataSize);
+	objects.resize(dataSize);
+
+	auto getBuild = [&](size_t town, size_t building) -> JsonNode &
+	{
+		return dest[town]["town"]["buildings"][EBuildingType::names[building]];
+	};
+
+	CLegacyConfigParser parser("DATA/BUILDING.TXT");
+
+	parser.endLine(); // header
+	parser.endLine();
+
+	//Unique buildings
+	for (size_t town=0; town<dataSize; town++)
+	{
+		parser.endLine(); //header
+		parser.endLine();
+
+		int buildID = 17;
+		do
+		{
+			getBuild(town, buildID) = readBuilding(parser);
+			buildID++;
+		}
+		while (!parser.isNextEntryEmpty());
+	}
+
+	// Common buildings
+	parser.endLine(); // header
+	parser.endLine();
+	parser.endLine();
+
+	int buildID = 0;
+	do
+	{
+		JsonNode building = readBuilding(parser);
+
+		for (size_t town=0; town<dataSize; town++)
+			getBuild(town, buildID) = building;
+
+		buildID++;
+	}
+	while (!parser.isNextEntryEmpty());
+
+	parser.endLine(); //header
+	parser.endLine();
+
+	//Dwellings
+	for (size_t town=0; town<dataSize; town++)
+	{
+		parser.endLine(); //header
+		parser.endLine();
+
+		for (size_t i=0; i<14; i++)
+		{
+			getBuild(town, 30+i) = readBuilding(parser);
+		}
+	}
+	{
+		CLegacyConfigParser parser("DATA/BLDGNEUT.TXT");
+
+		for(int building=0; building<15; building++)
+		{
+			std::string name  = parser.readString();
+			std::string descr = parser.readString();
+			parser.endLine();
+
+			for(int j=0; j<dataSize; j++)
+			{
+				getBuild(j, building)["name"].String() = name;
+				getBuild(j, building)["description"].String() = descr;
+			}
+		}
+		parser.endLine(); // silo
+		parser.endLine(); // blacksmith  //unused entries
+		parser.endLine(); // moat
+
+		//shipyard with the ship
+		std::string name  = parser.readString();
+		std::string descr = parser.readString();
+		parser.endLine();
+
+		for(int town=0; town<dataSize; town++)
+		{
+			getBuild(town, 20)["name"].String() = name;
+			getBuild(town, 20)["description"].String() = descr;
+		}
+
+		//blacksmith
+		for(int town=0; town<dataSize; town++)
+		{
+			getBuild(town, 16)["name"].String() =  parser.readString();
+			getBuild(town, 16)["description"].String() = parser.readString();
+			parser.endLine();
+		}
+	}
+	{
+		CLegacyConfigParser parser("DATA/BLDGSPEC.TXT");
+
+		for(int town=0; town<dataSize; town++)
+		{
+			for(int build=0; build<9; build++)
+			{
+				getBuild(town, 17 + build)["name"].String() =  parser.readString();
+				getBuild(town, 17 + build)["description"].String() = parser.readString();
+				parser.endLine();
+			}
+			getBuild(town, 26)["name"].String() =  parser.readString(); // Grail
+			getBuild(town, 26)["description"].String() = parser.readString();
+			parser.endLine();
+
+			getBuild(town, 15)["name"].String() =  parser.readString(); // Resource silo
+			getBuild(town, 15)["description"].String() = parser.readString();
+			parser.endLine();
+		}
+	}
+	{
+		CLegacyConfigParser parser("DATA/DWELLING.TXT");
+
+		for(int town=0; town<dataSize; town++)
+		{
+			for(int build=0; build<14; build++)
+			{
+				getBuild(town, 30 + build)["name"].String() =  parser.readString();
+				getBuild(town, 30 + build)["description"].String() = parser.readString();
+				parser.endLine();
+			}
+		}
+	}
+	{
+		CLegacyConfigParser typeParser("DATA/TOWNTYPE.TXT");
+		CLegacyConfigParser nameParser("DATA/TOWNNAME.TXT");
+		size_t townID=0;
+		do
+		{
+			dest[townID]["name"].String() = typeParser.readString();
+
+			for (int i=0; i<NAMES_PER_TOWN; i++)
+			{
+				JsonNode name;
+				name.String() = nameParser.readString();
+				dest[townID]["town"]["names"].Vector().push_back(name);
+				nameParser.endLine();
+			}
+			townID++;
+		}
+		while (typeParser.endLine());
+	}
+	return dest;
+}
+
+void CTownHandler::loadBuildingRequirements(CBuilding * building, const JsonNode & source, std::vector<BuildingRequirementsHelper> & bidsToLoad) const
+{
+	if (source.isNull())
+		return;
+
+	BuildingRequirementsHelper hlp;
+	hlp.building = building;
+	hlp.town = building->town;
+	hlp.json = source;
+	bidsToLoad.push_back(hlp);
+}
+
+template<typename R, typename K>
+R CTownHandler::getMappedValue(const K key, const R defval, const std::map<K, R> & map, bool required)
+{
+	auto it = map.find(key);
+
+	if(it != map.end())
+		return it->second;
+
+	if(required)
+		logMod->warn("Warning: Property: '%s' is unknown. Correct the typo or update VCMI.", key);
+	return defval;
+}
+
+template<typename R>
+R CTownHandler::getMappedValue(const JsonNode & node, const R defval, const std::map<std::string, R> & map, bool required)
+{
+	if(!node.isNull() && node.getType() == JsonNode::JsonType::DATA_STRING)
+		return getMappedValue<R, std::string>(node.String(), defval, map, required);
+	return defval;
+}
+
+void CTownHandler::addBonusesForVanilaBuilding(CBuilding * building) const
+{
+	std::shared_ptr<Bonus> b;
+	static TPropagatorPtr playerPropagator = std::make_shared<CPropagatorNodeType>(CBonusSystemNode::ENodeTypes::PLAYER);
+
+	if(building->bid == BuildingID::TAVERN)
+	{
+		b = createBonus(building, BonusType::MORALE, +1);
+	}
+
+	switch(building->subId)
+	{
+	case BuildingSubID::BROTHERHOOD_OF_SWORD:
+		b = createBonus(building, BonusType::MORALE, +2);
+		building->overrideBids.insert(BuildingID::TAVERN);
+		break;
+	case BuildingSubID::FOUNTAIN_OF_FORTUNE:
+		b = createBonus(building, BonusType::LUCK, +2);
+		break;
+	case BuildingSubID::SPELL_POWER_GARRISON_BONUS:
+		b = createBonus(building, BonusType::PRIMARY_SKILL, +2, PrimarySkill::SPELL_POWER);
+		break;
+	case BuildingSubID::ATTACK_GARRISON_BONUS:
+		b = createBonus(building, BonusType::PRIMARY_SKILL, +2, PrimarySkill::ATTACK);
+		break;
+	case BuildingSubID::DEFENSE_GARRISON_BONUS:
+		b = createBonus(building, BonusType::PRIMARY_SKILL, +2, PrimarySkill::DEFENSE);
+		break;
+	case BuildingSubID::LIGHTHOUSE:
+		b = createBonus(building, BonusType::MOVEMENT, +500, playerPropagator, 0);
+		break;
+	}
+
+	if(b)
+		building->addNewBonus(b, building->buildingBonuses);
+}
+
+std::shared_ptr<Bonus> CTownHandler::createBonus(CBuilding * build, BonusType type, int val, int subtype) const
+{
+	return createBonus(build, type, val, emptyPropagator(), subtype);
+}
+
+std::shared_ptr<Bonus> CTownHandler::createBonus(CBuilding * build, BonusType type, int val, TPropagatorPtr & prop, int subtype) const
+{
+	std::ostringstream descr;
+	descr << build->getNameTranslated();
+	return createBonusImpl(build->bid, type, val, prop, descr.str(), subtype);
+}
+
+std::shared_ptr<Bonus> CTownHandler::createBonusImpl(const BuildingID & building,
+													 BonusType type,
+													 int val,
+													 TPropagatorPtr & prop,
+													 const std::string & description,
+													 int subtype) const
+{
+	auto b = std::make_shared<Bonus>(BonusDuration::PERMANENT, type, BonusSource::TOWN_STRUCTURE, val, building, description, subtype);
+
+	if(prop)
+		b->addPropagator(prop);
+
+	return b;
+}
+
+void CTownHandler::loadSpecialBuildingBonuses(const JsonNode & source, BonusList & bonusList, CBuilding * building)
+{
+	for(const auto & b : source.Vector())
+	{
+		auto bonus = JsonUtils::parseBuildingBonus(b, building->bid, building->getNameTranslated());
+
+		if(bonus == nullptr)
+			continue;
+
+		bonus->sid = Bonus::getSid32(building->town->faction->getIndex(), building->bid);
+		//JsonUtils::parseBuildingBonus produces UNKNOWN type propagator instead of empty.
+		if(bonus->propagator != nullptr
+			&& bonus->propagator->getPropagatorType() == CBonusSystemNode::ENodeTypes::UNKNOWN)
+				bonus->addPropagator(emptyPropagator());
+		building->addNewBonus(bonus, bonusList);
+	}
+}
+
+void CTownHandler::loadBuilding(CTown * town, const std::string & stringID, const JsonNode & source)
+{
+	assert(stringID.find(':') == std::string::npos);
+	assert(!source.meta.empty());
+
+	auto * ret = new CBuilding();
+	ret->bid = getMappedValue<BuildingID, std::string>(stringID, BuildingID::NONE, MappedKeys::BUILDING_NAMES_TO_TYPES, false);
+	ret->subId = BuildingSubID::NONE;
+
+	if(ret->bid == BuildingID::NONE && !source["id"].isNull())
+	{
+		logMod->warn("Building %s: id field is deprecated", stringID);
+		ret->bid = source["id"].isNull() ? BuildingID(BuildingID::NONE) : BuildingID(source["id"].Float());
+	}
+
+	if (ret->bid == BuildingID::NONE)
+		logMod->error("Building '%s' isn't recognized and won't work properly. Correct the typo or update VCMI.", stringID);
+
+	ret->mode = ret->bid == BuildingID::GRAIL
+		? CBuilding::BUILD_GRAIL
+		: getMappedValue<CBuilding::EBuildMode>(source["mode"], CBuilding::BUILD_NORMAL, CBuilding::MODES);
+
+	ret->height = getMappedValue<CBuilding::ETowerHeight>(source["height"], CBuilding::HEIGHT_NO_TOWER, CBuilding::TOWER_TYPES);
+
+	ret->identifier = stringID;
+	ret->modScope = source.meta;
+	ret->town = town;
+
+	VLC->generaltexth->registerString(source.meta, ret->getNameTextID(), source["name"].String());
+	VLC->generaltexth->registerString(source.meta, ret->getDescriptionTextID(), source["description"].String());
+
+	ret->resources = TResources(source["cost"]);
+	ret->produce =   TResources(source["produce"]);
+
+	if(ret->bid == BuildingID::TAVERN)
+		addBonusesForVanilaBuilding(ret);
+	else if(ret->bid.IsSpecialOrGrail())
+	{
+		loadSpecialBuildingBonuses(source["bonuses"], ret->buildingBonuses, ret);
+
+		if(ret->buildingBonuses.empty())
+		{
+			ret->subId = getMappedValue<BuildingSubID::EBuildingSubID>(source["type"], BuildingSubID::NONE, MappedKeys::SPECIAL_BUILDINGS);
+			addBonusesForVanilaBuilding(ret);
+		}
+
+		loadSpecialBuildingBonuses(source["onVisitBonuses"], ret->onVisitBonuses, ret);
+
+		if(!ret->onVisitBonuses.empty())
+		{
+			if(ret->subId == BuildingSubID::NONE)
+				ret->subId = BuildingSubID::CUSTOM_VISITING_BONUS;
+
+			for(auto & bonus : ret->onVisitBonuses)
+				bonus->sid = Bonus::getSid32(ret->town->faction->getIndex(), ret->bid);
+		}
+		
+		if(source["type"].String() == "configurable" && ret->subId == BuildingSubID::NONE)
+		{
+			ret->subId = BuildingSubID::CUSTOM_VISITING_REWARD;
+			ret->rewardableObjectInfo.init(source);
+		}
+	}
+	//MODS COMPATIBILITY FOR 0.96
+	if(!ret->produce.nonZero())
+	{
+		switch (ret->bid) {
+			break; case BuildingID::VILLAGE_HALL: ret->produce[EGameResID::GOLD] = 500;
+			break; case BuildingID::TOWN_HALL :   ret->produce[EGameResID::GOLD] = 1000;
+			break; case BuildingID::CITY_HALL :   ret->produce[EGameResID::GOLD] = 2000;
+			break; case BuildingID::CAPITOL :     ret->produce[EGameResID::GOLD] = 4000;
+			break; case BuildingID::GRAIL :       ret->produce[EGameResID::GOLD] = 5000;
+			break; case BuildingID::RESOURCE_SILO :
+			{
+				switch (ret->town->primaryRes.toEnum())
+				{
+					case EGameResID::GOLD:
+						ret->produce[ret->town->primaryRes] = 500;
+						break;
+					case EGameResID::WOOD_AND_ORE:
+						ret->produce[EGameResID::WOOD] = 1;
+						ret->produce[EGameResID::ORE] = 1;
+						break;
+					default:
+						ret->produce[ret->town->primaryRes] = 1;
+						break;
+				}
+			}
+		}
+	}
+	loadBuildingRequirements(ret, source["requires"], requirementsToLoad);
+
+	if(ret->bid.IsSpecialOrGrail())
+		loadBuildingRequirements(ret, source["overrides"], overriddenBidsToLoad);
+
+	if (!source["upgrades"].isNull())
+	{
+		// building id and upgrades can't be the same
+		if(stringID == source["upgrades"].String())
+		{
+			throw std::runtime_error(boost::str(boost::format("Building with ID '%s' of town '%s' can't be an upgrade of the same building.") %
+												stringID % ret->town->faction->getNameTranslated()));
+		}
+
+		VLC->modh->identifiers.requestIdentifier(ret->town->getBuildingScope(), source["upgrades"], [=](si32 identifier)
+		{
+			ret->upgrade = BuildingID(identifier);
+		});
+	}
+	else
+		ret->upgrade = BuildingID::NONE;
+
+	ret->town->buildings[ret->bid] = ret;
+
+	registerObject(source.meta, ret->town->getBuildingScope(), ret->identifier, ret->bid);
+}
+
+void CTownHandler::loadBuildings(CTown * town, const JsonNode & source)
+{
+	if(source.isStruct())
+	{
+		for(const auto & node : source.Struct())
+		{
+			if (!node.second.isNull())
+				loadBuilding(town, node.first, node.second);
+		}
+	}
+}
+
+void CTownHandler::loadStructure(CTown &town, const std::string & stringID, const JsonNode & source) const
+{
+	auto * ret = new CStructure();
+
+	ret->building = nullptr;
+	ret->buildable = nullptr;
+
+	VLC->modh->identifiers.tryRequestIdentifier( source.meta, "building." + town.faction->getJsonKey(), stringID, [=, &town](si32 identifier) mutable
+	{
+		ret->building = town.buildings[BuildingID(identifier)];
+	});
+
+	if (source["builds"].isNull())
+	{
+		VLC->modh->identifiers.tryRequestIdentifier( source.meta, "building." + town.faction->getJsonKey(), stringID, [=, &town](si32 identifier) mutable
+		{
+			ret->building = town.buildings[BuildingID(identifier)];
+		});
+	}
+	else
+	{
+		VLC->modh->identifiers.requestIdentifier("building." + town.faction->getJsonKey(), source["builds"], [=, &town](si32 identifier) mutable
+		{
+			ret->buildable = town.buildings[BuildingID(identifier)];
+		});
+	}
+
+	ret->identifier = stringID;
+	ret->pos.x = static_cast<si32>(source["x"].Float());
+	ret->pos.y = static_cast<si32>(source["y"].Float());
+	ret->pos.z = static_cast<si32>(source["z"].Float());
+
+	ret->hiddenUpgrade = source["hidden"].Bool();
+	ret->defName = source["animation"].String();
+	ret->borderName = source["border"].String();
+	ret->areaName = source["area"].String();
+
+	town.clientInfo.structures.emplace_back(ret);
+}
+
+void CTownHandler::loadStructures(CTown &town, const JsonNode & source) const
+{
+	for(const auto & node : source.Struct())
+	{
+		if (!node.second.isNull())
+			loadStructure(town, node.first, node.second);
+	}
+}
+
+void CTownHandler::loadTownHall(CTown &town, const JsonNode & source) const
+{
+	auto & dstSlots = town.clientInfo.hallSlots;
+	const auto & srcSlots = source.Vector();
+	dstSlots.resize(srcSlots.size());
+
+	for(size_t i=0; i<dstSlots.size(); i++)
+	{
+		auto & dstRow = dstSlots[i];
+		const auto & srcRow = srcSlots[i].Vector();
+		dstRow.resize(srcRow.size());
+
+		for(size_t j=0; j < dstRow.size(); j++)
+		{
+			auto & dstBox = dstRow[j];
+			const auto & srcBox = srcRow[j].Vector();
+			dstBox.resize(srcBox.size());
+
+			for(size_t k=0; k<dstBox.size(); k++)
+			{
+				auto & dst = dstBox[k];
+				const auto & src = srcBox[k];
+
+				VLC->modh->identifiers.requestIdentifier("building." + town.faction->getJsonKey(), src, [&](si32 identifier)
+				{
+					dst = BuildingID(identifier);
+				});
+			}
+		}
+	}
+}
+
+Point JsonToPoint(const JsonNode & node)
+{
+	if(!node.isStruct())
+		return Point::makeInvalid();
+
+	Point ret;
+	ret.x = static_cast<si32>(node["x"].Float());
+	ret.y = static_cast<si32>(node["y"].Float());
+	return ret;
+}
+
+void CTownHandler::loadSiegeScreen(CTown &town, const JsonNode & source) const
+{
+	town.clientInfo.siegePrefix = source["imagePrefix"].String();
+	town.clientInfo.towerIconSmall = source["towerIconSmall"].String();
+	town.clientInfo.towerIconLarge = source["towerIconLarge"].String();
+
+	VLC->modh->identifiers.requestIdentifier("creature", source["shooter"], [&town](si32 creature)
+	{
+		auto crId = CreatureID(creature);
+		if((*VLC->creh)[crId]->animation.missleFrameAngles.empty())
+			logMod->error("Mod '%s' error: Creature '%s' on the Archer's tower is not a shooter. Mod should be fixed. Siege will not work properly!"
+				, town.faction->getNameTranslated()
+				, (*VLC->creh)[crId]->getNameSingularTranslated());
+
+		town.clientInfo.siegeShooter = crId;
+	});
+
+	auto & pos = town.clientInfo.siegePositions;
+	pos.resize(21);
+
+	pos[8]  = JsonToPoint(source["towers"]["top"]["tower"]);
+	pos[17] = JsonToPoint(source["towers"]["top"]["battlement"]);
+	pos[20] = JsonToPoint(source["towers"]["top"]["creature"]);
+
+	pos[2]  = JsonToPoint(source["towers"]["keep"]["tower"]);
+	pos[15] = JsonToPoint(source["towers"]["keep"]["battlement"]);
+	pos[18] = JsonToPoint(source["towers"]["keep"]["creature"]);
+
+	pos[3]  = JsonToPoint(source["towers"]["bottom"]["tower"]);
+	pos[16] = JsonToPoint(source["towers"]["bottom"]["battlement"]);
+	pos[19] = JsonToPoint(source["towers"]["bottom"]["creature"]);
+
+	pos[9]  = JsonToPoint(source["gate"]["gate"]);
+	pos[10]  = JsonToPoint(source["gate"]["arch"]);
+
+	pos[7]  = JsonToPoint(source["walls"]["upper"]);
+	pos[6]  = JsonToPoint(source["walls"]["upperMid"]);
+	pos[5]  = JsonToPoint(source["walls"]["bottomMid"]);
+	pos[4]  = JsonToPoint(source["walls"]["bottom"]);
+
+	pos[13] = JsonToPoint(source["moat"]["moat"]);
+	pos[14] = JsonToPoint(source["moat"]["bank"]);
+
+	pos[11] = JsonToPoint(source["static"]["bottom"]);
+	pos[12] = JsonToPoint(source["static"]["top"]);
+	pos[1]  = JsonToPoint(source["static"]["background"]);
+}
+
+static void readIcon(JsonNode source, std::string & small, std::string & large)
+{
+	if (source.getType() == JsonNode::JsonType::DATA_STRUCT) // don't crash on old format
+	{
+		small = source["small"].String();
+		large = source["large"].String();
+	}
+}
+
+void CTownHandler::loadClientData(CTown &town, const JsonNode & source) const
+{
+	CTown::ClientInfo & info = town.clientInfo;
+
+	readIcon(source["icons"]["village"]["normal"], info.iconSmall[0][0], info.iconLarge[0][0]);
+	readIcon(source["icons"]["village"]["built"], info.iconSmall[0][1], info.iconLarge[0][1]);
+	readIcon(source["icons"]["fort"]["normal"], info.iconSmall[1][0], info.iconLarge[1][0]);
+	readIcon(source["icons"]["fort"]["built"], info.iconSmall[1][1], info.iconLarge[1][1]);
+
+	info.hallBackground = source["hallBackground"].String();
+	info.musicTheme = source["musicTheme"].String();
+	info.townBackground = source["townBackground"].String();
+	info.guildWindow = source["guildWindow"].String();
+	info.buildingsIcons = source["buildingsIcons"].String();
+
+	//left for back compatibility - will be removed later
+	if(!source["guildBackground"].String().empty())
+		info.guildBackground = source["guildBackground"].String();
+	else
+		info.guildBackground = "TPMAGE.bmp";
+	if(!source["tavernVideo"].String().empty())
+	    info.tavernVideo = source["tavernVideo"].String();
+	else
+		info.tavernVideo = "TAVERN.BIK";
+	//end of legacy assignment
+
+	loadTownHall(town,   source["hallSlots"]);
+	loadStructures(town, source["structures"]);
+	loadSiegeScreen(town, source["siege"]);
+}
+
+void CTownHandler::loadTown(CTown * town, const JsonNode & source)
+{
+	const auto * resIter = boost::find(GameConstants::RESOURCE_NAMES, source["primaryResource"].String());
+	if(resIter == std::end(GameConstants::RESOURCE_NAMES))
+		town->primaryRes = GameResID(EGameResID::WOOD_AND_ORE); //Wood + Ore
+	else
+		town->primaryRes = GameResID(resIter - std::begin(GameConstants::RESOURCE_NAMES));
+
+	warMachinesToLoad[town] = source["warMachine"];
+
+	town->mageLevel = static_cast<ui32>(source["mageGuild"].Float());
+
+	town->namesCount = 0;
+	for(const auto & name : source["names"].Vector())
+	{
+		VLC->generaltexth->registerString(town->faction->modScope, town->getRandomNameTextID(town->namesCount), name.String());
+		town->namesCount += 1;
+	}
+
+	if (!source["moatAbility"].isNull()) // VCMI 1.2 compatibility code
+	{
+		VLC->modh->identifiers.requestIdentifier( "spell", source["moatAbility"], [=](si32 ability)
+		{
+			town->moatAbility = SpellID(ability);
+		});
+	}
+	else
+	{
+		VLC->modh->identifiers.requestIdentifier( source.meta, "spell", "castleMoat", [=](si32 ability)
+		{
+			town->moatAbility = SpellID(ability);
+		});
+	}
+
+	//  Horde building creature level
+	for(const JsonNode &node : source["horde"].Vector())
+		town->hordeLvl[static_cast<int>(town->hordeLvl.size())] = static_cast<int>(node.Float());
+
+	// town needs to have exactly 2 horde entries. Validation will take care of 2+ entries
+	// but anything below 2 must be handled here
+	for (size_t i=source["horde"].Vector().size(); i<2; i++)
+		town->hordeLvl[static_cast<int>(i)] = -1;
+
+	const JsonVector & creatures = source["creatures"].Vector();
+
+	town->creatures.resize(creatures.size());
+
+	for (size_t i=0; i< creatures.size(); i++)
+	{
+		const JsonVector & level = creatures[i].Vector();
+
+		town->creatures[i].resize(level.size());
+
+		for (size_t j=0; j<level.size(); j++)
+		{
+			VLC->modh->identifiers.requestIdentifier("creature", level[j], [=](si32 creature)
+			{
+				town->creatures[i][j] = CreatureID(creature);
+			});
+		}
+	}
+
+	town->defaultTavernChance = static_cast<ui32>(source["defaultTavern"].Float());
+	/// set chance of specific hero class to appear in this town
+	for(const auto & node : source["tavern"].Struct())
+	{
+		int chance = static_cast<int>(node.second.Float());
+
+		VLC->modh->identifiers.requestIdentifier(node.second.meta, "heroClass",node.first, [=](si32 classID)
+		{
+			VLC->heroh->classes[HeroClassID(classID)]->selectionProbability[town->faction->getId()] = chance;
+		});
+	}
+
+	for(const auto & node : source["guildSpells"].Struct())
+	{
+		int chance = static_cast<int>(node.second.Float());
+
+		VLC->modh->identifiers.requestIdentifier(node.second.meta, "spell", node.first, [=](si32 spellID)
+		{
+			VLC->spellh->objects.at(spellID)->probabilities[town->faction->getId()] = chance;
+		});
+	}
+
+	for(const JsonNode & d : source["adventureMap"]["dwellings"].Vector())
+	{
+		town->dwellings.push_back(d["graphics"].String());
+		town->dwellingNames.push_back(d["name"].String());
+	}
+
+	loadBuildings(town, source["buildings"]);
+	loadClientData(*town, source);
+}
+
+void CTownHandler::loadPuzzle(CFaction &faction, const JsonNode &source) const
+{
+	faction.puzzleMap.reserve(GameConstants::PUZZLE_MAP_PIECES);
+
+	std::string prefix = source["prefix"].String();
+	for(const JsonNode &piece : source["pieces"].Vector())
+	{
+		size_t index = faction.puzzleMap.size();
+		SPuzzleInfo spi;
+
+		spi.x = static_cast<si16>(piece["x"].Float());
+		spi.y = static_cast<si16>(piece["y"].Float());
+		spi.whenUncovered = static_cast<ui16>(piece["index"].Float());
+		spi.number = static_cast<ui16>(index);
+
+		// filename calculation
+		std::ostringstream suffix;
+		suffix << std::setfill('0') << std::setw(2) << index;
+
+		spi.filename = prefix + suffix.str();
+
+		faction.puzzleMap.push_back(spi);
+	}
+	assert(faction.puzzleMap.size() == GameConstants::PUZZLE_MAP_PIECES);
+}
+
+CFaction * CTownHandler::loadFromJson(const std::string & scope, const JsonNode & source, const std::string & identifier, size_t index)
+{
+	assert(identifier.find(':') == std::string::npos);
+
+	auto * faction = new CFaction();
+
+	faction->index = static_cast<FactionID>(index);
+	faction->modScope = scope;
+	faction->identifier = identifier;
+
+	VLC->generaltexth->registerString(scope, faction->getNameTextID(), source["name"].String());
+
+	faction->creatureBg120 = source["creatureBackground"]["120px"].String();
+	faction->creatureBg130 = source["creatureBackground"]["130px"].String();
+
+	int alignment = vstd::find_pos(GameConstants::ALIGNMENT_NAMES, source["alignment"].String());
+	if (alignment == -1)
+		faction->alignment = EAlignment::NEUTRAL;
+	else
+		faction->alignment = static_cast<EAlignment>(alignment);
+	
+	auto preferUndergound = source["preferUndergroundPlacement"];
+	faction->preferUndergroundPlacement = preferUndergound.isNull() ? false : preferUndergound.Bool();
+
+	// NOTE: semi-workaround - normally, towns are supposed to have native terrains.
+	// Towns without one are exceptions. So, vcmi requires nativeTerrain to be defined
+	// But allows it to be defined with explicit value of "none" if town should not have native terrain
+	// This is better than allowing such terrain-less towns silently, leading to issues with RMG
+	faction->nativeTerrain = ETerrainId::NONE;
+	if ( !source["nativeTerrain"].isNull() && source["nativeTerrain"].String() != "none")
+	{
+		VLC->modh->identifiers.requestIdentifier("terrain", source["nativeTerrain"], [=](int32_t index){
+			faction->nativeTerrain = TerrainId(index);
+		});
+	}
+
+	if (!source["town"].isNull())
+	{
+		faction->town = new CTown();
+		faction->town->faction = faction;
+		loadTown(faction->town, source["town"]);
+	}
+	else
+		faction->town = nullptr;
+
+	if (!source["puzzleMap"].isNull())
+		loadPuzzle(*faction, source["puzzleMap"]);
+
+	return faction;
+}
+
+void CTownHandler::loadObject(std::string scope, std::string name, const JsonNode & data)
+{
+	auto * object = loadFromJson(scope, data, name, objects.size());
+
+	objects.emplace_back(object);
+
+	if (object->town)
+	{
+		auto & info = object->town->clientInfo;
+		info.icons[0][0] = 8 + object->index * 4 + 0;
+		info.icons[0][1] = 8 + object->index * 4 + 1;
+		info.icons[1][0] = 8 + object->index * 4 + 2;
+		info.icons[1][1] = 8 + object->index * 4 + 3;
+
+		VLC->modh->identifiers.requestIdentifier(scope, "object", "town", [=](si32 index)
+		{
+			// register town once objects are loaded
+			JsonNode config = data["town"]["mapObject"];
+			config["faction"].String() = name;
+			config["faction"].meta = scope;
+			if (config.meta.empty())// MODS COMPATIBILITY FOR 0.96
+				config.meta = scope;
+			VLC->objtypeh->loadSubObject(object->identifier, config, index, object->index);
+
+			// MODS COMPATIBILITY FOR 0.96
+			const auto & advMap = data["town"]["adventureMap"];
+			if (!advMap.isNull())
+			{
+				logMod->warn("Outdated town mod. Will try to generate valid templates out of fort");
+				JsonNode config;
+				config["animation"] = advMap["castle"];
+				VLC->objtypeh->getHandlerFor(index, object->index)->addTemplate(config);
+			}
+		});
+	}
+
+	registerObject(scope, "faction", name, object->index);
+}
+
+void CTownHandler::loadObject(std::string scope, std::string name, const JsonNode & data, size_t index)
+{
+	auto * object = loadFromJson(scope, data, name, index);
+
+	if (objects.size() > index)
+		assert(objects[index] == nullptr); // ensure that this id was not loaded before
+	else
+		objects.resize(index + 1);
+	objects[index] = object;
+
+	if (object->town)
+	{
+		auto & info = object->town->clientInfo;
+		info.icons[0][0] = (GameConstants::F_NUMBER + object->index) * 2 + 0;
+		info.icons[0][1] = (GameConstants::F_NUMBER + object->index) * 2 + 1;
+		info.icons[1][0] = object->index * 2 + 0;
+		info.icons[1][1] = object->index * 2 + 1;
+
+		VLC->modh->identifiers.requestIdentifier(scope, "object", "town", [=](si32 index)
+		{
+			// register town once objects are loaded
+			JsonNode config = data["town"]["mapObject"];
+			config["faction"].String() = name;
+			config["faction"].meta = scope;
+			VLC->objtypeh->loadSubObject(object->identifier, config, index, object->index);
+		});
+	}
+
+	registerObject(scope, "faction", name, object->index);
+}
+
+void CTownHandler::loadRandomFaction()
+{
+	static const ResourceID randomFactionPath("config/factions/random.json");
+
+	JsonNode randomFactionJson(randomFactionPath);
+	randomFactionJson.setMeta(CModHandler::scopeBuiltin(), true);
+	loadBuildings(randomTown, randomFactionJson["random"]["town"]["buildings"]);
+}
+
+void CTownHandler::loadCustom()
+{
+	loadRandomFaction();
+}
+
+void CTownHandler::afterLoadFinalization()
+{
+	initializeRequirements();
+	initializeOverridden();
+	initializeWarMachines();
+}
+
+void CTownHandler::initializeRequirements()
+{
+	// must be done separately after all ID's are known
+	for (auto & requirement : requirementsToLoad)
+	{
+		requirement.building->requirements = CBuilding::TRequired(requirement.json, [&](const JsonNode & node) -> BuildingID
+		{
+			if (node.Vector().size() > 1)
+			{
+				logMod->warn("Unexpected length of town buildings requirements: %d", node.Vector().size());
+				logMod->warn("Entry contains: ");
+				logMod->warn(node.toJson());
+			}
+			return BuildingID(VLC->modh->identifiers.getIdentifier(requirement.town->getBuildingScope(), node.Vector()[0]).value());
+		});
+	}
+	requirementsToLoad.clear();
+}
+
+void CTownHandler::initializeOverridden()
+{
+	for(auto & bidHelper : overriddenBidsToLoad)
+	{
+		auto jsonNode = bidHelper.json;
+		auto scope = bidHelper.town->getBuildingScope();
+
+		for(const auto & b : jsonNode.Vector())
+		{
+			auto bid = BuildingID(VLC->modh->identifiers.getIdentifier(scope, b).value());
+			bidHelper.building->overrideBids.insert(bid);
+		}
+	}
+	overriddenBidsToLoad.clear();
+}
+
+void CTownHandler::initializeWarMachines()
+{
+	// must be done separately after all objects are loaded
+	for(auto & p : warMachinesToLoad)
+	{
+		CTown * t = p.first;
+		JsonNode creatureKey = p.second;
+
+		auto ret = VLC->modh->identifiers.getIdentifier("creature", creatureKey, false);
+
+		if(ret)
+		{
+			const CCreature * creature = CreatureID(*ret).toCreature();
+
+			t->warMachine = creature->warMachine;
+		}
+	}
+
+	warMachinesToLoad.clear();
+}
+
+std::vector<bool> CTownHandler::getDefaultAllowed() const
+{
+	std::vector<bool> allowedFactions;
+	allowedFactions.reserve(objects.size());
+	for(auto town : objects)
+	{
+		allowedFactions.push_back(town->town != nullptr);
+	}
+	return allowedFactions;
+}
+
+std::set<FactionID> CTownHandler::getAllowedFactions(bool withTown) const
+{
+	std::set<FactionID> allowedFactions;
+	std::vector<bool> allowed;
+	if (withTown)
+		allowed = getDefaultAllowed();
+	else
+		allowed.resize( objects.size(), true);
+
+	for (size_t i=0; i<allowed.size(); i++)
+		if (allowed[i])
+			allowedFactions.insert(static_cast<FactionID>(i));
+
+	return allowedFactions;
+}
+
+const std::vector<std::string> & CTownHandler::getTypeNames() const
+{
+	static const std::vector<std::string> typeNames = { "faction", "town" };
+	return typeNames;
+}
+
+
+VCMI_LIB_NAMESPACE_END