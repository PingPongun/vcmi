#pragma once

#include "../lib/CCreatureSet.h"
#include "../lib/CTownHandler.h"
#include "../lib/CObjectClassesHandler.h"
#include "CArtHandler.h"
#include "../lib/ConstTransitivePtr.h"
#include "int3.h"
#include "GameConstants.h"
#include "ResourceSet.h"
#include "CRandomGenerator.h"

/*
 * CObjectHandler.h, part of VCMI engine
 *
 * Authors: listed in file AUTHORS in main folder
 *
 * License: GNU General Public License v2.0 or later
 * Full text of license available in license.txt file, in main folder
 *
 */

class CGameState;
class CArtifactInstance;
struct MetaString;
struct BattleInfo;
struct QuestInfo;
class IGameCallback;
struct BattleResult;
class CGObjectInstance;
class CScript;
class CGHeroInstance;
class CTown;
class CHero;
class CBuilding;
class CSpell;
class CGTownInstance;
class CGTownBuilding;
class CArtifact;
class CSpecObjInfo;
class CCastleEvent;
struct TerrainTile;
struct InfoWindow;
struct Component;
struct BankConfig;
struct UpdateHerospecialty;
struct NewArtifact;
class CGBoat;
class CArtifactSet;
class CCommanderInstance;

class DLL_LINKAGE CQuest
{
public:
	enum Emission {MISSION_NONE = 0, MISSION_LEVEL = 1, MISSION_PRIMARY_STAT = 2, MISSION_KILL_HERO = 3, MISSION_KILL_CREATURE = 4,
		MISSION_ART = 5, MISSION_ARMY = 6, MISSION_RESOURCES = 7, MISSION_HERO = 8, MISSION_PLAYER = 9, MISSION_KEYMASTER = 10};
	enum Eprogress {NOT_ACTIVE, IN_PROGRESS, COMPLETE};

	si32 qid; //unique quest id for serialization / identification

	Emission missionType;
	Eprogress progress;
	si32 lastDay; //after this day (first day is 0) mission cannot be completed; if -1 - no limit

	ui32 m13489val;
	std::vector<ui32> m2stats;
	std::vector<ui16> m5arts; //artifacts id
	std::vector<CStackBasicDescriptor> m6creatures; //pair[cre id, cre count], CreatureSet info irrelevant
	std::vector<ui32> m7resources; //TODO: use resourceset?

	//following field are used only for kill creature/hero missions, the original objects became inaccessible after their removal, so we need to store info needed for messages / hover text
	ui8 textOption;
	CStackBasicDescriptor stackToKill;
	ui8 stackDirection;
	std::string heroName; //backup of hero name
	si32 heroPortrait;

	std::string firstVisitText, nextVisitText, completedText;
	bool isCustomFirst, isCustomNext, isCustomComplete;

	CQuest(){missionType = MISSION_NONE;}; //default constructor
	virtual ~CQuest(){};

	virtual bool checkQuest (const CGHeroInstance * h) const; //determines whether the quest is complete or not
	virtual void getVisitText (MetaString &text, std::vector<Component> &components, bool isCustom, bool FirstVisit, const CGHeroInstance * h = nullptr) const;
	virtual void getCompletionText (MetaString &text, std::vector<Component> &components, bool isCustom, const CGHeroInstance * h = nullptr) const;
	virtual void getRolloverText (MetaString &text, bool onHover) const; //hover or quest log entry
	virtual void completeQuest (const CGHeroInstance * h) const {};
	virtual void addReplacements(MetaString &out, const std::string &base) const;

	bool operator== (const CQuest & quest) const
	{
		return (quest.qid == qid);
	}

	template <typename Handler> void serialize(Handler &h, const int version)
	{
		h & qid & missionType & progress & lastDay & m13489val & m2stats & m5arts & m6creatures & m7resources
			& textOption & stackToKill & stackDirection & heroName & heroPortrait
			& firstVisitText & nextVisitText & completedText & isCustomFirst & isCustomNext & isCustomComplete;
	}
};

class DLL_LINKAGE IObjectInterface
{
public:
	static IGameCallback *cb;

	IObjectInterface();
	virtual ~IObjectInterface();

	virtual void onHeroVisit(const CGHeroInstance * h) const;
	virtual void onHeroLeave(const CGHeroInstance * h) const;
	virtual void newTurn() const;
	virtual void initObj(); //synchr
	virtual void setProperty(ui8 what, ui32 val);//synchr
	
	//Called when queries created DURING HERO VISIT are resolved
	//First parameter is always hero that visited object and triggered the query
	virtual void battleFinished(const CGHeroInstance *hero, const BattleResult &result) const;
	virtual void blockingDialogAnswered(const CGHeroInstance *hero, ui32 answer) const;
	virtual void garrisonDialogClosed(const CGHeroInstance *hero) const;
	virtual void heroLevelUpDone(const CGHeroInstance *hero) const;

//unified interface, AI helpers
	virtual bool wasVisited (PlayerColor player) const;
	virtual bool wasVisited (const CGHeroInstance * h) const;

	static void preInit(); //called before objs receive their initObj
	static void postInit();//called after objs receive their initObj

	template <typename Handler> void serialize(Handler &h, const int version)
	{
		logGlobal->errorStream() << "IObjectInterface serialized, unexpected, should not happen!";
	}
};

class DLL_LINKAGE IBoatGenerator
{
public:
	const CGObjectInstance *o;

	IBoatGenerator(const CGObjectInstance *O);
	virtual ~IBoatGenerator() {}

	virtual int getBoatType() const; //0 - evil (if a ship can be evil...?), 1 - good, 2 - neutral
	virtual void getOutOffsets(std::vector<int3> &offsets) const =0; //offsets to obj pos when we boat can be placed
	int3 bestLocation() const; //returns location when the boat should be placed

	enum EGeneratorState {GOOD, BOAT_ALREADY_BUILT, TILE_BLOCKED, NO_WATER};
	EGeneratorState shipyardStatus() const; //0 - can buid, 1 - there is already a boat at dest tile, 2 - dest tile is blocked, 3 - no water
	void getProblemText(MetaString &out, const CGHeroInstance *visitor = nullptr) const;

	template <typename Handler> void serialize(Handler &h, const int version)
	{
		h & o;
	}
};

class DLL_LINKAGE IShipyard : public IBoatGenerator
{
public:
	IShipyard(const CGObjectInstance *O);
	virtual ~IShipyard() {}

	virtual void getBoatCost(std::vector<si32> &cost) const;

	static const IShipyard *castFrom(const CGObjectInstance *obj);
	static IShipyard *castFrom(CGObjectInstance *obj);

	template <typename Handler> void serialize(Handler &h, const int version)
	{
		h & static_cast<IBoatGenerator&>(*this);
	}
};

class DLL_LINKAGE IMarket
{
public:
	const CGObjectInstance *o;

	IMarket(const CGObjectInstance *O);
	virtual ~IMarket() {}

	virtual int getMarketEfficiency() const =0;
	virtual bool allowsTrade(EMarketMode::EMarketMode mode) const;
	virtual int availableUnits(EMarketMode::EMarketMode mode, int marketItemSerial) const; //-1 if unlimited
	virtual std::vector<int> availableItemsIds(EMarketMode::EMarketMode mode) const;

	bool getOffer(int id1, int id2, int &val1, int &val2, EMarketMode::EMarketMode mode) const; //val1 - how many units of id1 player has to give to receive val2 units
	std::vector<EMarketMode::EMarketMode> availableModes() const;

	static const IMarket *castFrom(const CGObjectInstance *obj, bool verbose = true);

	template <typename Handler> void serialize(Handler &h, const int version)
	{
		h & o;
	}
};

class DLL_LINKAGE CGObjectInstance : public IObjectInterface
{
public:
	mutable std::string hoverName;
	int3 pos; //h3m pos
	Obj ID;
	si32 subID; //normal subID (this one from OH3 maps ;])
	ObjectInstanceID id;//number of object in map's vector
	ObjectTemplate appearance;

	PlayerColor tempOwner;
	bool blockVisit; //if non-zero then blocks the tile but is visitable from neighbouring tile

	virtual ui8 getPassableness() const; //bitmap - if the bit is set the corresponding player can pass through the visitable tiles of object, even if it's blockvis; if not set - default properties from definfo are used
	virtual int3 getSightCenter() const; //"center" tile from which the sight distance is calculated
	virtual int getSightRadious() const; //sight distance (should be used if player-owned structure)
	bool passableFor(PlayerColor color) const;
	void getSightTiles(std::unordered_set<int3, ShashInt3> &tiles) const; //returns reference to the set
	PlayerColor getOwner() const;
	void setOwner(PlayerColor ow);
	int getWidth() const; //returns width of object graphic in tiles
	int getHeight() const; //returns height of object graphic in tiles
	virtual bool visitableAt(int x, int y) const; //returns true if object is visitable at location (x, y) (h3m pos)
	virtual int3 getVisitableOffset() const; //returns (x,y,0) offset to first visitable tile from bottom right obj tile (0,0,0) (h3m pos)
	int3 visitablePos() const;
	bool blockingAt(int x, int y) const; //returns true if object is blocking location (x, y) (h3m pos)
	bool coveringAt(int x, int y) const; //returns true if object covers with picture location (x, y) (h3m pos)
	std::set<int3> getBlockedPos() const; //returns set of positions blocked by this object
	std::set<int3> getBlockedOffsets() const; //returns set of relative positions blocked by this object
	bool isVisitable() const; //returns true if object is visitable
	bool operator<(const CGObjectInstance & cmp) const;  //screen printing priority comparing
	void hideTiles(PlayerColor ourplayer, int radius) const;
	CGObjectInstance();
	virtual ~CGObjectInstance();
	//CGObjectInstance(const CGObjectInstance & right);
	//CGObjectInstance& operator=(const CGObjectInstance & right);
	virtual const std::string & getHoverText() const;

	void setType(si32 ID, si32 subID);

	///IObjectInterface
	void initObj() override;
	void onHeroVisit(const CGHeroInstance * h) const override;
	void setProperty(ui8 what, ui32 val) override;//synchr

	friend class CGameHandler;


	template <typename Handler> void serialize(Handler &h, const int version)
	{
		h & hoverName & pos & ID & subID & id & tempOwner & blockVisit & appearance;
		//definfo is handled by map serializer
	}
protected:
	virtual void setPropertyDer(ui8 what, ui32 val);//synchr

	void getNameVis(std::string &hname) const;
	void giveDummyBonus(ObjectInstanceID heroID, ui8 duration = Bonus::ONE_DAY) const;
};

/// function object which can be used to find an object with an specific sub ID
class CGObjectInstanceBySubIdFinder
{
public:
	CGObjectInstanceBySubIdFinder(CGObjectInstance * obj);
	bool operator()(CGObjectInstance * obj) const;

private:
	CGObjectInstance * obj;
};

class CGHeroPlaceholder : public CGObjectInstance
{
public:
	//subID stores id of hero type. If it's 0xff then following field is used
	ui8 power;

	template <typename Handler> void serialize(Handler &h, const int version)
	{
		h & static_cast<CGObjectInstance&>(*this);
		h & power;
	}
};

class DLL_LINKAGE CPlayersVisited: public CGObjectInstance
{
public:
	std::set<PlayerColor> players; //players that visited this object

	bool wasVisited(PlayerColor player) const;
	bool wasVisited(TeamID team) const;
	void setPropertyDer(ui8 what, ui32 val) override;

	template <typename Handler> void serialize(Handler &h, const int version)
	{
		h & static_cast<CGObjectInstance&>(*this);
		h & players;
	}
};

class DLL_LINKAGE CArmedInstance: public CGObjectInstance, public CBonusSystemNode, public CCreatureSet
{
public:
	BattleInfo *battle; //set to the current battle, if engaged

	void randomizeArmy(int type);
	virtual void updateMoraleBonusFromArmy();

	void armyChanged() override;

	//////////////////////////////////////////////////////////////////////////
//	int valOfGlobalBonuses(CSelector selector) const; //used only for castle interface								???
	virtual CBonusSystemNode *whereShouldBeAttached(CGameState *gs);
	virtual CBonusSystemNode *whatShouldBeAttached();
	//////////////////////////////////////////////////////////////////////////

	CArmedInstance();

	template <typename Handler> void serialize(Handler &h, const int version)
	{
		h & static_cast<CGObjectInstance&>(*this);
		h & static_cast<CBonusSystemNode&>(*this);
		h & static_cast<CCreatureSet&>(*this);
	}
};

class DLL_LINKAGE CGHeroInstance : public CArmedInstance, public IBoatGenerator, public CArtifactSet
{
public:
	enum ECanDig
	{
		CAN_DIG, LACK_OF_MOVEMENT, WRONG_TERRAIN, TILE_OCCUPIED
	};
	//////////////////////////////////////////////////////////////////////////

	ui8 moveDir; //format:	123
					//		8 4
					//		765
	mutable ui8 isStanding, tacticFormationEnabled;

	//////////////////////////////////////////////////////////////////////////

	ConstTransitivePtr<CHero> type;
	TExpType exp; //experience points
	ui32 level; //current level of hero
	std::string name; //may be custom
	std::string biography; //if custom
	si32 portrait; //may be custom
	si32 mana; // remaining spell points
	std::vector<std::pair<SecondarySkill,ui8> > secSkills; //first - ID of skill, second - level of skill (1 - basic, 2 - adv., 3 - expert); if hero has ability (-1, -1) it meansthat it should have default secondary abilities
	ui32 movement; //remaining movement points
	ui8 sex;
	bool inTownGarrison; // if hero is in town garrison
	ConstTransitivePtr<CGTownInstance> visitedTown; //set if hero is visiting town or in the town garrison
	ConstTransitivePtr<CCommanderInstance> commander;
	const CGBoat *boat; //set to CGBoat when sailing


	//std::vector<const CArtifact*> artifacts; //hero's artifacts from bag
	//std::map<ui16, const CArtifact*> artifWorn; //map<position,artifact_id>; positions: 0 - head; 1 - shoulders; 2 - neck; 3 - right hand; 4 - left hand; 5 - torso; 6 - right ring; 7 - left ring; 8 - feet; 9 - misc1; 10 - misc2; 11 - misc3; 12 - misc4; 13 - mach1; 14 - mach2; 15 - mach3; 16 - mach4; 17 - spellbook; 18 - misc5
	std::set<SpellID> spells; //known spells (spell IDs)
	std::set<ObjectInstanceID> visitedObjects;

	struct DLL_LINKAGE Patrol
	{
		Patrol(){patrolling=false;patrolRadious=-1;};
		bool patrolling;
		ui32 patrolRadious;
		template <typename Handler> void serialize(Handler &h, const int version)
		{
			h & patrolling & patrolRadious;
		}
	} patrol;

	struct DLL_LINKAGE HeroSpecial : CBonusSystemNode
	{
		bool growsWithLevel;

		HeroSpecial(){growsWithLevel = false;};

		template <typename Handler> void serialize(Handler &h, const int version)
		{
			h & static_cast<CBonusSystemNode&>(*this);
			h & growsWithLevel;
		}
	};

	std::vector<HeroSpecial*> specialty;

	struct DLL_LINKAGE SecondarySkillsInfo
	{
		//skills are determined, initialized at map start
		//FIXME remove mutable
		mutable CRandomGenerator rand;
		ui8 magicSchoolCounter;
		ui8 wisdomCounter;

		void resetMagicSchoolCounter();
		void resetWisdomCounter();

		template <typename Handler> void serialize(Handler &h, const int version)
		{
			h & magicSchoolCounter & wisdomCounter & rand;
		}
	} skillsInfo;

<<<<<<< HEAD
	//////////////////////////////////////////////////////////////////////////


	template <typename Handler> void serialize(Handler &h, const int version)
	{
		h & static_cast<CArmedInstance&>(*this);
		h & static_cast<CArtifactSet&>(*this);
		h & exp & level & name & biography & portrait & mana & secSkills & movement
			& sex & inTownGarrison & spells & patrol & moveDir & skillsInfo & visitedObjects;
		h & visitedTown & boat;
		h & type & specialty & commander;
		BONUS_TREE_DESERIALIZATION_FIX
		//visitied town pointer will be restored by map serialization method
	}
	//////////////////////////////////////////////////////////////////////////
=======
>>>>>>> a94b7e09
	int3 getSightCenter() const; //"center" tile from which the sight distance is calculated
	int getSightRadious() const; //sight distance (should be used if player-owned structure)
	//////////////////////////////////////////////////////////////////////////

	int getBoatType() const; //0 - evil (if a ship can be evil...?), 1 - good, 2 - neutral
	void getOutOffsets(std::vector<int3> &offsets) const; //offsets to obj pos when we boat can be placed

	//////////////////////////////////////////////////////////////////////////

	bool hasSpellbook() const;
	EAlignment::EAlignment getAlignment() const;
	const std::string &getBiography() const;
	bool needsLastStack()const;
	ui32 getTileCost(const TerrainTile &dest, const TerrainTile &from) const; //move cost - applying pathfinding skill, road and terrain modifiers. NOT includes diagonal move penalty, last move levelling
	ui32 getLowestCreatureSpeed() const;
	int3 getPosition(bool h3m = false) const; //h3m=true - returns position of hero object; h3m=false - returns position of hero 'manifestation'
	si32 manaRegain() const; //how many points of mana can hero regain "naturally" in one day
	bool canWalkOnSea() const;
	int getCurrentLuck(int stack=-1, bool town=false) const;
	int getSpellCost(const CSpell *sp) const; //do not use during battles -> bonuses from army would be ignored

	// ----- primary and secondary skill, experience, level handling -----

	/// Returns true if hero has lower level than should upon his experience.
	bool gainsLevel() const;

	/// Returns the next primary skill on level up. Can only be called if hero can gain a level up.
	PrimarySkill::PrimarySkill nextPrimarySkill() const;

	/// Returns the next secondary skill randomly on level up. Can only be called if hero can gain a level up.
	boost::optional<SecondarySkill> nextSecondarySkill() const;

	/// Gets 0, 1 or 2 secondary skills which are proposed on hero level up.
	std::vector<SecondarySkill> getLevelUpProposedSecondarySkills() const;

	ui8 getSecSkillLevel(SecondarySkill skill) const; //0 - no skill

	/// Returns true if hero has free secondary skill slot.
	bool canLearnSkill() const;

	void setPrimarySkill(PrimarySkill::PrimarySkill primarySkill, si64 value, ui8 abs);
	void setSecSkillLevel(SecondarySkill which, int val, bool abs);// abs == 0 - changes by value; 1 - sets to value
	void levelUp(std::vector<SecondarySkill> skills);

	int maxMovePoints(bool onLand) const;
	int movementPointsAfterEmbark(int MPsBefore, int basicCost, bool disembark = false) const;

	//int getSpellSecLevel(int spell) const; //returns level of secondary ability (fire, water, earth, air magic) known to this hero and applicable to given spell; -1 if error
	static int3 convertPosition(int3 src, bool toh3m); //toh3m=true: manifest->h3m; toh3m=false: h3m->manifest
	double getFightingStrength() const; // takes attack / defense skill into account
	double getMagicStrength() const; // takes knowledge / spell power skill into account
	double getHeroStrength() const; // includes fighting and magic strength
	ui64 getTotalStrength() const; // includes fighting strength and army strength
	TExpType calculateXp(TExpType exp) const; //apply learning skill
	ui8 getSpellSchoolLevel(const CSpell * spell, int *outSelectedSchool = nullptr) const; //returns level on which given spell would be cast by this hero (0 - none, 1 - basic etc); optionally returns number of selected school by arg - 0 - air magic, 1 - fire magic, 2 - water magic, 3 - earth magic,
	bool canCastThisSpell(const CSpell * spell) const; //determines if this hero can cast given spell; takes into account existing spell in spellbook, existing spellbook and artifact bonuses
	CStackBasicDescriptor calculateNecromancy (const BattleResult &battleResult) const;
	void showNecromancyDialog(const CStackBasicDescriptor &raisedStack) const;
	ECanDig diggingStatus() const; //0 - can dig; 1 - lack of movement; 2 -

	//////////////////////////////////////////////////////////////////////////

	void setType(si32 ID, si32 subID);

	void initHero();
	void initHero(HeroTypeID SUBID);

	void putArtifact(ArtifactPosition pos, CArtifactInstance *art);
	void putInBackpack(CArtifactInstance *art);
	void initExp();
	void initArmy(IArmyDescriptor *dst = nullptr);
	//void giveArtifact (ui32 aid);
	void pushPrimSkill(PrimarySkill::PrimarySkill which, int val);
	ui8 maxlevelsToMagicSchool() const;
	ui8 maxlevelsToWisdom() const;
	void Updatespecialty();
	void recreateSecondarySkillsBonuses();
	void updateSkill(SecondarySkill which, int val);

	CGHeroInstance();
	virtual ~CGHeroInstance();
	//////////////////////////////////////////////////////////////////////////
	//
	ArtBearer::ArtBearer bearerType() const override;
	//////////////////////////////////////////////////////////////////////////

	CBonusSystemNode *whereShouldBeAttached(CGameState *gs) override;
	std::string nodeName() const override;
	void deserializationFix();

	void initObj() override;
	void onHeroVisit(const CGHeroInstance * h) const override;
	const std::string & getHoverText() const override;
protected:
	void setPropertyDer(ui8 what, ui32 val) override;//synchr

private:
	void levelUpAutomatically();

public:
	template <typename Handler> void serialize(Handler &h, const int version)
	{
		h & static_cast<CArmedInstance&>(*this);
		h & static_cast<CArtifactSet&>(*this);
		h & exp & level & name & biography & portrait & mana & secSkills & movement
			& sex & inTownGarrison & spells & patrol & moveDir & skillsInfo;
		h & visitedTown & boat;
		h & type & specialty & commander;
		BONUS_TREE_DESERIALIZATION_FIX
		//visitied town pointer will be restored by map serialization method
	}
};

class DLL_LINKAGE CSpecObjInfo
{
public:
	virtual ~CSpecObjInfo(){};
	PlayerColor player; //owner
};

class DLL_LINKAGE CCreGenAsCastleInfo : public virtual CSpecObjInfo
{
public:
	bool asCastle;
	ui32 identifier;
	ui8 castles[2]; //allowed castles
};

class DLL_LINKAGE CCreGenLeveledInfo : public virtual CSpecObjInfo
{
public:
	ui8 minLevel, maxLevel; //minimal and maximal level of creature in dwelling: <0, 6>
};

class DLL_LINKAGE CCreGenLeveledCastleInfo : public CCreGenAsCastleInfo, public CCreGenLeveledInfo
{
};

class DLL_LINKAGE CGDwelling : public CArmedInstance
{
public:
	typedef std::vector<std::pair<ui32, std::vector<CreatureID> > > TCreaturesSet;

	CSpecObjInfo * info; //h3m info about dewlling
	TCreaturesSet creatures; //creatures[level] -> <vector of alternative ids (base creature and upgrades, creatures amount>

	template <typename Handler> void serialize(Handler &h, const int version)
	{
		h & static_cast<CArmedInstance&>(*this) & creatures;
	}

	void initObj() override;
	void onHeroVisit(const CGHeroInstance * h) const override;
	void newTurn() const override;
	void setProperty(ui8 what, ui32 val) override;
	void battleFinished(const CGHeroInstance *hero, const BattleResult &result) const override;
	void blockingDialogAnswered(const CGHeroInstance *hero, ui32 answer) const override;

private:
	void heroAcceptsCreatures(const CGHeroInstance *h) const;
};

class DLL_LINKAGE CGTownBuilding : public IObjectInterface
{
///basic class for town structures handled as map objects
public:
	BuildingID ID; //from buildig list
	si32 id; //identifies its index on towns vector
	CGTownInstance *town;

	template <typename Handler> void serialize(Handler &h, const int version)
	{
		h & ID & id;
	}
};
class DLL_LINKAGE COPWBonus : public CGTownBuilding
{///used for OPW bonusing structures
public:
	std::set<si32> visitors;
	void setProperty(ui8 what, ui32 val) override;
	void onHeroVisit (const CGHeroInstance * h) const override;

	COPWBonus (BuildingID index, CGTownInstance *TOWN);
	COPWBonus (){ID = BuildingID::NONE; town = nullptr;};
	template <typename Handler> void serialize(Handler &h, const int version)
	{
		h & static_cast<CGTownBuilding&>(*this);
		h & visitors;
	}
};

class DLL_LINKAGE CTownBonus : public CGTownBuilding
{
///used for one-time bonusing structures
///feel free to merge inheritance tree
public:
	std::set<ObjectInstanceID> visitors;
	void setProperty(ui8 what, ui32 val) override;
	void onHeroVisit (const CGHeroInstance * h) const override;

	CTownBonus (BuildingID index, CGTownInstance *TOWN);
	CTownBonus (){ID = BuildingID::NONE; town = nullptr;};
	template <typename Handler> void serialize(Handler &h, const int version)
	{
		h & static_cast<CGTownBuilding&>(*this);
		h & visitors;
	}
};

class DLL_LINKAGE CTownAndVisitingHero : public CBonusSystemNode
{
public:
	CTownAndVisitingHero();
};

struct DLL_LINKAGE GrowthInfo
{
	struct Entry
	{
		int count;
		std::string description;
		Entry(const std::string &format, int _count);
		Entry(int subID, BuildingID building, int _count);
	};

	std::vector<Entry> entries;
	int totalGrowth() const;
};

class DLL_LINKAGE CGTownInstance : public CGDwelling, public IShipyard, public IMarket
{
public:
	enum EFortLevel {NONE = 0, FORT = 1, CITADEL = 2, CASTLE = 3};

	CTownAndVisitingHero townAndVis;
	const CTown * town;
	std::string name; // name of town
	si32 builded; //how many buildings has been built this turn
	si32 destroyed; //how many buildings has been destroyed this turn
	ConstTransitivePtr<CGHeroInstance> garrisonHero, visitingHero;
	ui32 identifier; //special identifier from h3m (only > RoE maps)
	si32 alignment;
	std::set<BuildingID> forbiddenBuildings, builtBuildings;
	std::vector<CGTownBuilding*> bonusingBuildings;
	std::vector<SpellID> possibleSpells, obligatorySpells;
	std::vector<std::vector<SpellID> > spells; //spells[level] -> vector of spells, first will be available in guild
	std::list<CCastleEvent> events;
	std::pair<si32, si32> bonusValue;//var to store town bonuses (rampart = resources from mystic pond);

	//////////////////////////////////////////////////////////////////////////
	static std::vector<const CArtifact *> merchantArtifacts; //vector of artifacts available at Artifact merchant, NULLs possible (for making empty space when artifact is bought)
	static std::vector<int> universitySkills;//skills for university of magic

	template <typename Handler> void serialize(Handler &h, const int version)
	{
		h & static_cast<CGDwelling&>(*this);
		h & static_cast<IShipyard&>(*this);
		h & static_cast<IMarket&>(*this);
		h & name & builded & destroyed & identifier;
		h & garrisonHero & visitingHero;
		h & alignment & forbiddenBuildings & builtBuildings & bonusValue
			& possibleSpells & obligatorySpells & spells & /*strInfo & */events & bonusingBuildings;

		for (std::vector<CGTownBuilding*>::iterator i = bonusingBuildings.begin(); i!=bonusingBuildings.end(); i++)
			(*i)->town = this;

		h & town & townAndVis;
		BONUS_TREE_DESERIALIZATION_FIX

		vstd::erase_if(builtBuildings, [this](BuildingID building) -> bool
		{
			if(!town->buildings.count(building) ||  !town->buildings.at(building))
			{
				logGlobal->errorStream() << boost::format("#1444-like issue in CGTownInstance::serialize. From town %s at %s removing the bogus builtBuildings item %s")
					% name % pos % building;
				return true;
			}
			return false;
		});
	}
	//////////////////////////////////////////////////////////////////////////

	CBonusSystemNode *whatShouldBeAttached() override;
	std::string nodeName() const override;
	void updateMoraleBonusFromArmy() override;
	void deserializationFix();
	void recreateBuildingsBonuses();
	bool addBonusIfBuilt(BuildingID building, Bonus::BonusType type, int val, TPropagatorPtr &prop, int subtype = -1); //returns true if building is built and bonus has been added
	bool addBonusIfBuilt(BuildingID building, Bonus::BonusType type, int val, int subtype = -1); //convienence version of above
	void setVisitingHero(CGHeroInstance *h);
	void setGarrisonedHero(CGHeroInstance *h);
	const CArmedInstance *getUpperArmy() const; //garrisoned hero if present or the town itself

	//////////////////////////////////////////////////////////////////////////

	ui8 getPassableness() const; //bitmap - if the bit is set the corresponding player can pass through the visitable tiles of object, even if it's blockvis; if not set - default properties from definfo are used
	int3 getSightCenter() const override; //"center" tile from which the sight distance is calculated
	int getSightRadious() const override; //returns sight distance
	int getBoatType() const; //0 - evil (if a ship can be evil...?), 1 - good, 2 - neutral
	void getOutOffsets(std::vector<int3> &offsets) const; //offsets to obj pos when we boat can be placed
	int getMarketEfficiency() const override; //=market count
	bool allowsTrade(EMarketMode::EMarketMode mode) const;
	std::vector<int> availableItemsIds(EMarketMode::EMarketMode mode) const;

	void setType(si32 ID, si32 subID);
	void updateAppearance();

	//////////////////////////////////////////////////////////////////////////

	bool needsLastStack() const;
	CGTownInstance::EFortLevel fortLevel() const;
	int hallLevel() const; // -1 - none, 0 - village, 1 - town, 2 - city, 3 - capitol
	int mageGuildLevel() const; // -1 - none, 0 - village, 1 - town, 2 - city, 3 - capitol
	int getHordeLevel(const int & HID) const; //HID - 0 or 1; returns creature level or -1 if that horde structure is not present
	int creatureGrowth(const int & level) const;
	GrowthInfo getGrowthInfo(int level) const;
	bool hasFort() const;
	bool hasCapitol() const;
	//checks if building is constructed and town has same subID
	bool hasBuilt(BuildingID buildingID) const;
	bool hasBuilt(BuildingID buildingID, int townID) const;
	TResources dailyIncome() const; //calculates daily income of this town
	int spellsAtLevel(int level, bool checkGuild) const; //levels are counted from 1 (1 - 5)
	bool armedGarrison() const; //true if town has creatures in garrison or garrisoned hero
	int getTownLevel() const;

	void removeCapitols (PlayerColor owner) const;
	void addHeroToStructureVisitors(const CGHeroInstance *h, si32 structureInstanceID) const; //hero must be visiting or garrisoned in town

	CGTownInstance();
	virtual ~CGTownInstance();

	///IObjectInterface overrides
	void newTurn() const override;
	void onHeroVisit(const CGHeroInstance * h) const override;
	void onHeroLeave(const CGHeroInstance * h) const override;
	void initObj() override;
	void battleFinished(const CGHeroInstance *hero, const BattleResult &result) const override;
protected:
	void setPropertyDer(ui8 what, ui32 val) override;
};
class DLL_LINKAGE CGPandoraBox : public CArmedInstance
{
public:
	std::string message;
	bool hasGuardians; //helper - after battle even though we have no stacks, allows us to know that there was battle

	//gained things:
	ui32 gainedExp;
	si32 manaDiff; //amount of gained / lost mana
	si32 moraleDiff; //morale modifier
	si32 luckDiff; //luck modifier
	TResources resources;//gained / lost resources
	std::vector<si32> primskills;//gained / lost prim skills
	std::vector<SecondarySkill> abilities; //gained abilities
	std::vector<si32> abilityLevels; //levels of gained abilities
	std::vector<ArtifactID> artifacts; //gained artifacts
	std::vector<SpellID> spells; //gained spells
	CCreatureSet creatures; //gained creatures

	void initObj() override;
	void onHeroVisit(const CGHeroInstance * h) const override;
	void battleFinished(const CGHeroInstance *hero, const BattleResult &result) const override;
	void blockingDialogAnswered(const CGHeroInstance *hero, ui32 answer) const override;
	void heroLevelUpDone(const CGHeroInstance *hero) const override;

	template <typename Handler> void serialize(Handler &h, const int version)
	{
		h & static_cast<CArmedInstance&>(*this);
		h & message & hasGuardians & gainedExp & manaDiff & moraleDiff & luckDiff & resources & primskills
			& abilities & abilityLevels & artifacts & spells & creatures;
	}
protected:
	void giveContentsUpToExp(const CGHeroInstance *h) const;
	void giveContentsAfterExp(const CGHeroInstance *h) const;
private:
	void getText( InfoWindow &iw, bool &afterBattle, int val, int negative, int positive, const CGHeroInstance * h ) const;
	void getText( InfoWindow &iw, bool &afterBattle, int text, const CGHeroInstance * h ) const;
};

class DLL_LINKAGE CGEvent : public CGPandoraBox  //event objects
{
public:
	bool removeAfterVisit; //true if event is removed after occurring
	ui8 availableFor; //players whom this event is available for
	bool computerActivate; //true if computer player can activate this event
	bool humanActivate; //true if human player can activate this event

	template <typename Handler> void serialize(Handler &h, const int version)
	{
		h & static_cast<CGPandoraBox &>(*this);
		h & removeAfterVisit & availableFor & computerActivate & humanActivate;
	}

	void onHeroVisit(const CGHeroInstance * h) const override;
private:
	void activated(const CGHeroInstance * h) const;
};

class DLL_LINKAGE CGCreature : public CArmedInstance //creatures on map
{
	enum Action {
		FIGHT = -2, FLEE = -1, JOIN_FOR_FREE = 0 //values > 0 mean gold price
	};

public:
	ui32 identifier; //unique code for this monster (used in missions)
	si8 character; //character of this set of creatures (0 - the most friendly, 4 - the most hostile) => on init changed to -4 (compliant) ... 10 value (savage)
	std::string message; //message printed for attacking hero
	TResources resources; // resources given to hero that has won with monsters
	ArtifactID gainedArtifact; //ID of artifact gained to hero, -1 if none
	bool neverFlees; //if true, the troops will never flee
	bool notGrowingTeam; //if true, number of units won't grow
	ui64 temppower; //used to handle fractional stack growth for tiny stacks

	bool refusedJoining;

	void onHeroVisit(const CGHeroInstance * h) const override;
	const std::string & getHoverText() const override;
	void initObj() override;
	void newTurn() const override;
	void battleFinished(const CGHeroInstance *hero, const BattleResult &result) const override;
	void blockingDialogAnswered(const CGHeroInstance *hero, ui32 answer) const override;


	struct DLL_LINKAGE formationInfo // info about merging stacks after battle back into one
	{
		si32 basicType;
		ui32 randomFormation; //random seed used to determine number of stacks and is there's upgraded stack
		template <typename Handler> void serialize(Handler &h, const int version)
		{
			h & basicType & randomFormation;
		}
	} formation;

	template <typename Handler> void serialize(Handler &h, const int version)
	{
		h & static_cast<CArmedInstance&>(*this);
		h & identifier & character & message & resources & gainedArtifact & neverFlees & notGrowingTeam & temppower;
		h & refusedJoining & formation;
	}
protected:
	void setPropertyDer(ui8 what, ui32 val) override;
private:

	void fight(const CGHeroInstance *h) const;
	void flee( const CGHeroInstance * h ) const;
	void fleeDecision(const CGHeroInstance *h, ui32 pursue) const;
	void joinDecision(const CGHeroInstance *h, int cost, ui32 accept) const;

	int takenAction(const CGHeroInstance *h, bool allowJoin=true) const; //action on confrontation: -2 - fight, -1 - flee, >=0 - will join for given value of gold (may be 0)

};


class DLL_LINKAGE CGSignBottle : public CGObjectInstance //signs and ocean bottles
{
public:
	std::string message;

	void onHeroVisit(const CGHeroInstance * h) const override;
	void initObj() override;

	template <typename Handler> void serialize(Handler &h, const int version)
	{
		h & static_cast<CGObjectInstance&>(*this);
		h & message;
	}
};

class DLL_LINKAGE IQuestObject
{
public:
	CQuest * quest;

	IQuestObject(): quest(new CQuest()){};
	virtual ~IQuestObject() {};
	virtual void getVisitText (MetaString &text, std::vector<Component> &components, bool isCustom, bool FirstVisit, const CGHeroInstance * h = nullptr) const;
	virtual bool checkQuest (const CGHeroInstance * h) const;

	template <typename Handler> void serialize(Handler &h, const int version)
	{
		h & quest;
	}
};

class DLL_LINKAGE CGSeerHut : public CArmedInstance, public IQuestObject //army is used when giving reward
{
public:
	enum ERewardType {NOTHING, EXPERIENCE, MANA_POINTS, MORALE_BONUS, LUCK_BONUS, RESOURCES, PRIMARY_SKILL, SECONDARY_SKILL, ARTIFACT, SPELL, CREATURE};
	ERewardType rewardType;
	si32 rID; //reward ID
	si32 rVal; //reward value
	std::string seerName;

	CGSeerHut() : IQuestObject(){};
	void initObj() override;
	const std::string & getHoverText() const override;
	void newTurn() const override;
	void onHeroVisit(const CGHeroInstance * h) const override;
	void blockingDialogAnswered(const CGHeroInstance *hero, ui32 answer) const override;

	virtual void init();
	int checkDirection() const; //calculates the region of map where monster is placed
	void setObjToKill(); //remember creatures / heroes to kill after they are initialized
	const CGHeroInstance *getHeroToKill(bool allowNull = false) const;
	const CGCreature *getCreatureToKill(bool allowNull = false) const;
	void getRolloverText (MetaString &text, bool onHover) const;
	void getCompletionText(MetaString &text, std::vector<Component> &components, bool isCustom, const CGHeroInstance * h = nullptr) const;
	void finishQuest (const CGHeroInstance * h, ui32 accept) const; //common for both objects
	virtual void completeQuest (const CGHeroInstance * h) const;

	template <typename Handler> void serialize(Handler &h, const int version)
	{
		h & static_cast<CArmedInstance&>(*this) & static_cast<IQuestObject&>(*this);
		h & rewardType & rID & rVal & seerName;
	}
protected:
	void setPropertyDer(ui8 what, ui32 val) override;
};

class DLL_LINKAGE CGQuestGuard : public CGSeerHut
{
public:
	CGQuestGuard() : CGSeerHut(){};
	void init() override;
	void completeQuest (const CGHeroInstance * h) const override;

	template <typename Handler> void serialize(Handler &h, const int version)
	{
		h & static_cast<CGSeerHut&>(*this);
	}
};

class DLL_LINKAGE CGWitchHut : public CPlayersVisited
{
public:
	std::vector<si32> allowedAbilities;
	ui32 ability;

	const std::string & getHoverText() const override;
	void onHeroVisit(const CGHeroInstance * h) const override;
	void initObj() override;
	template <typename Handler> void serialize(Handler &h, const int version)
	{
		h & static_cast<CPlayersVisited&>(*this);
		h & allowedAbilities & ability;
	}
};


class DLL_LINKAGE CGScholar : public CGObjectInstance
{
public:
	enum EBonusType {PRIM_SKILL, SECONDARY_SKILL, SPELL, RANDOM = 255};
	EBonusType bonusType;
	ui16 bonusID; //ID of skill/spell

//	void giveAnyBonus(const CGHeroInstance * h) const; //TODO: remove
	void onHeroVisit(const CGHeroInstance * h) const override;
	void initObj() override;
	template <typename Handler> void serialize(Handler &h, const int version)
	{
		h & static_cast<CGObjectInstance&>(*this);
		h & bonusType & bonusID;
	}
};

class DLL_LINKAGE CGGarrison : public CArmedInstance
{
public:
	bool removableUnits;

	ui8 getPassableness() const;
	void onHeroVisit(const CGHeroInstance * h) const override;
	void battleFinished(const CGHeroInstance *hero, const BattleResult &result) const override;

	template <typename Handler> void serialize(Handler &h, const int version)
	{
		h & static_cast<CArmedInstance&>(*this);
		h & removableUnits;
	}
};

class DLL_LINKAGE CGArtifact : public CArmedInstance
{
public:
	CArtifactInstance *storedArtifact;
	std::string message;

	void onHeroVisit(const CGHeroInstance * h) const override;
	void battleFinished(const CGHeroInstance *hero, const BattleResult &result) const override;
	void blockingDialogAnswered(const CGHeroInstance *hero, ui32 answer) const override;

	void pick( const CGHeroInstance * h ) const;
	void initObj() override;

	template <typename Handler> void serialize(Handler &h, const int version)
	{
		h & static_cast<CArmedInstance&>(*this);
		h & message & storedArtifact;
	}
};

class DLL_LINKAGE CGResource : public CArmedInstance
{
public:
	ui32 amount; //0 if random
	std::string message;

	void onHeroVisit(const CGHeroInstance * h) const override;
	void initObj() override;
	void battleFinished(const CGHeroInstance *hero, const BattleResult &result) const override;
	void blockingDialogAnswered(const CGHeroInstance *hero, ui32 answer) const override;

	void collectRes(PlayerColor player) const;

	template <typename Handler> void serialize(Handler &h, const int version)
	{
		h & static_cast<CArmedInstance&>(*this);
		h & amount & message;
	}
};

class DLL_LINKAGE CGShrine : public CPlayersVisited
{
public:
	SpellID spell; //id of spell or NONE if random
	void onHeroVisit(const CGHeroInstance * h) const override;
	void initObj() override;
	const std::string & getHoverText() const override;

	template <typename Handler> void serialize(Handler &h, const int version)
	{
		h & static_cast<CPlayersVisited&>(*this);;
		h & spell;
	}
};

class DLL_LINKAGE CGMine : public CArmedInstance
{
public:
	Res::ERes producedResource;
	ui32 producedQuantity;
	
	void onHeroVisit(const CGHeroInstance * h) const override;
	void battleFinished(const CGHeroInstance *hero, const BattleResult &result) const override;
	void blockingDialogAnswered(const CGHeroInstance *hero, ui32 answer) const override;

	void flagMine(PlayerColor player) const;
	void newTurn() const override;
	void initObj() override;
	template <typename Handler> void serialize(Handler &h, const int version)
	{
		h & static_cast<CArmedInstance&>(*this);
		h & producedResource & producedQuantity;
	}
	ui32 defaultResProduction();
};

class DLL_LINKAGE CGTeleport : public CGObjectInstance //teleports and subterranean gates
{
public:
	static std::map<Obj, std::map<int, std::vector<ObjectInstanceID> > > objs; //teleports: map[ID][subID] => vector of ids
	static std::vector<std::pair<ObjectInstanceID, ObjectInstanceID> > gates; //subterranean gates: pairs of ids
	void onHeroVisit(const CGHeroInstance * h) const override;
	void initObj() override;
	static void postInit();
	static ObjectInstanceID getMatchingGate(ObjectInstanceID id); //receives id of one subterranean gate and returns id of the paired one, -1 if none

	template <typename Handler> void serialize(Handler &h, const int version)
	{
		h & static_cast<CGObjectInstance&>(*this);
	}
};

class DLL_LINKAGE CGMagicWell : public CGObjectInstance //objects giving bonuses to luck/morale/movement
{
public:
	void onHeroVisit(const CGHeroInstance * h) const override;
	const std::string & getHoverText() const override;

	template <typename Handler> void serialize(Handler &h, const int version)
	{
		h & static_cast<CGObjectInstance&>(*this);
	}
};

class DLL_LINKAGE CGSirens : public CGObjectInstance
{
public:
	void onHeroVisit(const CGHeroInstance * h) const override;
	const std::string & getHoverText() const override;
	void initObj() override;

	template <typename Handler> void serialize(Handler &h, const int version)
	{
		h & static_cast<CGObjectInstance&>(*this);
	}
};

class DLL_LINKAGE CGObservatory : public CGObjectInstance //Redwood observatory
{
public:
	void onHeroVisit(const CGHeroInstance * h) const override;

	template <typename Handler> void serialize(Handler &h, const int version)
	{
		h & static_cast<CGObjectInstance&>(*this);
	}
};


class DLL_LINKAGE CGKeys : public CGObjectInstance //Base class for Keymaster and guards
{
public:
	static std::map <PlayerColor, std::set <ui8> > playerKeyMap; //[players][keysowned]
	//SubID 0 - lightblue, 1 - green, 2 - red, 3 - darkblue, 4 - brown, 5 - purple, 6 - white, 7 - black

	const std::string getName() const; //depending on color
	bool wasMyColorVisited (PlayerColor player) const;

	const std::string & getHoverText() const override;

	template <typename Handler> void serialize(Handler &h, const int version)
	{
		h & static_cast<CGObjectInstance&>(*this);
	}
protected:
	void setPropertyDer(ui8 what, ui32 val) override;
};

class DLL_LINKAGE CGKeymasterTent : public CGKeys
{
public:
	bool wasVisited (PlayerColor player) const;
	void onHeroVisit(const CGHeroInstance * h) const override;

	template <typename Handler> void serialize(Handler &h, const int version)
	{
		h & static_cast<CGObjectInstance&>(*this);
	}
};

class DLL_LINKAGE CGBorderGuard : public CGKeys, public IQuestObject
{
public:
	CGBorderGuard() : IQuestObject(){};
	void initObj() override;
	void onHeroVisit(const CGHeroInstance * h) const override;
	void blockingDialogAnswered(const CGHeroInstance *hero, ui32 answer) const override;

	void getVisitText (MetaString &text, std::vector<Component> &components, bool isCustom, bool FirstVisit, const CGHeroInstance * h = nullptr) const;
	void getRolloverText (MetaString &text, bool onHover) const;
	bool checkQuest (const CGHeroInstance * h) const;

	template <typename Handler> void serialize(Handler &h, const int version)
	{
		h & static_cast<IQuestObject&>(*this);
		h & static_cast<CGObjectInstance&>(*this);
		h & blockVisit;
	}
};

class DLL_LINKAGE CGBorderGate : public CGBorderGuard
{
public:
	CGBorderGate() : CGBorderGuard(){};
	void onHeroVisit(const CGHeroInstance * h) const override;

	ui8 getPassableness() const override;

	template <typename Handler> void serialize(Handler &h, const int version)
	{
		h & static_cast<CGBorderGuard&>(*this); //need to serialize or object will be empty
	}
};

class DLL_LINKAGE CGBoat : public CGObjectInstance
{
public:
	ui8 direction;
	const CGHeroInstance *hero;  //hero on board

	void initObj() override;

	CGBoat()
	{
		hero = nullptr;
		direction = 4;
	}
	template <typename Handler> void serialize(Handler &h, const int version)
	{
		h & static_cast<CGObjectInstance&>(*this) & direction & hero;
	}
};

class DLL_LINKAGE CBank : public CArmedInstance
{
	public:
	int index; //banks have unusal numbering - see ZCRBANK.txt and initObj()
	BankConfig *bc;
	double multiplier; //for improved banks script
	std::vector<ui32> artifacts; //fixed and deterministic
	ui32 daycounter;

	void initObj() override;
	const std::string & getHoverText() const override;
	void initialize() const;
	void reset(ui16 var1);
	void newTurn() const override;
	bool wasVisited (PlayerColor player) const override;
	void onHeroVisit(const CGHeroInstance * h) const override;
	void battleFinished(const CGHeroInstance *hero, const BattleResult &result) const override;
	void blockingDialogAnswered(const CGHeroInstance *hero, ui32 answer) const override;

	template <typename Handler> void serialize(Handler &h, const int version)
	{
		h & static_cast<CArmedInstance&>(*this);
		h & index & multiplier & artifacts & daycounter & bc;
	}
protected:
	void setPropertyDer(ui8 what, ui32 val) override;
};
class DLL_LINKAGE CGPyramid : public CBank
{
public:
	ui16 spell;

	void initObj() override;
	const std::string & getHoverText() const override;
	void newTurn() const override {}; //empty, no reset
	void onHeroVisit(const CGHeroInstance * h) const override;
	void battleFinished(const CGHeroInstance *hero, const BattleResult &result) const override;

	template <typename Handler> void serialize(Handler &h, const int version)
	{
		h & static_cast<CBank&>(*this);
		h & spell;
	}
};

class CGShipyard : public CGObjectInstance, public IShipyard
{
public:
	void getOutOffsets(std::vector<int3> &offsets) const; //offsets to obj pos when we boat can be placed
	CGShipyard();
	void onHeroVisit(const CGHeroInstance * h) const override;

	template <typename Handler> void serialize(Handler &h, const int version)
	{
		h & static_cast<CGObjectInstance&>(*this);
		h & static_cast<IShipyard&>(*this);
	}
};

class DLL_LINKAGE CGMagi : public CGObjectInstance
{
public:
	static std::map <si32, std::vector<ObjectInstanceID> > eyelist; //[subID][id], supports multiple sets as in H5

	void initObj() override;
	void onHeroVisit(const CGHeroInstance * h) const override;

	template <typename Handler> void serialize(Handler &h, const int version)
	{
		h & static_cast<CGObjectInstance&>(*this);
	}
};



class DLL_LINKAGE CCartographer : public CPlayersVisited
{
///behaviour varies depending on surface and  floor
public:
	void onHeroVisit(const CGHeroInstance * h) const override;
	void blockingDialogAnswered(const CGHeroInstance *hero, ui32 answer) const override;

	template <typename Handler> void serialize(Handler &h, const int version)
	{
		h & static_cast<CPlayersVisited&>(*this);
	}
};

class DLL_LINKAGE CGDenOfthieves : public CGObjectInstance
{
	void onHeroVisit(const CGHeroInstance * h) const override;
};

class DLL_LINKAGE CGObelisk : public CPlayersVisited
{
public:
	static ui8 obeliskCount; //how many obelisks are on map
	static std::map<TeamID, ui8> visited; //map: team_id => how many obelisks has been visited

	void onHeroVisit(const CGHeroInstance * h) const override;
	void initObj() override;
	const std::string & getHoverText() const override;

	template <typename Handler> void serialize(Handler &h, const int version)
	{
		h & static_cast<CPlayersVisited&>(*this);
	}
protected:
	void setPropertyDer(ui8 what, ui32 val) override;
};

class DLL_LINKAGE CGLighthouse : public CGObjectInstance
{
public:
	void onHeroVisit(const CGHeroInstance * h) const override;
	void initObj() override;
	const std::string & getHoverText() const override;

	template <typename Handler> void serialize(Handler &h, const int version)
	{
		h & static_cast<CGObjectInstance&>(*this);
	}
	void giveBonusTo( PlayerColor player ) const;
};

class DLL_LINKAGE CGMarket : public CGObjectInstance, public IMarket
{
public:
	CGMarket();
	///IObjectIntercae
	void onHeroVisit(const CGHeroInstance * h) const override; //open trading window

	///IMarket
	int getMarketEfficiency() const override;
	bool allowsTrade(EMarketMode::EMarketMode mode) const override;
	int availableUnits(EMarketMode::EMarketMode mode, int marketItemSerial) const override; //-1 if unlimited
	std::vector<int> availableItemsIds(EMarketMode::EMarketMode mode) const override;

	template <typename Handler> void serialize(Handler &h, const int version)
	{
		h & static_cast<CGObjectInstance&>(*this);
		h & static_cast<IMarket&>(*this);
	}
};

class DLL_LINKAGE CGBlackMarket : public CGMarket
{
public:
	std::vector<const CArtifact *> artifacts; //available artifacts

	void newTurn() const override; //reset artifacts for black market every month
	std::vector<int> availableItemsIds(EMarketMode::EMarketMode mode) const override;

	template <typename Handler> void serialize(Handler &h, const int version)
	{
		h & static_cast<CGMarket&>(*this);
		h & artifacts;
	}
};

class DLL_LINKAGE CGUniversity : public CGMarket
{
public:
	std::vector<int> skills; //available skills

	std::vector<int> availableItemsIds(EMarketMode::EMarketMode mode) const;
	void initObj() override;//set skills for trade
	void onHeroVisit(const CGHeroInstance * h) const override; //open window

	template <typename Handler> void serialize(Handler &h, const int version)
	{
		h & static_cast<CGMarket&>(*this);
		h & skills;
	}
};

struct BankConfig
{
	BankConfig() {level = chance = upgradeChance = combatValue = value = rewardDifficulty = easiest = 0; };
	ui8 level; //1 - 4, how hard the battle will be
	ui8 chance; //chance for this level being chosen
	ui8 upgradeChance; //chance for creatures to be in upgraded versions
	std::vector< std::pair <CreatureID, ui32> > guards; //creature ID, amount
	ui32 combatValue; //how hard are guards of this level
	Res::ResourceSet resources; //resources given in case of victory
	std::vector< std::pair <CreatureID, ui32> > creatures; //creatures granted in case of victory (creature ID, amount)
	std::vector<ui16> artifacts; //number of artifacts given in case of victory [0] -> treasure, [1] -> minor [2] -> major [3] -> relic
	ui32 value; //overall value of given things
	ui32 rewardDifficulty; //proportion of reward value to difficulty of guards; how profitable is this creature Bank config
	ui16 easiest; //?!?

	template <typename Handler> void serialize(Handler &h, const int version)
	{
		h & level & chance & upgradeChance & guards & combatValue & resources & creatures & artifacts & value & rewardDifficulty & easiest;
	}
};

class DLL_LINKAGE CObjectHandler
{
public:
	std::map<si32, CreatureID> cregens; //type 17. dwelling subid -> creature ID
	std::map <ui32, std::vector < ConstTransitivePtr<BankConfig> > > banksInfo; //[index][preset]
	std::map <ui32, std::string> creBanksNames; //[crebank index] -> name of this creature bank
	std::vector<ui32> resVals; //default values of resources in gold

	CObjectHandler();
	~CObjectHandler();

	int bankObjToIndex (const CGObjectInstance * obj);

	template <typename Handler> void serialize(Handler &h, const int version)
	{
		h & cregens & banksInfo & creBanksNames & resVals;
	}
};
<|MERGE_RESOLUTION|>--- conflicted
+++ resolved
@@ -1,1436 +1,1418 @@
-#pragma once
-
-#include "../lib/CCreatureSet.h"
-#include "../lib/CTownHandler.h"
-#include "../lib/CObjectClassesHandler.h"
-#include "CArtHandler.h"
-#include "../lib/ConstTransitivePtr.h"
-#include "int3.h"
-#include "GameConstants.h"
-#include "ResourceSet.h"
-#include "CRandomGenerator.h"
-
-/*
- * CObjectHandler.h, part of VCMI engine
- *
- * Authors: listed in file AUTHORS in main folder
- *
- * License: GNU General Public License v2.0 or later
- * Full text of license available in license.txt file, in main folder
- *
- */
-
-class CGameState;
-class CArtifactInstance;
-struct MetaString;
-struct BattleInfo;
-struct QuestInfo;
-class IGameCallback;
-struct BattleResult;
-class CGObjectInstance;
-class CScript;
-class CGHeroInstance;
-class CTown;
-class CHero;
-class CBuilding;
-class CSpell;
-class CGTownInstance;
-class CGTownBuilding;
-class CArtifact;
-class CSpecObjInfo;
-class CCastleEvent;
-struct TerrainTile;
-struct InfoWindow;
-struct Component;
-struct BankConfig;
-struct UpdateHerospecialty;
-struct NewArtifact;
-class CGBoat;
-class CArtifactSet;
-class CCommanderInstance;
-
-class DLL_LINKAGE CQuest
-{
-public:
-	enum Emission {MISSION_NONE = 0, MISSION_LEVEL = 1, MISSION_PRIMARY_STAT = 2, MISSION_KILL_HERO = 3, MISSION_KILL_CREATURE = 4,
-		MISSION_ART = 5, MISSION_ARMY = 6, MISSION_RESOURCES = 7, MISSION_HERO = 8, MISSION_PLAYER = 9, MISSION_KEYMASTER = 10};
-	enum Eprogress {NOT_ACTIVE, IN_PROGRESS, COMPLETE};
-
-	si32 qid; //unique quest id for serialization / identification
-
-	Emission missionType;
-	Eprogress progress;
-	si32 lastDay; //after this day (first day is 0) mission cannot be completed; if -1 - no limit
-
-	ui32 m13489val;
-	std::vector<ui32> m2stats;
-	std::vector<ui16> m5arts; //artifacts id
-	std::vector<CStackBasicDescriptor> m6creatures; //pair[cre id, cre count], CreatureSet info irrelevant
-	std::vector<ui32> m7resources; //TODO: use resourceset?
-
-	//following field are used only for kill creature/hero missions, the original objects became inaccessible after their removal, so we need to store info needed for messages / hover text
-	ui8 textOption;
-	CStackBasicDescriptor stackToKill;
-	ui8 stackDirection;
-	std::string heroName; //backup of hero name
-	si32 heroPortrait;
-
-	std::string firstVisitText, nextVisitText, completedText;
-	bool isCustomFirst, isCustomNext, isCustomComplete;
-
-	CQuest(){missionType = MISSION_NONE;}; //default constructor
-	virtual ~CQuest(){};
-
-	virtual bool checkQuest (const CGHeroInstance * h) const; //determines whether the quest is complete or not
-	virtual void getVisitText (MetaString &text, std::vector<Component> &components, bool isCustom, bool FirstVisit, const CGHeroInstance * h = nullptr) const;
-	virtual void getCompletionText (MetaString &text, std::vector<Component> &components, bool isCustom, const CGHeroInstance * h = nullptr) const;
-	virtual void getRolloverText (MetaString &text, bool onHover) const; //hover or quest log entry
-	virtual void completeQuest (const CGHeroInstance * h) const {};
-	virtual void addReplacements(MetaString &out, const std::string &base) const;
-
-	bool operator== (const CQuest & quest) const
-	{
-		return (quest.qid == qid);
-	}
-
-	template <typename Handler> void serialize(Handler &h, const int version)
-	{
-		h & qid & missionType & progress & lastDay & m13489val & m2stats & m5arts & m6creatures & m7resources
-			& textOption & stackToKill & stackDirection & heroName & heroPortrait
-			& firstVisitText & nextVisitText & completedText & isCustomFirst & isCustomNext & isCustomComplete;
-	}
-};
-
-class DLL_LINKAGE IObjectInterface
-{
-public:
-	static IGameCallback *cb;
-
-	IObjectInterface();
-	virtual ~IObjectInterface();
-
-	virtual void onHeroVisit(const CGHeroInstance * h) const;
-	virtual void onHeroLeave(const CGHeroInstance * h) const;
-	virtual void newTurn() const;
-	virtual void initObj(); //synchr
-	virtual void setProperty(ui8 what, ui32 val);//synchr
-	
-	//Called when queries created DURING HERO VISIT are resolved
-	//First parameter is always hero that visited object and triggered the query
-	virtual void battleFinished(const CGHeroInstance *hero, const BattleResult &result) const;
-	virtual void blockingDialogAnswered(const CGHeroInstance *hero, ui32 answer) const;
-	virtual void garrisonDialogClosed(const CGHeroInstance *hero) const;
-	virtual void heroLevelUpDone(const CGHeroInstance *hero) const;
-
-//unified interface, AI helpers
-	virtual bool wasVisited (PlayerColor player) const;
-	virtual bool wasVisited (const CGHeroInstance * h) const;
-
-	static void preInit(); //called before objs receive their initObj
-	static void postInit();//called after objs receive their initObj
-
-	template <typename Handler> void serialize(Handler &h, const int version)
-	{
-		logGlobal->errorStream() << "IObjectInterface serialized, unexpected, should not happen!";
-	}
-};
-
-class DLL_LINKAGE IBoatGenerator
-{
-public:
-	const CGObjectInstance *o;
-
-	IBoatGenerator(const CGObjectInstance *O);
-	virtual ~IBoatGenerator() {}
-
-	virtual int getBoatType() const; //0 - evil (if a ship can be evil...?), 1 - good, 2 - neutral
-	virtual void getOutOffsets(std::vector<int3> &offsets) const =0; //offsets to obj pos when we boat can be placed
-	int3 bestLocation() const; //returns location when the boat should be placed
-
-	enum EGeneratorState {GOOD, BOAT_ALREADY_BUILT, TILE_BLOCKED, NO_WATER};
-	EGeneratorState shipyardStatus() const; //0 - can buid, 1 - there is already a boat at dest tile, 2 - dest tile is blocked, 3 - no water
-	void getProblemText(MetaString &out, const CGHeroInstance *visitor = nullptr) const;
-
-	template <typename Handler> void serialize(Handler &h, const int version)
-	{
-		h & o;
-	}
-};
-
-class DLL_LINKAGE IShipyard : public IBoatGenerator
-{
-public:
-	IShipyard(const CGObjectInstance *O);
-	virtual ~IShipyard() {}
-
-	virtual void getBoatCost(std::vector<si32> &cost) const;
-
-	static const IShipyard *castFrom(const CGObjectInstance *obj);
-	static IShipyard *castFrom(CGObjectInstance *obj);
-
-	template <typename Handler> void serialize(Handler &h, const int version)
-	{
-		h & static_cast<IBoatGenerator&>(*this);
-	}
-};
-
-class DLL_LINKAGE IMarket
-{
-public:
-	const CGObjectInstance *o;
-
-	IMarket(const CGObjectInstance *O);
-	virtual ~IMarket() {}
-
-	virtual int getMarketEfficiency() const =0;
-	virtual bool allowsTrade(EMarketMode::EMarketMode mode) const;
-	virtual int availableUnits(EMarketMode::EMarketMode mode, int marketItemSerial) const; //-1 if unlimited
-	virtual std::vector<int> availableItemsIds(EMarketMode::EMarketMode mode) const;
-
-	bool getOffer(int id1, int id2, int &val1, int &val2, EMarketMode::EMarketMode mode) const; //val1 - how many units of id1 player has to give to receive val2 units
-	std::vector<EMarketMode::EMarketMode> availableModes() const;
-
-	static const IMarket *castFrom(const CGObjectInstance *obj, bool verbose = true);
-
-	template <typename Handler> void serialize(Handler &h, const int version)
-	{
-		h & o;
-	}
-};
-
-class DLL_LINKAGE CGObjectInstance : public IObjectInterface
-{
-public:
-	mutable std::string hoverName;
-	int3 pos; //h3m pos
-	Obj ID;
-	si32 subID; //normal subID (this one from OH3 maps ;])
-	ObjectInstanceID id;//number of object in map's vector
-	ObjectTemplate appearance;
-
-	PlayerColor tempOwner;
-	bool blockVisit; //if non-zero then blocks the tile but is visitable from neighbouring tile
-
-	virtual ui8 getPassableness() const; //bitmap - if the bit is set the corresponding player can pass through the visitable tiles of object, even if it's blockvis; if not set - default properties from definfo are used
-	virtual int3 getSightCenter() const; //"center" tile from which the sight distance is calculated
-	virtual int getSightRadious() const; //sight distance (should be used if player-owned structure)
-	bool passableFor(PlayerColor color) const;
-	void getSightTiles(std::unordered_set<int3, ShashInt3> &tiles) const; //returns reference to the set
-	PlayerColor getOwner() const;
-	void setOwner(PlayerColor ow);
-	int getWidth() const; //returns width of object graphic in tiles
-	int getHeight() const; //returns height of object graphic in tiles
-	virtual bool visitableAt(int x, int y) const; //returns true if object is visitable at location (x, y) (h3m pos)
-	virtual int3 getVisitableOffset() const; //returns (x,y,0) offset to first visitable tile from bottom right obj tile (0,0,0) (h3m pos)
-	int3 visitablePos() const;
-	bool blockingAt(int x, int y) const; //returns true if object is blocking location (x, y) (h3m pos)
-	bool coveringAt(int x, int y) const; //returns true if object covers with picture location (x, y) (h3m pos)
-	std::set<int3> getBlockedPos() const; //returns set of positions blocked by this object
-	std::set<int3> getBlockedOffsets() const; //returns set of relative positions blocked by this object
-	bool isVisitable() const; //returns true if object is visitable
-	bool operator<(const CGObjectInstance & cmp) const;  //screen printing priority comparing
-	void hideTiles(PlayerColor ourplayer, int radius) const;
-	CGObjectInstance();
-	virtual ~CGObjectInstance();
-	//CGObjectInstance(const CGObjectInstance & right);
-	//CGObjectInstance& operator=(const CGObjectInstance & right);
-	virtual const std::string & getHoverText() const;
-
-	void setType(si32 ID, si32 subID);
-
-	///IObjectInterface
-	void initObj() override;
-	void onHeroVisit(const CGHeroInstance * h) const override;
-	void setProperty(ui8 what, ui32 val) override;//synchr
-
-	friend class CGameHandler;
-
-
-	template <typename Handler> void serialize(Handler &h, const int version)
-	{
-		h & hoverName & pos & ID & subID & id & tempOwner & blockVisit & appearance;
-		//definfo is handled by map serializer
-	}
-protected:
-	virtual void setPropertyDer(ui8 what, ui32 val);//synchr
-
-	void getNameVis(std::string &hname) const;
-	void giveDummyBonus(ObjectInstanceID heroID, ui8 duration = Bonus::ONE_DAY) const;
-};
-
-/// function object which can be used to find an object with an specific sub ID
-class CGObjectInstanceBySubIdFinder
-{
-public:
-	CGObjectInstanceBySubIdFinder(CGObjectInstance * obj);
-	bool operator()(CGObjectInstance * obj) const;
-
-private:
-	CGObjectInstance * obj;
-};
-
-class CGHeroPlaceholder : public CGObjectInstance
-{
-public:
-	//subID stores id of hero type. If it's 0xff then following field is used
-	ui8 power;
-
-	template <typename Handler> void serialize(Handler &h, const int version)
-	{
-		h & static_cast<CGObjectInstance&>(*this);
-		h & power;
-	}
-};
-
-class DLL_LINKAGE CPlayersVisited: public CGObjectInstance
-{
-public:
-	std::set<PlayerColor> players; //players that visited this object
-
-	bool wasVisited(PlayerColor player) const;
-	bool wasVisited(TeamID team) const;
-	void setPropertyDer(ui8 what, ui32 val) override;
-
-	template <typename Handler> void serialize(Handler &h, const int version)
-	{
-		h & static_cast<CGObjectInstance&>(*this);
-		h & players;
-	}
-};
-
-class DLL_LINKAGE CArmedInstance: public CGObjectInstance, public CBonusSystemNode, public CCreatureSet
-{
-public:
-	BattleInfo *battle; //set to the current battle, if engaged
-
-	void randomizeArmy(int type);
-	virtual void updateMoraleBonusFromArmy();
-
-	void armyChanged() override;
-
-	//////////////////////////////////////////////////////////////////////////
-//	int valOfGlobalBonuses(CSelector selector) const; //used only for castle interface								???
-	virtual CBonusSystemNode *whereShouldBeAttached(CGameState *gs);
-	virtual CBonusSystemNode *whatShouldBeAttached();
-	//////////////////////////////////////////////////////////////////////////
-
-	CArmedInstance();
-
-	template <typename Handler> void serialize(Handler &h, const int version)
-	{
-		h & static_cast<CGObjectInstance&>(*this);
-		h & static_cast<CBonusSystemNode&>(*this);
-		h & static_cast<CCreatureSet&>(*this);
-	}
-};
-
-class DLL_LINKAGE CGHeroInstance : public CArmedInstance, public IBoatGenerator, public CArtifactSet
-{
-public:
-	enum ECanDig
-	{
-		CAN_DIG, LACK_OF_MOVEMENT, WRONG_TERRAIN, TILE_OCCUPIED
-	};
-	//////////////////////////////////////////////////////////////////////////
-
-	ui8 moveDir; //format:	123
-					//		8 4
-					//		765
-	mutable ui8 isStanding, tacticFormationEnabled;
-
-	//////////////////////////////////////////////////////////////////////////
-
-	ConstTransitivePtr<CHero> type;
-	TExpType exp; //experience points
-	ui32 level; //current level of hero
-	std::string name; //may be custom
-	std::string biography; //if custom
-	si32 portrait; //may be custom
-	si32 mana; // remaining spell points
-	std::vector<std::pair<SecondarySkill,ui8> > secSkills; //first - ID of skill, second - level of skill (1 - basic, 2 - adv., 3 - expert); if hero has ability (-1, -1) it meansthat it should have default secondary abilities
-	ui32 movement; //remaining movement points
-	ui8 sex;
-	bool inTownGarrison; // if hero is in town garrison
-	ConstTransitivePtr<CGTownInstance> visitedTown; //set if hero is visiting town or in the town garrison
-	ConstTransitivePtr<CCommanderInstance> commander;
-	const CGBoat *boat; //set to CGBoat when sailing
-
-
-	//std::vector<const CArtifact*> artifacts; //hero's artifacts from bag
-	//std::map<ui16, const CArtifact*> artifWorn; //map<position,artifact_id>; positions: 0 - head; 1 - shoulders; 2 - neck; 3 - right hand; 4 - left hand; 5 - torso; 6 - right ring; 7 - left ring; 8 - feet; 9 - misc1; 10 - misc2; 11 - misc3; 12 - misc4; 13 - mach1; 14 - mach2; 15 - mach3; 16 - mach4; 17 - spellbook; 18 - misc5
-	std::set<SpellID> spells; //known spells (spell IDs)
-	std::set<ObjectInstanceID> visitedObjects;
-
-	struct DLL_LINKAGE Patrol
-	{
-		Patrol(){patrolling=false;patrolRadious=-1;};
-		bool patrolling;
-		ui32 patrolRadious;
-		template <typename Handler> void serialize(Handler &h, const int version)
-		{
-			h & patrolling & patrolRadious;
-		}
-	} patrol;
-
-	struct DLL_LINKAGE HeroSpecial : CBonusSystemNode
-	{
-		bool growsWithLevel;
-
-		HeroSpecial(){growsWithLevel = false;};
-
-		template <typename Handler> void serialize(Handler &h, const int version)
-		{
-			h & static_cast<CBonusSystemNode&>(*this);
-			h & growsWithLevel;
-		}
-	};
-
-	std::vector<HeroSpecial*> specialty;
-
-	struct DLL_LINKAGE SecondarySkillsInfo
-	{
-		//skills are determined, initialized at map start
-		//FIXME remove mutable
-		mutable CRandomGenerator rand;
-		ui8 magicSchoolCounter;
-		ui8 wisdomCounter;
-
-		void resetMagicSchoolCounter();
-		void resetWisdomCounter();
-
-		template <typename Handler> void serialize(Handler &h, const int version)
-		{
-			h & magicSchoolCounter & wisdomCounter & rand;
-		}
-	} skillsInfo;
-
-<<<<<<< HEAD
-	//////////////////////////////////////////////////////////////////////////
-
-
-	template <typename Handler> void serialize(Handler &h, const int version)
-	{
-		h & static_cast<CArmedInstance&>(*this);
-		h & static_cast<CArtifactSet&>(*this);
-		h & exp & level & name & biography & portrait & mana & secSkills & movement
-			& sex & inTownGarrison & spells & patrol & moveDir & skillsInfo & visitedObjects;
-		h & visitedTown & boat;
-		h & type & specialty & commander;
-		BONUS_TREE_DESERIALIZATION_FIX
-		//visitied town pointer will be restored by map serialization method
-	}
-	//////////////////////////////////////////////////////////////////////////
-=======
->>>>>>> a94b7e09
-	int3 getSightCenter() const; //"center" tile from which the sight distance is calculated
-	int getSightRadious() const; //sight distance (should be used if player-owned structure)
-	//////////////////////////////////////////////////////////////////////////
-
-	int getBoatType() const; //0 - evil (if a ship can be evil...?), 1 - good, 2 - neutral
-	void getOutOffsets(std::vector<int3> &offsets) const; //offsets to obj pos when we boat can be placed
-
-	//////////////////////////////////////////////////////////////////////////
-
-	bool hasSpellbook() const;
-	EAlignment::EAlignment getAlignment() const;
-	const std::string &getBiography() const;
-	bool needsLastStack()const;
-	ui32 getTileCost(const TerrainTile &dest, const TerrainTile &from) const; //move cost - applying pathfinding skill, road and terrain modifiers. NOT includes diagonal move penalty, last move levelling
-	ui32 getLowestCreatureSpeed() const;
-	int3 getPosition(bool h3m = false) const; //h3m=true - returns position of hero object; h3m=false - returns position of hero 'manifestation'
-	si32 manaRegain() const; //how many points of mana can hero regain "naturally" in one day
-	bool canWalkOnSea() const;
-	int getCurrentLuck(int stack=-1, bool town=false) const;
-	int getSpellCost(const CSpell *sp) const; //do not use during battles -> bonuses from army would be ignored
-
-	// ----- primary and secondary skill, experience, level handling -----
-
-	/// Returns true if hero has lower level than should upon his experience.
-	bool gainsLevel() const;
-
-	/// Returns the next primary skill on level up. Can only be called if hero can gain a level up.
-	PrimarySkill::PrimarySkill nextPrimarySkill() const;
-
-	/// Returns the next secondary skill randomly on level up. Can only be called if hero can gain a level up.
-	boost::optional<SecondarySkill> nextSecondarySkill() const;
-
-	/// Gets 0, 1 or 2 secondary skills which are proposed on hero level up.
-	std::vector<SecondarySkill> getLevelUpProposedSecondarySkills() const;
-
-	ui8 getSecSkillLevel(SecondarySkill skill) const; //0 - no skill
-
-	/// Returns true if hero has free secondary skill slot.
-	bool canLearnSkill() const;
-
-	void setPrimarySkill(PrimarySkill::PrimarySkill primarySkill, si64 value, ui8 abs);
-	void setSecSkillLevel(SecondarySkill which, int val, bool abs);// abs == 0 - changes by value; 1 - sets to value
-	void levelUp(std::vector<SecondarySkill> skills);
-
-	int maxMovePoints(bool onLand) const;
-	int movementPointsAfterEmbark(int MPsBefore, int basicCost, bool disembark = false) const;
-
-	//int getSpellSecLevel(int spell) const; //returns level of secondary ability (fire, water, earth, air magic) known to this hero and applicable to given spell; -1 if error
-	static int3 convertPosition(int3 src, bool toh3m); //toh3m=true: manifest->h3m; toh3m=false: h3m->manifest
-	double getFightingStrength() const; // takes attack / defense skill into account
-	double getMagicStrength() const; // takes knowledge / spell power skill into account
-	double getHeroStrength() const; // includes fighting and magic strength
-	ui64 getTotalStrength() const; // includes fighting strength and army strength
-	TExpType calculateXp(TExpType exp) const; //apply learning skill
-	ui8 getSpellSchoolLevel(const CSpell * spell, int *outSelectedSchool = nullptr) const; //returns level on which given spell would be cast by this hero (0 - none, 1 - basic etc); optionally returns number of selected school by arg - 0 - air magic, 1 - fire magic, 2 - water magic, 3 - earth magic,
-	bool canCastThisSpell(const CSpell * spell) const; //determines if this hero can cast given spell; takes into account existing spell in spellbook, existing spellbook and artifact bonuses
-	CStackBasicDescriptor calculateNecromancy (const BattleResult &battleResult) const;
-	void showNecromancyDialog(const CStackBasicDescriptor &raisedStack) const;
-	ECanDig diggingStatus() const; //0 - can dig; 1 - lack of movement; 2 -
-
-	//////////////////////////////////////////////////////////////////////////
-
-	void setType(si32 ID, si32 subID);
-
-	void initHero();
-	void initHero(HeroTypeID SUBID);
-
-	void putArtifact(ArtifactPosition pos, CArtifactInstance *art);
-	void putInBackpack(CArtifactInstance *art);
-	void initExp();
-	void initArmy(IArmyDescriptor *dst = nullptr);
-	//void giveArtifact (ui32 aid);
-	void pushPrimSkill(PrimarySkill::PrimarySkill which, int val);
-	ui8 maxlevelsToMagicSchool() const;
-	ui8 maxlevelsToWisdom() const;
-	void Updatespecialty();
-	void recreateSecondarySkillsBonuses();
-	void updateSkill(SecondarySkill which, int val);
-
-	CGHeroInstance();
-	virtual ~CGHeroInstance();
-	//////////////////////////////////////////////////////////////////////////
-	//
-	ArtBearer::ArtBearer bearerType() const override;
-	//////////////////////////////////////////////////////////////////////////
-
-	CBonusSystemNode *whereShouldBeAttached(CGameState *gs) override;
-	std::string nodeName() const override;
-	void deserializationFix();
-
-	void initObj() override;
-	void onHeroVisit(const CGHeroInstance * h) const override;
-	const std::string & getHoverText() const override;
-protected:
-	void setPropertyDer(ui8 what, ui32 val) override;//synchr
-
-private:
-	void levelUpAutomatically();
-
-public:
-	template <typename Handler> void serialize(Handler &h, const int version)
-	{
-		h & static_cast<CArmedInstance&>(*this);
-		h & static_cast<CArtifactSet&>(*this);
-		h & exp & level & name & biography & portrait & mana & secSkills & movement
-			& sex & inTownGarrison & spells & patrol & moveDir & skillsInfo;
-		h & visitedTown & boat;
-		h & type & specialty & commander;
-		BONUS_TREE_DESERIALIZATION_FIX
-		//visitied town pointer will be restored by map serialization method
-	}
-};
-
-class DLL_LINKAGE CSpecObjInfo
-{
-public:
-	virtual ~CSpecObjInfo(){};
-	PlayerColor player; //owner
-};
-
-class DLL_LINKAGE CCreGenAsCastleInfo : public virtual CSpecObjInfo
-{
-public:
-	bool asCastle;
-	ui32 identifier;
-	ui8 castles[2]; //allowed castles
-};
-
-class DLL_LINKAGE CCreGenLeveledInfo : public virtual CSpecObjInfo
-{
-public:
-	ui8 minLevel, maxLevel; //minimal and maximal level of creature in dwelling: <0, 6>
-};
-
-class DLL_LINKAGE CCreGenLeveledCastleInfo : public CCreGenAsCastleInfo, public CCreGenLeveledInfo
-{
-};
-
-class DLL_LINKAGE CGDwelling : public CArmedInstance
-{
-public:
-	typedef std::vector<std::pair<ui32, std::vector<CreatureID> > > TCreaturesSet;
-
-	CSpecObjInfo * info; //h3m info about dewlling
-	TCreaturesSet creatures; //creatures[level] -> <vector of alternative ids (base creature and upgrades, creatures amount>
-
-	template <typename Handler> void serialize(Handler &h, const int version)
-	{
-		h & static_cast<CArmedInstance&>(*this) & creatures;
-	}
-
-	void initObj() override;
-	void onHeroVisit(const CGHeroInstance * h) const override;
-	void newTurn() const override;
-	void setProperty(ui8 what, ui32 val) override;
-	void battleFinished(const CGHeroInstance *hero, const BattleResult &result) const override;
-	void blockingDialogAnswered(const CGHeroInstance *hero, ui32 answer) const override;
-
-private:
-	void heroAcceptsCreatures(const CGHeroInstance *h) const;
-};
-
-class DLL_LINKAGE CGTownBuilding : public IObjectInterface
-{
-///basic class for town structures handled as map objects
-public:
-	BuildingID ID; //from buildig list
-	si32 id; //identifies its index on towns vector
-	CGTownInstance *town;
-
-	template <typename Handler> void serialize(Handler &h, const int version)
-	{
-		h & ID & id;
-	}
-};
-class DLL_LINKAGE COPWBonus : public CGTownBuilding
-{///used for OPW bonusing structures
-public:
-	std::set<si32> visitors;
-	void setProperty(ui8 what, ui32 val) override;
-	void onHeroVisit (const CGHeroInstance * h) const override;
-
-	COPWBonus (BuildingID index, CGTownInstance *TOWN);
-	COPWBonus (){ID = BuildingID::NONE; town = nullptr;};
-	template <typename Handler> void serialize(Handler &h, const int version)
-	{
-		h & static_cast<CGTownBuilding&>(*this);
-		h & visitors;
-	}
-};
-
-class DLL_LINKAGE CTownBonus : public CGTownBuilding
-{
-///used for one-time bonusing structures
-///feel free to merge inheritance tree
-public:
-	std::set<ObjectInstanceID> visitors;
-	void setProperty(ui8 what, ui32 val) override;
-	void onHeroVisit (const CGHeroInstance * h) const override;
-
-	CTownBonus (BuildingID index, CGTownInstance *TOWN);
-	CTownBonus (){ID = BuildingID::NONE; town = nullptr;};
-	template <typename Handler> void serialize(Handler &h, const int version)
-	{
-		h & static_cast<CGTownBuilding&>(*this);
-		h & visitors;
-	}
-};
-
-class DLL_LINKAGE CTownAndVisitingHero : public CBonusSystemNode
-{
-public:
-	CTownAndVisitingHero();
-};
-
-struct DLL_LINKAGE GrowthInfo
-{
-	struct Entry
-	{
-		int count;
-		std::string description;
-		Entry(const std::string &format, int _count);
-		Entry(int subID, BuildingID building, int _count);
-	};
-
-	std::vector<Entry> entries;
-	int totalGrowth() const;
-};
-
-class DLL_LINKAGE CGTownInstance : public CGDwelling, public IShipyard, public IMarket
-{
-public:
-	enum EFortLevel {NONE = 0, FORT = 1, CITADEL = 2, CASTLE = 3};
-
-	CTownAndVisitingHero townAndVis;
-	const CTown * town;
-	std::string name; // name of town
-	si32 builded; //how many buildings has been built this turn
-	si32 destroyed; //how many buildings has been destroyed this turn
-	ConstTransitivePtr<CGHeroInstance> garrisonHero, visitingHero;
-	ui32 identifier; //special identifier from h3m (only > RoE maps)
-	si32 alignment;
-	std::set<BuildingID> forbiddenBuildings, builtBuildings;
-	std::vector<CGTownBuilding*> bonusingBuildings;
-	std::vector<SpellID> possibleSpells, obligatorySpells;
-	std::vector<std::vector<SpellID> > spells; //spells[level] -> vector of spells, first will be available in guild
-	std::list<CCastleEvent> events;
-	std::pair<si32, si32> bonusValue;//var to store town bonuses (rampart = resources from mystic pond);
-
-	//////////////////////////////////////////////////////////////////////////
-	static std::vector<const CArtifact *> merchantArtifacts; //vector of artifacts available at Artifact merchant, NULLs possible (for making empty space when artifact is bought)
-	static std::vector<int> universitySkills;//skills for university of magic
-
-	template <typename Handler> void serialize(Handler &h, const int version)
-	{
-		h & static_cast<CGDwelling&>(*this);
-		h & static_cast<IShipyard&>(*this);
-		h & static_cast<IMarket&>(*this);
-		h & name & builded & destroyed & identifier;
-		h & garrisonHero & visitingHero;
-		h & alignment & forbiddenBuildings & builtBuildings & bonusValue
-			& possibleSpells & obligatorySpells & spells & /*strInfo & */events & bonusingBuildings;
-
-		for (std::vector<CGTownBuilding*>::iterator i = bonusingBuildings.begin(); i!=bonusingBuildings.end(); i++)
-			(*i)->town = this;
-
-		h & town & townAndVis;
-		BONUS_TREE_DESERIALIZATION_FIX
-
-		vstd::erase_if(builtBuildings, [this](BuildingID building) -> bool
-		{
-			if(!town->buildings.count(building) ||  !town->buildings.at(building))
-			{
-				logGlobal->errorStream() << boost::format("#1444-like issue in CGTownInstance::serialize. From town %s at %s removing the bogus builtBuildings item %s")
-					% name % pos % building;
-				return true;
-			}
-			return false;
-		});
-	}
-	//////////////////////////////////////////////////////////////////////////
-
-	CBonusSystemNode *whatShouldBeAttached() override;
-	std::string nodeName() const override;
-	void updateMoraleBonusFromArmy() override;
-	void deserializationFix();
-	void recreateBuildingsBonuses();
-	bool addBonusIfBuilt(BuildingID building, Bonus::BonusType type, int val, TPropagatorPtr &prop, int subtype = -1); //returns true if building is built and bonus has been added
-	bool addBonusIfBuilt(BuildingID building, Bonus::BonusType type, int val, int subtype = -1); //convienence version of above
-	void setVisitingHero(CGHeroInstance *h);
-	void setGarrisonedHero(CGHeroInstance *h);
-	const CArmedInstance *getUpperArmy() const; //garrisoned hero if present or the town itself
-
-	//////////////////////////////////////////////////////////////////////////
-
-	ui8 getPassableness() const; //bitmap - if the bit is set the corresponding player can pass through the visitable tiles of object, even if it's blockvis; if not set - default properties from definfo are used
-	int3 getSightCenter() const override; //"center" tile from which the sight distance is calculated
-	int getSightRadious() const override; //returns sight distance
-	int getBoatType() const; //0 - evil (if a ship can be evil...?), 1 - good, 2 - neutral
-	void getOutOffsets(std::vector<int3> &offsets) const; //offsets to obj pos when we boat can be placed
-	int getMarketEfficiency() const override; //=market count
-	bool allowsTrade(EMarketMode::EMarketMode mode) const;
-	std::vector<int> availableItemsIds(EMarketMode::EMarketMode mode) const;
-
-	void setType(si32 ID, si32 subID);
-	void updateAppearance();
-
-	//////////////////////////////////////////////////////////////////////////
-
-	bool needsLastStack() const;
-	CGTownInstance::EFortLevel fortLevel() const;
-	int hallLevel() const; // -1 - none, 0 - village, 1 - town, 2 - city, 3 - capitol
-	int mageGuildLevel() const; // -1 - none, 0 - village, 1 - town, 2 - city, 3 - capitol
-	int getHordeLevel(const int & HID) const; //HID - 0 or 1; returns creature level or -1 if that horde structure is not present
-	int creatureGrowth(const int & level) const;
-	GrowthInfo getGrowthInfo(int level) const;
-	bool hasFort() const;
-	bool hasCapitol() const;
-	//checks if building is constructed and town has same subID
-	bool hasBuilt(BuildingID buildingID) const;
-	bool hasBuilt(BuildingID buildingID, int townID) const;
-	TResources dailyIncome() const; //calculates daily income of this town
-	int spellsAtLevel(int level, bool checkGuild) const; //levels are counted from 1 (1 - 5)
-	bool armedGarrison() const; //true if town has creatures in garrison or garrisoned hero
-	int getTownLevel() const;
-
-	void removeCapitols (PlayerColor owner) const;
-	void addHeroToStructureVisitors(const CGHeroInstance *h, si32 structureInstanceID) const; //hero must be visiting or garrisoned in town
-
-	CGTownInstance();
-	virtual ~CGTownInstance();
-
-	///IObjectInterface overrides
-	void newTurn() const override;
-	void onHeroVisit(const CGHeroInstance * h) const override;
-	void onHeroLeave(const CGHeroInstance * h) const override;
-	void initObj() override;
-	void battleFinished(const CGHeroInstance *hero, const BattleResult &result) const override;
-protected:
-	void setPropertyDer(ui8 what, ui32 val) override;
-};
-class DLL_LINKAGE CGPandoraBox : public CArmedInstance
-{
-public:
-	std::string message;
-	bool hasGuardians; //helper - after battle even though we have no stacks, allows us to know that there was battle
-
-	//gained things:
-	ui32 gainedExp;
-	si32 manaDiff; //amount of gained / lost mana
-	si32 moraleDiff; //morale modifier
-	si32 luckDiff; //luck modifier
-	TResources resources;//gained / lost resources
-	std::vector<si32> primskills;//gained / lost prim skills
-	std::vector<SecondarySkill> abilities; //gained abilities
-	std::vector<si32> abilityLevels; //levels of gained abilities
-	std::vector<ArtifactID> artifacts; //gained artifacts
-	std::vector<SpellID> spells; //gained spells
-	CCreatureSet creatures; //gained creatures
-
-	void initObj() override;
-	void onHeroVisit(const CGHeroInstance * h) const override;
-	void battleFinished(const CGHeroInstance *hero, const BattleResult &result) const override;
-	void blockingDialogAnswered(const CGHeroInstance *hero, ui32 answer) const override;
-	void heroLevelUpDone(const CGHeroInstance *hero) const override;
-
-	template <typename Handler> void serialize(Handler &h, const int version)
-	{
-		h & static_cast<CArmedInstance&>(*this);
-		h & message & hasGuardians & gainedExp & manaDiff & moraleDiff & luckDiff & resources & primskills
-			& abilities & abilityLevels & artifacts & spells & creatures;
-	}
-protected:
-	void giveContentsUpToExp(const CGHeroInstance *h) const;
-	void giveContentsAfterExp(const CGHeroInstance *h) const;
-private:
-	void getText( InfoWindow &iw, bool &afterBattle, int val, int negative, int positive, const CGHeroInstance * h ) const;
-	void getText( InfoWindow &iw, bool &afterBattle, int text, const CGHeroInstance * h ) const;
-};
-
-class DLL_LINKAGE CGEvent : public CGPandoraBox  //event objects
-{
-public:
-	bool removeAfterVisit; //true if event is removed after occurring
-	ui8 availableFor; //players whom this event is available for
-	bool computerActivate; //true if computer player can activate this event
-	bool humanActivate; //true if human player can activate this event
-
-	template <typename Handler> void serialize(Handler &h, const int version)
-	{
-		h & static_cast<CGPandoraBox &>(*this);
-		h & removeAfterVisit & availableFor & computerActivate & humanActivate;
-	}
-
-	void onHeroVisit(const CGHeroInstance * h) const override;
-private:
-	void activated(const CGHeroInstance * h) const;
-};
-
-class DLL_LINKAGE CGCreature : public CArmedInstance //creatures on map
-{
-	enum Action {
-		FIGHT = -2, FLEE = -1, JOIN_FOR_FREE = 0 //values > 0 mean gold price
-	};
-
-public:
-	ui32 identifier; //unique code for this monster (used in missions)
-	si8 character; //character of this set of creatures (0 - the most friendly, 4 - the most hostile) => on init changed to -4 (compliant) ... 10 value (savage)
-	std::string message; //message printed for attacking hero
-	TResources resources; // resources given to hero that has won with monsters
-	ArtifactID gainedArtifact; //ID of artifact gained to hero, -1 if none
-	bool neverFlees; //if true, the troops will never flee
-	bool notGrowingTeam; //if true, number of units won't grow
-	ui64 temppower; //used to handle fractional stack growth for tiny stacks
-
-	bool refusedJoining;
-
-	void onHeroVisit(const CGHeroInstance * h) const override;
-	const std::string & getHoverText() const override;
-	void initObj() override;
-	void newTurn() const override;
-	void battleFinished(const CGHeroInstance *hero, const BattleResult &result) const override;
-	void blockingDialogAnswered(const CGHeroInstance *hero, ui32 answer) const override;
-
-
-	struct DLL_LINKAGE formationInfo // info about merging stacks after battle back into one
-	{
-		si32 basicType;
-		ui32 randomFormation; //random seed used to determine number of stacks and is there's upgraded stack
-		template <typename Handler> void serialize(Handler &h, const int version)
-		{
-			h & basicType & randomFormation;
-		}
-	} formation;
-
-	template <typename Handler> void serialize(Handler &h, const int version)
-	{
-		h & static_cast<CArmedInstance&>(*this);
-		h & identifier & character & message & resources & gainedArtifact & neverFlees & notGrowingTeam & temppower;
-		h & refusedJoining & formation;
-	}
-protected:
-	void setPropertyDer(ui8 what, ui32 val) override;
-private:
-
-	void fight(const CGHeroInstance *h) const;
-	void flee( const CGHeroInstance * h ) const;
-	void fleeDecision(const CGHeroInstance *h, ui32 pursue) const;
-	void joinDecision(const CGHeroInstance *h, int cost, ui32 accept) const;
-
-	int takenAction(const CGHeroInstance *h, bool allowJoin=true) const; //action on confrontation: -2 - fight, -1 - flee, >=0 - will join for given value of gold (may be 0)
-
-};
-
-
-class DLL_LINKAGE CGSignBottle : public CGObjectInstance //signs and ocean bottles
-{
-public:
-	std::string message;
-
-	void onHeroVisit(const CGHeroInstance * h) const override;
-	void initObj() override;
-
-	template <typename Handler> void serialize(Handler &h, const int version)
-	{
-		h & static_cast<CGObjectInstance&>(*this);
-		h & message;
-	}
-};
-
-class DLL_LINKAGE IQuestObject
-{
-public:
-	CQuest * quest;
-
-	IQuestObject(): quest(new CQuest()){};
-	virtual ~IQuestObject() {};
-	virtual void getVisitText (MetaString &text, std::vector<Component> &components, bool isCustom, bool FirstVisit, const CGHeroInstance * h = nullptr) const;
-	virtual bool checkQuest (const CGHeroInstance * h) const;
-
-	template <typename Handler> void serialize(Handler &h, const int version)
-	{
-		h & quest;
-	}
-};
-
-class DLL_LINKAGE CGSeerHut : public CArmedInstance, public IQuestObject //army is used when giving reward
-{
-public:
-	enum ERewardType {NOTHING, EXPERIENCE, MANA_POINTS, MORALE_BONUS, LUCK_BONUS, RESOURCES, PRIMARY_SKILL, SECONDARY_SKILL, ARTIFACT, SPELL, CREATURE};
-	ERewardType rewardType;
-	si32 rID; //reward ID
-	si32 rVal; //reward value
-	std::string seerName;
-
-	CGSeerHut() : IQuestObject(){};
-	void initObj() override;
-	const std::string & getHoverText() const override;
-	void newTurn() const override;
-	void onHeroVisit(const CGHeroInstance * h) const override;
-	void blockingDialogAnswered(const CGHeroInstance *hero, ui32 answer) const override;
-
-	virtual void init();
-	int checkDirection() const; //calculates the region of map where monster is placed
-	void setObjToKill(); //remember creatures / heroes to kill after they are initialized
-	const CGHeroInstance *getHeroToKill(bool allowNull = false) const;
-	const CGCreature *getCreatureToKill(bool allowNull = false) const;
-	void getRolloverText (MetaString &text, bool onHover) const;
-	void getCompletionText(MetaString &text, std::vector<Component> &components, bool isCustom, const CGHeroInstance * h = nullptr) const;
-	void finishQuest (const CGHeroInstance * h, ui32 accept) const; //common for both objects
-	virtual void completeQuest (const CGHeroInstance * h) const;
-
-	template <typename Handler> void serialize(Handler &h, const int version)
-	{
-		h & static_cast<CArmedInstance&>(*this) & static_cast<IQuestObject&>(*this);
-		h & rewardType & rID & rVal & seerName;
-	}
-protected:
-	void setPropertyDer(ui8 what, ui32 val) override;
-};
-
-class DLL_LINKAGE CGQuestGuard : public CGSeerHut
-{
-public:
-	CGQuestGuard() : CGSeerHut(){};
-	void init() override;
-	void completeQuest (const CGHeroInstance * h) const override;
-
-	template <typename Handler> void serialize(Handler &h, const int version)
-	{
-		h & static_cast<CGSeerHut&>(*this);
-	}
-};
-
-class DLL_LINKAGE CGWitchHut : public CPlayersVisited
-{
-public:
-	std::vector<si32> allowedAbilities;
-	ui32 ability;
-
-	const std::string & getHoverText() const override;
-	void onHeroVisit(const CGHeroInstance * h) const override;
-	void initObj() override;
-	template <typename Handler> void serialize(Handler &h, const int version)
-	{
-		h & static_cast<CPlayersVisited&>(*this);
-		h & allowedAbilities & ability;
-	}
-};
-
-
-class DLL_LINKAGE CGScholar : public CGObjectInstance
-{
-public:
-	enum EBonusType {PRIM_SKILL, SECONDARY_SKILL, SPELL, RANDOM = 255};
-	EBonusType bonusType;
-	ui16 bonusID; //ID of skill/spell
-
-//	void giveAnyBonus(const CGHeroInstance * h) const; //TODO: remove
-	void onHeroVisit(const CGHeroInstance * h) const override;
-	void initObj() override;
-	template <typename Handler> void serialize(Handler &h, const int version)
-	{
-		h & static_cast<CGObjectInstance&>(*this);
-		h & bonusType & bonusID;
-	}
-};
-
-class DLL_LINKAGE CGGarrison : public CArmedInstance
-{
-public:
-	bool removableUnits;
-
-	ui8 getPassableness() const;
-	void onHeroVisit(const CGHeroInstance * h) const override;
-	void battleFinished(const CGHeroInstance *hero, const BattleResult &result) const override;
-
-	template <typename Handler> void serialize(Handler &h, const int version)
-	{
-		h & static_cast<CArmedInstance&>(*this);
-		h & removableUnits;
-	}
-};
-
-class DLL_LINKAGE CGArtifact : public CArmedInstance
-{
-public:
-	CArtifactInstance *storedArtifact;
-	std::string message;
-
-	void onHeroVisit(const CGHeroInstance * h) const override;
-	void battleFinished(const CGHeroInstance *hero, const BattleResult &result) const override;
-	void blockingDialogAnswered(const CGHeroInstance *hero, ui32 answer) const override;
-
-	void pick( const CGHeroInstance * h ) const;
-	void initObj() override;
-
-	template <typename Handler> void serialize(Handler &h, const int version)
-	{
-		h & static_cast<CArmedInstance&>(*this);
-		h & message & storedArtifact;
-	}
-};
-
-class DLL_LINKAGE CGResource : public CArmedInstance
-{
-public:
-	ui32 amount; //0 if random
-	std::string message;
-
-	void onHeroVisit(const CGHeroInstance * h) const override;
-	void initObj() override;
-	void battleFinished(const CGHeroInstance *hero, const BattleResult &result) const override;
-	void blockingDialogAnswered(const CGHeroInstance *hero, ui32 answer) const override;
-
-	void collectRes(PlayerColor player) const;
-
-	template <typename Handler> void serialize(Handler &h, const int version)
-	{
-		h & static_cast<CArmedInstance&>(*this);
-		h & amount & message;
-	}
-};
-
-class DLL_LINKAGE CGShrine : public CPlayersVisited
-{
-public:
-	SpellID spell; //id of spell or NONE if random
-	void onHeroVisit(const CGHeroInstance * h) const override;
-	void initObj() override;
-	const std::string & getHoverText() const override;
-
-	template <typename Handler> void serialize(Handler &h, const int version)
-	{
-		h & static_cast<CPlayersVisited&>(*this);;
-		h & spell;
-	}
-};
-
-class DLL_LINKAGE CGMine : public CArmedInstance
-{
-public:
-	Res::ERes producedResource;
-	ui32 producedQuantity;
-	
-	void onHeroVisit(const CGHeroInstance * h) const override;
-	void battleFinished(const CGHeroInstance *hero, const BattleResult &result) const override;
-	void blockingDialogAnswered(const CGHeroInstance *hero, ui32 answer) const override;
-
-	void flagMine(PlayerColor player) const;
-	void newTurn() const override;
-	void initObj() override;
-	template <typename Handler> void serialize(Handler &h, const int version)
-	{
-		h & static_cast<CArmedInstance&>(*this);
-		h & producedResource & producedQuantity;
-	}
-	ui32 defaultResProduction();
-};
-
-class DLL_LINKAGE CGTeleport : public CGObjectInstance //teleports and subterranean gates
-{
-public:
-	static std::map<Obj, std::map<int, std::vector<ObjectInstanceID> > > objs; //teleports: map[ID][subID] => vector of ids
-	static std::vector<std::pair<ObjectInstanceID, ObjectInstanceID> > gates; //subterranean gates: pairs of ids
-	void onHeroVisit(const CGHeroInstance * h) const override;
-	void initObj() override;
-	static void postInit();
-	static ObjectInstanceID getMatchingGate(ObjectInstanceID id); //receives id of one subterranean gate and returns id of the paired one, -1 if none
-
-	template <typename Handler> void serialize(Handler &h, const int version)
-	{
-		h & static_cast<CGObjectInstance&>(*this);
-	}
-};
-
-class DLL_LINKAGE CGMagicWell : public CGObjectInstance //objects giving bonuses to luck/morale/movement
-{
-public:
-	void onHeroVisit(const CGHeroInstance * h) const override;
-	const std::string & getHoverText() const override;
-
-	template <typename Handler> void serialize(Handler &h, const int version)
-	{
-		h & static_cast<CGObjectInstance&>(*this);
-	}
-};
-
-class DLL_LINKAGE CGSirens : public CGObjectInstance
-{
-public:
-	void onHeroVisit(const CGHeroInstance * h) const override;
-	const std::string & getHoverText() const override;
-	void initObj() override;
-
-	template <typename Handler> void serialize(Handler &h, const int version)
-	{
-		h & static_cast<CGObjectInstance&>(*this);
-	}
-};
-
-class DLL_LINKAGE CGObservatory : public CGObjectInstance //Redwood observatory
-{
-public:
-	void onHeroVisit(const CGHeroInstance * h) const override;
-
-	template <typename Handler> void serialize(Handler &h, const int version)
-	{
-		h & static_cast<CGObjectInstance&>(*this);
-	}
-};
-
-
-class DLL_LINKAGE CGKeys : public CGObjectInstance //Base class for Keymaster and guards
-{
-public:
-	static std::map <PlayerColor, std::set <ui8> > playerKeyMap; //[players][keysowned]
-	//SubID 0 - lightblue, 1 - green, 2 - red, 3 - darkblue, 4 - brown, 5 - purple, 6 - white, 7 - black
-
-	const std::string getName() const; //depending on color
-	bool wasMyColorVisited (PlayerColor player) const;
-
-	const std::string & getHoverText() const override;
-
-	template <typename Handler> void serialize(Handler &h, const int version)
-	{
-		h & static_cast<CGObjectInstance&>(*this);
-	}
-protected:
-	void setPropertyDer(ui8 what, ui32 val) override;
-};
-
-class DLL_LINKAGE CGKeymasterTent : public CGKeys
-{
-public:
-	bool wasVisited (PlayerColor player) const;
-	void onHeroVisit(const CGHeroInstance * h) const override;
-
-	template <typename Handler> void serialize(Handler &h, const int version)
-	{
-		h & static_cast<CGObjectInstance&>(*this);
-	}
-};
-
-class DLL_LINKAGE CGBorderGuard : public CGKeys, public IQuestObject
-{
-public:
-	CGBorderGuard() : IQuestObject(){};
-	void initObj() override;
-	void onHeroVisit(const CGHeroInstance * h) const override;
-	void blockingDialogAnswered(const CGHeroInstance *hero, ui32 answer) const override;
-
-	void getVisitText (MetaString &text, std::vector<Component> &components, bool isCustom, bool FirstVisit, const CGHeroInstance * h = nullptr) const;
-	void getRolloverText (MetaString &text, bool onHover) const;
-	bool checkQuest (const CGHeroInstance * h) const;
-
-	template <typename Handler> void serialize(Handler &h, const int version)
-	{
-		h & static_cast<IQuestObject&>(*this);
-		h & static_cast<CGObjectInstance&>(*this);
-		h & blockVisit;
-	}
-};
-
-class DLL_LINKAGE CGBorderGate : public CGBorderGuard
-{
-public:
-	CGBorderGate() : CGBorderGuard(){};
-	void onHeroVisit(const CGHeroInstance * h) const override;
-
-	ui8 getPassableness() const override;
-
-	template <typename Handler> void serialize(Handler &h, const int version)
-	{
-		h & static_cast<CGBorderGuard&>(*this); //need to serialize or object will be empty
-	}
-};
-
-class DLL_LINKAGE CGBoat : public CGObjectInstance
-{
-public:
-	ui8 direction;
-	const CGHeroInstance *hero;  //hero on board
-
-	void initObj() override;
-
-	CGBoat()
-	{
-		hero = nullptr;
-		direction = 4;
-	}
-	template <typename Handler> void serialize(Handler &h, const int version)
-	{
-		h & static_cast<CGObjectInstance&>(*this) & direction & hero;
-	}
-};
-
-class DLL_LINKAGE CBank : public CArmedInstance
-{
-	public:
-	int index; //banks have unusal numbering - see ZCRBANK.txt and initObj()
-	BankConfig *bc;
-	double multiplier; //for improved banks script
-	std::vector<ui32> artifacts; //fixed and deterministic
-	ui32 daycounter;
-
-	void initObj() override;
-	const std::string & getHoverText() const override;
-	void initialize() const;
-	void reset(ui16 var1);
-	void newTurn() const override;
-	bool wasVisited (PlayerColor player) const override;
-	void onHeroVisit(const CGHeroInstance * h) const override;
-	void battleFinished(const CGHeroInstance *hero, const BattleResult &result) const override;
-	void blockingDialogAnswered(const CGHeroInstance *hero, ui32 answer) const override;
-
-	template <typename Handler> void serialize(Handler &h, const int version)
-	{
-		h & static_cast<CArmedInstance&>(*this);
-		h & index & multiplier & artifacts & daycounter & bc;
-	}
-protected:
-	void setPropertyDer(ui8 what, ui32 val) override;
-};
-class DLL_LINKAGE CGPyramid : public CBank
-{
-public:
-	ui16 spell;
-
-	void initObj() override;
-	const std::string & getHoverText() const override;
-	void newTurn() const override {}; //empty, no reset
-	void onHeroVisit(const CGHeroInstance * h) const override;
-	void battleFinished(const CGHeroInstance *hero, const BattleResult &result) const override;
-
-	template <typename Handler> void serialize(Handler &h, const int version)
-	{
-		h & static_cast<CBank&>(*this);
-		h & spell;
-	}
-};
-
-class CGShipyard : public CGObjectInstance, public IShipyard
-{
-public:
-	void getOutOffsets(std::vector<int3> &offsets) const; //offsets to obj pos when we boat can be placed
-	CGShipyard();
-	void onHeroVisit(const CGHeroInstance * h) const override;
-
-	template <typename Handler> void serialize(Handler &h, const int version)
-	{
-		h & static_cast<CGObjectInstance&>(*this);
-		h & static_cast<IShipyard&>(*this);
-	}
-};
-
-class DLL_LINKAGE CGMagi : public CGObjectInstance
-{
-public:
-	static std::map <si32, std::vector<ObjectInstanceID> > eyelist; //[subID][id], supports multiple sets as in H5
-
-	void initObj() override;
-	void onHeroVisit(const CGHeroInstance * h) const override;
-
-	template <typename Handler> void serialize(Handler &h, const int version)
-	{
-		h & static_cast<CGObjectInstance&>(*this);
-	}
-};
-
-
-
-class DLL_LINKAGE CCartographer : public CPlayersVisited
-{
-///behaviour varies depending on surface and  floor
-public:
-	void onHeroVisit(const CGHeroInstance * h) const override;
-	void blockingDialogAnswered(const CGHeroInstance *hero, ui32 answer) const override;
-
-	template <typename Handler> void serialize(Handler &h, const int version)
-	{
-		h & static_cast<CPlayersVisited&>(*this);
-	}
-};
-
-class DLL_LINKAGE CGDenOfthieves : public CGObjectInstance
-{
-	void onHeroVisit(const CGHeroInstance * h) const override;
-};
-
-class DLL_LINKAGE CGObelisk : public CPlayersVisited
-{
-public:
-	static ui8 obeliskCount; //how many obelisks are on map
-	static std::map<TeamID, ui8> visited; //map: team_id => how many obelisks has been visited
-
-	void onHeroVisit(const CGHeroInstance * h) const override;
-	void initObj() override;
-	const std::string & getHoverText() const override;
-
-	template <typename Handler> void serialize(Handler &h, const int version)
-	{
-		h & static_cast<CPlayersVisited&>(*this);
-	}
-protected:
-	void setPropertyDer(ui8 what, ui32 val) override;
-};
-
-class DLL_LINKAGE CGLighthouse : public CGObjectInstance
-{
-public:
-	void onHeroVisit(const CGHeroInstance * h) const override;
-	void initObj() override;
-	const std::string & getHoverText() const override;
-
-	template <typename Handler> void serialize(Handler &h, const int version)
-	{
-		h & static_cast<CGObjectInstance&>(*this);
-	}
-	void giveBonusTo( PlayerColor player ) const;
-};
-
-class DLL_LINKAGE CGMarket : public CGObjectInstance, public IMarket
-{
-public:
-	CGMarket();
-	///IObjectIntercae
-	void onHeroVisit(const CGHeroInstance * h) const override; //open trading window
-
-	///IMarket
-	int getMarketEfficiency() const override;
-	bool allowsTrade(EMarketMode::EMarketMode mode) const override;
-	int availableUnits(EMarketMode::EMarketMode mode, int marketItemSerial) const override; //-1 if unlimited
-	std::vector<int> availableItemsIds(EMarketMode::EMarketMode mode) const override;
-
-	template <typename Handler> void serialize(Handler &h, const int version)
-	{
-		h & static_cast<CGObjectInstance&>(*this);
-		h & static_cast<IMarket&>(*this);
-	}
-};
-
-class DLL_LINKAGE CGBlackMarket : public CGMarket
-{
-public:
-	std::vector<const CArtifact *> artifacts; //available artifacts
-
-	void newTurn() const override; //reset artifacts for black market every month
-	std::vector<int> availableItemsIds(EMarketMode::EMarketMode mode) const override;
-
-	template <typename Handler> void serialize(Handler &h, const int version)
-	{
-		h & static_cast<CGMarket&>(*this);
-		h & artifacts;
-	}
-};
-
-class DLL_LINKAGE CGUniversity : public CGMarket
-{
-public:
-	std::vector<int> skills; //available skills
-
-	std::vector<int> availableItemsIds(EMarketMode::EMarketMode mode) const;
-	void initObj() override;//set skills for trade
-	void onHeroVisit(const CGHeroInstance * h) const override; //open window
-
-	template <typename Handler> void serialize(Handler &h, const int version)
-	{
-		h & static_cast<CGMarket&>(*this);
-		h & skills;
-	}
-};
-
-struct BankConfig
-{
-	BankConfig() {level = chance = upgradeChance = combatValue = value = rewardDifficulty = easiest = 0; };
-	ui8 level; //1 - 4, how hard the battle will be
-	ui8 chance; //chance for this level being chosen
-	ui8 upgradeChance; //chance for creatures to be in upgraded versions
-	std::vector< std::pair <CreatureID, ui32> > guards; //creature ID, amount
-	ui32 combatValue; //how hard are guards of this level
-	Res::ResourceSet resources; //resources given in case of victory
-	std::vector< std::pair <CreatureID, ui32> > creatures; //creatures granted in case of victory (creature ID, amount)
-	std::vector<ui16> artifacts; //number of artifacts given in case of victory [0] -> treasure, [1] -> minor [2] -> major [3] -> relic
-	ui32 value; //overall value of given things
-	ui32 rewardDifficulty; //proportion of reward value to difficulty of guards; how profitable is this creature Bank config
-	ui16 easiest; //?!?
-
-	template <typename Handler> void serialize(Handler &h, const int version)
-	{
-		h & level & chance & upgradeChance & guards & combatValue & resources & creatures & artifacts & value & rewardDifficulty & easiest;
-	}
-};
-
-class DLL_LINKAGE CObjectHandler
-{
-public:
-	std::map<si32, CreatureID> cregens; //type 17. dwelling subid -> creature ID
-	std::map <ui32, std::vector < ConstTransitivePtr<BankConfig> > > banksInfo; //[index][preset]
-	std::map <ui32, std::string> creBanksNames; //[crebank index] -> name of this creature bank
-	std::vector<ui32> resVals; //default values of resources in gold
-
-	CObjectHandler();
-	~CObjectHandler();
-
-	int bankObjToIndex (const CGObjectInstance * obj);
-
-	template <typename Handler> void serialize(Handler &h, const int version)
-	{
-		h & cregens & banksInfo & creBanksNames & resVals;
-	}
-};
+#pragma once
+
+#include "../lib/CCreatureSet.h"
+#include "../lib/CTownHandler.h"
+#include "../lib/CObjectClassesHandler.h"
+#include "CArtHandler.h"
+#include "../lib/ConstTransitivePtr.h"
+#include "int3.h"
+#include "GameConstants.h"
+#include "ResourceSet.h"
+#include "CRandomGenerator.h"
+
+/*
+ * CObjectHandler.h, part of VCMI engine
+ *
+ * Authors: listed in file AUTHORS in main folder
+ *
+ * License: GNU General Public License v2.0 or later
+ * Full text of license available in license.txt file, in main folder
+ *
+ */
+
+class CGameState;
+class CArtifactInstance;
+struct MetaString;
+struct BattleInfo;
+struct QuestInfo;
+class IGameCallback;
+struct BattleResult;
+class CGObjectInstance;
+class CScript;
+class CGHeroInstance;
+class CTown;
+class CHero;
+class CBuilding;
+class CSpell;
+class CGTownInstance;
+class CGTownBuilding;
+class CArtifact;
+class CSpecObjInfo;
+class CCastleEvent;
+struct TerrainTile;
+struct InfoWindow;
+struct Component;
+struct BankConfig;
+struct UpdateHerospecialty;
+struct NewArtifact;
+class CGBoat;
+class CArtifactSet;
+class CCommanderInstance;
+
+class DLL_LINKAGE CQuest
+{
+public:
+	enum Emission {MISSION_NONE = 0, MISSION_LEVEL = 1, MISSION_PRIMARY_STAT = 2, MISSION_KILL_HERO = 3, MISSION_KILL_CREATURE = 4,
+		MISSION_ART = 5, MISSION_ARMY = 6, MISSION_RESOURCES = 7, MISSION_HERO = 8, MISSION_PLAYER = 9, MISSION_KEYMASTER = 10};
+	enum Eprogress {NOT_ACTIVE, IN_PROGRESS, COMPLETE};
+
+	si32 qid; //unique quest id for serialization / identification
+
+	Emission missionType;
+	Eprogress progress;
+	si32 lastDay; //after this day (first day is 0) mission cannot be completed; if -1 - no limit
+
+	ui32 m13489val;
+	std::vector<ui32> m2stats;
+	std::vector<ui16> m5arts; //artifacts id
+	std::vector<CStackBasicDescriptor> m6creatures; //pair[cre id, cre count], CreatureSet info irrelevant
+	std::vector<ui32> m7resources; //TODO: use resourceset?
+
+	//following field are used only for kill creature/hero missions, the original objects became inaccessible after their removal, so we need to store info needed for messages / hover text
+	ui8 textOption;
+	CStackBasicDescriptor stackToKill;
+	ui8 stackDirection;
+	std::string heroName; //backup of hero name
+	si32 heroPortrait;
+
+	std::string firstVisitText, nextVisitText, completedText;
+	bool isCustomFirst, isCustomNext, isCustomComplete;
+
+	CQuest(){missionType = MISSION_NONE;}; //default constructor
+	virtual ~CQuest(){};
+
+	virtual bool checkQuest (const CGHeroInstance * h) const; //determines whether the quest is complete or not
+	virtual void getVisitText (MetaString &text, std::vector<Component> &components, bool isCustom, bool FirstVisit, const CGHeroInstance * h = nullptr) const;
+	virtual void getCompletionText (MetaString &text, std::vector<Component> &components, bool isCustom, const CGHeroInstance * h = nullptr) const;
+	virtual void getRolloverText (MetaString &text, bool onHover) const; //hover or quest log entry
+	virtual void completeQuest (const CGHeroInstance * h) const {};
+	virtual void addReplacements(MetaString &out, const std::string &base) const;
+
+	bool operator== (const CQuest & quest) const
+	{
+		return (quest.qid == qid);
+	}
+
+	template <typename Handler> void serialize(Handler &h, const int version)
+	{
+		h & qid & missionType & progress & lastDay & m13489val & m2stats & m5arts & m6creatures & m7resources
+			& textOption & stackToKill & stackDirection & heroName & heroPortrait
+			& firstVisitText & nextVisitText & completedText & isCustomFirst & isCustomNext & isCustomComplete;
+	}
+};
+
+class DLL_LINKAGE IObjectInterface
+{
+public:
+	static IGameCallback *cb;
+
+	IObjectInterface();
+	virtual ~IObjectInterface();
+
+	virtual void onHeroVisit(const CGHeroInstance * h) const;
+	virtual void onHeroLeave(const CGHeroInstance * h) const;
+	virtual void newTurn() const;
+	virtual void initObj(); //synchr
+	virtual void setProperty(ui8 what, ui32 val);//synchr
+	
+	//Called when queries created DURING HERO VISIT are resolved
+	//First parameter is always hero that visited object and triggered the query
+	virtual void battleFinished(const CGHeroInstance *hero, const BattleResult &result) const;
+	virtual void blockingDialogAnswered(const CGHeroInstance *hero, ui32 answer) const;
+	virtual void garrisonDialogClosed(const CGHeroInstance *hero) const;
+	virtual void heroLevelUpDone(const CGHeroInstance *hero) const;
+
+//unified interface, AI helpers
+	virtual bool wasVisited (PlayerColor player) const;
+	virtual bool wasVisited (const CGHeroInstance * h) const;
+
+	static void preInit(); //called before objs receive their initObj
+	static void postInit();//called after objs receive their initObj
+
+	template <typename Handler> void serialize(Handler &h, const int version)
+	{
+		logGlobal->errorStream() << "IObjectInterface serialized, unexpected, should not happen!";
+	}
+};
+
+class DLL_LINKAGE IBoatGenerator
+{
+public:
+	const CGObjectInstance *o;
+
+	IBoatGenerator(const CGObjectInstance *O);
+	virtual ~IBoatGenerator() {}
+
+	virtual int getBoatType() const; //0 - evil (if a ship can be evil...?), 1 - good, 2 - neutral
+	virtual void getOutOffsets(std::vector<int3> &offsets) const =0; //offsets to obj pos when we boat can be placed
+	int3 bestLocation() const; //returns location when the boat should be placed
+
+	enum EGeneratorState {GOOD, BOAT_ALREADY_BUILT, TILE_BLOCKED, NO_WATER};
+	EGeneratorState shipyardStatus() const; //0 - can buid, 1 - there is already a boat at dest tile, 2 - dest tile is blocked, 3 - no water
+	void getProblemText(MetaString &out, const CGHeroInstance *visitor = nullptr) const;
+
+	template <typename Handler> void serialize(Handler &h, const int version)
+	{
+		h & o;
+	}
+};
+
+class DLL_LINKAGE IShipyard : public IBoatGenerator
+{
+public:
+	IShipyard(const CGObjectInstance *O);
+	virtual ~IShipyard() {}
+
+	virtual void getBoatCost(std::vector<si32> &cost) const;
+
+	static const IShipyard *castFrom(const CGObjectInstance *obj);
+	static IShipyard *castFrom(CGObjectInstance *obj);
+
+	template <typename Handler> void serialize(Handler &h, const int version)
+	{
+		h & static_cast<IBoatGenerator&>(*this);
+	}
+};
+
+class DLL_LINKAGE IMarket
+{
+public:
+	const CGObjectInstance *o;
+
+	IMarket(const CGObjectInstance *O);
+	virtual ~IMarket() {}
+
+	virtual int getMarketEfficiency() const =0;
+	virtual bool allowsTrade(EMarketMode::EMarketMode mode) const;
+	virtual int availableUnits(EMarketMode::EMarketMode mode, int marketItemSerial) const; //-1 if unlimited
+	virtual std::vector<int> availableItemsIds(EMarketMode::EMarketMode mode) const;
+
+	bool getOffer(int id1, int id2, int &val1, int &val2, EMarketMode::EMarketMode mode) const; //val1 - how many units of id1 player has to give to receive val2 units
+	std::vector<EMarketMode::EMarketMode> availableModes() const;
+
+	static const IMarket *castFrom(const CGObjectInstance *obj, bool verbose = true);
+
+	template <typename Handler> void serialize(Handler &h, const int version)
+	{
+		h & o;
+	}
+};
+
+class DLL_LINKAGE CGObjectInstance : public IObjectInterface
+{
+public:
+	mutable std::string hoverName;
+	int3 pos; //h3m pos
+	Obj ID;
+	si32 subID; //normal subID (this one from OH3 maps ;])
+	ObjectInstanceID id;//number of object in map's vector
+	ObjectTemplate appearance;
+
+	PlayerColor tempOwner;
+	bool blockVisit; //if non-zero then blocks the tile but is visitable from neighbouring tile
+
+	virtual ui8 getPassableness() const; //bitmap - if the bit is set the corresponding player can pass through the visitable tiles of object, even if it's blockvis; if not set - default properties from definfo are used
+	virtual int3 getSightCenter() const; //"center" tile from which the sight distance is calculated
+	virtual int getSightRadious() const; //sight distance (should be used if player-owned structure)
+	bool passableFor(PlayerColor color) const;
+	void getSightTiles(std::unordered_set<int3, ShashInt3> &tiles) const; //returns reference to the set
+	PlayerColor getOwner() const;
+	void setOwner(PlayerColor ow);
+	int getWidth() const; //returns width of object graphic in tiles
+	int getHeight() const; //returns height of object graphic in tiles
+	virtual bool visitableAt(int x, int y) const; //returns true if object is visitable at location (x, y) (h3m pos)
+	virtual int3 getVisitableOffset() const; //returns (x,y,0) offset to first visitable tile from bottom right obj tile (0,0,0) (h3m pos)
+	int3 visitablePos() const;
+	bool blockingAt(int x, int y) const; //returns true if object is blocking location (x, y) (h3m pos)
+	bool coveringAt(int x, int y) const; //returns true if object covers with picture location (x, y) (h3m pos)
+	std::set<int3> getBlockedPos() const; //returns set of positions blocked by this object
+	std::set<int3> getBlockedOffsets() const; //returns set of relative positions blocked by this object
+	bool isVisitable() const; //returns true if object is visitable
+	bool operator<(const CGObjectInstance & cmp) const;  //screen printing priority comparing
+	void hideTiles(PlayerColor ourplayer, int radius) const;
+	CGObjectInstance();
+	virtual ~CGObjectInstance();
+	//CGObjectInstance(const CGObjectInstance & right);
+	//CGObjectInstance& operator=(const CGObjectInstance & right);
+	virtual const std::string & getHoverText() const;
+
+	void setType(si32 ID, si32 subID);
+
+	///IObjectInterface
+	void initObj() override;
+	void onHeroVisit(const CGHeroInstance * h) const override;
+	void setProperty(ui8 what, ui32 val) override;//synchr
+
+	friend class CGameHandler;
+
+
+	template <typename Handler> void serialize(Handler &h, const int version)
+	{
+		h & hoverName & pos & ID & subID & id & tempOwner & blockVisit & appearance;
+		//definfo is handled by map serializer
+	}
+protected:
+	virtual void setPropertyDer(ui8 what, ui32 val);//synchr
+
+	void getNameVis(std::string &hname) const;
+	void giveDummyBonus(ObjectInstanceID heroID, ui8 duration = Bonus::ONE_DAY) const;
+};
+
+/// function object which can be used to find an object with an specific sub ID
+class CGObjectInstanceBySubIdFinder
+{
+public:
+	CGObjectInstanceBySubIdFinder(CGObjectInstance * obj);
+	bool operator()(CGObjectInstance * obj) const;
+
+private:
+	CGObjectInstance * obj;
+};
+
+class CGHeroPlaceholder : public CGObjectInstance
+{
+public:
+	//subID stores id of hero type. If it's 0xff then following field is used
+	ui8 power;
+
+	template <typename Handler> void serialize(Handler &h, const int version)
+	{
+		h & static_cast<CGObjectInstance&>(*this);
+		h & power;
+	}
+};
+
+class DLL_LINKAGE CPlayersVisited: public CGObjectInstance
+{
+public:
+	std::set<PlayerColor> players; //players that visited this object
+
+	bool wasVisited(PlayerColor player) const;
+	bool wasVisited(TeamID team) const;
+	void setPropertyDer(ui8 what, ui32 val) override;
+
+	template <typename Handler> void serialize(Handler &h, const int version)
+	{
+		h & static_cast<CGObjectInstance&>(*this);
+		h & players;
+	}
+};
+
+class DLL_LINKAGE CArmedInstance: public CGObjectInstance, public CBonusSystemNode, public CCreatureSet
+{
+public:
+	BattleInfo *battle; //set to the current battle, if engaged
+
+	void randomizeArmy(int type);
+	virtual void updateMoraleBonusFromArmy();
+
+	void armyChanged() override;
+
+	//////////////////////////////////////////////////////////////////////////
+//	int valOfGlobalBonuses(CSelector selector) const; //used only for castle interface								???
+	virtual CBonusSystemNode *whereShouldBeAttached(CGameState *gs);
+	virtual CBonusSystemNode *whatShouldBeAttached();
+	//////////////////////////////////////////////////////////////////////////
+
+	CArmedInstance();
+
+	template <typename Handler> void serialize(Handler &h, const int version)
+	{
+		h & static_cast<CGObjectInstance&>(*this);
+		h & static_cast<CBonusSystemNode&>(*this);
+		h & static_cast<CCreatureSet&>(*this);
+	}
+};
+
+class DLL_LINKAGE CGHeroInstance : public CArmedInstance, public IBoatGenerator, public CArtifactSet
+{
+public:
+	enum ECanDig
+	{
+		CAN_DIG, LACK_OF_MOVEMENT, WRONG_TERRAIN, TILE_OCCUPIED
+	};
+	//////////////////////////////////////////////////////////////////////////
+
+	ui8 moveDir; //format:	123
+					//		8 4
+					//		765
+	mutable ui8 isStanding, tacticFormationEnabled;
+
+	//////////////////////////////////////////////////////////////////////////
+
+	ConstTransitivePtr<CHero> type;
+	TExpType exp; //experience points
+	ui32 level; //current level of hero
+	std::string name; //may be custom
+	std::string biography; //if custom
+	si32 portrait; //may be custom
+	si32 mana; // remaining spell points
+	std::vector<std::pair<SecondarySkill,ui8> > secSkills; //first - ID of skill, second - level of skill (1 - basic, 2 - adv., 3 - expert); if hero has ability (-1, -1) it meansthat it should have default secondary abilities
+	ui32 movement; //remaining movement points
+	ui8 sex;
+	bool inTownGarrison; // if hero is in town garrison
+	ConstTransitivePtr<CGTownInstance> visitedTown; //set if hero is visiting town or in the town garrison
+	ConstTransitivePtr<CCommanderInstance> commander;
+	const CGBoat *boat; //set to CGBoat when sailing
+
+
+	//std::vector<const CArtifact*> artifacts; //hero's artifacts from bag
+	//std::map<ui16, const CArtifact*> artifWorn; //map<position,artifact_id>; positions: 0 - head; 1 - shoulders; 2 - neck; 3 - right hand; 4 - left hand; 5 - torso; 6 - right ring; 7 - left ring; 8 - feet; 9 - misc1; 10 - misc2; 11 - misc3; 12 - misc4; 13 - mach1; 14 - mach2; 15 - mach3; 16 - mach4; 17 - spellbook; 18 - misc5
+	std::set<SpellID> spells; //known spells (spell IDs)
+	std::set<ObjectInstanceID> visitedObjects;
+
+	struct DLL_LINKAGE Patrol
+	{
+		Patrol(){patrolling=false;patrolRadious=-1;};
+		bool patrolling;
+		ui32 patrolRadious;
+		template <typename Handler> void serialize(Handler &h, const int version)
+		{
+			h & patrolling & patrolRadious;
+		}
+	} patrol;
+
+	struct DLL_LINKAGE HeroSpecial : CBonusSystemNode
+	{
+		bool growsWithLevel;
+
+		HeroSpecial(){growsWithLevel = false;};
+
+		template <typename Handler> void serialize(Handler &h, const int version)
+		{
+			h & static_cast<CBonusSystemNode&>(*this);
+			h & growsWithLevel;
+		}
+	};
+
+	std::vector<HeroSpecial*> specialty;
+
+	struct DLL_LINKAGE SecondarySkillsInfo
+	{
+		//skills are determined, initialized at map start
+		//FIXME remove mutable
+		mutable CRandomGenerator rand;
+		ui8 magicSchoolCounter;
+		ui8 wisdomCounter;
+
+		void resetMagicSchoolCounter();
+		void resetWisdomCounter();
+
+		template <typename Handler> void serialize(Handler &h, const int version)
+		{
+			h & magicSchoolCounter & wisdomCounter & rand;
+		}
+	} skillsInfo;
+
+	int3 getSightCenter() const; //"center" tile from which the sight distance is calculated
+	int getSightRadious() const; //sight distance (should be used if player-owned structure)
+	//////////////////////////////////////////////////////////////////////////
+
+	int getBoatType() const; //0 - evil (if a ship can be evil...?), 1 - good, 2 - neutral
+	void getOutOffsets(std::vector<int3> &offsets) const; //offsets to obj pos when we boat can be placed
+
+	//////////////////////////////////////////////////////////////////////////
+
+	bool hasSpellbook() const;
+	EAlignment::EAlignment getAlignment() const;
+	const std::string &getBiography() const;
+	bool needsLastStack()const;
+	ui32 getTileCost(const TerrainTile &dest, const TerrainTile &from) const; //move cost - applying pathfinding skill, road and terrain modifiers. NOT includes diagonal move penalty, last move levelling
+	ui32 getLowestCreatureSpeed() const;
+	int3 getPosition(bool h3m = false) const; //h3m=true - returns position of hero object; h3m=false - returns position of hero 'manifestation'
+	si32 manaRegain() const; //how many points of mana can hero regain "naturally" in one day
+	bool canWalkOnSea() const;
+	int getCurrentLuck(int stack=-1, bool town=false) const;
+	int getSpellCost(const CSpell *sp) const; //do not use during battles -> bonuses from army would be ignored
+
+	// ----- primary and secondary skill, experience, level handling -----
+
+	/// Returns true if hero has lower level than should upon his experience.
+	bool gainsLevel() const;
+
+	/// Returns the next primary skill on level up. Can only be called if hero can gain a level up.
+	PrimarySkill::PrimarySkill nextPrimarySkill() const;
+
+	/// Returns the next secondary skill randomly on level up. Can only be called if hero can gain a level up.
+	boost::optional<SecondarySkill> nextSecondarySkill() const;
+
+	/// Gets 0, 1 or 2 secondary skills which are proposed on hero level up.
+	std::vector<SecondarySkill> getLevelUpProposedSecondarySkills() const;
+
+	ui8 getSecSkillLevel(SecondarySkill skill) const; //0 - no skill
+
+	/// Returns true if hero has free secondary skill slot.
+	bool canLearnSkill() const;
+
+	void setPrimarySkill(PrimarySkill::PrimarySkill primarySkill, si64 value, ui8 abs);
+	void setSecSkillLevel(SecondarySkill which, int val, bool abs);// abs == 0 - changes by value; 1 - sets to value
+	void levelUp(std::vector<SecondarySkill> skills);
+
+	int maxMovePoints(bool onLand) const;
+	int movementPointsAfterEmbark(int MPsBefore, int basicCost, bool disembark = false) const;
+
+	//int getSpellSecLevel(int spell) const; //returns level of secondary ability (fire, water, earth, air magic) known to this hero and applicable to given spell; -1 if error
+	static int3 convertPosition(int3 src, bool toh3m); //toh3m=true: manifest->h3m; toh3m=false: h3m->manifest
+	double getFightingStrength() const; // takes attack / defense skill into account
+	double getMagicStrength() const; // takes knowledge / spell power skill into account
+	double getHeroStrength() const; // includes fighting and magic strength
+	ui64 getTotalStrength() const; // includes fighting strength and army strength
+	TExpType calculateXp(TExpType exp) const; //apply learning skill
+	ui8 getSpellSchoolLevel(const CSpell * spell, int *outSelectedSchool = nullptr) const; //returns level on which given spell would be cast by this hero (0 - none, 1 - basic etc); optionally returns number of selected school by arg - 0 - air magic, 1 - fire magic, 2 - water magic, 3 - earth magic,
+	bool canCastThisSpell(const CSpell * spell) const; //determines if this hero can cast given spell; takes into account existing spell in spellbook, existing spellbook and artifact bonuses
+	CStackBasicDescriptor calculateNecromancy (const BattleResult &battleResult) const;
+	void showNecromancyDialog(const CStackBasicDescriptor &raisedStack) const;
+	ECanDig diggingStatus() const; //0 - can dig; 1 - lack of movement; 2 -
+
+	//////////////////////////////////////////////////////////////////////////
+
+	void setType(si32 ID, si32 subID);
+
+	void initHero();
+	void initHero(HeroTypeID SUBID);
+
+	void putArtifact(ArtifactPosition pos, CArtifactInstance *art);
+	void putInBackpack(CArtifactInstance *art);
+	void initExp();
+	void initArmy(IArmyDescriptor *dst = nullptr);
+	//void giveArtifact (ui32 aid);
+	void pushPrimSkill(PrimarySkill::PrimarySkill which, int val);
+	ui8 maxlevelsToMagicSchool() const;
+	ui8 maxlevelsToWisdom() const;
+	void Updatespecialty();
+	void recreateSecondarySkillsBonuses();
+	void updateSkill(SecondarySkill which, int val);
+
+	CGHeroInstance();
+	virtual ~CGHeroInstance();
+	//////////////////////////////////////////////////////////////////////////
+	//
+	ArtBearer::ArtBearer bearerType() const override;
+	//////////////////////////////////////////////////////////////////////////
+
+	CBonusSystemNode *whereShouldBeAttached(CGameState *gs) override;
+	std::string nodeName() const override;
+	void deserializationFix();
+
+	void initObj() override;
+	void onHeroVisit(const CGHeroInstance * h) const override;
+	const std::string & getHoverText() const override;
+protected:
+	void setPropertyDer(ui8 what, ui32 val) override;//synchr
+
+private:
+	void levelUpAutomatically();
+
+public:
+	template <typename Handler> void serialize(Handler &h, const int version)
+	{
+		h & static_cast<CArmedInstance&>(*this);
+		h & static_cast<CArtifactSet&>(*this);
+		h & exp & level & name & biography & portrait & mana & secSkills & movement
+			& sex & inTownGarrison & spells & patrol & moveDir & skillsInfo;
+		h & visitedTown & boat;
+		h & type & specialty & commander;
+		BONUS_TREE_DESERIALIZATION_FIX
+		//visitied town pointer will be restored by map serialization method
+	}
+};
+
+class DLL_LINKAGE CSpecObjInfo
+{
+public:
+	virtual ~CSpecObjInfo(){};
+	PlayerColor player; //owner
+};
+
+class DLL_LINKAGE CCreGenAsCastleInfo : public virtual CSpecObjInfo
+{
+public:
+	bool asCastle;
+	ui32 identifier;
+	ui8 castles[2]; //allowed castles
+};
+
+class DLL_LINKAGE CCreGenLeveledInfo : public virtual CSpecObjInfo
+{
+public:
+	ui8 minLevel, maxLevel; //minimal and maximal level of creature in dwelling: <0, 6>
+};
+
+class DLL_LINKAGE CCreGenLeveledCastleInfo : public CCreGenAsCastleInfo, public CCreGenLeveledInfo
+{
+};
+
+class DLL_LINKAGE CGDwelling : public CArmedInstance
+{
+public:
+	typedef std::vector<std::pair<ui32, std::vector<CreatureID> > > TCreaturesSet;
+
+	CSpecObjInfo * info; //h3m info about dewlling
+	TCreaturesSet creatures; //creatures[level] -> <vector of alternative ids (base creature and upgrades, creatures amount>
+
+	template <typename Handler> void serialize(Handler &h, const int version)
+	{
+		h & static_cast<CArmedInstance&>(*this) & creatures;
+	}
+
+	void initObj() override;
+	void onHeroVisit(const CGHeroInstance * h) const override;
+	void newTurn() const override;
+	void setProperty(ui8 what, ui32 val) override;
+	void battleFinished(const CGHeroInstance *hero, const BattleResult &result) const override;
+	void blockingDialogAnswered(const CGHeroInstance *hero, ui32 answer) const override;
+
+private:
+	void heroAcceptsCreatures(const CGHeroInstance *h) const;
+};
+
+class DLL_LINKAGE CGTownBuilding : public IObjectInterface
+{
+///basic class for town structures handled as map objects
+public:
+	BuildingID ID; //from buildig list
+	si32 id; //identifies its index on towns vector
+	CGTownInstance *town;
+
+	template <typename Handler> void serialize(Handler &h, const int version)
+	{
+		h & ID & id;
+	}
+};
+class DLL_LINKAGE COPWBonus : public CGTownBuilding
+{///used for OPW bonusing structures
+public:
+	std::set<si32> visitors;
+	void setProperty(ui8 what, ui32 val) override;
+	void onHeroVisit (const CGHeroInstance * h) const override;
+
+	COPWBonus (BuildingID index, CGTownInstance *TOWN);
+	COPWBonus (){ID = BuildingID::NONE; town = nullptr;};
+	template <typename Handler> void serialize(Handler &h, const int version)
+	{
+		h & static_cast<CGTownBuilding&>(*this);
+		h & visitors;
+	}
+};
+
+class DLL_LINKAGE CTownBonus : public CGTownBuilding
+{
+///used for one-time bonusing structures
+///feel free to merge inheritance tree
+public:
+	std::set<ObjectInstanceID> visitors;
+	void setProperty(ui8 what, ui32 val) override;
+	void onHeroVisit (const CGHeroInstance * h) const override;
+
+	CTownBonus (BuildingID index, CGTownInstance *TOWN);
+	CTownBonus (){ID = BuildingID::NONE; town = nullptr;};
+	template <typename Handler> void serialize(Handler &h, const int version)
+	{
+		h & static_cast<CGTownBuilding&>(*this);
+		h & visitors;
+	}
+};
+
+class DLL_LINKAGE CTownAndVisitingHero : public CBonusSystemNode
+{
+public:
+	CTownAndVisitingHero();
+};
+
+struct DLL_LINKAGE GrowthInfo
+{
+	struct Entry
+	{
+		int count;
+		std::string description;
+		Entry(const std::string &format, int _count);
+		Entry(int subID, BuildingID building, int _count);
+	};
+
+	std::vector<Entry> entries;
+	int totalGrowth() const;
+};
+
+class DLL_LINKAGE CGTownInstance : public CGDwelling, public IShipyard, public IMarket
+{
+public:
+	enum EFortLevel {NONE = 0, FORT = 1, CITADEL = 2, CASTLE = 3};
+
+	CTownAndVisitingHero townAndVis;
+	const CTown * town;
+	std::string name; // name of town
+	si32 builded; //how many buildings has been built this turn
+	si32 destroyed; //how many buildings has been destroyed this turn
+	ConstTransitivePtr<CGHeroInstance> garrisonHero, visitingHero;
+	ui32 identifier; //special identifier from h3m (only > RoE maps)
+	si32 alignment;
+	std::set<BuildingID> forbiddenBuildings, builtBuildings;
+	std::vector<CGTownBuilding*> bonusingBuildings;
+	std::vector<SpellID> possibleSpells, obligatorySpells;
+	std::vector<std::vector<SpellID> > spells; //spells[level] -> vector of spells, first will be available in guild
+	std::list<CCastleEvent> events;
+	std::pair<si32, si32> bonusValue;//var to store town bonuses (rampart = resources from mystic pond);
+
+	//////////////////////////////////////////////////////////////////////////
+	static std::vector<const CArtifact *> merchantArtifacts; //vector of artifacts available at Artifact merchant, NULLs possible (for making empty space when artifact is bought)
+	static std::vector<int> universitySkills;//skills for university of magic
+
+	template <typename Handler> void serialize(Handler &h, const int version)
+	{
+		h & static_cast<CGDwelling&>(*this);
+		h & static_cast<IShipyard&>(*this);
+		h & static_cast<IMarket&>(*this);
+		h & name & builded & destroyed & identifier;
+		h & garrisonHero & visitingHero;
+		h & alignment & forbiddenBuildings & builtBuildings & bonusValue
+			& possibleSpells & obligatorySpells & spells & /*strInfo & */events & bonusingBuildings;
+
+		for (std::vector<CGTownBuilding*>::iterator i = bonusingBuildings.begin(); i!=bonusingBuildings.end(); i++)
+			(*i)->town = this;
+
+		h & town & townAndVis;
+		BONUS_TREE_DESERIALIZATION_FIX
+
+		vstd::erase_if(builtBuildings, [this](BuildingID building) -> bool
+		{
+			if(!town->buildings.count(building) ||  !town->buildings.at(building))
+			{
+				logGlobal->errorStream() << boost::format("#1444-like issue in CGTownInstance::serialize. From town %s at %s removing the bogus builtBuildings item %s")
+					% name % pos % building;
+				return true;
+			}
+			return false;
+		});
+	}
+	//////////////////////////////////////////////////////////////////////////
+
+	CBonusSystemNode *whatShouldBeAttached() override;
+	std::string nodeName() const override;
+	void updateMoraleBonusFromArmy() override;
+	void deserializationFix();
+	void recreateBuildingsBonuses();
+	bool addBonusIfBuilt(BuildingID building, Bonus::BonusType type, int val, TPropagatorPtr &prop, int subtype = -1); //returns true if building is built and bonus has been added
+	bool addBonusIfBuilt(BuildingID building, Bonus::BonusType type, int val, int subtype = -1); //convienence version of above
+	void setVisitingHero(CGHeroInstance *h);
+	void setGarrisonedHero(CGHeroInstance *h);
+	const CArmedInstance *getUpperArmy() const; //garrisoned hero if present or the town itself
+
+	//////////////////////////////////////////////////////////////////////////
+
+	ui8 getPassableness() const; //bitmap - if the bit is set the corresponding player can pass through the visitable tiles of object, even if it's blockvis; if not set - default properties from definfo are used
+	int3 getSightCenter() const override; //"center" tile from which the sight distance is calculated
+	int getSightRadious() const override; //returns sight distance
+	int getBoatType() const; //0 - evil (if a ship can be evil...?), 1 - good, 2 - neutral
+	void getOutOffsets(std::vector<int3> &offsets) const; //offsets to obj pos when we boat can be placed
+	int getMarketEfficiency() const override; //=market count
+	bool allowsTrade(EMarketMode::EMarketMode mode) const;
+	std::vector<int> availableItemsIds(EMarketMode::EMarketMode mode) const;
+
+	void setType(si32 ID, si32 subID);
+	void updateAppearance();
+
+	//////////////////////////////////////////////////////////////////////////
+
+	bool needsLastStack() const;
+	CGTownInstance::EFortLevel fortLevel() const;
+	int hallLevel() const; // -1 - none, 0 - village, 1 - town, 2 - city, 3 - capitol
+	int mageGuildLevel() const; // -1 - none, 0 - village, 1 - town, 2 - city, 3 - capitol
+	int getHordeLevel(const int & HID) const; //HID - 0 or 1; returns creature level or -1 if that horde structure is not present
+	int creatureGrowth(const int & level) const;
+	GrowthInfo getGrowthInfo(int level) const;
+	bool hasFort() const;
+	bool hasCapitol() const;
+	//checks if building is constructed and town has same subID
+	bool hasBuilt(BuildingID buildingID) const;
+	bool hasBuilt(BuildingID buildingID, int townID) const;
+	TResources dailyIncome() const; //calculates daily income of this town
+	int spellsAtLevel(int level, bool checkGuild) const; //levels are counted from 1 (1 - 5)
+	bool armedGarrison() const; //true if town has creatures in garrison or garrisoned hero
+	int getTownLevel() const;
+
+	void removeCapitols (PlayerColor owner) const;
+	void addHeroToStructureVisitors(const CGHeroInstance *h, si32 structureInstanceID) const; //hero must be visiting or garrisoned in town
+
+	CGTownInstance();
+	virtual ~CGTownInstance();
+
+	///IObjectInterface overrides
+	void newTurn() const override;
+	void onHeroVisit(const CGHeroInstance * h) const override;
+	void onHeroLeave(const CGHeroInstance * h) const override;
+	void initObj() override;
+	void battleFinished(const CGHeroInstance *hero, const BattleResult &result) const override;
+protected:
+	void setPropertyDer(ui8 what, ui32 val) override;
+};
+class DLL_LINKAGE CGPandoraBox : public CArmedInstance
+{
+public:
+	std::string message;
+	bool hasGuardians; //helper - after battle even though we have no stacks, allows us to know that there was battle
+
+	//gained things:
+	ui32 gainedExp;
+	si32 manaDiff; //amount of gained / lost mana
+	si32 moraleDiff; //morale modifier
+	si32 luckDiff; //luck modifier
+	TResources resources;//gained / lost resources
+	std::vector<si32> primskills;//gained / lost prim skills
+	std::vector<SecondarySkill> abilities; //gained abilities
+	std::vector<si32> abilityLevels; //levels of gained abilities
+	std::vector<ArtifactID> artifacts; //gained artifacts
+	std::vector<SpellID> spells; //gained spells
+	CCreatureSet creatures; //gained creatures
+
+	void initObj() override;
+	void onHeroVisit(const CGHeroInstance * h) const override;
+	void battleFinished(const CGHeroInstance *hero, const BattleResult &result) const override;
+	void blockingDialogAnswered(const CGHeroInstance *hero, ui32 answer) const override;
+	void heroLevelUpDone(const CGHeroInstance *hero) const override;
+
+	template <typename Handler> void serialize(Handler &h, const int version)
+	{
+		h & static_cast<CArmedInstance&>(*this);
+		h & message & hasGuardians & gainedExp & manaDiff & moraleDiff & luckDiff & resources & primskills
+			& abilities & abilityLevels & artifacts & spells & creatures;
+	}
+protected:
+	void giveContentsUpToExp(const CGHeroInstance *h) const;
+	void giveContentsAfterExp(const CGHeroInstance *h) const;
+private:
+	void getText( InfoWindow &iw, bool &afterBattle, int val, int negative, int positive, const CGHeroInstance * h ) const;
+	void getText( InfoWindow &iw, bool &afterBattle, int text, const CGHeroInstance * h ) const;
+};
+
+class DLL_LINKAGE CGEvent : public CGPandoraBox  //event objects
+{
+public:
+	bool removeAfterVisit; //true if event is removed after occurring
+	ui8 availableFor; //players whom this event is available for
+	bool computerActivate; //true if computer player can activate this event
+	bool humanActivate; //true if human player can activate this event
+
+	template <typename Handler> void serialize(Handler &h, const int version)
+	{
+		h & static_cast<CGPandoraBox &>(*this);
+		h & removeAfterVisit & availableFor & computerActivate & humanActivate;
+	}
+
+	void onHeroVisit(const CGHeroInstance * h) const override;
+private:
+	void activated(const CGHeroInstance * h) const;
+};
+
+class DLL_LINKAGE CGCreature : public CArmedInstance //creatures on map
+{
+	enum Action {
+		FIGHT = -2, FLEE = -1, JOIN_FOR_FREE = 0 //values > 0 mean gold price
+	};
+
+public:
+	ui32 identifier; //unique code for this monster (used in missions)
+	si8 character; //character of this set of creatures (0 - the most friendly, 4 - the most hostile) => on init changed to -4 (compliant) ... 10 value (savage)
+	std::string message; //message printed for attacking hero
+	TResources resources; // resources given to hero that has won with monsters
+	ArtifactID gainedArtifact; //ID of artifact gained to hero, -1 if none
+	bool neverFlees; //if true, the troops will never flee
+	bool notGrowingTeam; //if true, number of units won't grow
+	ui64 temppower; //used to handle fractional stack growth for tiny stacks
+
+	bool refusedJoining;
+
+	void onHeroVisit(const CGHeroInstance * h) const override;
+	const std::string & getHoverText() const override;
+	void initObj() override;
+	void newTurn() const override;
+	void battleFinished(const CGHeroInstance *hero, const BattleResult &result) const override;
+	void blockingDialogAnswered(const CGHeroInstance *hero, ui32 answer) const override;
+
+
+	struct DLL_LINKAGE formationInfo // info about merging stacks after battle back into one
+	{
+		si32 basicType;
+		ui32 randomFormation; //random seed used to determine number of stacks and is there's upgraded stack
+		template <typename Handler> void serialize(Handler &h, const int version)
+		{
+			h & basicType & randomFormation;
+		}
+	} formation;
+
+	template <typename Handler> void serialize(Handler &h, const int version)
+	{
+		h & static_cast<CArmedInstance&>(*this);
+		h & identifier & character & message & resources & gainedArtifact & neverFlees & notGrowingTeam & temppower;
+		h & refusedJoining & formation;
+	}
+protected:
+	void setPropertyDer(ui8 what, ui32 val) override;
+private:
+
+	void fight(const CGHeroInstance *h) const;
+	void flee( const CGHeroInstance * h ) const;
+	void fleeDecision(const CGHeroInstance *h, ui32 pursue) const;
+	void joinDecision(const CGHeroInstance *h, int cost, ui32 accept) const;
+
+	int takenAction(const CGHeroInstance *h, bool allowJoin=true) const; //action on confrontation: -2 - fight, -1 - flee, >=0 - will join for given value of gold (may be 0)
+
+};
+
+
+class DLL_LINKAGE CGSignBottle : public CGObjectInstance //signs and ocean bottles
+{
+public:
+	std::string message;
+
+	void onHeroVisit(const CGHeroInstance * h) const override;
+	void initObj() override;
+
+	template <typename Handler> void serialize(Handler &h, const int version)
+	{
+		h & static_cast<CGObjectInstance&>(*this);
+		h & message;
+	}
+};
+
+class DLL_LINKAGE IQuestObject
+{
+public:
+	CQuest * quest;
+
+	IQuestObject(): quest(new CQuest()){};
+	virtual ~IQuestObject() {};
+	virtual void getVisitText (MetaString &text, std::vector<Component> &components, bool isCustom, bool FirstVisit, const CGHeroInstance * h = nullptr) const;
+	virtual bool checkQuest (const CGHeroInstance * h) const;
+
+	template <typename Handler> void serialize(Handler &h, const int version)
+	{
+		h & quest;
+	}
+};
+
+class DLL_LINKAGE CGSeerHut : public CArmedInstance, public IQuestObject //army is used when giving reward
+{
+public:
+	enum ERewardType {NOTHING, EXPERIENCE, MANA_POINTS, MORALE_BONUS, LUCK_BONUS, RESOURCES, PRIMARY_SKILL, SECONDARY_SKILL, ARTIFACT, SPELL, CREATURE};
+	ERewardType rewardType;
+	si32 rID; //reward ID
+	si32 rVal; //reward value
+	std::string seerName;
+
+	CGSeerHut() : IQuestObject(){};
+	void initObj() override;
+	const std::string & getHoverText() const override;
+	void newTurn() const override;
+	void onHeroVisit(const CGHeroInstance * h) const override;
+	void blockingDialogAnswered(const CGHeroInstance *hero, ui32 answer) const override;
+
+	virtual void init();
+	int checkDirection() const; //calculates the region of map where monster is placed
+	void setObjToKill(); //remember creatures / heroes to kill after they are initialized
+	const CGHeroInstance *getHeroToKill(bool allowNull = false) const;
+	const CGCreature *getCreatureToKill(bool allowNull = false) const;
+	void getRolloverText (MetaString &text, bool onHover) const;
+	void getCompletionText(MetaString &text, std::vector<Component> &components, bool isCustom, const CGHeroInstance * h = nullptr) const;
+	void finishQuest (const CGHeroInstance * h, ui32 accept) const; //common for both objects
+	virtual void completeQuest (const CGHeroInstance * h) const;
+
+	template <typename Handler> void serialize(Handler &h, const int version)
+	{
+		h & static_cast<CArmedInstance&>(*this) & static_cast<IQuestObject&>(*this);
+		h & rewardType & rID & rVal & seerName;
+	}
+protected:
+	void setPropertyDer(ui8 what, ui32 val) override;
+};
+
+class DLL_LINKAGE CGQuestGuard : public CGSeerHut
+{
+public:
+	CGQuestGuard() : CGSeerHut(){};
+	void init() override;
+	void completeQuest (const CGHeroInstance * h) const override;
+
+	template <typename Handler> void serialize(Handler &h, const int version)
+	{
+		h & static_cast<CGSeerHut&>(*this);
+	}
+};
+
+class DLL_LINKAGE CGWitchHut : public CPlayersVisited
+{
+public:
+	std::vector<si32> allowedAbilities;
+	ui32 ability;
+
+	const std::string & getHoverText() const override;
+	void onHeroVisit(const CGHeroInstance * h) const override;
+	void initObj() override;
+	template <typename Handler> void serialize(Handler &h, const int version)
+	{
+		h & static_cast<CPlayersVisited&>(*this);
+		h & allowedAbilities & ability;
+	}
+};
+
+
+class DLL_LINKAGE CGScholar : public CGObjectInstance
+{
+public:
+	enum EBonusType {PRIM_SKILL, SECONDARY_SKILL, SPELL, RANDOM = 255};
+	EBonusType bonusType;
+	ui16 bonusID; //ID of skill/spell
+
+//	void giveAnyBonus(const CGHeroInstance * h) const; //TODO: remove
+	void onHeroVisit(const CGHeroInstance * h) const override;
+	void initObj() override;
+	template <typename Handler> void serialize(Handler &h, const int version)
+	{
+		h & static_cast<CGObjectInstance&>(*this);
+		h & bonusType & bonusID;
+	}
+};
+
+class DLL_LINKAGE CGGarrison : public CArmedInstance
+{
+public:
+	bool removableUnits;
+
+	ui8 getPassableness() const;
+	void onHeroVisit(const CGHeroInstance * h) const override;
+	void battleFinished(const CGHeroInstance *hero, const BattleResult &result) const override;
+
+	template <typename Handler> void serialize(Handler &h, const int version)
+	{
+		h & static_cast<CArmedInstance&>(*this);
+		h & removableUnits;
+	}
+};
+
+class DLL_LINKAGE CGArtifact : public CArmedInstance
+{
+public:
+	CArtifactInstance *storedArtifact;
+	std::string message;
+
+	void onHeroVisit(const CGHeroInstance * h) const override;
+	void battleFinished(const CGHeroInstance *hero, const BattleResult &result) const override;
+	void blockingDialogAnswered(const CGHeroInstance *hero, ui32 answer) const override;
+
+	void pick( const CGHeroInstance * h ) const;
+	void initObj() override;
+
+	template <typename Handler> void serialize(Handler &h, const int version)
+	{
+		h & static_cast<CArmedInstance&>(*this);
+		h & message & storedArtifact;
+	}
+};
+
+class DLL_LINKAGE CGResource : public CArmedInstance
+{
+public:
+	ui32 amount; //0 if random
+	std::string message;
+
+	void onHeroVisit(const CGHeroInstance * h) const override;
+	void initObj() override;
+	void battleFinished(const CGHeroInstance *hero, const BattleResult &result) const override;
+	void blockingDialogAnswered(const CGHeroInstance *hero, ui32 answer) const override;
+
+	void collectRes(PlayerColor player) const;
+
+	template <typename Handler> void serialize(Handler &h, const int version)
+	{
+		h & static_cast<CArmedInstance&>(*this);
+		h & amount & message;
+	}
+};
+
+class DLL_LINKAGE CGShrine : public CPlayersVisited
+{
+public:
+	SpellID spell; //id of spell or NONE if random
+	void onHeroVisit(const CGHeroInstance * h) const override;
+	void initObj() override;
+	const std::string & getHoverText() const override;
+
+	template <typename Handler> void serialize(Handler &h, const int version)
+	{
+		h & static_cast<CPlayersVisited&>(*this);;
+		h & spell;
+	}
+};
+
+class DLL_LINKAGE CGMine : public CArmedInstance
+{
+public:
+	Res::ERes producedResource;
+	ui32 producedQuantity;
+	
+	void onHeroVisit(const CGHeroInstance * h) const override;
+	void battleFinished(const CGHeroInstance *hero, const BattleResult &result) const override;
+	void blockingDialogAnswered(const CGHeroInstance *hero, ui32 answer) const override;
+
+	void flagMine(PlayerColor player) const;
+	void newTurn() const override;
+	void initObj() override;
+	template <typename Handler> void serialize(Handler &h, const int version)
+	{
+		h & static_cast<CArmedInstance&>(*this);
+		h & producedResource & producedQuantity;
+	}
+	ui32 defaultResProduction();
+};
+
+class DLL_LINKAGE CGTeleport : public CGObjectInstance //teleports and subterranean gates
+{
+public:
+	static std::map<Obj, std::map<int, std::vector<ObjectInstanceID> > > objs; //teleports: map[ID][subID] => vector of ids
+	static std::vector<std::pair<ObjectInstanceID, ObjectInstanceID> > gates; //subterranean gates: pairs of ids
+	void onHeroVisit(const CGHeroInstance * h) const override;
+	void initObj() override;
+	static void postInit();
+	static ObjectInstanceID getMatchingGate(ObjectInstanceID id); //receives id of one subterranean gate and returns id of the paired one, -1 if none
+
+	template <typename Handler> void serialize(Handler &h, const int version)
+	{
+		h & static_cast<CGObjectInstance&>(*this);
+	}
+};
+
+class DLL_LINKAGE CGMagicWell : public CGObjectInstance //objects giving bonuses to luck/morale/movement
+{
+public:
+	void onHeroVisit(const CGHeroInstance * h) const override;
+	const std::string & getHoverText() const override;
+
+	template <typename Handler> void serialize(Handler &h, const int version)
+	{
+		h & static_cast<CGObjectInstance&>(*this);
+	}
+};
+
+class DLL_LINKAGE CGSirens : public CGObjectInstance
+{
+public:
+	void onHeroVisit(const CGHeroInstance * h) const override;
+	const std::string & getHoverText() const override;
+	void initObj() override;
+
+	template <typename Handler> void serialize(Handler &h, const int version)
+	{
+		h & static_cast<CGObjectInstance&>(*this);
+	}
+};
+
+class DLL_LINKAGE CGObservatory : public CGObjectInstance //Redwood observatory
+{
+public:
+	void onHeroVisit(const CGHeroInstance * h) const override;
+
+	template <typename Handler> void serialize(Handler &h, const int version)
+	{
+		h & static_cast<CGObjectInstance&>(*this);
+	}
+};
+
+
+class DLL_LINKAGE CGKeys : public CGObjectInstance //Base class for Keymaster and guards
+{
+public:
+	static std::map <PlayerColor, std::set <ui8> > playerKeyMap; //[players][keysowned]
+	//SubID 0 - lightblue, 1 - green, 2 - red, 3 - darkblue, 4 - brown, 5 - purple, 6 - white, 7 - black
+
+	const std::string getName() const; //depending on color
+	bool wasMyColorVisited (PlayerColor player) const;
+
+	const std::string & getHoverText() const override;
+
+	template <typename Handler> void serialize(Handler &h, const int version)
+	{
+		h & static_cast<CGObjectInstance&>(*this);
+	}
+protected:
+	void setPropertyDer(ui8 what, ui32 val) override;
+};
+
+class DLL_LINKAGE CGKeymasterTent : public CGKeys
+{
+public:
+	bool wasVisited (PlayerColor player) const;
+	void onHeroVisit(const CGHeroInstance * h) const override;
+
+	template <typename Handler> void serialize(Handler &h, const int version)
+	{
+		h & static_cast<CGObjectInstance&>(*this);
+	}
+};
+
+class DLL_LINKAGE CGBorderGuard : public CGKeys, public IQuestObject
+{
+public:
+	CGBorderGuard() : IQuestObject(){};
+	void initObj() override;
+	void onHeroVisit(const CGHeroInstance * h) const override;
+	void blockingDialogAnswered(const CGHeroInstance *hero, ui32 answer) const override;
+
+	void getVisitText (MetaString &text, std::vector<Component> &components, bool isCustom, bool FirstVisit, const CGHeroInstance * h = nullptr) const;
+	void getRolloverText (MetaString &text, bool onHover) const;
+	bool checkQuest (const CGHeroInstance * h) const;
+
+	template <typename Handler> void serialize(Handler &h, const int version)
+	{
+		h & static_cast<IQuestObject&>(*this);
+		h & static_cast<CGObjectInstance&>(*this);
+		h & blockVisit;
+	}
+};
+
+class DLL_LINKAGE CGBorderGate : public CGBorderGuard
+{
+public:
+	CGBorderGate() : CGBorderGuard(){};
+	void onHeroVisit(const CGHeroInstance * h) const override;
+
+	ui8 getPassableness() const override;
+
+	template <typename Handler> void serialize(Handler &h, const int version)
+	{
+		h & static_cast<CGBorderGuard&>(*this); //need to serialize or object will be empty
+	}
+};
+
+class DLL_LINKAGE CGBoat : public CGObjectInstance
+{
+public:
+	ui8 direction;
+	const CGHeroInstance *hero;  //hero on board
+
+	void initObj() override;
+
+	CGBoat()
+	{
+		hero = nullptr;
+		direction = 4;
+	}
+	template <typename Handler> void serialize(Handler &h, const int version)
+	{
+		h & static_cast<CGObjectInstance&>(*this) & direction & hero;
+	}
+};
+
+class DLL_LINKAGE CBank : public CArmedInstance
+{
+	public:
+	int index; //banks have unusal numbering - see ZCRBANK.txt and initObj()
+	BankConfig *bc;
+	double multiplier; //for improved banks script
+	std::vector<ui32> artifacts; //fixed and deterministic
+	ui32 daycounter;
+
+	void initObj() override;
+	const std::string & getHoverText() const override;
+	void initialize() const;
+	void reset(ui16 var1);
+	void newTurn() const override;
+	bool wasVisited (PlayerColor player) const override;
+	void onHeroVisit(const CGHeroInstance * h) const override;
+	void battleFinished(const CGHeroInstance *hero, const BattleResult &result) const override;
+	void blockingDialogAnswered(const CGHeroInstance *hero, ui32 answer) const override;
+
+	template <typename Handler> void serialize(Handler &h, const int version)
+	{
+		h & static_cast<CArmedInstance&>(*this);
+		h & index & multiplier & artifacts & daycounter & bc;
+	}
+protected:
+	void setPropertyDer(ui8 what, ui32 val) override;
+};
+class DLL_LINKAGE CGPyramid : public CBank
+{
+public:
+	ui16 spell;
+
+	void initObj() override;
+	const std::string & getHoverText() const override;
+	void newTurn() const override {}; //empty, no reset
+	void onHeroVisit(const CGHeroInstance * h) const override;
+	void battleFinished(const CGHeroInstance *hero, const BattleResult &result) const override;
+
+	template <typename Handler> void serialize(Handler &h, const int version)
+	{
+		h & static_cast<CBank&>(*this);
+		h & spell;
+	}
+};
+
+class CGShipyard : public CGObjectInstance, public IShipyard
+{
+public:
+	void getOutOffsets(std::vector<int3> &offsets) const; //offsets to obj pos when we boat can be placed
+	CGShipyard();
+	void onHeroVisit(const CGHeroInstance * h) const override;
+
+	template <typename Handler> void serialize(Handler &h, const int version)
+	{
+		h & static_cast<CGObjectInstance&>(*this);
+		h & static_cast<IShipyard&>(*this);
+	}
+};
+
+class DLL_LINKAGE CGMagi : public CGObjectInstance
+{
+public:
+	static std::map <si32, std::vector<ObjectInstanceID> > eyelist; //[subID][id], supports multiple sets as in H5
+
+	void initObj() override;
+	void onHeroVisit(const CGHeroInstance * h) const override;
+
+	template <typename Handler> void serialize(Handler &h, const int version)
+	{
+		h & static_cast<CGObjectInstance&>(*this);
+	}
+};
+
+
+
+class DLL_LINKAGE CCartographer : public CPlayersVisited
+{
+///behaviour varies depending on surface and  floor
+public:
+	void onHeroVisit(const CGHeroInstance * h) const override;
+	void blockingDialogAnswered(const CGHeroInstance *hero, ui32 answer) const override;
+
+	template <typename Handler> void serialize(Handler &h, const int version)
+	{
+		h & static_cast<CPlayersVisited&>(*this);
+	}
+};
+
+class DLL_LINKAGE CGDenOfthieves : public CGObjectInstance
+{
+	void onHeroVisit(const CGHeroInstance * h) const override;
+};
+
+class DLL_LINKAGE CGObelisk : public CPlayersVisited
+{
+public:
+	static ui8 obeliskCount; //how many obelisks are on map
+	static std::map<TeamID, ui8> visited; //map: team_id => how many obelisks has been visited
+
+	void onHeroVisit(const CGHeroInstance * h) const override;
+	void initObj() override;
+	const std::string & getHoverText() const override;
+
+	template <typename Handler> void serialize(Handler &h, const int version)
+	{
+		h & static_cast<CPlayersVisited&>(*this);
+	}
+protected:
+	void setPropertyDer(ui8 what, ui32 val) override;
+};
+
+class DLL_LINKAGE CGLighthouse : public CGObjectInstance
+{
+public:
+	void onHeroVisit(const CGHeroInstance * h) const override;
+	void initObj() override;
+	const std::string & getHoverText() const override;
+
+	template <typename Handler> void serialize(Handler &h, const int version)
+	{
+		h & static_cast<CGObjectInstance&>(*this);
+	}
+	void giveBonusTo( PlayerColor player ) const;
+};
+
+class DLL_LINKAGE CGMarket : public CGObjectInstance, public IMarket
+{
+public:
+	CGMarket();
+	///IObjectIntercae
+	void onHeroVisit(const CGHeroInstance * h) const override; //open trading window
+
+	///IMarket
+	int getMarketEfficiency() const override;
+	bool allowsTrade(EMarketMode::EMarketMode mode) const override;
+	int availableUnits(EMarketMode::EMarketMode mode, int marketItemSerial) const override; //-1 if unlimited
+	std::vector<int> availableItemsIds(EMarketMode::EMarketMode mode) const override;
+
+	template <typename Handler> void serialize(Handler &h, const int version)
+	{
+		h & static_cast<CGObjectInstance&>(*this);
+		h & static_cast<IMarket&>(*this);
+	}
+};
+
+class DLL_LINKAGE CGBlackMarket : public CGMarket
+{
+public:
+	std::vector<const CArtifact *> artifacts; //available artifacts
+
+	void newTurn() const override; //reset artifacts for black market every month
+	std::vector<int> availableItemsIds(EMarketMode::EMarketMode mode) const override;
+
+	template <typename Handler> void serialize(Handler &h, const int version)
+	{
+		h & static_cast<CGMarket&>(*this);
+		h & artifacts;
+	}
+};
+
+class DLL_LINKAGE CGUniversity : public CGMarket
+{
+public:
+	std::vector<int> skills; //available skills
+
+	std::vector<int> availableItemsIds(EMarketMode::EMarketMode mode) const;
+	void initObj() override;//set skills for trade
+	void onHeroVisit(const CGHeroInstance * h) const override; //open window
+
+	template <typename Handler> void serialize(Handler &h, const int version)
+	{
+		h & static_cast<CGMarket&>(*this);
+		h & skills;
+	}
+};
+
+struct BankConfig
+{
+	BankConfig() {level = chance = upgradeChance = combatValue = value = rewardDifficulty = easiest = 0; };
+	ui8 level; //1 - 4, how hard the battle will be
+	ui8 chance; //chance for this level being chosen
+	ui8 upgradeChance; //chance for creatures to be in upgraded versions
+	std::vector< std::pair <CreatureID, ui32> > guards; //creature ID, amount
+	ui32 combatValue; //how hard are guards of this level
+	Res::ResourceSet resources; //resources given in case of victory
+	std::vector< std::pair <CreatureID, ui32> > creatures; //creatures granted in case of victory (creature ID, amount)
+	std::vector<ui16> artifacts; //number of artifacts given in case of victory [0] -> treasure, [1] -> minor [2] -> major [3] -> relic
+	ui32 value; //overall value of given things
+	ui32 rewardDifficulty; //proportion of reward value to difficulty of guards; how profitable is this creature Bank config
+	ui16 easiest; //?!?
+
+	template <typename Handler> void serialize(Handler &h, const int version)
+	{
+		h & level & chance & upgradeChance & guards & combatValue & resources & creatures & artifacts & value & rewardDifficulty & easiest;
+	}
+};
+
+class DLL_LINKAGE CObjectHandler
+{
+public:
+	std::map<si32, CreatureID> cregens; //type 17. dwelling subid -> creature ID
+	std::map <ui32, std::vector < ConstTransitivePtr<BankConfig> > > banksInfo; //[index][preset]
+	std::map <ui32, std::string> creBanksNames; //[crebank index] -> name of this creature bank
+	std::vector<ui32> resVals; //default values of resources in gold
+
+	CObjectHandler();
+	~CObjectHandler();
+
+	int bankObjToIndex (const CGObjectInstance * obj);
+
+	template <typename Handler> void serialize(Handler &h, const int version)
+	{
+		h & cregens & banksInfo & creBanksNames & resVals;
+	}
+};