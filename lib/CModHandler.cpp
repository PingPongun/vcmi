--- conflicted
+++ resolved
@@ -1,1147 +1,1146 @@
-/*
- * CModHandler.cpp, part of VCMI engine
- *
- * Authors: listed in file AUTHORS in main folder
- *
- * License: GNU General Public License v2.0 or later
- * Full text of license available in license.txt file, in main folder
- *
- */
-#include "StdInc.h"
-#include "CModHandler.h"
-#include "mapObjects/CObjectClassesHandler.h"
-#include "filesystem/FileStream.h"
-#include "filesystem/AdapterLoaders.h"
-#include "filesystem/CFilesystemLoader.h"
-
-#include "CCreatureHandler.h"
-#include "CArtHandler.h"
-#include "CTownHandler.h"
-#include "CHeroHandler.h"
-#include "mapObjects/CObjectHandler.h"
-#include "StringConstants.h"
-#include "CStopWatch.h"
-#include "IHandlerBase.h"
-#include "spells/CSpellHandler.h"
-#include "CSkillHandler.h"
-#include "ScriptHandler.h"
-#include "BattleFieldHandler.h"
-#include "ObstacleHandler.h"
-
-#include <vstd/StringUtils.h>
-
-CIdentifierStorage::CIdentifierStorage():
-	state(LOADING)
-{
-}
-
-CIdentifierStorage::~CIdentifierStorage()
-{
-}
-
-void CIdentifierStorage::checkIdentifier(std::string & ID)
-{
-	if (boost::algorithm::ends_with(ID, "."))
-		logMod->warn("BIG WARNING: identifier %s seems to be broken!", ID);
-	else
-	{
-		size_t pos = 0;
-		do
-		{
-			if (std::tolower(ID[pos]) != ID[pos] ) //Not in camelCase
-			{
-				logMod->warn("Warning: identifier %s is not in camelCase!", ID);
-				ID[pos] = std::tolower(ID[pos]);// Try to fix the ID
-			}
-			pos = ID.find('.', pos);
-		}
-		while(pos++ != std::string::npos);
-	}
-}
-
-CIdentifierStorage::ObjectCallback::ObjectCallback(
-		std::string localScope, std::string remoteScope, std::string type,
-		std::string name, const std::function<void(si32)> & callback,
-		bool optional):
-	localScope(localScope),
-	remoteScope(remoteScope),
-	type(type),
-	name(name),
-	callback(callback),
-	optional(optional)
-{}
-
-void CIdentifierStorage::requestIdentifier(ObjectCallback callback)
-{
-	checkIdentifier(callback.type);
-	checkIdentifier(callback.name);
-
-	assert(!callback.localScope.empty());
-
-	if (state != FINISHED) // enqueue request if loading is still in progress
-		scheduledRequests.push_back(callback);
-	else // execute immediately for "late" requests
-		resolveIdentifier(callback);
-}
-
-void CIdentifierStorage::requestIdentifier(std::string scope, std::string type, std::string name, const std::function<void(si32)> & callback)
-{
-	auto pair = vstd::splitStringToPair(name, ':'); // remoteScope:name
-
-	requestIdentifier(ObjectCallback(scope, pair.first, type, pair.second, callback, false));
-}
-
-void CIdentifierStorage::requestIdentifier(std::string scope, std::string fullName, const std::function<void(si32)>& callback)
-{
-	auto scopeAndFullName = vstd::splitStringToPair(fullName, ':');
-	auto typeAndName = vstd::splitStringToPair(scopeAndFullName.second, '.');
-
-	requestIdentifier(ObjectCallback(scope, scopeAndFullName.first, typeAndName.first, typeAndName.second, callback, false));
-}
-
-void CIdentifierStorage::requestIdentifier(std::string type, const JsonNode & name, const std::function<void(si32)> & callback)
-{
-	auto pair = vstd::splitStringToPair(name.String(), ':'); // remoteScope:name
-
-	requestIdentifier(ObjectCallback(name.meta, pair.first, type, pair.second, callback, false));
-}
-
-void CIdentifierStorage::requestIdentifier(const JsonNode & name, const std::function<void(si32)> & callback)
-{
-	auto pair  = vstd::splitStringToPair(name.String(), ':'); // remoteScope:<type.name>
-	auto pair2 = vstd::splitStringToPair(pair.second,   '.'); // type.name
-
-	requestIdentifier(ObjectCallback(name.meta, pair.first, pair2.first, pair2.second, callback, false));
-}
-
-void CIdentifierStorage::tryRequestIdentifier(std::string scope, std::string type, std::string name, const std::function<void(si32)> & callback)
-{
-	auto pair = vstd::splitStringToPair(name, ':'); // remoteScope:name
-
-	requestIdentifier(ObjectCallback(scope, pair.first, type, pair.second, callback, true));
-}
-
-void CIdentifierStorage::tryRequestIdentifier(std::string type, const JsonNode & name, const std::function<void(si32)> & callback)
-{
-	auto pair = vstd::splitStringToPair(name.String(), ':'); // remoteScope:name
-
-	requestIdentifier(ObjectCallback(name.meta, pair.first, type, pair.second, callback, true));
-}
-
-boost::optional<si32> CIdentifierStorage::getIdentifier(std::string scope, std::string type, std::string name, bool silent)
-{
-	auto pair = vstd::splitStringToPair(name, ':'); // remoteScope:name
-	auto idList = getPossibleIdentifiers(ObjectCallback(scope, pair.first, type, pair.second, std::function<void(si32)>(), silent));
-
-	if (idList.size() == 1)
-		return idList.front().id;
-	if (!silent)
-		logMod->error("Failed to resolve identifier %s of type %s from mod %s", name , type ,scope);
-
-	return boost::optional<si32>();
-}
-
-boost::optional<si32> CIdentifierStorage::getIdentifier(std::string type, const JsonNode & name, bool silent)
-{
-	auto pair = vstd::splitStringToPair(name.String(), ':'); // remoteScope:name
-	auto idList = getPossibleIdentifiers(ObjectCallback(name.meta, pair.first, type, pair.second, std::function<void(si32)>(), silent));
-
-	if (idList.size() == 1)
-		return idList.front().id;
-	if (!silent)
-		logMod->error("Failed to resolve identifier %s of type %s from mod %s", name.String(), type, name.meta);
-
-	return boost::optional<si32>();
-}
-
-boost::optional<si32> CIdentifierStorage::getIdentifier(const JsonNode & name, bool silent)
-{
-	auto pair  = vstd::splitStringToPair(name.String(), ':'); // remoteScope:<type.name>
-	auto pair2 = vstd::splitStringToPair(pair.second,   '.'); // type.name
-	auto idList = getPossibleIdentifiers(ObjectCallback(name.meta, pair.first, pair2.first, pair2.second, std::function<void(si32)>(), silent));
-
-	if (idList.size() == 1)
-		return idList.front().id;
-	if (!silent)
-		logMod->error("Failed to resolve identifier %s of type %s from mod %s", name.String(), pair2.first, name.meta);
-
-	return boost::optional<si32>();
-}
-
-boost::optional<si32> CIdentifierStorage::getIdentifier(std::string scope, std::string fullName, bool silent)
-{
-	auto pair  = vstd::splitStringToPair(fullName, ':'); // remoteScope:<type.name>
-	auto pair2 = vstd::splitStringToPair(pair.second,   '.'); // type.name
-	auto idList = getPossibleIdentifiers(ObjectCallback(scope, pair.first, pair2.first, pair2.second, std::function<void(si32)>(), silent));
-
-	if (idList.size() == 1)
-		return idList.front().id;
-	if (!silent)
-		logMod->error("Failed to resolve identifier %s of type %s from mod %s", fullName, pair2.first, scope);
-
-	return boost::optional<si32>();
-}
-
-void CIdentifierStorage::registerObject(std::string scope, std::string type, std::string name, si32 identifier)
-{
-	ObjectData data;
-	data.scope = scope;
-	data.id = identifier;
-
-	std::string fullID = type + '.' + name;
-	checkIdentifier(fullID);
-
-	std::pair<const std::string, ObjectData> mapping = std::make_pair(fullID, data);
-	if(!vstd::containsMapping(registeredObjects, mapping))
-	{
-		logMod->trace("registered %s as %s:%s", fullID, scope, identifier);
-		registeredObjects.insert(mapping);
-	}
-}
-
-std::vector<CIdentifierStorage::ObjectData> CIdentifierStorage::getPossibleIdentifiers(const ObjectCallback & request)
-{
-	std::set<std::string> allowedScopes;
-	bool isValidScope = true;
-
-	if (request.remoteScope.empty())
-	{
-		// normally ID's from all required mods, own mod and virtual "core" mod are allowed
-		if(request.localScope != "core" && !request.localScope.empty())
-		{
-			allowedScopes = VLC->modh->getModDependencies(request.localScope, isValidScope);
-
-			if(!isValidScope)
-				return std::vector<ObjectData>();
-		}
-		allowedScopes.insert(request.localScope);
-		allowedScopes.insert("core");
-	}
-	else
-	{
-		//...unless destination mod was specified explicitly
-		//note: getModDependencies does not work for "core" by design
-
-		//for map format support core mod has access to any mod
-		//TODO: better solution for access from map?
-		if(request.localScope == "core" || request.localScope == "")
-		{
-			allowedScopes.insert(request.remoteScope);
-		}
-		else
-		{
-			// allow only available to all core mod or dependencies
-			auto myDeps = VLC->modh->getModDependencies(request.localScope, isValidScope);
-
-			if(!isValidScope)
-				return std::vector<ObjectData>();
-
-			if(request.remoteScope == "core" || request.remoteScope == request.localScope || myDeps.count(request.remoteScope))
-				allowedScopes.insert(request.remoteScope);
-		}
-	}
-
-	std::string fullID = request.type + '.' + request.name;
-
-	auto entries = registeredObjects.equal_range(fullID);
-	if (entries.first != entries.second)
-	{
-		std::vector<ObjectData> locatedIDs;
-
-		for (auto it = entries.first; it != entries.second; it++)
-		{
-			if (vstd::contains(allowedScopes, it->second.scope))
-			{
-				locatedIDs.push_back(it->second);
-			}
-		}
-		return locatedIDs;
-	}
-	return std::vector<ObjectData>();
-}
-
-bool CIdentifierStorage::resolveIdentifier(const ObjectCallback & request)
-{
-	auto identifiers = getPossibleIdentifiers(request);
-	if (identifiers.size() == 1) // normally resolved ID
-	{
-		request.callback(identifiers.front().id);
-		return true;
-	}
-
-	if (request.optional && identifiers.empty()) // failed to resolve optinal ID
-	{
-		return true;
-	}
-
-	// error found. Try to generate some debug info
-	if (identifiers.size() == 0)
-		logMod->error("Unknown identifier!");
-	else
-		logMod->error("Ambiguous identifier request!");
-
-	 logMod->error("Request for %s.%s from mod %s", request.type, request.name, request.localScope);
-
-	for (auto id : identifiers)
-	{
-		logMod->error("\tID is available in mod %s", id.scope);
-	}
-	return false;
-}
-
-void CIdentifierStorage::finalize()
-{
-	state = FINALIZING;
-	bool errorsFound = false;
-
-	//Note: we may receive new requests during resolution phase -> end may change -> range for can't be used
-	for(auto it = scheduledRequests.begin(); it != scheduledRequests.end(); it++)
-	{
-		errorsFound |= !resolveIdentifier(*it);
-	}
-
-	if (errorsFound)
-	{
-		for(auto object : registeredObjects)
-		{
-			logMod->trace("%s : %s -> %d", object.second.scope, object.first, object.second.id);
-		}
-		logMod->error("All known identifiers were dumped into log file");
-	}
-	assert(errorsFound == false);
-	state = FINISHED;
-}
-
-ContentTypeHandler::ContentTypeHandler(IHandlerBase * handler, std::string objectName):
-	handler(handler),
-	objectName(objectName),
-	originalData(handler->loadLegacyData((size_t)VLC->modh->settings.data["textData"][objectName].Float()))
-{
-	for(auto & node : originalData)
-	{
-		node.setMeta("core");
-	}
-}
-
-bool ContentTypeHandler::preloadModData(std::string modName, std::vector<std::string> fileList, bool validate)
-{
-	bool result;
-	JsonNode data = JsonUtils::assembleFromFiles(fileList, result);
-	data.setMeta(modName);
-
-	ModInfo & modInfo = modData[modName];
-
-	for(auto entry : data.Struct())
-	{
-		size_t colon = entry.first.find(':');
-
-		if (colon == std::string::npos)
-		{
-			// normal object, local to this mod
-			modInfo.modData[entry.first].swap(entry.second);
-		}
-		else
-		{
-			std::string remoteName = entry.first.substr(0, colon);
-			std::string objectName = entry.first.substr(colon + 1);
-
-			// patching this mod? Send warning and continue - this situation can be handled normally
-			if (remoteName == modName)
-				logMod->warn("Redundant namespace definition for %s", objectName);
-
-			logMod->trace("Patching object %s (%s) from %s", objectName, remoteName, modName);
-			JsonNode & remoteConf = modData[remoteName].patches[objectName];
-
-			JsonUtils::merge(remoteConf, entry.second);
-		}
-	}
-	return result;
-}
-
-bool ContentTypeHandler::loadMod(std::string modName, bool validate)
-{
-	ModInfo & modInfo = modData[modName];
-	bool result = true;
-
-	auto performValidate = [&,this](JsonNode & data, const std::string & name){
-		handler->beforeValidate(data);
-		if (validate)
-			result &= JsonUtils::validate(data, "vcmi:" + objectName, name);
-	};
-
-	// apply patches
-	if (!modInfo.patches.isNull())
-		JsonUtils::merge(modInfo.modData, modInfo.patches);
-
-	for(auto & entry : modInfo.modData.Struct())
-	{
-		const std::string & name = entry.first;
-		JsonNode & data = entry.second;
-
-		if (vstd::contains(data.Struct(), "index") && !data["index"].isNull())
-		{
-			// try to add H3 object data
-			size_t index = static_cast<size_t>(data["index"].Float());
-
-			if(originalData.size() > index)
-			{
-				logMod->trace("found original data in loadMod(%s) at index %d", name, index);
-				JsonUtils::merge(originalData[index], data);
-				std::swap(originalData[index], data);
-				originalData[index].clear(); // do not use same data twice (same ID)
-			}
-			else
-			{
-				logMod->warn("no original data in loadMod(%s) at index %d", name, index);
-			}
-			performValidate(data, name);
-			handler->loadObject(modName, name, data, index);
-		}
-		else
-		{
-			// normal new object
-			logMod->trace("no index in loadMod(%s)", name);
-			performValidate(data,name);
-			handler->loadObject(modName, name, data);
-		}
-	}
-	return result;
-}
-
-
-void ContentTypeHandler::loadCustom()
-{
-	handler->loadCustom();
-}
-
-void ContentTypeHandler::afterLoadFinalization()
-{
-	handler->afterLoadFinalization();
-}
-
-CContentHandler::CContentHandler()
-{
-}
-
-void CContentHandler::init()
-{
- 	handlers.insert(std::make_pair("heroClasses", ContentTypeHandler(&VLC->heroh->classes, "heroClass")));
-	handlers.insert(std::make_pair("artifacts", ContentTypeHandler(VLC->arth, "artifact")));
-	handlers.insert(std::make_pair("creatures", ContentTypeHandler(VLC->creh, "creature")));
-	handlers.insert(std::make_pair("factions", ContentTypeHandler(VLC->townh, "faction")));
-	handlers.insert(std::make_pair("objects", ContentTypeHandler(VLC->objtypeh, "object")));
-	handlers.insert(std::make_pair("heroes", ContentTypeHandler(VLC->heroh, "hero")));
-	handlers.insert(std::make_pair("spells", ContentTypeHandler(VLC->spellh, "spell")));
-	handlers.insert(std::make_pair("skills", ContentTypeHandler(VLC->skillh, "skill")));
-	handlers.insert(std::make_pair("templates", ContentTypeHandler((IHandlerBase *)VLC->tplh, "template")));
-#if SCRIPTING_ENABLED
-	handlers.insert(std::make_pair("scripts", ContentTypeHandler(VLC->scriptHandler, "script")));
-#endif
-	handlers.insert(std::make_pair("battlefields", ContentTypeHandler(VLC->battlefieldsHandler, "battlefield")));
-	handlers.insert(std::make_pair("obstacles", ContentTypeHandler(VLC->obstacleHandler, "obstacle")));
-	//TODO: any other types of moddables?
-}
-
-bool CContentHandler::preloadModData(std::string modName, JsonNode modConfig, bool validate)
-{
-	bool result = true;
-	for(auto & handler : handlers)
-	{
-		result &= handler.second.preloadModData(modName, modConfig[handler.first].convertTo<std::vector<std::string> >(), validate);
-	}
-	return result;
-}
-
-bool CContentHandler::loadMod(std::string modName, bool validate)
-{
-	bool result = true;
-	for(auto & handler : handlers)
-	{
-		result &= handler.second.loadMod(modName, validate);
-	}
-	return result;
-}
-
-void CContentHandler::loadCustom()
-{
-	for(auto & handler : handlers)
-	{
-		handler.second.loadCustom();
-	}
-}
-
-void CContentHandler::afterLoadFinalization()
-{
-	for(auto & handler : handlers)
-	{
-		handler.second.afterLoadFinalization();
-	}
-}
-
-void CContentHandler::preloadData(CModInfo & mod)
-{
-	bool validate = (mod.validation != CModInfo::PASSED);
-
-	// print message in format [<8-symbols checksum>] <modname>
-	logMod->info("\t\t[%08x]%s", mod.checksum, mod.name);
-
-	if (validate && mod.identifier != "core")
-	{
-		if (!JsonUtils::validate(mod.config, "vcmi:mod", mod.identifier))
-			mod.validation = CModInfo::FAILED;
-	}
-	if (!preloadModData(mod.identifier, mod.config, validate))
-		mod.validation = CModInfo::FAILED;
-}
-
-void CContentHandler::load(CModInfo & mod)
-{
-	bool validate = (mod.validation != CModInfo::PASSED);
-
-	if (!loadMod(mod.identifier, validate))
-		mod.validation = CModInfo::FAILED;
-
-	if (validate)
-	{
-		if (mod.validation != CModInfo::FAILED)
-			logMod->info("\t\t[DONE] %s", mod.name);
-		else
-			logMod->error("\t\t[FAIL] %s", mod.name);
-	}
-	else
-		logMod->info("\t\t[SKIP] %s", mod.name);
-}
-
-const ContentTypeHandler & CContentHandler::operator[](const std::string & name) const
-{
-	return handlers.at(name);
-}
-
-static JsonNode loadModSettings(std::string path)
-{
-	if (CResourceHandler::get("local")->existsResource(ResourceID(path)))
-	{
-		return JsonNode(ResourceID(path, EResType::TEXT));
-	}
-	// Probably new install. Create initial configuration
-	CResourceHandler::get("local")->createResource(path);
-	return JsonNode();
-}
-
-JsonNode addMeta(JsonNode config, std::string meta)
-{
-	config.setMeta(meta);
-	return config;
-}
-
-CModInfo::Version CModInfo::Version::GameVersion()
-{
-	return Version(GameConstants::VCMI_VERSION_MAJOR, GameConstants::VCMI_VERSION_MINOR, GameConstants::VCMI_VERSION_PATCH);
-}
-
-CModInfo::Version CModInfo::Version::fromString(std::string from)
-{
-	int major = 0, minor = 0, patch = 0;
-	try
-	{
-		auto pointPos = from.find('.');
-		major = std::stoi(from.substr(0, pointPos));
-		from = from.substr(pointPos);
-		pointPos = from.find('.');
-		minor = std::stoi(from.substr(0, pointPos));
-		patch = std::stoi(from.substr(pointPos));
-	}
-	catch(const std::invalid_argument & e)
-	{
-		return Version();
-	}
-	return Version(major, minor, patch);
-}
-
-std::string CModInfo::Version::toString() const
-{
-	return std::to_string(major) + '.' + std::to_string(minor) + '.' + std::to_string(patch);
-}
-
-bool CModInfo::Version::compatible(const Version & other, bool checkMinor, bool checkPatch) const
-{
-	return  (major == other.major &&
-			(!checkMinor || minor >= other.minor) &&
-			(!checkPatch || minor > other.minor || (minor == other.minor && patch >= other.patch)));
-}
-
-bool CModInfo::Version::isNull() const
-{
-	return major == 0 && minor == 0 && patch == 0;
-}
-
-CModInfo::CModInfo():
-	checksum(0),
-	enabled(false),
-	validation(PENDING)
-{
-
-}
-
-CModInfo::CModInfo(std::string identifier,const JsonNode & local, const JsonNode & config):
-	identifier(identifier),
-	name(config["name"].String()),
-	description(config["description"].String()),
-	dependencies(config["depends"].convertTo<std::set<std::string> >()),
-	conflicts(config["conflicts"].convertTo<std::set<std::string> >()),
-	checksum(0),
-	enabled(false),
-	validation(PENDING),
-	config(addMeta(config, identifier))
-{
-	version = Version::fromString(config["version"].String());
-	if(!config["compatibility"].isNull())
-	{
-		vcmiCompatibleMin = Version::fromString(config["compatibility"]["min"].String());
-		vcmiCompatibleMax = Version::fromString(config["compatibility"]["max"].String());
-	}
-	loadLocalData(local);
-}
-
-JsonNode CModInfo::saveLocalData() const
-{
-	std::ostringstream stream;
-	stream << std::noshowbase << std::hex << std::setw(8) << std::setfill('0') << checksum;
-
-	JsonNode conf;
-	conf["active"].Bool() = enabled;
-	conf["validated"].Bool() = validation != FAILED;
-	conf["checksum"].String() = stream.str();
-	return conf;
-}
-
-std::string CModInfo::getModDir(std::string name)
-{
-	return "MODS/" + boost::algorithm::replace_all_copy(name, ".", "/MODS/");
-}
-
-std::string CModInfo::getModFile(std::string name)
-{
-	return getModDir(name) + "/mod.json";
-}
-
-void CModInfo::updateChecksum(ui32 newChecksum)
-{
-	// comment-out next line to force validation of all mods ignoring checksum
-	if (newChecksum != checksum)
-	{
-		checksum = newChecksum;
-		validation = PENDING;
-	}
-}
-
-void CModInfo::loadLocalData(const JsonNode & data)
-{
-	bool validated = false;
-	enabled = true;
-	checksum = 0;
-	if (data.getType() == JsonNode::JsonType::DATA_BOOL)
-	{
-		enabled = data.Bool();
-	}
-	if (data.getType() == JsonNode::JsonType::DATA_STRUCT)
-	{
-		enabled   = data["active"].Bool();
-		validated = data["validated"].Bool();
-		checksum  = strtol(data["checksum"].String().c_str(), nullptr, 16);
-	}
-	
-	//check compatibility
-<<<<<<< HEAD
-	enabled &= vcmiCompatibleMin.isNull() || Version::GameVersion().compatible(vcmiCompatibleMin);
-	enabled &= vcmiCompatibleMax.isNull() || vcmiCompatibleMax.compatible(Version::GameVersion());
-=======
-	bool wasEnabled = enabled;
-	enabled = enabled && (vcmiCompatibleMin.isNull() || Version::GameVersion().compatible(vcmiCompatibleMin));
-	enabled = enabled && (vcmiCompatibleMax.isNull() || vcmiCompatibleMax.compatible(Version::GameVersion()));
-
-	if(wasEnabled && !enabled)
-		logGlobal->warn("Mod %s is incompatible with current version of VCMI and cannot be enabled", name);
->>>>>>> afe84f16
-
-	if (enabled)
-		validation = validated ? PASSED : PENDING;
-	else
-		validation = validated ? PASSED : FAILED;
-}
-
-CModHandler::CModHandler() : content(std::make_shared<CContentHandler>())
-{
-    modules.COMMANDERS = false;
-    modules.STACK_ARTIFACT = false;
-    modules.STACK_EXP = false;
-    modules.MITHRIL = false;
-	for (int i = 0; i < GameConstants::RESOURCE_QUANTITY; ++i)
-	{
-		identifiers.registerObject("core", "resource", GameConstants::RESOURCE_NAMES[i], i);
-	}
-
-	for(int i=0; i<GameConstants::PRIMARY_SKILLS; ++i)
-	{
-		identifiers.registerObject("core", "primSkill", PrimarySkill::names[i], i);
-		identifiers.registerObject("core", "primarySkill", PrimarySkill::names[i], i);
-	}
-}
-
-CModHandler::~CModHandler()
-{
-}
-
-void CModHandler::loadConfigFromFile (std::string name)
-{
-	std::string paths;
-	for(auto& p : CResourceHandler::get()->getResourceNames(ResourceID("config/" + name)))
-	{
-		paths += p.string() + ", ";
-	}
-	paths = paths.substr(0, paths.size() - 2);
-	logMod->debug("Loading hardcoded features settings from [%s], result:", paths);
-	settings.data = JsonUtils::assembleFromFiles("config/" + name);
-	const JsonNode & hardcodedFeatures = settings.data["hardcodedFeatures"];
-	settings.MAX_HEROES_AVAILABLE_PER_PLAYER = static_cast<int>(hardcodedFeatures["MAX_HEROES_AVAILABLE_PER_PLAYER"].Integer());
-	logMod->debug("\tMAX_HEROES_AVAILABLE_PER_PLAYER\t%d", settings.MAX_HEROES_AVAILABLE_PER_PLAYER);
-	settings.MAX_HEROES_ON_MAP_PER_PLAYER = static_cast<int>(hardcodedFeatures["MAX_HEROES_ON_MAP_PER_PLAYER"].Integer());
-	logMod->debug("\tMAX_HEROES_ON_MAP_PER_PLAYER\t%d", settings.MAX_HEROES_ON_MAP_PER_PLAYER);
-	settings.CREEP_SIZE = static_cast<int>(hardcodedFeatures["CREEP_SIZE"].Integer());
-	logMod->debug("\tCREEP_SIZE\t%d", settings.CREEP_SIZE);
-	settings.WEEKLY_GROWTH = static_cast<int>(hardcodedFeatures["WEEKLY_GROWTH_PERCENT"].Integer());
-	logMod->debug("\tWEEKLY_GROWTH\t%d", settings.WEEKLY_GROWTH);
-	settings.NEUTRAL_STACK_EXP = static_cast<int>(hardcodedFeatures["NEUTRAL_STACK_EXP_DAILY"].Integer());
-	logMod->debug("\tNEUTRAL_STACK_EXP\t%d", settings.NEUTRAL_STACK_EXP);
-	settings.MAX_BUILDING_PER_TURN = static_cast<int>(hardcodedFeatures["MAX_BUILDING_PER_TURN"].Integer());
-	logMod->debug("\tMAX_BUILDING_PER_TURN\t%d", settings.MAX_BUILDING_PER_TURN);
-	settings.DWELLINGS_ACCUMULATE_CREATURES = hardcodedFeatures["DWELLINGS_ACCUMULATE_CREATURES"].Bool();
-	logMod->debug("\tDWELLINGS_ACCUMULATE_CREATURES\t%d", static_cast<int>(settings.DWELLINGS_ACCUMULATE_CREATURES));
-	settings.ALL_CREATURES_GET_DOUBLE_MONTHS = hardcodedFeatures["ALL_CREATURES_GET_DOUBLE_MONTHS"].Bool();
-	logMod->debug("\tALL_CREATURES_GET_DOUBLE_MONTHS\t%d", static_cast<int>(settings.ALL_CREATURES_GET_DOUBLE_MONTHS));
-	settings.WINNING_HERO_WITH_NO_TROOPS_RETREATS = hardcodedFeatures["WINNING_HERO_WITH_NO_TROOPS_RETREATS"].Bool();
-	logMod->debug("\tWINNING_HERO_WITH_NO_TROOPS_RETREATS\t%d", static_cast<int>(settings.WINNING_HERO_WITH_NO_TROOPS_RETREATS));
-	settings.BLACK_MARKET_MONTHLY_ARTIFACTS_CHANGE = hardcodedFeatures["BLACK_MARKET_MONTHLY_ARTIFACTS_CHANGE"].Bool();
-	logMod->debug("\tBLACK_MARKET_MONTHLY_ARTIFACTS_CHANGE\t%d", static_cast<int>(settings.BLACK_MARKET_MONTHLY_ARTIFACTS_CHANGE));
-	settings.NO_RANDOM_SPECIAL_WEEKS_AND_MONTHS = hardcodedFeatures["NO_RANDOM_SPECIAL_WEEKS_AND_MONTHS"].Bool();
-	logMod->debug("\tNO_RANDOM_SPECIAL_WEEKS_AND_MONTHS\t%d", static_cast<int>(settings.NO_RANDOM_SPECIAL_WEEKS_AND_MONTHS));
-
-	const JsonNode & gameModules = settings.data["modules"];
-	modules.STACK_EXP = gameModules["STACK_EXPERIENCE"].Bool();
-	logMod->debug("\tSTACK_EXP\t%d", static_cast<int>(modules.STACK_EXP));
-	modules.STACK_ARTIFACT = gameModules["STACK_ARTIFACTS"].Bool();
-	logMod->debug("\tSTACK_ARTIFACT\t%d", static_cast<int>(modules.STACK_ARTIFACT));
-	modules.COMMANDERS = gameModules["COMMANDERS"].Bool();
-	logMod->debug("\tCOMMANDERS\t%d", static_cast<int>(modules.COMMANDERS));
-	modules.MITHRIL = gameModules["MITHRIL"].Bool();
-	logMod->debug("\tMITHRIL\t%d", static_cast<int>(modules.MITHRIL));
-}
-
-// currentList is passed by value to get current list of depending mods
-bool CModHandler::hasCircularDependency(TModID modID, std::set <TModID> currentList) const
-{
-	const CModInfo & mod = allMods.at(modID);
-
-	// Mod already present? We found a loop
-	if (vstd::contains(currentList, modID))
-	{
-		logMod->error("Error: Circular dependency detected! Printing dependency list:");
-		logMod->error("\t%s -> ", mod.name);
-		return true;
-	}
-
-	currentList.insert(modID);
-
-	// recursively check every dependency of this mod
-	for(const TModID & dependency : mod.dependencies)
-	{
-		if (hasCircularDependency(dependency, currentList))
-		{
-			logMod->error("\t%s ->\n", mod.name); // conflict detected, print dependency list
-			return true;
-		}
-	}
-	return false;
-}
-
-bool CModHandler::checkDependencies(const std::vector <TModID> & input) const
-{
-	for(const TModID & id : input)
-	{
-		const CModInfo & mod = allMods.at(id);
-
-		for(const TModID & dep : mod.dependencies)
-		{
-			if(!vstd::contains(input, dep))
-			{
-				logMod->error("Error: Mod %s requires missing %s!", mod.name, dep);
-				return false;
-			}
-		}
-
-		for(const TModID & conflicting : mod.conflicts)
-		{
-			if(vstd::contains(input, conflicting))
-			{
-				logMod->error("Error: Mod %s conflicts with %s!", mod.name, allMods.at(conflicting).name);
-				return false;
-			}
-		}
-
-		if(hasCircularDependency(id))
-			return false;
-	}
-	return true;
-}
-
-// Returned vector affects the resource loaders call order (see CFilesystemList::load).
-// The loaders call order matters when dependent mod overrides resources in its dependencies.
-std::vector <TModID> CModHandler::validateAndSortDependencies(std::vector <TModID> modsToResolve) const
-{
-	// Topological sort algorithm.
-	// TODO: Investigate possible ways to improve performance.
-	boost::range::sort(modsToResolve); // Sort mods per name
-	std::vector <TModID> sortedValidMods; // Vector keeps order of elements (LIFO) 
-	sortedValidMods.reserve(modsToResolve.size()); // push_back calls won't cause memory reallocation
-	std::set <TModID> resolvedModIDs; // Use a set for validation for performance reason, but set does not keep order of elements
-
-	// Mod is resolved if it has not dependencies or all its dependencies are already resolved
-	auto isResolved = [&](const CModInfo & mod) -> CModInfo::EValidationStatus
-	{
-		if(mod.dependencies.size() > resolvedModIDs.size())
-			return CModInfo::PENDING;
-
-		for(const TModID & dependency : mod.dependencies)
-		{
-			if(!vstd::contains(resolvedModIDs, dependency))
-				return CModInfo::PENDING;
-		}
-		return CModInfo::PASSED;
-	};
-
-	while(true)
-	{
-		std::set <TModID> resolvedOnCurrentTreeLevel;
-		for(auto it = modsToResolve.begin(); it != modsToResolve.end();) // One iteration - one level of mods tree
-		{
-			if(isResolved(allMods.at(*it)) == CModInfo::PASSED)
-			{
-				resolvedOnCurrentTreeLevel.insert(*it); // Not to the resolvedModIDs, so current node childs will be resolved on the next iteration
-				sortedValidMods.push_back(*it);
-				it = modsToResolve.erase(it);
-				continue;
-			}
-			it++;
-		}
-		if(resolvedOnCurrentTreeLevel.size())
-		{
-			resolvedModIDs.insert(resolvedOnCurrentTreeLevel.begin(), resolvedOnCurrentTreeLevel.end());
-		            continue;
-		}
-		// If there're no valid mods on the current mods tree level, no more mod can be resolved, should be end.
-		break;
-	}
-
-	// Left mods have unresolved dependencies, output all to log.
-	for(const auto & brokenModID : modsToResolve)
-	{
-		const CModInfo & brokenMod = allMods.at(brokenModID);
-		for(const TModID & dependency : brokenMod.dependencies)
-		{
-			if(!vstd::contains(resolvedModIDs, dependency))
-				logMod->error("Mod '%s' will not work: it depends on mod '%s', which is not installed.", brokenMod.name, dependency);
-		}
-	}
-	return sortedValidMods;
-}
-
-
-std::vector<std::string> CModHandler::getModList(std::string path)
-{
-	std::string modDir = boost::to_upper_copy(path + "MODS/");
-	size_t depth = boost::range::count(modDir, '/');
-
-	auto list = CResourceHandler::get("initial")->getFilteredFiles([&](const ResourceID & id) ->  bool
-	{
-		if (id.getType() != EResType::DIRECTORY)
-			return false;
-		if (!boost::algorithm::starts_with(id.getName(), modDir))
-			return false;
-		if (boost::range::count(id.getName(), '/') != depth )
-			return false;
-		return true;
-	});
-
-	//storage for found mods
-	std::vector<std::string> foundMods;
-	for (auto & entry : list)
-	{
-		std::string name = entry.getName();
-		name.erase(0, modDir.size()); //Remove path prefix
-
-		if (!name.empty())
-			foundMods.push_back(name);
-	}
-	return foundMods;
-}
-
-void CModHandler::loadMods(std::string path, std::string parent, const JsonNode & modSettings, bool enableMods)
-{
-	for(std::string modName : getModList(path))
-		loadOneMod(modName, parent, modSettings, enableMods);
-}
-
-void CModHandler::loadOneMod(std::string modName, std::string parent, const JsonNode & modSettings, bool enableMods)
-{
-	boost::to_lower(modName);
-	std::string modFullName = parent.empty() ? modName : parent + '.' + modName;
-
-	if(CResourceHandler::get("initial")->existsResource(ResourceID(CModInfo::getModFile(modFullName))))
-	{
-		CModInfo mod(modFullName, modSettings[modName], JsonNode(ResourceID(CModInfo::getModFile(modFullName))));
-		if (!parent.empty()) // this is submod, add parent to dependencies
-			mod.dependencies.insert(parent);
-
-		allMods[modFullName] = mod;
-		if (mod.enabled && enableMods)
-			activeMods.push_back(modFullName);
-
-		loadMods(CModInfo::getModDir(modFullName) + '/', modFullName, modSettings[modName]["mods"], enableMods && mod.enabled);
-	}
-}
-
-void CModHandler::loadMods(bool onlyEssential)
-{
-	JsonNode modConfig;
-
-	if(onlyEssential)
-	{
-		loadOneMod("vcmi", "", modConfig, true);//only vcmi and submods
-	}
-	else
-	{
-		modConfig = loadModSettings("config/modSettings.json");
-		loadMods("", "", modConfig["activeMods"], true);
-	}
-
-	coreMod = CModInfo("core", modConfig["core"], JsonNode(ResourceID("config/gameConfig.json")));
-	coreMod.name = "Original game files";
-}
-
-std::vector<std::string> CModHandler::getAllMods()
-{
-	std::vector<std::string> modlist;
-	for (auto & entry : allMods)
-		modlist.push_back(entry.first);
-	return modlist;
-}
-
-std::vector<std::string> CModHandler::getActiveMods()
-{
-	return activeMods;
-}
-
-static JsonNode genDefaultFS()
-{
-	// default FS config for mods: directory "Content" that acts as H3 root directory
-	JsonNode defaultFS;
-	defaultFS[""].Vector().resize(2);
-	defaultFS[""].Vector()[0]["type"].String() = "zip";
-	defaultFS[""].Vector()[0]["path"].String() = "/Content.zip";
-	defaultFS[""].Vector()[1]["type"].String() = "dir";
-	defaultFS[""].Vector()[1]["path"].String() = "/Content";
-	return defaultFS;
-}
-
-static ISimpleResourceLoader * genModFilesystem(const std::string & modName, const JsonNode & conf)
-{
-	static const JsonNode defaultFS = genDefaultFS();
-
-	if (!conf["filesystem"].isNull())
-		return CResourceHandler::createFileSystem(CModInfo::getModDir(modName), conf["filesystem"]);
-	else
-		return CResourceHandler::createFileSystem(CModInfo::getModDir(modName), defaultFS);
-}
-
-static ui32 calculateModChecksum(const std::string modName, ISimpleResourceLoader * filesystem)
-{
-	boost::crc_32_type modChecksum;
-	// first - add current VCMI version into checksum to force re-validation on VCMI updates
-	modChecksum.process_bytes(reinterpret_cast<const void*>(GameConstants::VCMI_VERSION.data()), GameConstants::VCMI_VERSION.size());
-
-	// second - add mod.json into checksum because filesystem does not contains this file
-	// FIXME: remove workaround for core mod
-	if (modName != "core")
-	{
-		ResourceID modConfFile(CModInfo::getModFile(modName), EResType::TEXT);
-		ui32 configChecksum = CResourceHandler::get("initial")->load(modConfFile)->calculateCRC32();
-		modChecksum.process_bytes(reinterpret_cast<const void *>(&configChecksum), sizeof(configChecksum));
-	}
-	// third - add all detected text files from this mod into checksum
-	auto files = filesystem->getFilteredFiles([](const ResourceID & resID)
-	{
-		return resID.getType() == EResType::TEXT &&
-			   ( boost::starts_with(resID.getName(), "DATA") ||
-				 boost::starts_with(resID.getName(), "CONFIG"));
-	});
-
-	for (const ResourceID & file : files)
-	{
-		ui32 fileChecksum = filesystem->load(file)->calculateCRC32();
-		modChecksum.process_bytes(reinterpret_cast<const void *>(&fileChecksum), sizeof(fileChecksum));
-	}
-	return modChecksum.checksum();
-}
-
-void CModHandler::loadModFilesystems()
-{
-	activeMods = validateAndSortDependencies(activeMods);
-
-	coreMod.updateChecksum(calculateModChecksum("core", CResourceHandler::get("core")));
-
-	for(std::string & modName : activeMods)
-	{
-		CModInfo & mod = allMods[modName];
-		CResourceHandler::addFilesystem("data", modName, genModFilesystem(modName, mod.config));
-	}
-}
-
-std::set<TModID> CModHandler::getModDependencies(TModID modId, bool & isModFound)
-{
-	auto it = allMods.find(modId);
-	isModFound = (it != allMods.end());
-
-	if(isModFound)
-		return it->second.dependencies;
-
-	logMod->error("Mod not found: '%s'", modId);
-	return std::set<TModID>();
-}
-
-void CModHandler::initializeConfig()
-{
-	loadConfigFromFile("defaultMods.json");
-}
-
-void CModHandler::load()
-{
-	CStopWatch totalTime, timer;
-
-	logMod->info("\tInitializing content handler: %d ms", timer.getDiff());
-
-	content->init();
-
-	for(const TModID & modName : activeMods)
-	{
-		logMod->trace("Generating checksum for %s", modName);
-		allMods[modName].updateChecksum(calculateModChecksum(modName, CResourceHandler::get(modName)));
-	}
-
-	// first - load virtual "core" mod that contains all data
-	// TODO? move all data into real mods? RoE, AB, SoD, WoG
-	content->preloadData(coreMod);
-	for(const TModID & modName : activeMods)
-		content->preloadData(allMods[modName]);
-	logMod->info("\tParsing mod data: %d ms", timer.getDiff());
-
-	content->load(coreMod);
-	for(const TModID & modName : activeMods)
-		content->load(allMods[modName]);
-
-#if SCRIPTING_ENABLED
-	VLC->scriptHandler->performRegistration(VLC);//todo: this should be done before any other handlers load
-#endif
-
-	content->loadCustom();
-
-	logMod->info("\tLoading mod data: %d ms", timer.getDiff());
-
-	VLC->creh->loadCrExpBon();
-	VLC->creh->buildBonusTreeForTiers(); //do that after all new creatures are loaded
-
-	identifiers.finalize();
-	logMod->info("\tResolving identifiers: %d ms", timer.getDiff());
-
-	content->afterLoadFinalization();
-	logMod->info("\tHandlers post-load finalization: %d ms ", timer.getDiff());
-	logMod->info("\tAll game content loaded in %d ms", totalTime.getDiff());
-}
-
-void CModHandler::afterLoad(bool onlyEssential)
-{
-	JsonNode modSettings;
-	for (auto & modEntry : allMods)
-	{
-		std::string pointer = "/" + boost::algorithm::replace_all_copy(modEntry.first, ".", "/mods/");
-
-		modSettings["activeMods"].resolvePointer(pointer) = modEntry.second.saveLocalData();
-	}
-	modSettings["core"] = coreMod.saveLocalData();
-
-	if(!onlyEssential)
-	{
-		FileStream file(*CResourceHandler::get()->getResourceName(ResourceID("config/modSettings.json")), std::ofstream::out | std::ofstream::trunc);
-		file << modSettings.toJson();
-	}
-
-}
-
-std::string CModHandler::normalizeIdentifier(const std::string & scope, const std::string & remoteScope, const std::string & identifier)
-{
-	auto p = vstd::splitStringToPair(identifier, ':');
-
-	if(p.first.empty())
-		p.first = scope;
-
-	if(p.first == remoteScope)
-		p.first.clear();
-
-	return p.first.empty() ? p.second : p.first + ":" + p.second;
-}
-
-void CModHandler::parseIdentifier(const std::string & fullIdentifier, std::string & scope, std::string & type, std::string & identifier)
-{
-	auto p = vstd::splitStringToPair(fullIdentifier, ':');
-
-	scope = p.first;
-
-	auto p2 = vstd::splitStringToPair(p.second, '.');
-
-	if(p2.first != "")
-	{
-		type = p2.first;
-		identifier = p2.second;
-	}
-	else
-	{
-		type = p.second;
-		identifier = "";
-	}
-}
-
-std::string CModHandler::makeFullIdentifier(const std::string & scope, const std::string & type, const std::string & identifier)
-{
-	if(type == "")
-		logGlobal->error("Full identifier (%s %s) requires type name", scope, identifier);
-
-	std::string actualScope = scope;
-	std::string actualName = identifier;
-
-	//ignore scope if identifier is scoped
-	auto scopeAndName = vstd::splitStringToPair(identifier, ':');
-
-	if(scopeAndName.first != "")
-	{
-		actualScope = scopeAndName.first;
-		actualName = scopeAndName.second;
-	}
-
-	if(actualScope == "")
-	{
-		return actualName == "" ? type : type + "." + actualName;
-	}
-	else
-	{
-		return actualName == "" ? actualScope+ ":" + type : actualScope + ":" + type + "." + actualName;
-	}
-}
+/*
+ * CModHandler.cpp, part of VCMI engine
+ *
+ * Authors: listed in file AUTHORS in main folder
+ *
+ * License: GNU General Public License v2.0 or later
+ * Full text of license available in license.txt file, in main folder
+ *
+ */
+#include "StdInc.h"
+#include "CModHandler.h"
+#include "mapObjects/CObjectClassesHandler.h"
+#include "filesystem/FileStream.h"
+#include "filesystem/AdapterLoaders.h"
+#include "filesystem/CFilesystemLoader.h"
+
+#include "CCreatureHandler.h"
+#include "CArtHandler.h"
+#include "CTownHandler.h"
+#include "CHeroHandler.h"
+#include "mapObjects/CObjectHandler.h"
+#include "StringConstants.h"
+#include "CStopWatch.h"
+#include "IHandlerBase.h"
+#include "spells/CSpellHandler.h"
+#include "CSkillHandler.h"
+#include "ScriptHandler.h"
+#include "BattleFieldHandler.h"
+#include "ObstacleHandler.h"
+
+#include <vstd/StringUtils.h>
+
+CIdentifierStorage::CIdentifierStorage():
+	state(LOADING)
+{
+}
+
+CIdentifierStorage::~CIdentifierStorage()
+{
+}
+
+void CIdentifierStorage::checkIdentifier(std::string & ID)
+{
+	if (boost::algorithm::ends_with(ID, "."))
+		logMod->warn("BIG WARNING: identifier %s seems to be broken!", ID);
+	else
+	{
+		size_t pos = 0;
+		do
+		{
+			if (std::tolower(ID[pos]) != ID[pos] ) //Not in camelCase
+			{
+				logMod->warn("Warning: identifier %s is not in camelCase!", ID);
+				ID[pos] = std::tolower(ID[pos]);// Try to fix the ID
+			}
+			pos = ID.find('.', pos);
+		}
+		while(pos++ != std::string::npos);
+	}
+}
+
+CIdentifierStorage::ObjectCallback::ObjectCallback(
+		std::string localScope, std::string remoteScope, std::string type,
+		std::string name, const std::function<void(si32)> & callback,
+		bool optional):
+	localScope(localScope),
+	remoteScope(remoteScope),
+	type(type),
+	name(name),
+	callback(callback),
+	optional(optional)
+{}
+
+void CIdentifierStorage::requestIdentifier(ObjectCallback callback)
+{
+	checkIdentifier(callback.type);
+	checkIdentifier(callback.name);
+
+	assert(!callback.localScope.empty());
+
+	if (state != FINISHED) // enqueue request if loading is still in progress
+		scheduledRequests.push_back(callback);
+	else // execute immediately for "late" requests
+		resolveIdentifier(callback);
+}
+
+void CIdentifierStorage::requestIdentifier(std::string scope, std::string type, std::string name, const std::function<void(si32)> & callback)
+{
+	auto pair = vstd::splitStringToPair(name, ':'); // remoteScope:name
+
+	requestIdentifier(ObjectCallback(scope, pair.first, type, pair.second, callback, false));
+}
+
+void CIdentifierStorage::requestIdentifier(std::string scope, std::string fullName, const std::function<void(si32)>& callback)
+{
+	auto scopeAndFullName = vstd::splitStringToPair(fullName, ':');
+	auto typeAndName = vstd::splitStringToPair(scopeAndFullName.second, '.');
+
+	requestIdentifier(ObjectCallback(scope, scopeAndFullName.first, typeAndName.first, typeAndName.second, callback, false));
+}
+
+void CIdentifierStorage::requestIdentifier(std::string type, const JsonNode & name, const std::function<void(si32)> & callback)
+{
+	auto pair = vstd::splitStringToPair(name.String(), ':'); // remoteScope:name
+
+	requestIdentifier(ObjectCallback(name.meta, pair.first, type, pair.second, callback, false));
+}
+
+void CIdentifierStorage::requestIdentifier(const JsonNode & name, const std::function<void(si32)> & callback)
+{
+	auto pair  = vstd::splitStringToPair(name.String(), ':'); // remoteScope:<type.name>
+	auto pair2 = vstd::splitStringToPair(pair.second,   '.'); // type.name
+
+	requestIdentifier(ObjectCallback(name.meta, pair.first, pair2.first, pair2.second, callback, false));
+}
+
+void CIdentifierStorage::tryRequestIdentifier(std::string scope, std::string type, std::string name, const std::function<void(si32)> & callback)
+{
+	auto pair = vstd::splitStringToPair(name, ':'); // remoteScope:name
+
+	requestIdentifier(ObjectCallback(scope, pair.first, type, pair.second, callback, true));
+}
+
+void CIdentifierStorage::tryRequestIdentifier(std::string type, const JsonNode & name, const std::function<void(si32)> & callback)
+{
+	auto pair = vstd::splitStringToPair(name.String(), ':'); // remoteScope:name
+
+	requestIdentifier(ObjectCallback(name.meta, pair.first, type, pair.second, callback, true));
+}
+
+boost::optional<si32> CIdentifierStorage::getIdentifier(std::string scope, std::string type, std::string name, bool silent)
+{
+	auto pair = vstd::splitStringToPair(name, ':'); // remoteScope:name
+	auto idList = getPossibleIdentifiers(ObjectCallback(scope, pair.first, type, pair.second, std::function<void(si32)>(), silent));
+
+	if (idList.size() == 1)
+		return idList.front().id;
+	if (!silent)
+		logMod->error("Failed to resolve identifier %s of type %s from mod %s", name , type ,scope);
+
+	return boost::optional<si32>();
+}
+
+boost::optional<si32> CIdentifierStorage::getIdentifier(std::string type, const JsonNode & name, bool silent)
+{
+	auto pair = vstd::splitStringToPair(name.String(), ':'); // remoteScope:name
+	auto idList = getPossibleIdentifiers(ObjectCallback(name.meta, pair.first, type, pair.second, std::function<void(si32)>(), silent));
+
+	if (idList.size() == 1)
+		return idList.front().id;
+	if (!silent)
+		logMod->error("Failed to resolve identifier %s of type %s from mod %s", name.String(), type, name.meta);
+
+	return boost::optional<si32>();
+}
+
+boost::optional<si32> CIdentifierStorage::getIdentifier(const JsonNode & name, bool silent)
+{
+	auto pair  = vstd::splitStringToPair(name.String(), ':'); // remoteScope:<type.name>
+	auto pair2 = vstd::splitStringToPair(pair.second,   '.'); // type.name
+	auto idList = getPossibleIdentifiers(ObjectCallback(name.meta, pair.first, pair2.first, pair2.second, std::function<void(si32)>(), silent));
+
+	if (idList.size() == 1)
+		return idList.front().id;
+	if (!silent)
+		logMod->error("Failed to resolve identifier %s of type %s from mod %s", name.String(), pair2.first, name.meta);
+
+	return boost::optional<si32>();
+}
+
+boost::optional<si32> CIdentifierStorage::getIdentifier(std::string scope, std::string fullName, bool silent)
+{
+	auto pair  = vstd::splitStringToPair(fullName, ':'); // remoteScope:<type.name>
+	auto pair2 = vstd::splitStringToPair(pair.second,   '.'); // type.name
+	auto idList = getPossibleIdentifiers(ObjectCallback(scope, pair.first, pair2.first, pair2.second, std::function<void(si32)>(), silent));
+
+	if (idList.size() == 1)
+		return idList.front().id;
+	if (!silent)
+		logMod->error("Failed to resolve identifier %s of type %s from mod %s", fullName, pair2.first, scope);
+
+	return boost::optional<si32>();
+}
+
+void CIdentifierStorage::registerObject(std::string scope, std::string type, std::string name, si32 identifier)
+{
+	ObjectData data;
+	data.scope = scope;
+	data.id = identifier;
+
+	std::string fullID = type + '.' + name;
+	checkIdentifier(fullID);
+
+	std::pair<const std::string, ObjectData> mapping = std::make_pair(fullID, data);
+	if(!vstd::containsMapping(registeredObjects, mapping))
+	{
+		logMod->trace("registered %s as %s:%s", fullID, scope, identifier);
+		registeredObjects.insert(mapping);
+	}
+}
+
+std::vector<CIdentifierStorage::ObjectData> CIdentifierStorage::getPossibleIdentifiers(const ObjectCallback & request)
+{
+	std::set<std::string> allowedScopes;
+	bool isValidScope = true;
+
+	if (request.remoteScope.empty())
+	{
+		// normally ID's from all required mods, own mod and virtual "core" mod are allowed
+		if(request.localScope != "core" && !request.localScope.empty())
+		{
+			allowedScopes = VLC->modh->getModDependencies(request.localScope, isValidScope);
+
+			if(!isValidScope)
+				return std::vector<ObjectData>();
+		}
+		allowedScopes.insert(request.localScope);
+		allowedScopes.insert("core");
+	}
+	else
+	{
+		//...unless destination mod was specified explicitly
+		//note: getModDependencies does not work for "core" by design
+
+		//for map format support core mod has access to any mod
+		//TODO: better solution for access from map?
+		if(request.localScope == "core" || request.localScope == "")
+		{
+			allowedScopes.insert(request.remoteScope);
+		}
+		else
+		{
+			// allow only available to all core mod or dependencies
+			auto myDeps = VLC->modh->getModDependencies(request.localScope, isValidScope);
+
+			if(!isValidScope)
+				return std::vector<ObjectData>();
+
+			if(request.remoteScope == "core" || request.remoteScope == request.localScope || myDeps.count(request.remoteScope))
+				allowedScopes.insert(request.remoteScope);
+		}
+	}
+
+	std::string fullID = request.type + '.' + request.name;
+
+	auto entries = registeredObjects.equal_range(fullID);
+	if (entries.first != entries.second)
+	{
+		std::vector<ObjectData> locatedIDs;
+
+		for (auto it = entries.first; it != entries.second; it++)
+		{
+			if (vstd::contains(allowedScopes, it->second.scope))
+			{
+				locatedIDs.push_back(it->second);
+			}
+		}
+		return locatedIDs;
+	}
+	return std::vector<ObjectData>();
+}
+
+bool CIdentifierStorage::resolveIdentifier(const ObjectCallback & request)
+{
+	auto identifiers = getPossibleIdentifiers(request);
+	if (identifiers.size() == 1) // normally resolved ID
+	{
+		request.callback(identifiers.front().id);
+		return true;
+	}
+
+	if (request.optional && identifiers.empty()) // failed to resolve optinal ID
+	{
+		return true;
+	}
+
+	// error found. Try to generate some debug info
+	if (identifiers.size() == 0)
+		logMod->error("Unknown identifier!");
+	else
+		logMod->error("Ambiguous identifier request!");
+
+	 logMod->error("Request for %s.%s from mod %s", request.type, request.name, request.localScope);
+
+	for (auto id : identifiers)
+	{
+		logMod->error("\tID is available in mod %s", id.scope);
+	}
+	return false;
+}
+
+void CIdentifierStorage::finalize()
+{
+	state = FINALIZING;
+	bool errorsFound = false;
+
+	//Note: we may receive new requests during resolution phase -> end may change -> range for can't be used
+	for(auto it = scheduledRequests.begin(); it != scheduledRequests.end(); it++)
+	{
+		errorsFound |= !resolveIdentifier(*it);
+	}
+
+	if (errorsFound)
+	{
+		for(auto object : registeredObjects)
+		{
+			logMod->trace("%s : %s -> %d", object.second.scope, object.first, object.second.id);
+		}
+		logMod->error("All known identifiers were dumped into log file");
+	}
+	assert(errorsFound == false);
+	state = FINISHED;
+}
+
+ContentTypeHandler::ContentTypeHandler(IHandlerBase * handler, std::string objectName):
+	handler(handler),
+	objectName(objectName),
+	originalData(handler->loadLegacyData((size_t)VLC->modh->settings.data["textData"][objectName].Float()))
+{
+	for(auto & node : originalData)
+	{
+		node.setMeta("core");
+	}
+}
+
+bool ContentTypeHandler::preloadModData(std::string modName, std::vector<std::string> fileList, bool validate)
+{
+	bool result;
+	JsonNode data = JsonUtils::assembleFromFiles(fileList, result);
+	data.setMeta(modName);
+
+	ModInfo & modInfo = modData[modName];
+
+	for(auto entry : data.Struct())
+	{
+		size_t colon = entry.first.find(':');
+
+		if (colon == std::string::npos)
+		{
+			// normal object, local to this mod
+			modInfo.modData[entry.first].swap(entry.second);
+		}
+		else
+		{
+			std::string remoteName = entry.first.substr(0, colon);
+			std::string objectName = entry.first.substr(colon + 1);
+
+			// patching this mod? Send warning and continue - this situation can be handled normally
+			if (remoteName == modName)
+				logMod->warn("Redundant namespace definition for %s", objectName);
+
+			logMod->trace("Patching object %s (%s) from %s", objectName, remoteName, modName);
+			JsonNode & remoteConf = modData[remoteName].patches[objectName];
+
+			JsonUtils::merge(remoteConf, entry.second);
+		}
+	}
+	return result;
+}
+
+bool ContentTypeHandler::loadMod(std::string modName, bool validate)
+{
+	ModInfo & modInfo = modData[modName];
+	bool result = true;
+
+	auto performValidate = [&,this](JsonNode & data, const std::string & name){
+		handler->beforeValidate(data);
+		if (validate)
+			result &= JsonUtils::validate(data, "vcmi:" + objectName, name);
+	};
+
+	// apply patches
+	if (!modInfo.patches.isNull())
+		JsonUtils::merge(modInfo.modData, modInfo.patches);
+
+	for(auto & entry : modInfo.modData.Struct())
+	{
+		const std::string & name = entry.first;
+		JsonNode & data = entry.second;
+
+		if (vstd::contains(data.Struct(), "index") && !data["index"].isNull())
+		{
+			// try to add H3 object data
+			size_t index = static_cast<size_t>(data["index"].Float());
+
+			if(originalData.size() > index)
+			{
+				logMod->trace("found original data in loadMod(%s) at index %d", name, index);
+				JsonUtils::merge(originalData[index], data);
+				std::swap(originalData[index], data);
+				originalData[index].clear(); // do not use same data twice (same ID)
+			}
+			else
+			{
+				logMod->warn("no original data in loadMod(%s) at index %d", name, index);
+			}
+			performValidate(data, name);
+			handler->loadObject(modName, name, data, index);
+		}
+		else
+		{
+			// normal new object
+			logMod->trace("no index in loadMod(%s)", name);
+			performValidate(data,name);
+			handler->loadObject(modName, name, data);
+		}
+	}
+	return result;
+}
+
+
+void ContentTypeHandler::loadCustom()
+{
+	handler->loadCustom();
+}
+
+void ContentTypeHandler::afterLoadFinalization()
+{
+	handler->afterLoadFinalization();
+}
+
+CContentHandler::CContentHandler()
+{
+}
+
+void CContentHandler::init()
+{
+ 	handlers.insert(std::make_pair("heroClasses", ContentTypeHandler(&VLC->heroh->classes, "heroClass")));
+	handlers.insert(std::make_pair("artifacts", ContentTypeHandler(VLC->arth, "artifact")));
+	handlers.insert(std::make_pair("creatures", ContentTypeHandler(VLC->creh, "creature")));
+	handlers.insert(std::make_pair("factions", ContentTypeHandler(VLC->townh, "faction")));
+	handlers.insert(std::make_pair("objects", ContentTypeHandler(VLC->objtypeh, "object")));
+	handlers.insert(std::make_pair("heroes", ContentTypeHandler(VLC->heroh, "hero")));
+	handlers.insert(std::make_pair("spells", ContentTypeHandler(VLC->spellh, "spell")));
+	handlers.insert(std::make_pair("skills", ContentTypeHandler(VLC->skillh, "skill")));
+	handlers.insert(std::make_pair("templates", ContentTypeHandler((IHandlerBase *)VLC->tplh, "template")));
+#if SCRIPTING_ENABLED
+	handlers.insert(std::make_pair("scripts", ContentTypeHandler(VLC->scriptHandler, "script")));
+#endif
+	handlers.insert(std::make_pair("battlefields", ContentTypeHandler(VLC->battlefieldsHandler, "battlefield")));
+	handlers.insert(std::make_pair("obstacles", ContentTypeHandler(VLC->obstacleHandler, "obstacle")));
+	//TODO: any other types of moddables?
+}
+
+bool CContentHandler::preloadModData(std::string modName, JsonNode modConfig, bool validate)
+{
+	bool result = true;
+	for(auto & handler : handlers)
+	{
+		result &= handler.second.preloadModData(modName, modConfig[handler.first].convertTo<std::vector<std::string> >(), validate);
+	}
+	return result;
+}
+
+bool CContentHandler::loadMod(std::string modName, bool validate)
+{
+	bool result = true;
+	for(auto & handler : handlers)
+	{
+		result &= handler.second.loadMod(modName, validate);
+	}
+	return result;
+}
+
+void CContentHandler::loadCustom()
+{
+	for(auto & handler : handlers)
+	{
+		handler.second.loadCustom();
+	}
+}
+
+void CContentHandler::afterLoadFinalization()
+{
+	for(auto & handler : handlers)
+	{
+		handler.second.afterLoadFinalization();
+	}
+}
+
+void CContentHandler::preloadData(CModInfo & mod)
+{
+	bool validate = (mod.validation != CModInfo::PASSED);
+
+	// print message in format [<8-symbols checksum>] <modname>
+	logMod->info("\t\t[%08x]%s", mod.checksum, mod.name);
+
+	if (validate && mod.identifier != "core")
+	{
+		if (!JsonUtils::validate(mod.config, "vcmi:mod", mod.identifier))
+			mod.validation = CModInfo::FAILED;
+	}
+	if (!preloadModData(mod.identifier, mod.config, validate))
+		mod.validation = CModInfo::FAILED;
+}
+
+void CContentHandler::load(CModInfo & mod)
+{
+	bool validate = (mod.validation != CModInfo::PASSED);
+
+	if (!loadMod(mod.identifier, validate))
+		mod.validation = CModInfo::FAILED;
+
+	if (validate)
+	{
+		if (mod.validation != CModInfo::FAILED)
+			logMod->info("\t\t[DONE] %s", mod.name);
+		else
+			logMod->error("\t\t[FAIL] %s", mod.name);
+	}
+	else
+		logMod->info("\t\t[SKIP] %s", mod.name);
+}
+
+const ContentTypeHandler & CContentHandler::operator[](const std::string & name) const
+{
+	return handlers.at(name);
+}
+
+static JsonNode loadModSettings(std::string path)
+{
+	if (CResourceHandler::get("local")->existsResource(ResourceID(path)))
+	{
+		return JsonNode(ResourceID(path, EResType::TEXT));
+	}
+	// Probably new install. Create initial configuration
+	CResourceHandler::get("local")->createResource(path);
+	return JsonNode();
+}
+
+JsonNode addMeta(JsonNode config, std::string meta)
+{
+	config.setMeta(meta);
+	return config;
+}
+
+CModInfo::Version CModInfo::Version::GameVersion()
+{
+	return Version(GameConstants::VCMI_VERSION_MAJOR, GameConstants::VCMI_VERSION_MINOR, GameConstants::VCMI_VERSION_PATCH);
+}
+
+CModInfo::Version CModInfo::Version::fromString(std::string from)
+{
+	int major = 0, minor = 0, patch = 0;
+	try
+	{
+		auto pointPos = from.find('.');
+		major = std::stoi(from.substr(0, pointPos));
+		if(pointPos != std::string::npos)
+		{
+			from = from.substr(pointPos + 1);
+			pointPos = from.find('.');
+			minor = std::stoi(from.substr(0, pointPos));
+			if(pointPos != std::string::npos)
+				patch = std::stoi(from.substr(pointPos + 1));
+		}
+	}
+	catch(const std::invalid_argument & e)
+	{
+		return Version();
+	}
+	return Version(major, minor, patch);
+}
+
+std::string CModInfo::Version::toString() const
+{
+	return std::to_string(major) + '.' + std::to_string(minor) + '.' + std::to_string(patch);
+}
+
+bool CModInfo::Version::compatible(const Version & other, bool checkMinor, bool checkPatch) const
+{
+	return  (major == other.major &&
+			(!checkMinor || minor >= other.minor) &&
+			(!checkPatch || minor > other.minor || (minor == other.minor && patch >= other.patch)));
+}
+
+bool CModInfo::Version::isNull() const
+{
+	return major == 0 && minor == 0 && patch == 0;
+}
+
+CModInfo::CModInfo():
+	checksum(0),
+	enabled(false),
+	validation(PENDING)
+{
+
+}
+
+CModInfo::CModInfo(std::string identifier,const JsonNode & local, const JsonNode & config):
+	identifier(identifier),
+	name(config["name"].String()),
+	description(config["description"].String()),
+	dependencies(config["depends"].convertTo<std::set<std::string> >()),
+	conflicts(config["conflicts"].convertTo<std::set<std::string> >()),
+	checksum(0),
+	enabled(false),
+	validation(PENDING),
+	config(addMeta(config, identifier))
+{
+	version = Version::fromString(config["version"].String());
+	if(!config["compatibility"].isNull())
+	{
+		vcmiCompatibleMin = Version::fromString(config["compatibility"]["min"].String());
+		vcmiCompatibleMax = Version::fromString(config["compatibility"]["max"].String());
+	}
+	loadLocalData(local);
+}
+
+JsonNode CModInfo::saveLocalData() const
+{
+	std::ostringstream stream;
+	stream << std::noshowbase << std::hex << std::setw(8) << std::setfill('0') << checksum;
+
+	JsonNode conf;
+	conf["active"].Bool() = enabled;
+	conf["validated"].Bool() = validation != FAILED;
+	conf["checksum"].String() = stream.str();
+	return conf;
+}
+
+std::string CModInfo::getModDir(std::string name)
+{
+	return "MODS/" + boost::algorithm::replace_all_copy(name, ".", "/MODS/");
+}
+
+std::string CModInfo::getModFile(std::string name)
+{
+	return getModDir(name) + "/mod.json";
+}
+
+void CModInfo::updateChecksum(ui32 newChecksum)
+{
+	// comment-out next line to force validation of all mods ignoring checksum
+	if (newChecksum != checksum)
+	{
+		checksum = newChecksum;
+		validation = PENDING;
+	}
+}
+
+void CModInfo::loadLocalData(const JsonNode & data)
+{
+	bool validated = false;
+	enabled = true;
+	checksum = 0;
+	if (data.getType() == JsonNode::JsonType::DATA_BOOL)
+	{
+		enabled = data.Bool();
+	}
+	if (data.getType() == JsonNode::JsonType::DATA_STRUCT)
+	{
+		enabled   = data["active"].Bool();
+		validated = data["validated"].Bool();
+		checksum  = strtol(data["checksum"].String().c_str(), nullptr, 16);
+	}
+	
+	//check compatibility
+	bool wasEnabled = enabled;
+	enabled = enabled && (vcmiCompatibleMin.isNull() || Version::GameVersion().compatible(vcmiCompatibleMin));
+	enabled = enabled && (vcmiCompatibleMax.isNull() || vcmiCompatibleMax.compatible(Version::GameVersion()));
+
+	if(wasEnabled && !enabled)
+		logGlobal->warn("Mod %s is incompatible with current version of VCMI and cannot be enabled", name);
+
+	if (enabled)
+		validation = validated ? PASSED : PENDING;
+	else
+		validation = validated ? PASSED : FAILED;
+}
+
+CModHandler::CModHandler() : content(std::make_shared<CContentHandler>())
+{
+    modules.COMMANDERS = false;
+    modules.STACK_ARTIFACT = false;
+    modules.STACK_EXP = false;
+    modules.MITHRIL = false;
+	for (int i = 0; i < GameConstants::RESOURCE_QUANTITY; ++i)
+	{
+		identifiers.registerObject("core", "resource", GameConstants::RESOURCE_NAMES[i], i);
+	}
+
+	for(int i=0; i<GameConstants::PRIMARY_SKILLS; ++i)
+	{
+		identifiers.registerObject("core", "primSkill", PrimarySkill::names[i], i);
+		identifiers.registerObject("core", "primarySkill", PrimarySkill::names[i], i);
+	}
+}
+
+CModHandler::~CModHandler()
+{
+}
+
+void CModHandler::loadConfigFromFile (std::string name)
+{
+	std::string paths;
+	for(auto& p : CResourceHandler::get()->getResourceNames(ResourceID("config/" + name)))
+	{
+		paths += p.string() + ", ";
+	}
+	paths = paths.substr(0, paths.size() - 2);
+	logMod->debug("Loading hardcoded features settings from [%s], result:", paths);
+	settings.data = JsonUtils::assembleFromFiles("config/" + name);
+	const JsonNode & hardcodedFeatures = settings.data["hardcodedFeatures"];
+	settings.MAX_HEROES_AVAILABLE_PER_PLAYER = static_cast<int>(hardcodedFeatures["MAX_HEROES_AVAILABLE_PER_PLAYER"].Integer());
+	logMod->debug("\tMAX_HEROES_AVAILABLE_PER_PLAYER\t%d", settings.MAX_HEROES_AVAILABLE_PER_PLAYER);
+	settings.MAX_HEROES_ON_MAP_PER_PLAYER = static_cast<int>(hardcodedFeatures["MAX_HEROES_ON_MAP_PER_PLAYER"].Integer());
+	logMod->debug("\tMAX_HEROES_ON_MAP_PER_PLAYER\t%d", settings.MAX_HEROES_ON_MAP_PER_PLAYER);
+	settings.CREEP_SIZE = static_cast<int>(hardcodedFeatures["CREEP_SIZE"].Integer());
+	logMod->debug("\tCREEP_SIZE\t%d", settings.CREEP_SIZE);
+	settings.WEEKLY_GROWTH = static_cast<int>(hardcodedFeatures["WEEKLY_GROWTH_PERCENT"].Integer());
+	logMod->debug("\tWEEKLY_GROWTH\t%d", settings.WEEKLY_GROWTH);
+	settings.NEUTRAL_STACK_EXP = static_cast<int>(hardcodedFeatures["NEUTRAL_STACK_EXP_DAILY"].Integer());
+	logMod->debug("\tNEUTRAL_STACK_EXP\t%d", settings.NEUTRAL_STACK_EXP);
+	settings.MAX_BUILDING_PER_TURN = static_cast<int>(hardcodedFeatures["MAX_BUILDING_PER_TURN"].Integer());
+	logMod->debug("\tMAX_BUILDING_PER_TURN\t%d", settings.MAX_BUILDING_PER_TURN);
+	settings.DWELLINGS_ACCUMULATE_CREATURES = hardcodedFeatures["DWELLINGS_ACCUMULATE_CREATURES"].Bool();
+	logMod->debug("\tDWELLINGS_ACCUMULATE_CREATURES\t%d", static_cast<int>(settings.DWELLINGS_ACCUMULATE_CREATURES));
+	settings.ALL_CREATURES_GET_DOUBLE_MONTHS = hardcodedFeatures["ALL_CREATURES_GET_DOUBLE_MONTHS"].Bool();
+	logMod->debug("\tALL_CREATURES_GET_DOUBLE_MONTHS\t%d", static_cast<int>(settings.ALL_CREATURES_GET_DOUBLE_MONTHS));
+	settings.WINNING_HERO_WITH_NO_TROOPS_RETREATS = hardcodedFeatures["WINNING_HERO_WITH_NO_TROOPS_RETREATS"].Bool();
+	logMod->debug("\tWINNING_HERO_WITH_NO_TROOPS_RETREATS\t%d", static_cast<int>(settings.WINNING_HERO_WITH_NO_TROOPS_RETREATS));
+	settings.BLACK_MARKET_MONTHLY_ARTIFACTS_CHANGE = hardcodedFeatures["BLACK_MARKET_MONTHLY_ARTIFACTS_CHANGE"].Bool();
+	logMod->debug("\tBLACK_MARKET_MONTHLY_ARTIFACTS_CHANGE\t%d", static_cast<int>(settings.BLACK_MARKET_MONTHLY_ARTIFACTS_CHANGE));
+	settings.NO_RANDOM_SPECIAL_WEEKS_AND_MONTHS = hardcodedFeatures["NO_RANDOM_SPECIAL_WEEKS_AND_MONTHS"].Bool();
+	logMod->debug("\tNO_RANDOM_SPECIAL_WEEKS_AND_MONTHS\t%d", static_cast<int>(settings.NO_RANDOM_SPECIAL_WEEKS_AND_MONTHS));
+
+	const JsonNode & gameModules = settings.data["modules"];
+	modules.STACK_EXP = gameModules["STACK_EXPERIENCE"].Bool();
+	logMod->debug("\tSTACK_EXP\t%d", static_cast<int>(modules.STACK_EXP));
+	modules.STACK_ARTIFACT = gameModules["STACK_ARTIFACTS"].Bool();
+	logMod->debug("\tSTACK_ARTIFACT\t%d", static_cast<int>(modules.STACK_ARTIFACT));
+	modules.COMMANDERS = gameModules["COMMANDERS"].Bool();
+	logMod->debug("\tCOMMANDERS\t%d", static_cast<int>(modules.COMMANDERS));
+	modules.MITHRIL = gameModules["MITHRIL"].Bool();
+	logMod->debug("\tMITHRIL\t%d", static_cast<int>(modules.MITHRIL));
+}
+
+// currentList is passed by value to get current list of depending mods
+bool CModHandler::hasCircularDependency(TModID modID, std::set <TModID> currentList) const
+{
+	const CModInfo & mod = allMods.at(modID);
+
+	// Mod already present? We found a loop
+	if (vstd::contains(currentList, modID))
+	{
+		logMod->error("Error: Circular dependency detected! Printing dependency list:");
+		logMod->error("\t%s -> ", mod.name);
+		return true;
+	}
+
+	currentList.insert(modID);
+
+	// recursively check every dependency of this mod
+	for(const TModID & dependency : mod.dependencies)
+	{
+		if (hasCircularDependency(dependency, currentList))
+		{
+			logMod->error("\t%s ->\n", mod.name); // conflict detected, print dependency list
+			return true;
+		}
+	}
+	return false;
+}
+
+bool CModHandler::checkDependencies(const std::vector <TModID> & input) const
+{
+	for(const TModID & id : input)
+	{
+		const CModInfo & mod = allMods.at(id);
+
+		for(const TModID & dep : mod.dependencies)
+		{
+			if(!vstd::contains(input, dep))
+			{
+				logMod->error("Error: Mod %s requires missing %s!", mod.name, dep);
+				return false;
+			}
+		}
+
+		for(const TModID & conflicting : mod.conflicts)
+		{
+			if(vstd::contains(input, conflicting))
+			{
+				logMod->error("Error: Mod %s conflicts with %s!", mod.name, allMods.at(conflicting).name);
+				return false;
+			}
+		}
+
+		if(hasCircularDependency(id))
+			return false;
+	}
+	return true;
+}
+
+// Returned vector affects the resource loaders call order (see CFilesystemList::load).
+// The loaders call order matters when dependent mod overrides resources in its dependencies.
+std::vector <TModID> CModHandler::validateAndSortDependencies(std::vector <TModID> modsToResolve) const
+{
+	// Topological sort algorithm.
+	// TODO: Investigate possible ways to improve performance.
+	boost::range::sort(modsToResolve); // Sort mods per name
+	std::vector <TModID> sortedValidMods; // Vector keeps order of elements (LIFO) 
+	sortedValidMods.reserve(modsToResolve.size()); // push_back calls won't cause memory reallocation
+	std::set <TModID> resolvedModIDs; // Use a set for validation for performance reason, but set does not keep order of elements
+
+	// Mod is resolved if it has not dependencies or all its dependencies are already resolved
+	auto isResolved = [&](const CModInfo & mod) -> CModInfo::EValidationStatus
+	{
+		if(mod.dependencies.size() > resolvedModIDs.size())
+			return CModInfo::PENDING;
+
+		for(const TModID & dependency : mod.dependencies)
+		{
+			if(!vstd::contains(resolvedModIDs, dependency))
+				return CModInfo::PENDING;
+		}
+		return CModInfo::PASSED;
+	};
+
+	while(true)
+	{
+		std::set <TModID> resolvedOnCurrentTreeLevel;
+		for(auto it = modsToResolve.begin(); it != modsToResolve.end();) // One iteration - one level of mods tree
+		{
+			if(isResolved(allMods.at(*it)) == CModInfo::PASSED)
+			{
+				resolvedOnCurrentTreeLevel.insert(*it); // Not to the resolvedModIDs, so current node childs will be resolved on the next iteration
+				sortedValidMods.push_back(*it);
+				it = modsToResolve.erase(it);
+				continue;
+			}
+			it++;
+		}
+		if(resolvedOnCurrentTreeLevel.size())
+		{
+			resolvedModIDs.insert(resolvedOnCurrentTreeLevel.begin(), resolvedOnCurrentTreeLevel.end());
+		            continue;
+		}
+		// If there're no valid mods on the current mods tree level, no more mod can be resolved, should be end.
+		break;
+	}
+
+	// Left mods have unresolved dependencies, output all to log.
+	for(const auto & brokenModID : modsToResolve)
+	{
+		const CModInfo & brokenMod = allMods.at(brokenModID);
+		for(const TModID & dependency : brokenMod.dependencies)
+		{
+			if(!vstd::contains(resolvedModIDs, dependency))
+				logMod->error("Mod '%s' will not work: it depends on mod '%s', which is not installed.", brokenMod.name, dependency);
+		}
+	}
+	return sortedValidMods;
+}
+
+
+std::vector<std::string> CModHandler::getModList(std::string path)
+{
+	std::string modDir = boost::to_upper_copy(path + "MODS/");
+	size_t depth = boost::range::count(modDir, '/');
+
+	auto list = CResourceHandler::get("initial")->getFilteredFiles([&](const ResourceID & id) ->  bool
+	{
+		if (id.getType() != EResType::DIRECTORY)
+			return false;
+		if (!boost::algorithm::starts_with(id.getName(), modDir))
+			return false;
+		if (boost::range::count(id.getName(), '/') != depth )
+			return false;
+		return true;
+	});
+
+	//storage for found mods
+	std::vector<std::string> foundMods;
+	for (auto & entry : list)
+	{
+		std::string name = entry.getName();
+		name.erase(0, modDir.size()); //Remove path prefix
+
+		if (!name.empty())
+			foundMods.push_back(name);
+	}
+	return foundMods;
+}
+
+void CModHandler::loadMods(std::string path, std::string parent, const JsonNode & modSettings, bool enableMods)
+{
+	for(std::string modName : getModList(path))
+		loadOneMod(modName, parent, modSettings, enableMods);
+}
+
+void CModHandler::loadOneMod(std::string modName, std::string parent, const JsonNode & modSettings, bool enableMods)
+{
+	boost::to_lower(modName);
+	std::string modFullName = parent.empty() ? modName : parent + '.' + modName;
+
+	if(CResourceHandler::get("initial")->existsResource(ResourceID(CModInfo::getModFile(modFullName))))
+	{
+		CModInfo mod(modFullName, modSettings[modName], JsonNode(ResourceID(CModInfo::getModFile(modFullName))));
+		if (!parent.empty()) // this is submod, add parent to dependencies
+			mod.dependencies.insert(parent);
+
+		allMods[modFullName] = mod;
+		if (mod.enabled && enableMods)
+			activeMods.push_back(modFullName);
+
+		loadMods(CModInfo::getModDir(modFullName) + '/', modFullName, modSettings[modName]["mods"], enableMods && mod.enabled);
+	}
+}
+
+void CModHandler::loadMods(bool onlyEssential)
+{
+	JsonNode modConfig;
+
+	if(onlyEssential)
+	{
+		loadOneMod("vcmi", "", modConfig, true);//only vcmi and submods
+	}
+	else
+	{
+		modConfig = loadModSettings("config/modSettings.json");
+		loadMods("", "", modConfig["activeMods"], true);
+	}
+
+	coreMod = CModInfo("core", modConfig["core"], JsonNode(ResourceID("config/gameConfig.json")));
+	coreMod.name = "Original game files";
+}
+
+std::vector<std::string> CModHandler::getAllMods()
+{
+	std::vector<std::string> modlist;
+	for (auto & entry : allMods)
+		modlist.push_back(entry.first);
+	return modlist;
+}
+
+std::vector<std::string> CModHandler::getActiveMods()
+{
+	return activeMods;
+}
+
+static JsonNode genDefaultFS()
+{
+	// default FS config for mods: directory "Content" that acts as H3 root directory
+	JsonNode defaultFS;
+	defaultFS[""].Vector().resize(2);
+	defaultFS[""].Vector()[0]["type"].String() = "zip";
+	defaultFS[""].Vector()[0]["path"].String() = "/Content.zip";
+	defaultFS[""].Vector()[1]["type"].String() = "dir";
+	defaultFS[""].Vector()[1]["path"].String() = "/Content";
+	return defaultFS;
+}
+
+static ISimpleResourceLoader * genModFilesystem(const std::string & modName, const JsonNode & conf)
+{
+	static const JsonNode defaultFS = genDefaultFS();
+
+	if (!conf["filesystem"].isNull())
+		return CResourceHandler::createFileSystem(CModInfo::getModDir(modName), conf["filesystem"]);
+	else
+		return CResourceHandler::createFileSystem(CModInfo::getModDir(modName), defaultFS);
+}
+
+static ui32 calculateModChecksum(const std::string modName, ISimpleResourceLoader * filesystem)
+{
+	boost::crc_32_type modChecksum;
+	// first - add current VCMI version into checksum to force re-validation on VCMI updates
+	modChecksum.process_bytes(reinterpret_cast<const void*>(GameConstants::VCMI_VERSION.data()), GameConstants::VCMI_VERSION.size());
+
+	// second - add mod.json into checksum because filesystem does not contains this file
+	// FIXME: remove workaround for core mod
+	if (modName != "core")
+	{
+		ResourceID modConfFile(CModInfo::getModFile(modName), EResType::TEXT);
+		ui32 configChecksum = CResourceHandler::get("initial")->load(modConfFile)->calculateCRC32();
+		modChecksum.process_bytes(reinterpret_cast<const void *>(&configChecksum), sizeof(configChecksum));
+	}
+	// third - add all detected text files from this mod into checksum
+	auto files = filesystem->getFilteredFiles([](const ResourceID & resID)
+	{
+		return resID.getType() == EResType::TEXT &&
+			   ( boost::starts_with(resID.getName(), "DATA") ||
+				 boost::starts_with(resID.getName(), "CONFIG"));
+	});
+
+	for (const ResourceID & file : files)
+	{
+		ui32 fileChecksum = filesystem->load(file)->calculateCRC32();
+		modChecksum.process_bytes(reinterpret_cast<const void *>(&fileChecksum), sizeof(fileChecksum));
+	}
+	return modChecksum.checksum();
+}
+
+void CModHandler::loadModFilesystems()
+{
+	activeMods = validateAndSortDependencies(activeMods);
+
+	coreMod.updateChecksum(calculateModChecksum("core", CResourceHandler::get("core")));
+
+	for(std::string & modName : activeMods)
+	{
+		CModInfo & mod = allMods[modName];
+		CResourceHandler::addFilesystem("data", modName, genModFilesystem(modName, mod.config));
+	}
+}
+
+std::set<TModID> CModHandler::getModDependencies(TModID modId, bool & isModFound)
+{
+	auto it = allMods.find(modId);
+	isModFound = (it != allMods.end());
+
+	if(isModFound)
+		return it->second.dependencies;
+
+	logMod->error("Mod not found: '%s'", modId);
+	return std::set<TModID>();
+}
+
+void CModHandler::initializeConfig()
+{
+	loadConfigFromFile("defaultMods.json");
+}
+
+void CModHandler::load()
+{
+	CStopWatch totalTime, timer;
+
+	logMod->info("\tInitializing content handler: %d ms", timer.getDiff());
+
+	content->init();
+
+	for(const TModID & modName : activeMods)
+	{
+		logMod->trace("Generating checksum for %s", modName);
+		allMods[modName].updateChecksum(calculateModChecksum(modName, CResourceHandler::get(modName)));
+	}
+
+	// first - load virtual "core" mod that contains all data
+	// TODO? move all data into real mods? RoE, AB, SoD, WoG
+	content->preloadData(coreMod);
+	for(const TModID & modName : activeMods)
+		content->preloadData(allMods[modName]);
+	logMod->info("\tParsing mod data: %d ms", timer.getDiff());
+
+	content->load(coreMod);
+	for(const TModID & modName : activeMods)
+		content->load(allMods[modName]);
+
+#if SCRIPTING_ENABLED
+	VLC->scriptHandler->performRegistration(VLC);//todo: this should be done before any other handlers load
+#endif
+
+	content->loadCustom();
+
+	logMod->info("\tLoading mod data: %d ms", timer.getDiff());
+
+	VLC->creh->loadCrExpBon();
+	VLC->creh->buildBonusTreeForTiers(); //do that after all new creatures are loaded
+
+	identifiers.finalize();
+	logMod->info("\tResolving identifiers: %d ms", timer.getDiff());
+
+	content->afterLoadFinalization();
+	logMod->info("\tHandlers post-load finalization: %d ms ", timer.getDiff());
+	logMod->info("\tAll game content loaded in %d ms", totalTime.getDiff());
+}
+
+void CModHandler::afterLoad(bool onlyEssential)
+{
+	JsonNode modSettings;
+	for (auto & modEntry : allMods)
+	{
+		std::string pointer = "/" + boost::algorithm::replace_all_copy(modEntry.first, ".", "/mods/");
+
+		modSettings["activeMods"].resolvePointer(pointer) = modEntry.second.saveLocalData();
+	}
+	modSettings["core"] = coreMod.saveLocalData();
+
+	if(!onlyEssential)
+	{
+		FileStream file(*CResourceHandler::get()->getResourceName(ResourceID("config/modSettings.json")), std::ofstream::out | std::ofstream::trunc);
+		file << modSettings.toJson();
+	}
+
+}
+
+std::string CModHandler::normalizeIdentifier(const std::string & scope, const std::string & remoteScope, const std::string & identifier)
+{
+	auto p = vstd::splitStringToPair(identifier, ':');
+
+	if(p.first.empty())
+		p.first = scope;
+
+	if(p.first == remoteScope)
+		p.first.clear();
+
+	return p.first.empty() ? p.second : p.first + ":" + p.second;
+}
+
+void CModHandler::parseIdentifier(const std::string & fullIdentifier, std::string & scope, std::string & type, std::string & identifier)
+{
+	auto p = vstd::splitStringToPair(fullIdentifier, ':');
+
+	scope = p.first;
+
+	auto p2 = vstd::splitStringToPair(p.second, '.');
+
+	if(p2.first != "")
+	{
+		type = p2.first;
+		identifier = p2.second;
+	}
+	else
+	{
+		type = p.second;
+		identifier = "";
+	}
+}
+
+std::string CModHandler::makeFullIdentifier(const std::string & scope, const std::string & type, const std::string & identifier)
+{
+	if(type == "")
+		logGlobal->error("Full identifier (%s %s) requires type name", scope, identifier);
+
+	std::string actualScope = scope;
+	std::string actualName = identifier;
+
+	//ignore scope if identifier is scoped
+	auto scopeAndName = vstd::splitStringToPair(identifier, ':');
+
+	if(scopeAndName.first != "")
+	{
+		actualScope = scopeAndName.first;
+		actualName = scopeAndName.second;
+	}
+
+	if(actualScope == "")
+	{
+		return actualName == "" ? type : type + "." + actualName;
+	}
+	else
+	{
+		return actualName == "" ? actualScope+ ":" + type : actualScope + ":" + type + "." + actualName;
+	}
+}