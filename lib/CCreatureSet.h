#ifndef __CCREATURESET_H__
#define __CCREATURESET_H__

#include "../global.h"
#include <map>
#include "HeroBonus.h"

class CCreature;
class CGHeroInstance;
class CArmedInstance;


class DLL_EXPORT CStackBasicDescriptor
{
public:
	const CCreature *type;
	TQuantity count;

	CStackBasicDescriptor();
	CStackBasicDescriptor(TCreature id, TQuantity Count);
	CStackBasicDescriptor(const CCreature *c, TQuantity Count);

	template <typename Handler> void serialize(Handler &h, const int version)
	{
		h & type & count;
	}
};

class DLL_EXPORT CStackInstance : public CBonusSystemNode, public CStackBasicDescriptor
{
	const CArmedInstance *_armyObj; //stack must be part of some army, army must be part of some object
public:
	int idRand; //hlp variable used during loading game -> "id" placeholder for randomization

	const CArmedInstance * const & armyObj; //stack must be part of some army, army must be part of some object
	ui32 experience; //TODO: handle
	//TODO: stack artifacts

	template <typename Handler> void serialize(Handler &h, const int version)
	{
		h & static_cast<CBonusSystemNode&>(*this);
		h & static_cast<CStackBasicDescriptor&>(*this);
		h & _armyObj & experience;
	}

	//overrides CBonusSystemNode
<<<<<<< HEAD
	//void getParents(TCNodes &out, const CBonusSystemNode *source = NULL) const;  //retrieves list of parent nodes (nodes to inherit bonuses from), source is the prinary asker
=======
	void getParents(TCNodes &out, const CBonusSystemNode *source = NULL) const;  //retrieves list of parent nodes (nodes to inherit bonuses from), source is the prinary asker
	std::string bonusToString(Bonus *bonus, bool description) const; // how would bonus description look for this particular type of node
>>>>>>> 78fc2124

	int getQuantityID() const;
	std::string getQuantityTXT(bool capitalized = true) const;
	void init();
	CStackInstance();
	CStackInstance(TCreature id, TQuantity count);
	CStackInstance(const CCreature *cre, TQuantity count);
	~CStackInstance();

	void setType(int creID);
	void setType(const CCreature *c);
	void setArmyObj(const CArmedInstance *ArmyObj);
	bool valid(bool allowUnrandomized) const;
	virtual std::string nodeName() const OVERRIDE;
	void deserializationFix();
};

DLL_EXPORT std::ostream & operator<<(std::ostream & str, const CStackInstance & sth);

typedef std::map<TSlot, CStackInstance*> TSlots;
typedef std::map<TSlot, CStackBasicDescriptor> TSimpleSlots;

class IArmyDescriptor
{
public:
	virtual void clear() = 0;
	virtual bool setCreature(TSlot slot, TCreature cre, TQuantity count) = 0;
};

//simplified version of CCreatureSet
class DLL_EXPORT CSimpleArmy : public IArmyDescriptor
{
public:
	TSimpleSlots army;
	void clear() OVERRIDE;
	bool setCreature(TSlot slot, TCreature cre, TQuantity count) OVERRIDE;
	operator bool() const;

	template <typename Handler> void serialize(Handler &h, const int version)
	{
		h & army;
	}
};

class DLL_EXPORT CCreatureSet : public IArmyDescriptor //seven combined creatures
{
	CCreatureSet(const CCreatureSet&);;
	CCreatureSet &operator=(const CCreatureSet&);
public:
	TSlots stacks; //slots[slot_id]->> pair(creature_id,creature_quantity)
	ui8 formation; //false - wide, true - tight

	CCreatureSet();
	virtual ~CCreatureSet();
	virtual void armyChanged();

	const CStackInstance &operator[](TSlot slot) const; 

	const TSlots &Slots() const {return stacks;}

	void addToSlot(TSlot slot, TCreature cre, TQuantity count, bool allowMerging = true); //Adds stack to slot. Slot must be empty or with same type creature
	void addToSlot(TSlot slot, CStackInstance *stack, bool allowMerging = true); //Adds stack to slot. Slot must be empty or with same type creature
	void clear() OVERRIDE;
	void setFormation(bool tight);
	CArmedInstance *castToArmyObj();

	//basic operations
	void putStack(TSlot slot, CStackInstance *stack); //adds new stack to the army, slot must be empty
	void setStackCount(TSlot slot, TQuantity count); //stack must exist!
	CStackInstance *detachStack(TSlot slot); //removes stack from army but doesn't destroy it (so it can be moved somewhere else or safely deleted)
	void setStackType(TSlot slot, const CCreature *type);

	//derivative 
	void eraseStack(TSlot slot); //slot must be occupied
	void joinStack(TSlot slot, CStackInstance * stack); //adds new stack to the existing stack of the same type
	void changeStackCount(TSlot slot, TQuantity toAdd); //stack must exist!
	bool setCreature (TSlot slot, TCreature type, TQuantity quantity) OVERRIDE; //replaces creature in stack; slots 0 to 6, if quantity=0 erases stack
	void setToArmy(CSimpleArmy &src); //erases all our army and moves stacks from src to us; src MUST NOT be an armed object! WARNING: use it wisely. Or better do not use at all.
	
	const CStackInstance& getStack(TSlot slot) const; 
	const CCreature* getCreature(TSlot slot) const; //workaround of map issue;
	int getStackCount (TSlot slot) const;
	TSlot findStack(const CStackInstance *stack) const; //-1 if none
	TSlot getSlotFor(TCreature creature, ui32 slotsAmount=ARMY_SIZE) const; //returns -1 if no slot available
	TSlot getSlotFor(const CCreature *c, ui32 slotsAmount=ARMY_SIZE) const; //returns -1 if no slot available
	bool mergableStacks(std::pair<TSlot, TSlot> &out, TSlot preferable = -1) const; //looks for two same stacks, returns slot positions;
	bool validTypes(bool allowUnrandomized = false) const; //checks if all types of creatures are set properly
	bool slotEmpty(TSlot slot) const;
	int stacksCount() const;
	virtual bool needsLastStack() const; //true if last stack cannot be taken
	int getArmyStrength() const; //sum of AI values of creatures
	ui64 getPower (TSlot slot) const; //value of specific stack
	std::string getRoughAmount (TSlot slot) const; //rough size of specific stack
	bool hasStackAtSlot(TSlot slot) const;
	
	bool contains(const CStackInstance *stack) const;
	bool canBeMergedWith(const CCreatureSet &cs, bool allowMergingStacks = true) const;

	template <typename Handler> void serialize(Handler &h, const int version)
	{
		h & stacks & formation;
	}
	operator bool() const
	{
		return stacks.size() > 0;
	}
	void sweep();
};

#endif // __CCREATURESET_H__
<|MERGE_RESOLUTION|>--- conflicted
+++ resolved
@@ -1,162 +1,158 @@
-#ifndef __CCREATURESET_H__
-#define __CCREATURESET_H__
-
-#include "../global.h"
-#include <map>
-#include "HeroBonus.h"
-
-class CCreature;
-class CGHeroInstance;
-class CArmedInstance;
-
-
-class DLL_EXPORT CStackBasicDescriptor
-{
-public:
-	const CCreature *type;
-	TQuantity count;
-
-	CStackBasicDescriptor();
-	CStackBasicDescriptor(TCreature id, TQuantity Count);
-	CStackBasicDescriptor(const CCreature *c, TQuantity Count);
-
-	template <typename Handler> void serialize(Handler &h, const int version)
-	{
-		h & type & count;
-	}
-};
-
-class DLL_EXPORT CStackInstance : public CBonusSystemNode, public CStackBasicDescriptor
-{
-	const CArmedInstance *_armyObj; //stack must be part of some army, army must be part of some object
-public:
-	int idRand; //hlp variable used during loading game -> "id" placeholder for randomization
-
-	const CArmedInstance * const & armyObj; //stack must be part of some army, army must be part of some object
-	ui32 experience; //TODO: handle
-	//TODO: stack artifacts
-
-	template <typename Handler> void serialize(Handler &h, const int version)
-	{
-		h & static_cast<CBonusSystemNode&>(*this);
-		h & static_cast<CStackBasicDescriptor&>(*this);
-		h & _armyObj & experience;
-	}
-
-	//overrides CBonusSystemNode
-<<<<<<< HEAD
-	//void getParents(TCNodes &out, const CBonusSystemNode *source = NULL) const;  //retrieves list of parent nodes (nodes to inherit bonuses from), source is the prinary asker
-=======
-	void getParents(TCNodes &out, const CBonusSystemNode *source = NULL) const;  //retrieves list of parent nodes (nodes to inherit bonuses from), source is the prinary asker
-	std::string bonusToString(Bonus *bonus, bool description) const; // how would bonus description look for this particular type of node
->>>>>>> 78fc2124
-
-	int getQuantityID() const;
-	std::string getQuantityTXT(bool capitalized = true) const;
-	void init();
-	CStackInstance();
-	CStackInstance(TCreature id, TQuantity count);
-	CStackInstance(const CCreature *cre, TQuantity count);
-	~CStackInstance();
-
-	void setType(int creID);
-	void setType(const CCreature *c);
-	void setArmyObj(const CArmedInstance *ArmyObj);
-	bool valid(bool allowUnrandomized) const;
-	virtual std::string nodeName() const OVERRIDE;
-	void deserializationFix();
-};
-
-DLL_EXPORT std::ostream & operator<<(std::ostream & str, const CStackInstance & sth);
-
-typedef std::map<TSlot, CStackInstance*> TSlots;
-typedef std::map<TSlot, CStackBasicDescriptor> TSimpleSlots;
-
-class IArmyDescriptor
-{
-public:
-	virtual void clear() = 0;
-	virtual bool setCreature(TSlot slot, TCreature cre, TQuantity count) = 0;
-};
-
-//simplified version of CCreatureSet
-class DLL_EXPORT CSimpleArmy : public IArmyDescriptor
-{
-public:
-	TSimpleSlots army;
-	void clear() OVERRIDE;
-	bool setCreature(TSlot slot, TCreature cre, TQuantity count) OVERRIDE;
-	operator bool() const;
-
-	template <typename Handler> void serialize(Handler &h, const int version)
-	{
-		h & army;
-	}
-};
-
-class DLL_EXPORT CCreatureSet : public IArmyDescriptor //seven combined creatures
-{
-	CCreatureSet(const CCreatureSet&);;
-	CCreatureSet &operator=(const CCreatureSet&);
-public:
-	TSlots stacks; //slots[slot_id]->> pair(creature_id,creature_quantity)
-	ui8 formation; //false - wide, true - tight
-
-	CCreatureSet();
-	virtual ~CCreatureSet();
-	virtual void armyChanged();
-
-	const CStackInstance &operator[](TSlot slot) const; 
-
-	const TSlots &Slots() const {return stacks;}
-
-	void addToSlot(TSlot slot, TCreature cre, TQuantity count, bool allowMerging = true); //Adds stack to slot. Slot must be empty or with same type creature
-	void addToSlot(TSlot slot, CStackInstance *stack, bool allowMerging = true); //Adds stack to slot. Slot must be empty or with same type creature
-	void clear() OVERRIDE;
-	void setFormation(bool tight);
-	CArmedInstance *castToArmyObj();
-
-	//basic operations
-	void putStack(TSlot slot, CStackInstance *stack); //adds new stack to the army, slot must be empty
-	void setStackCount(TSlot slot, TQuantity count); //stack must exist!
-	CStackInstance *detachStack(TSlot slot); //removes stack from army but doesn't destroy it (so it can be moved somewhere else or safely deleted)
-	void setStackType(TSlot slot, const CCreature *type);
-
-	//derivative 
-	void eraseStack(TSlot slot); //slot must be occupied
-	void joinStack(TSlot slot, CStackInstance * stack); //adds new stack to the existing stack of the same type
-	void changeStackCount(TSlot slot, TQuantity toAdd); //stack must exist!
-	bool setCreature (TSlot slot, TCreature type, TQuantity quantity) OVERRIDE; //replaces creature in stack; slots 0 to 6, if quantity=0 erases stack
-	void setToArmy(CSimpleArmy &src); //erases all our army and moves stacks from src to us; src MUST NOT be an armed object! WARNING: use it wisely. Or better do not use at all.
-	
-	const CStackInstance& getStack(TSlot slot) const; 
-	const CCreature* getCreature(TSlot slot) const; //workaround of map issue;
-	int getStackCount (TSlot slot) const;
-	TSlot findStack(const CStackInstance *stack) const; //-1 if none
-	TSlot getSlotFor(TCreature creature, ui32 slotsAmount=ARMY_SIZE) const; //returns -1 if no slot available
-	TSlot getSlotFor(const CCreature *c, ui32 slotsAmount=ARMY_SIZE) const; //returns -1 if no slot available
-	bool mergableStacks(std::pair<TSlot, TSlot> &out, TSlot preferable = -1) const; //looks for two same stacks, returns slot positions;
-	bool validTypes(bool allowUnrandomized = false) const; //checks if all types of creatures are set properly
-	bool slotEmpty(TSlot slot) const;
-	int stacksCount() const;
-	virtual bool needsLastStack() const; //true if last stack cannot be taken
-	int getArmyStrength() const; //sum of AI values of creatures
-	ui64 getPower (TSlot slot) const; //value of specific stack
-	std::string getRoughAmount (TSlot slot) const; //rough size of specific stack
-	bool hasStackAtSlot(TSlot slot) const;
-	
-	bool contains(const CStackInstance *stack) const;
-	bool canBeMergedWith(const CCreatureSet &cs, bool allowMergingStacks = true) const;
-
-	template <typename Handler> void serialize(Handler &h, const int version)
-	{
-		h & stacks & formation;
-	}
-	operator bool() const
-	{
-		return stacks.size() > 0;
-	}
-	void sweep();
-};
-
-#endif // __CCREATURESET_H__
+#ifndef __CCREATURESET_H__
+#define __CCREATURESET_H__
+
+#include "../global.h"
+#include <map>
+#include "HeroBonus.h"
+
+class CCreature;
+class CGHeroInstance;
+class CArmedInstance;
+
+
+class DLL_EXPORT CStackBasicDescriptor
+{
+public:
+	const CCreature *type;
+	TQuantity count;
+
+	CStackBasicDescriptor();
+	CStackBasicDescriptor(TCreature id, TQuantity Count);
+	CStackBasicDescriptor(const CCreature *c, TQuantity Count);
+
+	template <typename Handler> void serialize(Handler &h, const int version)
+	{
+		h & type & count;
+	}
+};
+
+class DLL_EXPORT CStackInstance : public CBonusSystemNode, public CStackBasicDescriptor
+{
+	const CArmedInstance *_armyObj; //stack must be part of some army, army must be part of some object
+public:
+	int idRand; //hlp variable used during loading game -> "id" placeholder for randomization
+
+	const CArmedInstance * const & armyObj; //stack must be part of some army, army must be part of some object
+	ui32 experience; //TODO: handle
+	//TODO: stack artifacts
+
+	template <typename Handler> void serialize(Handler &h, const int version)
+	{
+		h & static_cast<CBonusSystemNode&>(*this);
+		h & static_cast<CStackBasicDescriptor&>(*this);
+		h & _armyObj & experience;
+	}
+
+	//overrides CBonusSystemNode
+	//void getParents(TCNodes &out, const CBonusSystemNode *source = NULL) const;  //retrieves list of parent nodes (nodes to inherit bonuses from), source is the prinary asker
+	std::string bonusToString(Bonus *bonus, bool description) const; // how would bonus description look for this particular type of node
+
+	int getQuantityID() const;
+	std::string getQuantityTXT(bool capitalized = true) const;
+	void init();
+	CStackInstance();
+	CStackInstance(TCreature id, TQuantity count);
+	CStackInstance(const CCreature *cre, TQuantity count);
+	~CStackInstance();
+
+	void setType(int creID);
+	void setType(const CCreature *c);
+	void setArmyObj(const CArmedInstance *ArmyObj);
+	bool valid(bool allowUnrandomized) const;
+	virtual std::string nodeName() const OVERRIDE;
+	void deserializationFix();
+};
+
+DLL_EXPORT std::ostream & operator<<(std::ostream & str, const CStackInstance & sth);
+
+typedef std::map<TSlot, CStackInstance*> TSlots;
+typedef std::map<TSlot, CStackBasicDescriptor> TSimpleSlots;
+
+class IArmyDescriptor
+{
+public:
+	virtual void clear() = 0;
+	virtual bool setCreature(TSlot slot, TCreature cre, TQuantity count) = 0;
+};
+
+//simplified version of CCreatureSet
+class DLL_EXPORT CSimpleArmy : public IArmyDescriptor
+{
+public:
+	TSimpleSlots army;
+	void clear() OVERRIDE;
+	bool setCreature(TSlot slot, TCreature cre, TQuantity count) OVERRIDE;
+	operator bool() const;
+
+	template <typename Handler> void serialize(Handler &h, const int version)
+	{
+		h & army;
+	}
+};
+
+class DLL_EXPORT CCreatureSet : public IArmyDescriptor //seven combined creatures
+{
+	CCreatureSet(const CCreatureSet&);;
+	CCreatureSet &operator=(const CCreatureSet&);
+public:
+	TSlots stacks; //slots[slot_id]->> pair(creature_id,creature_quantity)
+	ui8 formation; //false - wide, true - tight
+
+	CCreatureSet();
+	virtual ~CCreatureSet();
+	virtual void armyChanged();
+
+	const CStackInstance &operator[](TSlot slot) const; 
+
+	const TSlots &Slots() const {return stacks;}
+
+	void addToSlot(TSlot slot, TCreature cre, TQuantity count, bool allowMerging = true); //Adds stack to slot. Slot must be empty or with same type creature
+	void addToSlot(TSlot slot, CStackInstance *stack, bool allowMerging = true); //Adds stack to slot. Slot must be empty or with same type creature
+	void clear() OVERRIDE;
+	void setFormation(bool tight);
+	CArmedInstance *castToArmyObj();
+
+	//basic operations
+	void putStack(TSlot slot, CStackInstance *stack); //adds new stack to the army, slot must be empty
+	void setStackCount(TSlot slot, TQuantity count); //stack must exist!
+	CStackInstance *detachStack(TSlot slot); //removes stack from army but doesn't destroy it (so it can be moved somewhere else or safely deleted)
+	void setStackType(TSlot slot, const CCreature *type);
+
+	//derivative 
+	void eraseStack(TSlot slot); //slot must be occupied
+	void joinStack(TSlot slot, CStackInstance * stack); //adds new stack to the existing stack of the same type
+	void changeStackCount(TSlot slot, TQuantity toAdd); //stack must exist!
+	bool setCreature (TSlot slot, TCreature type, TQuantity quantity) OVERRIDE; //replaces creature in stack; slots 0 to 6, if quantity=0 erases stack
+	void setToArmy(CSimpleArmy &src); //erases all our army and moves stacks from src to us; src MUST NOT be an armed object! WARNING: use it wisely. Or better do not use at all.
+	
+	const CStackInstance& getStack(TSlot slot) const; 
+	const CCreature* getCreature(TSlot slot) const; //workaround of map issue;
+	int getStackCount (TSlot slot) const;
+	TSlot findStack(const CStackInstance *stack) const; //-1 if none
+	TSlot getSlotFor(TCreature creature, ui32 slotsAmount=ARMY_SIZE) const; //returns -1 if no slot available
+	TSlot getSlotFor(const CCreature *c, ui32 slotsAmount=ARMY_SIZE) const; //returns -1 if no slot available
+	bool mergableStacks(std::pair<TSlot, TSlot> &out, TSlot preferable = -1) const; //looks for two same stacks, returns slot positions;
+	bool validTypes(bool allowUnrandomized = false) const; //checks if all types of creatures are set properly
+	bool slotEmpty(TSlot slot) const;
+	int stacksCount() const;
+	virtual bool needsLastStack() const; //true if last stack cannot be taken
+	int getArmyStrength() const; //sum of AI values of creatures
+	ui64 getPower (TSlot slot) const; //value of specific stack
+	std::string getRoughAmount (TSlot slot) const; //rough size of specific stack
+	bool hasStackAtSlot(TSlot slot) const;
+	
+	bool contains(const CStackInstance *stack) const;
+	bool canBeMergedWith(const CCreatureSet &cs, bool allowMergingStacks = true) const;
+
+	template <typename Handler> void serialize(Handler &h, const int version)
+	{
+		h & stacks & formation;
+	}
+	operator bool() const
+	{
+		return stacks.size() > 0;
+	}
+	void sweep();
+};
+
+#endif // __CCREATURESET_H__