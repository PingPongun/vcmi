#include "StdInc.h"
#include "CPathfinder.h"

#include "CHeroHandler.h"
#include "mapping/CMap.h"
#include "CGameState.h"
#include "mapObjects/CGHeroInstance.h"
#include "GameConstants.h"
#include "CStopWatch.h"
#include "CConfigHandler.h"
#include "../lib/CPlayerState.h"

/*
 * CPathfinder.cpp, part of VCMI engine
 *
 * Authors: listed in file AUTHORS in main folder
 *
 * License: GNU General Public License v2.0 or later
 * Full text of license available in license.txt file, in main folder
 *
 */

CPathfinder::PathfinderOptions::PathfinderOptions()
{
	useFlying = settings["pathfinder"]["layers"]["flying"].Bool();
	useWaterWalking = settings["pathfinder"]["layers"]["waterWalking"].Bool();
	useEmbarkAndDisembark = settings["pathfinder"]["layers"]["sailing"].Bool();
	useTeleportTwoWay = settings["pathfinder"]["teleports"]["twoWay"].Bool();
	useTeleportOneWay = settings["pathfinder"]["teleports"]["oneWay"].Bool();
	useTeleportOneWayRandom = settings["pathfinder"]["teleports"]["oneWayRandom"].Bool();
	useTeleportWhirlpool = settings["pathfinder"]["teleports"]["whirlpool"].Bool();

	useCastleGate = settings["pathfinder"]["teleports"]["castleGate"].Bool();

	lightweightFlyingMode = settings["pathfinder"]["lightweightFlyingMode"].Bool();
	oneTurnSpecialLayersLimit = settings["pathfinder"]["oneTurnSpecialLayersLimit"].Bool();
	originalMovementRules = settings["pathfinder"]["originalMovementRules"].Bool();
}

CPathfinder::CPathfinder(CPathsInfo & _out, CGameState * _gs, const CGHeroInstance * _hero)
	: CGameInfoCallback(_gs, boost::optional<PlayerColor>()), out(_out), hero(_hero), FoW(getPlayerTeam(hero->tempOwner)->fogOfWarMap), patrolTiles({})
{
	assert(hero);
	assert(hero == getHero(hero->id));

	out.hero = hero;
	out.hpos = hero->getPosition(false);
	if(!isInTheMap(out.hpos)/* || !gs->map->isInTheMap(dest)*/) //check input
	{
		logGlobal->errorStream() << "CGameState::calculatePaths: Hero outside the gs->map? How dare you...";
		throw std::runtime_error("Wrong checksum");
	}

	hlp = make_unique<CPathfinderHelper>(hero, options);

	initializePatrol();
	initializeGraph();
	neighbourTiles.reserve(8);
	neighbours.reserve(16);
}

void CPathfinder::calculatePaths()
{
	auto passOneTurnLimitCheck = [&]() -> bool
	{
		if(!options.oneTurnSpecialLayersLimit)
			return true;

		if(cp->layer == ELayer::WATER)
			return false;
		if(cp->layer == ELayer::AIR)
		{
			if(options.originalMovementRules && cp->accessible == CGPathNode::ACCESSIBLE)
				return true;
			else
				return false;
		}

		return true;
	};

	auto isBetterWay = [&](int remains, int turn) -> bool
	{
		if(dp->turns == 0xff) //we haven't been here before
			return true;
		else if(dp->turns > turn)
			return true;
		else if(dp->turns >= turn && dp->moveRemains < remains) //this route is faster
			return true;

		return false;
	};

	//logGlobal->infoStream() << boost::format("Calculating paths for hero %s (adress  %d) of player %d") % hero->name % hero % hero->tempOwner;

	//initial tile - set cost on 0 and add to the queue
	CGPathNode * initialNode = out.getNode(out.hpos, hero->boat ? ELayer::SAIL : ELayer::LAND);
	initialNode->turns = 0;
	initialNode->moveRemains = hero->movement;
	if(isHeroPatrolLocked())
		return;

	pq.push(initialNode);
	while(!pq.empty())
	{
		cp = pq.top();
		pq.pop();
		cp->locked = true;

		int movement = cp->moveRemains, turn = cp->turns;
		hlp->updateTurnInfo(turn);
		if(!movement)
		{
			hlp->updateTurnInfo(++turn);
			movement = hlp->getMaxMovePoints(cp->layer);
			if(!passOneTurnLimitCheck())
				continue;
		}
		ct = &gs->map->getTile(cp->coord);
		ctObj = ct->topVisitableObj(isSourceInitialPosition());

		//add accessible neighbouring nodes to the queue
		addNeighbours();
		for(auto & neighbour : neighbours)
		{
			if(!isPatrolMovementAllowed(neighbour))
				continue;

			dt = &gs->map->getTile(neighbour);
			dtObj = dt->topVisitableObj();
			for(ELayer i = ELayer::LAND; i <= ELayer::AIR; i.advance(1))
			{
				if(!hlp->isLayerAvailable(i))
					continue;

				if(cp->layer != i && !isLayerTransitionPossible(i))
					continue;

				dp = out.getNode(neighbour, i);
				if(dp->locked)
					continue;

				if(dp->accessible == CGPathNode::NOT_SET)
					continue;

				if(cp->layer != i && !isLayerTransitionPossible())
					continue;

				if(!isMovementToDestPossible())
					continue;

				destAction = getDestAction();
				int cost = CPathfinderHelper::getMovementCost(hero, cp->coord, dp->coord, ct, dt, movement, hlp->getTurnInfo());
				int remains = movement - cost;
				if(destAction == CGPathNode::EMBARK || destAction == CGPathNode::DISEMBARK)
				{
					remains = hero->movementPointsAfterEmbark(movement, cost, destAction - 1, hlp->getTurnInfo());
					cost = movement - remains;
				}
				int turnAtNextTile = turn;
				if(remains < 0)
				{
					//occurs rarely, when hero with low movepoints tries to leave the road
					hlp->updateTurnInfo(++turnAtNextTile);
					int moveAtNextTile = hlp->getMaxMovePoints(i);
					cost = CPathfinderHelper::getMovementCost(hero, cp->coord, dp->coord, ct, dt, moveAtNextTile, hlp->getTurnInfo()); //cost must be updated, movement points changed :(
					remains = moveAtNextTile - cost;
				}

				if(isBetterWay(remains, turnAtNextTile) &&
					((cp->turns == turnAtNextTile && remains) || passOneTurnLimitCheck()))
				{
					assert(dp != cp->theNodeBefore); //two tiles can't point to each other
					dp->moveRemains = remains;
					dp->turns = turnAtNextTile;
					dp->theNodeBefore = cp;
					dp->action = destAction;

					if(isMovementAfterDestPossible())
						pq.push(dp);
				}
			}
		} //neighbours loop

		//just add all passable teleport exits
		addTeleportExits();
		for(auto & neighbour : neighbours)
		{
			dp = out.getNode(neighbour, cp->layer);
			if(dp->locked)
				continue;

			if(isBetterWay(movement, turn))
			{
				dp->moveRemains = movement;
				dp->turns = turn;
				dp->theNodeBefore = cp;
				dp->action = CGPathNode::NORMAL;
				pq.push(dp);
			}
		}
	} //queue loop
}

void CPathfinder::addNeighbours()
{
	neighbours.clear();
	neighbourTiles.clear();
	CPathfinderHelper::getNeighbours(gs->map, *ct, cp->coord, neighbourTiles, boost::logic::indeterminate, cp->layer == ELayer::SAIL);
	if(isSourceVisitableObj())
	{
		for(int3 tile: neighbourTiles)
		{
			if(canMoveBetween(tile, ctObj->visitablePos()))
				neighbours.push_back(tile);
		}
	}
	else
		vstd::concatenate(neighbours, neighbourTiles);
}

void CPathfinder::addTeleportExits()
{
	neighbours.clear();
	/// For now we disable teleports usage for patrol movement
	/// VCAI not aware about patrol and may stuck while attempt to use teleport
	if(!isSourceVisitableObj() || patrolState == PATROL_RADIUS)
		return;

	const CGTeleport * objTeleport = dynamic_cast<const CGTeleport *>(ctObj);
	if(isAllowedTeleportEntrance(objTeleport))
	{
		for(auto objId : getTeleportChannelExits(objTeleport->channel, hero->tempOwner))
		{
			auto obj = getObj(objId);
			if(dynamic_cast<const CGWhirlpool *>(obj))
			{
				auto pos = obj->getBlockedPos();
				for(auto p : pos)
				{
					if(gs->map->getTile(p).topVisitableId() == obj->ID)
						neighbours.push_back(p);
				}
			}
			else if(CGTeleport::isExitPassable(gs, hero, obj))
				neighbours.push_back(obj->visitablePos());
		}
	}

	if(options.useCastleGate
		&& (ctObj->ID == Obj::TOWN && ctObj->subID == ETownType::INFERNO
		&& getPlayerRelations(hero->tempOwner, ctObj->tempOwner) != PlayerRelations::ENEMIES))
	{
		/// TODO: Find way to reuse CPlayerSpecificInfoCallback::getTownsInfo
		/// This may be handy if we allow to use teleportation to friendly towns
		auto towns = getPlayer(hero->tempOwner)->towns;
		for(const auto & town : towns)
		{
			if(town->id != ctObj->id && town->visitingHero == nullptr
				&& town->hasBuilt(BuildingID::CASTLE_GATE, ETownType::INFERNO))
			{
				neighbours.push_back(town->visitablePos());
			}
		}
	}
}

bool CPathfinder::isHeroPatrolLocked() const
{
	return patrolState == PATROL_LOCKED;
}

bool CPathfinder::isPatrolMovementAllowed(const int3 & dst) const
{
	if(patrolState == PATROL_RADIUS)
	{
		if(!vstd::contains(patrolTiles, dst))
			return false;
	}

	return true;
}

bool CPathfinder::isLayerTransitionPossible(const ELayer destLayer) const
{
	/// No layer transition allowed when previous node action is BATTLE
	if(cp->action == CGPathNode::BATTLE)
		return false;

	switch(cp->layer)
	{
	case ELayer::LAND:
		if(destLayer != ELayer::AIR)
			return true;

		if(!options.lightweightFlyingMode || isSourceInitialPosition())
			return true;

		break;

	case ELayer::SAIL:
		if(destLayer == ELayer::LAND && dt->isCoastal())
			return true;

		break;

	case ELayer::AIR:
		if(destLayer == ELayer::LAND)
			return true;

		break;

	case ELayer::WATER:
		if(destLayer == ELayer::LAND)
			return true;

		break;
	}

	return false;
}

bool CPathfinder::isLayerTransitionPossible() const
{
	switch(cp->layer)
	{
	case ELayer::LAND:
		if(dp->layer == ELayer::SAIL)
		{
			/// Cannot enter empty water tile from land -> it has to be visitable
			if(dp->accessible == CGPathNode::ACCESSIBLE)
				return false;
		}

		break;

	case ELayer::SAIL:
		//tile must be accessible -> exception: unblocked blockvis tiles -> clear but guarded by nearby monster coast
		if((dp->accessible != CGPathNode::ACCESSIBLE && (dp->accessible != CGPathNode::BLOCKVIS || dt->blocked))
			|| dt->visitable)  //TODO: passableness problem -> town says it's passable (thus accessible) but we obviously can't disembark onto town gate
		{
			return false;
		}

		break;

	case ELayer::AIR:
		if(options.originalMovementRules)
		{
			if((cp->accessible != CGPathNode::ACCESSIBLE &&
				cp->accessible != CGPathNode::VISITABLE) &&
				(dp->accessible != CGPathNode::VISITABLE &&
				 dp->accessible != CGPathNode::ACCESSIBLE))
			{
				return false;
			}
		}
		else if(cp->accessible != CGPathNode::ACCESSIBLE &&	dp->accessible != CGPathNode::ACCESSIBLE)
		{
			/// Hero that fly can only land on accessible tiles
			return false;
		}

		break;
	}

	return true;
}

bool CPathfinder::isMovementToDestPossible() const
{
	if(dp->accessible == CGPathNode::BLOCKED)
		return false;

	switch(dp->layer)
	{
	case ELayer::LAND:
		if(!canMoveBetween(cp->coord, dp->coord))
			return false;
		if(isSourceGuarded())
		{
			if(!(options.originalMovementRules && cp->layer == ELayer::AIR) &&
				!isDestinationGuardian()) // Can step into tile of guard
			{
				return false;
			}
		}

		break;

	case ELayer::SAIL:
		if(!canMoveBetween(cp->coord, dp->coord))
			return false;
		if(isSourceGuarded())
		{
			// Hero embarked a boat standing on a guarded tile -> we must allow to move away from that tile
			if(cp->action != CGPathNode::EMBARK && !isDestinationGuardian())
				return false;
		}

		if(cp->layer == ELayer::LAND)
		{
			if(!isDestVisitableObj())
				return false;

			if(dtObj->ID != Obj::BOAT && dtObj->ID != Obj::HERO)
				return false;
		}
		else if(isDestVisitableObj() && dtObj->ID == Obj::BOAT)
		{
			/// Hero in boat can't visit empty boats
			return false;
		}

		break;

	case ELayer::WATER:
		if(!canMoveBetween(cp->coord, dp->coord) || dp->accessible != CGPathNode::ACCESSIBLE)
			return false;
		if(isDestinationGuarded())
			return false;

		break;
	}

	return true;
}

bool CPathfinder::isMovementAfterDestPossible() const
{
	switch(destAction)
	{
	/// TODO: Investigate what kind of limitation is possible to apply on movement from visitable tiles
	/// Likely in many cases we don't need to add visitable tile to queue when hero don't fly
	case CGPathNode::VISIT:
	{
		/// For now we only add visitable tile into queue when it's teleporter that allow transit
		/// Movement from visitable tile when hero is standing on it is possible into any layer
		const CGTeleport * objTeleport = dynamic_cast<const CGTeleport *>(dtObj);
		if(isAllowedTeleportEntrance(objTeleport))
		{
			/// For now we'll always allow transit over teleporters
			/// Transit over whirlpools only allowed when hero protected
			return true;
		}
		else if(dtObj->ID == Obj::GARRISON || dtObj->ID == Obj::GARRISON2)
		{
			/// Transit via unguarded garrisons is always possible
			return true;
		}

		break;
	}

	case CGPathNode::NORMAL:
		return true;

	case CGPathNode::EMBARK:
		if(options.useEmbarkAndDisembark)
			return true;

		break;

	case CGPathNode::DISEMBARK:
		if(options.useEmbarkAndDisembark && !isDestinationGuarded())
			return true;

		break;

	case CGPathNode::BATTLE:
		/// Movement after BATTLE action only possible from guarded tile to guardian tile
		if(isDestinationGuarded())
			return true;

		break;
	}

	return false;
}

CGPathNode::ENodeAction CPathfinder::getDestAction() const
{
	CGPathNode::ENodeAction action = CGPathNode::NORMAL;
	switch(dp->layer)
	{
	case ELayer::LAND:
		if(cp->layer == ELayer::SAIL)
		{
			// TODO: Handle dismebark into guarded areaa
			action = CGPathNode::DISEMBARK;
			break;
		}

		/// don't break - next case shared for both land and sail layers

	case ELayer::SAIL:
		if(isDestVisitableObj())
		{
			auto objRel = getPlayerRelations(dtObj->tempOwner, hero->tempOwner);

			if(dtObj->ID == Obj::BOAT)
				action = CGPathNode::EMBARK;
			else if(dtObj->ID == Obj::HERO)
			{
				if(objRel == PlayerRelations::ENEMIES)
					action = CGPathNode::BATTLE;
				else
					action = CGPathNode::BLOCKING_VISIT;
			}
			else if(dtObj->ID == Obj::TOWN && objRel == PlayerRelations::ENEMIES)
			{
				const CGTownInstance * townObj = dynamic_cast<const CGTownInstance *>(dtObj);
				if(townObj->armedGarrison())
					action = CGPathNode::BATTLE;
			}
			else if(dtObj->ID == Obj::GARRISON || dtObj->ID == Obj::GARRISON2)
			{
				const CGGarrison * garrisonObj = dynamic_cast<const CGGarrison *>(dtObj);
				if((garrisonObj->stacksCount() && objRel == PlayerRelations::ENEMIES) || isDestinationGuarded(true))
					action = CGPathNode::BATTLE;
			}
			else if(isDestinationGuardian())
				action = CGPathNode::BATTLE;
			else if(dtObj->blockVisit && !(options.useCastleGate && dtObj->ID == Obj::TOWN))
				action = CGPathNode::BLOCKING_VISIT;

			if(action == CGPathNode::NORMAL)
			{
				if(options.originalMovementRules && isDestinationGuarded())
					action = CGPathNode::BATTLE;
				else
					action = CGPathNode::VISIT;
			}
		}
		else if(isDestinationGuarded())
			action = CGPathNode::BATTLE;

		break;
	}

	return action;
}

bool CPathfinder::isSourceInitialPosition() const
{
	return cp->coord == out.hpos;
}

bool CPathfinder::isSourceVisitableObj() const
{
	return isVisitableObj(ctObj, cp->layer);
}

bool CPathfinder::isSourceGuarded() const
{
	/// Hero can move from guarded tile if movement started on that tile
	/// It's possible at least in these cases:
	/// - Map start with hero on guarded tile
	/// - Dimention door used
	/// TODO: check what happen when there is several guards
	if(gs->guardingCreaturePosition(cp->coord).valid() && !isSourceInitialPosition())
	{
		return true;
	}

	return false;
}

bool CPathfinder::isDestVisitableObj() const
{
	return isVisitableObj(dtObj, dp->layer);
}

bool CPathfinder::isDestinationGuarded(const bool ignoreAccessibility) const
{
	/// isDestinationGuarded is exception needed for garrisons.
	/// When monster standing behind garrison it's visitable and guarded at the same time.
	if(gs->guardingCreaturePosition(dp->coord).valid()
		&& (ignoreAccessibility || dp->accessible == CGPathNode::BLOCKVIS))
	{
		return true;
	}

	return false;
}

bool CPathfinder::isDestinationGuardian() const
{
	return gs->guardingCreaturePosition(cp->coord) == dp->coord;
}

void CPathfinder::initializePatrol()
{
	auto state = PATROL_NONE;
	if(hero->patrol.patrolling && !getPlayer(hero->tempOwner)->human)
	{
		if(hero->patrol.patrolRadious)
		{
			state = PATROL_RADIUS;
			gs->getTilesInRange(patrolTiles, hero->patrol.initialPos, hero->patrol.patrolRadious, boost::optional<PlayerColor>(), 0, true);
		}
		else
			state = PATROL_LOCKED;
	}

	patrolState = state;
}

void CPathfinder::initializeGraph()
{
	auto updateNode = [&](int3 pos, ELayer layer, const TerrainTile * tinfo)
	{
		auto node = out.getNode(pos, layer);
		auto accessibility = evaluateAccessibility(pos, tinfo, layer);
		node->update(pos, layer, accessibility);
	};

	int3 pos;
	for(pos.x=0; pos.x < out.sizes.x; ++pos.x)
	{
		for(pos.y=0; pos.y < out.sizes.y; ++pos.y)
		{
			for(pos.z=0; pos.z < out.sizes.z; ++pos.z)
			{
				const TerrainTile * tinfo = &gs->map->getTile(pos);
				switch(tinfo->terType)
				{
				case ETerrainType::ROCK:
					break;

				case ETerrainType::WATER:
					updateNode(pos, ELayer::SAIL, tinfo);
					if(options.useFlying)
						updateNode(pos, ELayer::AIR, tinfo);
					if(options.useWaterWalking)
						updateNode(pos, ELayer::WATER, tinfo);
					break;

				default:
					updateNode(pos, ELayer::LAND, tinfo);
					if(options.useFlying)
						updateNode(pos, ELayer::AIR, tinfo);
					break;
				}
			}
		}
	}
}

CGPathNode::EAccessibility CPathfinder::evaluateAccessibility(const int3 & pos, const TerrainTile * tinfo, const ELayer layer) const
{
	if(tinfo->terType == ETerrainType::ROCK || !FoW[pos.x][pos.y][pos.z])
		return CGPathNode::BLOCKED;

	switch(layer)
	{
	case ELayer::LAND:
	case ELayer::SAIL:
		if(tinfo->visitable)
		{
			if(tinfo->visitableObjects.front()->ID == Obj::SANCTUARY && tinfo->visitableObjects.back()->ID == Obj::HERO && tinfo->visitableObjects.back()->tempOwner != hero->tempOwner) //non-owned hero stands on Sanctuary
			{
				return CGPathNode::BLOCKED;
			}
			else
			{
				for(const CGObjectInstance * obj : tinfo->visitableObjects)
				{
					if(obj->blockVisit)
					{
						return CGPathNode::BLOCKVIS;
					}
					else if(obj->passableFor(hero->tempOwner))
					{
						return CGPathNode::ACCESSIBLE;
					}
					else if(canSeeObj(obj))
					{
						return CGPathNode::VISITABLE;
					}
				}
			}
		}
		else if(tinfo->blocked)
		{
			return CGPathNode::BLOCKED;
		}
		else if(gs->guardingCreaturePosition(pos).valid())
		{
			// Monster close by; blocked visit for battle
			return CGPathNode::BLOCKVIS;
		}

		break;

	case ELayer::WATER:
		if(tinfo->blocked || tinfo->terType != ETerrainType::WATER)
			return CGPathNode::BLOCKED;

		break;

	case ELayer::AIR:
		if(tinfo->blocked || tinfo->terType == ETerrainType::WATER)
			return CGPathNode::FLYABLE;

		break;
	}

	return CGPathNode::ACCESSIBLE;
}

bool CPathfinder::isVisitableObj(const CGObjectInstance * obj, const ELayer layer) const
{
	/// Hero can't visit objects while walking on water or flying
	return canSeeObj(obj) && (layer == ELayer::LAND || layer == ELayer::SAIL);
}

bool CPathfinder::canSeeObj(const CGObjectInstance * obj) const
{
	/// Pathfinder should ignore placed events
	return obj != nullptr && obj->ID != Obj::EVENT;
}

bool CPathfinder::canMoveBetween(const int3 & a, const int3 & b) const
{
	return gs->checkForVisitableDir(a, b);
}

bool CPathfinder::isAllowedTeleportEntrance(const CGTeleport * obj) const
{
	if(!obj || !isTeleportEntrancePassable(obj, hero->tempOwner))
		return false;

	auto whirlpool = dynamic_cast<const CGWhirlpool *>(obj);
	if(whirlpool)
	{
		if(addTeleportWhirlpool(whirlpool))
			return true;
	}
	else if(addTeleportTwoWay(obj) || addTeleportOneWay(obj) || addTeleportOneWayRandom(obj))
		return true;

	return false;
}

bool CPathfinder::addTeleportTwoWay(const CGTeleport * obj) const
{
	return options.useTeleportTwoWay && isTeleportChannelBidirectional(obj->channel, hero->tempOwner);
}

bool CPathfinder::addTeleportOneWay(const CGTeleport * obj) const
{
	if(options.useTeleportOneWay && isTeleportChannelUnidirectional(obj->channel, hero->tempOwner))
	{
		auto passableExits = CGTeleport::getPassableExits(gs, hero, getTeleportChannelExits(obj->channel, hero->tempOwner));
		if(passableExits.size() == 1)
			return true;
	}
	return false;
}

bool CPathfinder::addTeleportOneWayRandom(const CGTeleport * obj) const
{
	if(options.useTeleportOneWayRandom && isTeleportChannelUnidirectional(obj->channel, hero->tempOwner))
	{
		auto passableExits = CGTeleport::getPassableExits(gs, hero, getTeleportChannelExits(obj->channel, hero->tempOwner));
		if(passableExits.size() > 1)
			return true;
	}
	return false;
}

bool CPathfinder::addTeleportWhirlpool(const CGWhirlpool * obj) const
{
	return options.useTeleportWhirlpool && hlp->hasBonusOfType(Bonus::WHIRLPOOL_PROTECTION) && obj;
}

TurnInfo::BonusCache::BonusCache(TBonusListPtr bl)
{
	noTerrainPenalty.reserve(ETerrainType::ROCK);
	for(int i = 0; i < ETerrainType::ROCK; i++)
	{
		noTerrainPenalty.push_back(bl->getFirst(Selector::type(Bonus::NO_TERRAIN_PENALTY).And(Selector::subtype(i))));
	}

	freeShipBoarding = bl->getFirst(Selector::type(Bonus::FREE_SHIP_BOARDING));
	flyingMovement = bl->getFirst(Selector::type(Bonus::FLYING_MOVEMENT));
	flyingMovementVal = bl->valOfBonuses(Selector::type(Bonus::FLYING_MOVEMENT));
	waterWalking = bl->getFirst(Selector::type(Bonus::WATER_WALKING));
	waterWalkingVal = bl->valOfBonuses(Selector::type(Bonus::WATER_WALKING));
}

TurnInfo::TurnInfo(const CGHeroInstance * Hero, const int turn)
	: hero(Hero), maxMovePointsLand(-1), maxMovePointsWater(-1)
{
	std::stringstream cachingStr;
	cachingStr << "days_" << turn;

	bonuses = hero->getAllBonuses(Selector::days(turn), nullptr, nullptr, cachingStr.str());
	bonusCache = make_unique<BonusCache>(bonuses);
	nativeTerrain = hero->getNativeTerrain();
}

bool TurnInfo::isLayerAvailable(const EPathfindingLayer layer) const
{
	switch(layer)
	{
	case EPathfindingLayer::AIR:
		if(!hasBonusOfType(Bonus::FLYING_MOVEMENT))
			return false;

		break;

	case EPathfindingLayer::WATER:
		if(!hasBonusOfType(Bonus::WATER_WALKING))
			return false;

		break;
	}

	return true;
}

bool TurnInfo::hasBonusOfType(Bonus::BonusType type, int subtype) const
{
	switch(type)
	{
	case Bonus::FREE_SHIP_BOARDING:
		return bonusCache->freeShipBoarding;
	case Bonus::FLYING_MOVEMENT:
		return bonusCache->flyingMovement;
	case Bonus::WATER_WALKING:
		return bonusCache->waterWalking;
	case Bonus::NO_TERRAIN_PENALTY:
		return bonusCache->noTerrainPenalty[subtype];
	}

	return bonuses->getFirst(Selector::type(type).And(Selector::subtype(subtype)));
}

int TurnInfo::valOfBonuses(Bonus::BonusType type, int subtype) const
{
	switch(type)
	{
	case Bonus::FLYING_MOVEMENT:
		return bonusCache->flyingMovementVal;
	case Bonus::WATER_WALKING:
		return bonusCache->waterWalkingVal;
	}

	return bonuses->valOfBonuses(Selector::type(type).And(Selector::subtype(subtype)));
}

int TurnInfo::getMaxMovePoints(const EPathfindingLayer layer) const
{
	if(maxMovePointsLand == -1)
		maxMovePointsLand = hero->maxMovePoints(true, this);
	if(maxMovePointsWater == -1)
		maxMovePointsWater = hero->maxMovePoints(false, this);

	return layer == EPathfindingLayer::SAIL ? maxMovePointsWater : maxMovePointsLand;
}

CPathfinderHelper::CPathfinderHelper(const CGHeroInstance * Hero, const CPathfinder::PathfinderOptions & Options)
	: turn(-1), hero(Hero), options(Options)
{
	turnsInfo.reserve(16);
	updateTurnInfo();
}

void CPathfinderHelper::updateTurnInfo(const int Turn)
{
	if(turn != Turn)
	{
		turn = Turn;
		if(turn >= turnsInfo.size())
		{
			auto ti = new TurnInfo(hero, turn);
			turnsInfo.push_back(ti);
		}
	}
}

bool CPathfinderHelper::isLayerAvailable(const EPathfindingLayer layer) const
{
	switch(layer)
	{
	case EPathfindingLayer::AIR:
		if(!options.useFlying)
			return false;

		break;

	case EPathfindingLayer::WATER:
		if(!options.useWaterWalking)
			return false;

		break;
	}

	return turnsInfo[turn]->isLayerAvailable(layer);
}

const TurnInfo * CPathfinderHelper::getTurnInfo() const
{
	return turnsInfo[turn];
}

bool CPathfinderHelper::hasBonusOfType(const Bonus::BonusType type, const int subtype) const
{
	return turnsInfo[turn]->hasBonusOfType(type, subtype);
}

int CPathfinderHelper::getMaxMovePoints(const EPathfindingLayer layer) const
{
	return turnsInfo[turn]->getMaxMovePoints(layer);
}

void CPathfinderHelper::getNeighbours(const CMap * map, const TerrainTile & srct, const int3 & tile, std::vector<int3> & vec, const boost::logic::tribool & onLand, const bool limitCoastSailing)
{
	static const int3 dirs[] = {
		int3(-1, +1, +0),	int3(0, +1, +0),	int3(+1, +1, +0),
		int3(-1, +0, +0),	/* source pos */	int3(+1, +0, +0),
		int3(-1, -1, +0),	int3(0, -1, +0),	int3(+1, -1, +0)
	};

	for(auto & dir : dirs)
	{
		const int3 hlp = tile + dir;
		if(!map->isInTheMap(hlp))
			continue;

		const TerrainTile & hlpt = map->getTile(hlp);
		if(hlpt.terType == ETerrainType::ROCK)
			continue;

// 		//we cannot visit things from blocked tiles
// 		if(srct.blocked && !srct.visitable && hlpt.visitable && srct.blockingObjects.front()->ID != HEROI_TYPE)
// 		{
// 			continue;
// 		}

		/// Following condition let us avoid diagonal movement over coast when sailing
		if(srct.terType == ETerrainType::WATER && limitCoastSailing && hlpt.terType == ETerrainType::WATER && dir.x && dir.y) //diagonal move through water
		{
			int3 hlp1 = tile,
				hlp2 = tile;
			hlp1.x += dir.x;
			hlp2.y += dir.y;

			if(map->getTile(hlp1).terType != ETerrainType::WATER || map->getTile(hlp2).terType != ETerrainType::WATER)
				continue;
		}

		if(indeterminate(onLand) || onLand == (hlpt.terType != ETerrainType::WATER))
		{
			vec.push_back(hlp);
		}
	}
}

int CPathfinderHelper::getMovementCost(const CGHeroInstance * h, const int3 & src, const int3 & dst, const TerrainTile * ct, const TerrainTile * dt, const int remainingMovePoints, const TurnInfo * ti, const bool checkLast)
{
	if(src == dst) //same tile
		return 0;

	if(!ti)
		ti = new TurnInfo(h);

	if(ct == nullptr || dt == nullptr)
	{
		ct = h->cb->getTile(src);
		dt = h->cb->getTile(dst);
	}

	/// TODO: by the original game rules hero shouldn't be affected by terrain penalty while flying.
	/// Also flying movement only has penalty when player moving over blocked tiles.
	/// So if you only have base flying with 40% penalty you can still ignore terrain penalty while having zero flying penalty.
	int ret = h->getTileCost(*dt, *ct, ti);
	/// Unfortunately this can't be implemented yet as server don't know when player flying and when he's not.
	/// Difference in cost calculation on client and server is much worse than incorrect cost.
	/// So this one is waiting till server going to use pathfinder rules for path validation.

	if(dt->blocked && ti->hasBonusOfType(Bonus::FLYING_MOVEMENT))
	{
		ret *= (100.0 + ti->valOfBonuses(Bonus::FLYING_MOVEMENT)) / 100.0;
	}
	else if(dt->terType == ETerrainType::WATER)
	{
		if(h->boat && ct->hasFavourableWinds() && dt->hasFavourableWinds()) //Favourable Winds
			ret *= 0.666;
		else if(!h->boat && ti->hasBonusOfType(Bonus::WATER_WALKING))
		{
			ret *= (100.0 + ti->valOfBonuses(Bonus::WATER_WALKING)) / 100.0;
		}
	}

	if(src.x != dst.x && src.y != dst.y) //it's diagonal move
	{
		int old = ret;
		ret *= 1.414213;
		//diagonal move costs too much but normal move is possible - allow diagonal move for remaining move points
		if(ret > remainingMovePoints && remainingMovePoints >= old)
			return remainingMovePoints;
	}

	/// TODO: This part need rework in order to work properly with flying and water walking
	/// Currently it's only work properly for normal movement or sailing
	int left = remainingMovePoints-ret;
	if(checkLast && left > 0 && remainingMovePoints-ret < 250) //it might be the last tile - if no further move possible we take all move points
	{
		std::vector<int3> vec;
		vec.reserve(8); //optimization
		getNeighbours(h->cb->gameState()->map, *dt, dst, vec, ct->terType != ETerrainType::WATER, true);
		for(auto & elem : vec)
		{
			int fcost = getMovementCost(h, dst, elem, nullptr, nullptr, left, ti, false);
			if(fcost <= left)
				return ret;
		}
		ret = remainingMovePoints;
	}
	return ret;
}

int CPathfinderHelper::getMovementCost(const CGHeroInstance * h, const int3 & dst)
{
	return getMovementCost(h, h->visitablePos(), dst, nullptr, nullptr, h->movement);
}

CGPathNode::CGPathNode()
	: coord(int3(-1, -1, -1)), layer(ELayer::WRONG)
{
	reset();
}

void CGPathNode::reset()
{
	locked = false;
	accessible = NOT_SET;
	moveRemains = 0;
	turns = 255;
	theNodeBefore = nullptr;
	action = UNKNOWN;
}

void CGPathNode::update(const int3 & Coord, const ELayer Layer, const EAccessibility Accessible)
{
	if(layer == ELayer::WRONG)
	{
		coord = Coord;
		layer = Layer;
	}
	else
		reset();

	accessible = Accessible;
}

bool CGPathNode::reachable() const
{
	return turns < 255;
}

int3 CGPath::startPos() const
{
	return nodes[nodes.size()-1].coord;
}

int3 CGPath::endPos() const
{
	return nodes[0].coord;
}

void CGPath::convert(ui8 mode)
{
	if(mode==0)
	{
		for(auto & elem : nodes)
		{
			elem.coord = CGHeroInstance::convertPosition(elem.coord,true);
		}
	}
}

CPathsInfo::CPathsInfo(const int3 & Sizes)
	: sizes(Sizes)
{
	hero = nullptr;
	nodes.resize(boost::extents[sizes.x][sizes.y][sizes.z][ELayer::NUM_LAYERS]);
}

CPathsInfo::~CPathsInfo()
{
}

<<<<<<< HEAD
const CGPathNode * CPathsInfo::getPathInfo(const int3& tile) const
=======
const CGPathNode * CPathsInfo::getPathInfo(const int3 & tile) const
>>>>>>> 77088101
{
	assert(vstd::iswithin(tile.x, 0, sizes.x));
	assert(vstd::iswithin(tile.y, 0, sizes.y));
	assert(vstd::iswithin(tile.z, 0, sizes.z));

<<<<<<< HEAD
	if(tile.x >= sizes.x || tile.y >= sizes.y || tile.z >= sizes.z
		|| tile.x < 0 || tile.y < 0 || tile.z < 0)
		return nullptr;
	return &nodes[tile.x][tile.y][tile.z];
=======
	boost::unique_lock<boost::mutex> pathLock(pathMx);
	return getNode(tile);
>>>>>>> 77088101
}

bool CPathsInfo::getPath(CGPath & out, const int3 & dst) const
{
	boost::unique_lock<boost::mutex> pathLock(pathMx);

	out.nodes.clear();
	const CGPathNode * curnode = getNode(dst);
	if(!curnode->theNodeBefore)
		return false;

	while(curnode)
	{
		const CGPathNode cpn = * curnode;
		curnode = curnode->theNodeBefore;
		out.nodes.push_back(cpn);
	}
	return true;
}

int CPathsInfo::getDistance(const int3 & tile) const
{
	boost::unique_lock<boost::mutex> pathLock(pathMx);

	CGPath ret;
	if(getPath(ret, tile))
		return ret.nodes.size();
	else
		return 255;
}

const CGPathNode * CPathsInfo::getNode(const int3 & coord) const
{
	auto landNode = &nodes[coord.x][coord.y][coord.z][ELayer::LAND];
	if(landNode->reachable())
		return landNode;
	else
		return &nodes[coord.x][coord.y][coord.z][ELayer::SAIL];
}

CGPathNode * CPathsInfo::getNode(const int3 & coord, const ELayer layer)
{
	return &nodes[coord.x][coord.y][coord.z][layer];
}<|MERGE_RESOLUTION|>--- conflicted
+++ resolved
@@ -1094,25 +1094,14 @@
 {
 }
 
-<<<<<<< HEAD
-const CGPathNode * CPathsInfo::getPathInfo(const int3& tile) const
-=======
 const CGPathNode * CPathsInfo::getPathInfo(const int3 & tile) const
->>>>>>> 77088101
 {
 	assert(vstd::iswithin(tile.x, 0, sizes.x));
 	assert(vstd::iswithin(tile.y, 0, sizes.y));
 	assert(vstd::iswithin(tile.z, 0, sizes.z));
 
-<<<<<<< HEAD
-	if(tile.x >= sizes.x || tile.y >= sizes.y || tile.z >= sizes.z
-		|| tile.x < 0 || tile.y < 0 || tile.z < 0)
-		return nullptr;
-	return &nodes[tile.x][tile.y][tile.z];
-=======
 	boost::unique_lock<boost::mutex> pathLock(pathMx);
 	return getNode(tile);
->>>>>>> 77088101
 }
 
 bool CPathsInfo::getPath(CGPath & out, const int3 & dst) const
