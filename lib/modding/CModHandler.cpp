<<<<<<< HEAD
/*
 * CModHandler.cpp, part of VCMI engine
 *
 * Authors: listed in file AUTHORS in main folder
 *
 * License: GNU General Public License v2.0 or later
 * Full text of license available in license.txt file, in main folder
 *
 */
#include "StdInc.h"
#include "CModHandler.h"

#include "CModInfo.h"
#include "ModScope.h"
#include "ContentTypeHandler.h"
#include "IdentifierStorage.h"
#include "ModIncompatibility.h"

#include "../CCreatureHandler.h"
#include "../CGeneralTextHandler.h"
#include "../CStopWatch.h"
#include "../GameSettings.h"
#include "../Languages.h"
#include "../ScriptHandler.h"
#include "../constants/StringConstants.h"
#include "../filesystem/Filesystem.h"
#include "../spells/CSpellHandler.h"

VCMI_LIB_NAMESPACE_BEGIN

static JsonNode loadModSettings(const JsonPath & path)
{
	if (CResourceHandler::get("local")->existsResource(ResourcePath(path)))
	{
		return JsonNode(path);
	}
	// Probably new install. Create initial configuration
	CResourceHandler::get("local")->createResource(path.getOriginalName() + ".json");
	return JsonNode();
}

CModHandler::CModHandler()
	: content(std::make_shared<CContentHandler>())
	, coreMod(std::make_unique<CModInfo>())
{
}

CModHandler::~CModHandler() = default;

// currentList is passed by value to get current list of depending mods
bool CModHandler::hasCircularDependency(const TModID & modID, std::set<TModID> currentList) const
{
	const CModInfo & mod = allMods.at(modID);

	// Mod already present? We found a loop
	if (vstd::contains(currentList, modID))
	{
		logMod->error("Error: Circular dependency detected! Printing dependency list:");
		logMod->error("\t%s -> ", mod.getVerificationInfo().name);
		return true;
	}

	currentList.insert(modID);

	// recursively check every dependency of this mod
	for(const TModID & dependency : mod.dependencies)
	{
		if (hasCircularDependency(dependency, currentList))
		{
			logMod->error("\t%s ->\n", mod.getVerificationInfo().name); // conflict detected, print dependency list
			return true;
		}
	}
	return false;
}

// Returned vector affects the resource loaders call order (see CFilesystemList::load).
// The loaders call order matters when dependent mod overrides resources in its dependencies.
std::vector <TModID> CModHandler::validateAndSortDependencies(std::vector <TModID> modsToResolve) const
{
	// Topological sort algorithm.
	// TODO: Investigate possible ways to improve performance.
	boost::range::sort(modsToResolve); // Sort mods per name
	std::vector <TModID> sortedValidMods; // Vector keeps order of elements (LIFO)
	sortedValidMods.reserve(modsToResolve.size()); // push_back calls won't cause memory reallocation
	std::set <TModID> resolvedModIDs; // Use a set for validation for performance reason, but set does not keep order of elements

	// Mod is resolved if it has not dependencies or all its dependencies are already resolved
	auto isResolved = [&](const CModInfo & mod) -> CModInfo::EValidationStatus
	{
		if(mod.dependencies.size() > resolvedModIDs.size())
			return CModInfo::PENDING;

		for(const TModID & dependency : mod.dependencies)
		{
			if(!vstd::contains(resolvedModIDs, dependency))
				return CModInfo::PENDING;
		}
		return CModInfo::PASSED;
	};

	while(true)
	{
		std::set <TModID> resolvedOnCurrentTreeLevel;
		for(auto it = modsToResolve.begin(); it != modsToResolve.end();) // One iteration - one level of mods tree
		{
			if(isResolved(allMods.at(*it)) == CModInfo::PASSED)
			{
				resolvedOnCurrentTreeLevel.insert(*it); // Not to the resolvedModIDs, so current node childs will be resolved on the next iteration
				sortedValidMods.push_back(*it);
				it = modsToResolve.erase(it);
				continue;
			}
			it++;
		}
		if(!resolvedOnCurrentTreeLevel.empty())
		{
			resolvedModIDs.insert(resolvedOnCurrentTreeLevel.begin(), resolvedOnCurrentTreeLevel.end());
					continue;
		}
		// If there're no valid mods on the current mods tree level, no more mod can be resolved, should be end.
		break;
	}

	// Left mods have unresolved dependencies, output all to log.
	for(const auto & brokenModID : modsToResolve)
	{
		const CModInfo & brokenMod = allMods.at(brokenModID);
		for(const TModID & dependency : brokenMod.dependencies)
		{
			if(!vstd::contains(resolvedModIDs, dependency) && brokenMod.config["modType"].String() != "Compatibility")
				logMod->error("Mod '%s' has been disabled: dependency '%s' is missing.", brokenMod.getVerificationInfo().name, dependency);
		}
	}
	return sortedValidMods;
}

std::vector<std::string> CModHandler::getModList(const std::string & path) const
{
	std::string modDir = boost::to_upper_copy(path + "MODS/");
	size_t depth = boost::range::count(modDir, '/');

	auto list = CResourceHandler::get("initial")->getFilteredFiles([&](const ResourcePath & id) ->  bool
	{
		if (id.getType() != EResType::DIRECTORY)
			return false;
		if (!boost::algorithm::starts_with(id.getName(), modDir))
			return false;
		if (boost::range::count(id.getName(), '/') != depth )
			return false;
		return true;
	});

	//storage for found mods
	std::vector<std::string> foundMods;
	for(const auto & entry : list)
	{
		std::string name = entry.getName();
		name.erase(0, modDir.size()); //Remove path prefix

		if (!name.empty())
			foundMods.push_back(name);
	}
	return foundMods;
}



void CModHandler::loadMods(const std::string & path, const std::string & parent, const JsonNode & modSettings, bool enableMods)
{
	for(const std::string & modName : getModList(path))
		loadOneMod(modName, parent, modSettings, enableMods);
}

void CModHandler::loadOneMod(std::string modName, const std::string & parent, const JsonNode & modSettings, bool enableMods)
{
	boost::to_lower(modName);
	std::string modFullName = parent.empty() ? modName : parent + '.' + modName;

	if ( ModScope::isScopeReserved(modFullName))
	{
		logMod->error("Can not load mod %s - this name is reserved for internal use!", modFullName);
		return;
	}

	if(CResourceHandler::get("initial")->existsResource(CModInfo::getModFile(modFullName)))
	{
		CModInfo mod(modFullName, modSettings[modName], JsonNode(CModInfo::getModFile(modFullName)));
		if (!parent.empty()) // this is submod, add parent to dependencies
			mod.dependencies.insert(parent);

		allMods[modFullName] = mod;
		if (mod.isEnabled() && enableMods)
			activeMods.push_back(modFullName);

		loadMods(CModInfo::getModDir(modFullName) + '/', modFullName, modSettings[modName]["mods"], enableMods && mod.isEnabled());
	}
}

void CModHandler::loadMods(bool onlyEssential)
{
	JsonNode modConfig;

	if(onlyEssential)
	{
		loadOneMod("vcmi", "", modConfig, true);//only vcmi and submods
	}
	else
	{
		modConfig = loadModSettings(JsonPath::builtin("config/modSettings.json"));
		loadMods("", "", modConfig["activeMods"], true);
	}

	coreMod = std::make_unique<CModInfo>(ModScope::scopeBuiltin(), modConfig[ModScope::scopeBuiltin()], JsonNode(JsonPath::builtin("config/gameConfig.json")));
}

std::vector<std::string> CModHandler::getAllMods()
{
	std::vector<std::string> modlist;
	modlist.reserve(allMods.size());
	for (auto & entry : allMods)
		modlist.push_back(entry.first);
	return modlist;
}

std::vector<std::string> CModHandler::getActiveMods()
{
	return activeMods;
}

const CModInfo & CModHandler::getModInfo(const TModID & modId) const
{
	return allMods.at(modId);
}

static JsonNode genDefaultFS()
{
	// default FS config for mods: directory "Content" that acts as H3 root directory
	JsonNode defaultFS;
	defaultFS[""].Vector().resize(2);
	defaultFS[""].Vector()[0]["type"].String() = "zip";
	defaultFS[""].Vector()[0]["path"].String() = "/Content.zip";
	defaultFS[""].Vector()[1]["type"].String() = "dir";
	defaultFS[""].Vector()[1]["path"].String() = "/Content";
	return defaultFS;
}

static ISimpleResourceLoader * genModFilesystem(const std::string & modName, const JsonNode & conf)
{
	static const JsonNode defaultFS = genDefaultFS();

	if (!conf["filesystem"].isNull())
		return CResourceHandler::createFileSystem(CModInfo::getModDir(modName), conf["filesystem"]);
	else
		return CResourceHandler::createFileSystem(CModInfo::getModDir(modName), defaultFS);
}

static ui32 calculateModChecksum(const std::string & modName, ISimpleResourceLoader * filesystem)
{
	boost::crc_32_type modChecksum;
	// first - add current VCMI version into checksum to force re-validation on VCMI updates
	modChecksum.process_bytes(reinterpret_cast<const void*>(GameConstants::VCMI_VERSION.data()), GameConstants::VCMI_VERSION.size());

	// second - add mod.json into checksum because filesystem does not contains this file
	// FIXME: remove workaround for core mod
	if (modName != ModScope::scopeBuiltin())
	{
		auto modConfFile = CModInfo::getModFile(modName);
		ui32 configChecksum = CResourceHandler::get("initial")->load(modConfFile)->calculateCRC32();
		modChecksum.process_bytes(reinterpret_cast<const void *>(&configChecksum), sizeof(configChecksum));
	}
	// third - add all detected text files from this mod into checksum
	auto files = filesystem->getFilteredFiles([](const ResourcePath & resID)
	{
		return (resID.getType() == EResType::TEXT || resID.getType() == EResType::JSON) &&
			   ( boost::starts_with(resID.getName(), "DATA") || boost::starts_with(resID.getName(), "CONFIG"));
	});

	for (const ResourcePath & file : files)
	{
		ui32 fileChecksum = filesystem->load(file)->calculateCRC32();
		modChecksum.process_bytes(reinterpret_cast<const void *>(&fileChecksum), sizeof(fileChecksum));
	}
	return modChecksum.checksum();
}

void CModHandler::loadModFilesystems()
{
	CGeneralTextHandler::detectInstallParameters();

	activeMods = validateAndSortDependencies(activeMods);

	coreMod->updateChecksum(calculateModChecksum(ModScope::scopeBuiltin(), CResourceHandler::get(ModScope::scopeBuiltin())));

	for(std::string & modName : activeMods)
	{
		CModInfo & mod = allMods[modName];
		CResourceHandler::addFilesystem("data", modName, genModFilesystem(modName, mod.config));
	}
}

TModID CModHandler::findResourceOrigin(const ResourcePath & name)
{
	for(const auto & modID : boost::adaptors::reverse(activeMods))
	{
		if(CResourceHandler::get(modID)->existsResource(name))
			return modID;
	}

	if(CResourceHandler::get("core")->existsResource(name))
		return "core";

	if(CResourceHandler::get("mapEditor")->existsResource(name))
		return "core"; // Workaround for loading maps via map editor

	assert(0);
	return "";
}

std::string CModHandler::getModLanguage(const TModID& modId) const
{
	if(modId == "core")
		return VLC->generaltexth->getInstalledLanguage();
	if(modId == "map")
		return VLC->generaltexth->getPreferredLanguage();
	return allMods.at(modId).baseLanguage;
}

std::set<TModID> CModHandler::getModDependencies(const TModID & modId, bool & isModFound) const
{
	auto it = allMods.find(modId);
	isModFound = (it != allMods.end());

	if(isModFound)
		return it->second.dependencies;

	logMod->error("Mod not found: '%s'", modId);
	return {};
}

void CModHandler::initializeConfig()
{
	VLC->settingsHandler->load(coreMod->config["settings"]);

	for(const TModID & modName : activeMods)
	{
		const auto & mod = allMods[modName];
		if (!mod.config["settings"].isNull())
			VLC->settingsHandler->load(mod.config["settings"]);
	}
}

CModVersion CModHandler::getModVersion(TModID modName) const
{
	if (allMods.count(modName))
		return allMods.at(modName).getVerificationInfo().version;
	return {};
}

bool CModHandler::validateTranslations(TModID modName) const
{
	bool result = true;
	const auto & mod = allMods.at(modName);

	{
		auto fileList = mod.config["translations"].convertTo<std::vector<std::string> >();
		JsonNode json = JsonUtils::assembleFromFiles(fileList);
		result |= VLC->generaltexth->validateTranslation(mod.baseLanguage, modName, json);
	}

	for(const auto & language : Languages::getLanguageList())
	{
		if (!language.hasTranslation)
			continue;

		if (mod.config[language.identifier].isNull())
			continue;

		if (mod.config[language.identifier]["skipValidation"].Bool())
			continue;

		auto fileList = mod.config[language.identifier]["translations"].convertTo<std::vector<std::string> >();
		JsonNode json = JsonUtils::assembleFromFiles(fileList);
		result |= VLC->generaltexth->validateTranslation(language.identifier, modName, json);
	}

	return result;
}

void CModHandler::loadTranslation(const TModID & modName)
{
	const auto & mod = allMods[modName];

	std::string preferredLanguage = VLC->generaltexth->getPreferredLanguage();
	std::string modBaseLanguage = allMods[modName].baseLanguage;

	auto baseTranslationList = mod.config["translations"].convertTo<std::vector<std::string> >();
	auto extraTranslationList = mod.config[preferredLanguage]["translations"].convertTo<std::vector<std::string> >();

	JsonNode baseTranslation = JsonUtils::assembleFromFiles(baseTranslationList);
	JsonNode extraTranslation = JsonUtils::assembleFromFiles(extraTranslationList);

	VLC->generaltexth->loadTranslationOverrides(modBaseLanguage, modName, baseTranslation);
	VLC->generaltexth->loadTranslationOverrides(preferredLanguage, modName, extraTranslation);
}

void CModHandler::load()
{
	CStopWatch totalTime;
	CStopWatch timer;

	logMod->info("\tInitializing content handler: %d ms", timer.getDiff());

	content->init();

	for(const TModID & modName : activeMods)
	{
		logMod->trace("Generating checksum for %s", modName);
		allMods[modName].updateChecksum(calculateModChecksum(modName, CResourceHandler::get(modName)));
	}

	// first - load virtual builtin mod that contains all data
	// TODO? move all data into real mods? RoE, AB, SoD, WoG
	content->preloadData(*coreMod);
	for(const TModID & modName : activeMods)
		content->preloadData(allMods[modName]);
	logMod->info("\tParsing mod data: %d ms", timer.getDiff());

	content->load(*coreMod);
	for(const TModID & modName : activeMods)
		content->load(allMods[modName]);

#if SCRIPTING_ENABLED
	VLC->scriptHandler->performRegistration(VLC);//todo: this should be done before any other handlers load
#endif

	content->loadCustom();

	for(const TModID & modName : activeMods)
		loadTranslation(modName);

	for(const TModID & modName : activeMods)
		if (!validateTranslations(modName))
			allMods[modName].validation = CModInfo::FAILED;

	logMod->info("\tLoading mod data: %d ms", timer.getDiff());
	VLC->creh->loadCrExpMod();
	VLC->identifiersHandler->finalize();
	logMod->info("\tResolving identifiers: %d ms", timer.getDiff());

	content->afterLoadFinalization();
	logMod->info("\tHandlers post-load finalization: %d ms ", timer.getDiff());
	logMod->info("\tAll game content loaded in %d ms", totalTime.getDiff());
}

void CModHandler::afterLoad(bool onlyEssential)
{
	JsonNode modSettings;
	for (auto & modEntry : allMods)
	{
		std::string pointer = "/" + boost::algorithm::replace_all_copy(modEntry.first, ".", "/mods/");

		modSettings["activeMods"].resolvePointer(pointer) = modEntry.second.saveLocalData();
	}
	modSettings[ModScope::scopeBuiltin()] = coreMod->saveLocalData();
	modSettings[ModScope::scopeBuiltin()]["name"].String() = "Original game files";

	if(!onlyEssential)
	{
		std::fstream file(CResourceHandler::get()->getResourceName(ResourcePath("config/modSettings.json"))->c_str(), std::ofstream::out | std::ofstream::trunc);
		file << modSettings.toJson();
	}

}

void CModHandler::trySetActiveMods(const std::vector<std::pair<TModID, CModInfo::VerificationInfo>> & modList)
{
	auto searchVerificationInfo = [&modList](const TModID & m) -> const CModInfo::VerificationInfo*
	{
		for(auto & i : modList)
			if(i.first == m)
				return &i.second;
		return nullptr;
	};
	
	std::vector<TModID> missingMods, excessiveMods;
	ModIncompatibility::ModListWithVersion missingModsResult;
	ModIncompatibility::ModList excessiveModsResult;
	
	for(const auto & m : activeMods)
	{
		if(searchVerificationInfo(m))
			continue;

		//TODO: support actual disabling of these mods
		if(getModInfo(m).checkModGameplayAffecting())
			excessiveMods.push_back(m);
	}
	
	for(const auto & infoPair : modList)
	{
		auto & remoteModId = infoPair.first;
		auto & remoteModInfo = infoPair.second;
		
		bool modAffectsGameplay = remoteModInfo.impactsGameplay;
		//parent mod affects gameplay if child affects too
		for(const auto & subInfoPair : modList)
			modAffectsGameplay |= (subInfoPair.second.impactsGameplay && subInfoPair.second.parent == remoteModId);
		
		if(!allMods.count(remoteModId))
		{
			if(modAffectsGameplay)
				missingMods.push_back(remoteModId); //mod is not installed
			continue;
		}
		
		auto & localModInfo = getModInfo(remoteModId).getVerificationInfo();
		modAffectsGameplay |= getModInfo(remoteModId).checkModGameplayAffecting();
		bool modVersionCompatible = localModInfo.version.isNull()
			|| remoteModInfo.version.isNull()
			|| localModInfo.version.compatible(remoteModInfo.version);
		bool modLocalyEnabled = vstd::contains(activeMods, remoteModId);
		
		if(modVersionCompatible && modAffectsGameplay && modLocalyEnabled)
			continue;
		
		if(modAffectsGameplay)
			missingMods.push_back(remoteModId); //incompatible mod impacts gameplay
	}
	
	//filter mods
	for(auto & m : missingMods)
	{
		if(auto * vInfo = searchVerificationInfo(m))
		{
			assert(vInfo->parent != m);
			if(!vInfo->parent.empty() && vstd::contains(missingMods, vInfo->parent))
				continue;
			missingModsResult.push_back({vInfo->name, vInfo->version.toString()});
		}
	}
	for(auto & m : excessiveMods)
	{
		auto & vInfo = getModInfo(m).getVerificationInfo();
		assert(vInfo.parent != m);
		if(!vInfo.parent.empty() && vstd::contains(excessiveMods, vInfo.parent))
			continue;
		excessiveModsResult.push_back(vInfo.name);
	}
	
	if(!missingModsResult.empty() || !excessiveModsResult.empty())
		throw ModIncompatibility(missingModsResult, excessiveModsResult);
	
	//TODO: support actual enabling of required mods
}

VCMI_LIB_NAMESPACE_END
=======
/*
 * CModHandler.cpp, part of VCMI engine
 *
 * Authors: listed in file AUTHORS in main folder
 *
 * License: GNU General Public License v2.0 or later
 * Full text of license available in license.txt file, in main folder
 *
 */
#include "StdInc.h"
#include "CModHandler.h"

#include "CModInfo.h"
#include "ModScope.h"
#include "ContentTypeHandler.h"
#include "IdentifierStorage.h"
#include "ModIncompatibility.h"

#include "../CCreatureHandler.h"
#include "../CGeneralTextHandler.h"
#include "../CStopWatch.h"
#include "../GameSettings.h"
#include "../Languages.h"
#include "../ScriptHandler.h"
#include "../constants/StringConstants.h"
#include "../filesystem/Filesystem.h"
#include "../spells/CSpellHandler.h"

VCMI_LIB_NAMESPACE_BEGIN

static JsonNode loadModSettings(const JsonPath & path)
{
	if (CResourceHandler::get("local")->existsResource(ResourcePath(path)))
	{
		return JsonNode(path);
	}
	// Probably new install. Create initial configuration
	CResourceHandler::get("local")->createResource(path.getOriginalName() + ".json");
	return JsonNode();
}

CModHandler::CModHandler()
	: content(std::make_shared<CContentHandler>())
	, coreMod(std::make_unique<CModInfo>())
{
}

CModHandler::~CModHandler() = default;

// currentList is passed by value to get current list of depending mods
bool CModHandler::hasCircularDependency(const TModID & modID, std::set<TModID> currentList) const
{
	const CModInfo & mod = allMods.at(modID);

	// Mod already present? We found a loop
	if (vstd::contains(currentList, modID))
	{
		logMod->error("Error: Circular dependency detected! Printing dependency list:");
		logMod->error("\t%s -> ", mod.getVerificationInfo().name);
		return true;
	}

	currentList.insert(modID);

	// recursively check every dependency of this mod
	for(const TModID & dependency : mod.dependencies)
	{
		if (hasCircularDependency(dependency, currentList))
		{
			logMod->error("\t%s ->\n", mod.getVerificationInfo().name); // conflict detected, print dependency list
			return true;
		}
	}
	return false;
}

// Returned vector affects the resource loaders call order (see CFilesystemList::load).
// The loaders call order matters when dependent mod overrides resources in its dependencies.
std::vector <TModID> CModHandler::validateAndSortDependencies(std::vector <TModID> modsToResolve) const
{
	// Topological sort algorithm.
	// TODO: Investigate possible ways to improve performance.
	boost::range::sort(modsToResolve); // Sort mods per name
	std::vector <TModID> sortedValidMods; // Vector keeps order of elements (LIFO)
	sortedValidMods.reserve(modsToResolve.size()); // push_back calls won't cause memory reallocation
	std::set <TModID> resolvedModIDs; // Use a set for validation for performance reason, but set does not keep order of elements

	// Mod is resolved if it has not dependencies or all its dependencies are already resolved
	auto isResolved = [&](const CModInfo & mod) -> CModInfo::EValidationStatus
	{
		if(mod.dependencies.size() > resolvedModIDs.size())
			return CModInfo::PENDING;

		for(const TModID & dependency : mod.dependencies)
		{
			if(!vstd::contains(resolvedModIDs, dependency))
				return CModInfo::PENDING;
		}
		return CModInfo::PASSED;
	};

	while(true)
	{
		std::set <TModID> resolvedOnCurrentTreeLevel;
		for(auto it = modsToResolve.begin(); it != modsToResolve.end();) // One iteration - one level of mods tree
		{
			if(isResolved(allMods.at(*it)) == CModInfo::PASSED)
			{
				resolvedOnCurrentTreeLevel.insert(*it); // Not to the resolvedModIDs, so current node childs will be resolved on the next iteration
				sortedValidMods.push_back(*it);
				it = modsToResolve.erase(it);
				continue;
			}
			it++;
		}
		if(!resolvedOnCurrentTreeLevel.empty())
		{
			resolvedModIDs.insert(resolvedOnCurrentTreeLevel.begin(), resolvedOnCurrentTreeLevel.end());
					continue;
		}
		// If there're no valid mods on the current mods tree level, no more mod can be resolved, should be end.
		break;
	}

	// Left mods have unresolved dependencies, output all to log.
	for(const auto & brokenModID : modsToResolve)
	{
		const CModInfo & brokenMod = allMods.at(brokenModID);
		for(const TModID & dependency : brokenMod.dependencies)
		{
			if(!vstd::contains(resolvedModIDs, dependency))
				logMod->error("Mod '%s' will not work: it depends on mod '%s', which is not installed.", brokenMod.getVerificationInfo().name, dependency);
		}
	}
	return sortedValidMods;
}

std::vector<std::string> CModHandler::getModList(const std::string & path) const
{
	std::string modDir = boost::to_upper_copy(path + "MODS/");
	size_t depth = boost::range::count(modDir, '/');

	auto list = CResourceHandler::get("initial")->getFilteredFiles([&](const ResourcePath & id) ->  bool
	{
		if (id.getType() != EResType::DIRECTORY)
			return false;
		if (!boost::algorithm::starts_with(id.getName(), modDir))
			return false;
		if (boost::range::count(id.getName(), '/') != depth )
			return false;
		return true;
	});

	//storage for found mods
	std::vector<std::string> foundMods;
	for(const auto & entry : list)
	{
		std::string name = entry.getName();
		name.erase(0, modDir.size()); //Remove path prefix

		if (!name.empty())
			foundMods.push_back(name);
	}
	return foundMods;
}



void CModHandler::loadMods(const std::string & path, const std::string & parent, const JsonNode & modSettings, bool enableMods)
{
	for(const std::string & modName : getModList(path))
		loadOneMod(modName, parent, modSettings, enableMods);
}

void CModHandler::loadOneMod(std::string modName, const std::string & parent, const JsonNode & modSettings, bool enableMods)
{
	boost::to_lower(modName);
	std::string modFullName = parent.empty() ? modName : parent + '.' + modName;

	if ( ModScope::isScopeReserved(modFullName))
	{
		logMod->error("Can not load mod %s - this name is reserved for internal use!", modFullName);
		return;
	}

	if(CResourceHandler::get("initial")->existsResource(CModInfo::getModFile(modFullName)))
	{
		CModInfo mod(modFullName, modSettings[modName], JsonNode(CModInfo::getModFile(modFullName)));
		if (!parent.empty()) // this is submod, add parent to dependencies
			mod.dependencies.insert(parent);

		allMods[modFullName] = mod;
		if (mod.isEnabled() && enableMods)
			activeMods.push_back(modFullName);

		loadMods(CModInfo::getModDir(modFullName) + '/', modFullName, modSettings[modName]["mods"], enableMods && mod.isEnabled());
	}
}

void CModHandler::loadMods(bool onlyEssential)
{
	JsonNode modConfig;

	if(onlyEssential)
	{
		loadOneMod("vcmi", "", modConfig, true);//only vcmi and submods
	}
	else
	{
		modConfig = loadModSettings(JsonPath::builtin("config/modSettings.json"));
		loadMods("", "", modConfig["activeMods"], true);
	}

	coreMod = std::make_unique<CModInfo>(ModScope::scopeBuiltin(), modConfig[ModScope::scopeBuiltin()], JsonNode(JsonPath::builtin("config/gameConfig.json")));
}

std::vector<std::string> CModHandler::getAllMods()
{
	std::vector<std::string> modlist;
	modlist.reserve(allMods.size());
	for (auto & entry : allMods)
		modlist.push_back(entry.first);
	return modlist;
}

std::vector<std::string> CModHandler::getActiveMods()
{
	return activeMods;
}

const CModInfo & CModHandler::getModInfo(const TModID & modId) const
{
	return allMods.at(modId);
}

static JsonNode genDefaultFS()
{
	// default FS config for mods: directory "Content" that acts as H3 root directory
	JsonNode defaultFS;
	defaultFS[""].Vector().resize(2);
	defaultFS[""].Vector()[0]["type"].String() = "zip";
	defaultFS[""].Vector()[0]["path"].String() = "/Content.zip";
	defaultFS[""].Vector()[1]["type"].String() = "dir";
	defaultFS[""].Vector()[1]["path"].String() = "/Content";
	return defaultFS;
}

static ISimpleResourceLoader * genModFilesystem(const std::string & modName, const JsonNode & conf)
{
	static const JsonNode defaultFS = genDefaultFS();

	if (!conf["filesystem"].isNull())
		return CResourceHandler::createFileSystem(CModInfo::getModDir(modName), conf["filesystem"]);
	else
		return CResourceHandler::createFileSystem(CModInfo::getModDir(modName), defaultFS);
}

static ui32 calculateModChecksum(const std::string & modName, ISimpleResourceLoader * filesystem)
{
	boost::crc_32_type modChecksum;
	// first - add current VCMI version into checksum to force re-validation on VCMI updates
	modChecksum.process_bytes(reinterpret_cast<const void*>(GameConstants::VCMI_VERSION.data()), GameConstants::VCMI_VERSION.size());

	// second - add mod.json into checksum because filesystem does not contains this file
	// FIXME: remove workaround for core mod
	if (modName != ModScope::scopeBuiltin())
	{
		auto modConfFile = CModInfo::getModFile(modName);
		ui32 configChecksum = CResourceHandler::get("initial")->load(modConfFile)->calculateCRC32();
		modChecksum.process_bytes(reinterpret_cast<const void *>(&configChecksum), sizeof(configChecksum));
	}
	// third - add all detected text files from this mod into checksum
	auto files = filesystem->getFilteredFiles([](const ResourcePath & resID)
	{
		return (resID.getType() == EResType::TEXT || resID.getType() == EResType::JSON) &&
			   ( boost::starts_with(resID.getName(), "DATA") || boost::starts_with(resID.getName(), "CONFIG"));
	});

	for (const ResourcePath & file : files)
	{
		ui32 fileChecksum = filesystem->load(file)->calculateCRC32();
		modChecksum.process_bytes(reinterpret_cast<const void *>(&fileChecksum), sizeof(fileChecksum));
	}
	return modChecksum.checksum();
}

void CModHandler::loadModFilesystems()
{
	CGeneralTextHandler::detectInstallParameters();

	activeMods = validateAndSortDependencies(activeMods);

	coreMod->updateChecksum(calculateModChecksum(ModScope::scopeBuiltin(), CResourceHandler::get(ModScope::scopeBuiltin())));

	for(std::string & modName : activeMods)
	{
		CModInfo & mod = allMods[modName];
		CResourceHandler::addFilesystem("data", modName, genModFilesystem(modName, mod.config));
	}
}

TModID CModHandler::findResourceOrigin(const ResourcePath & name)
{
	for(const auto & modID : boost::adaptors::reverse(activeMods))
	{
		if(CResourceHandler::get(modID)->existsResource(name))
			return modID;
	}

	if(CResourceHandler::get("core")->existsResource(name))
		return "core";

	if(CResourceHandler::get("mapEditor")->existsResource(name))
		return "core"; // Workaround for loading maps via map editor

	assert(0);
	return "";
}

std::string CModHandler::getModLanguage(const TModID& modId) const
{
	if(modId == "core")
		return VLC->generaltexth->getInstalledLanguage();
	if(modId == "map")
		return VLC->generaltexth->getPreferredLanguage();
	return allMods.at(modId).baseLanguage;
}

std::set<TModID> CModHandler::getModDependencies(const TModID & modId, bool & isModFound) const
{
	auto it = allMods.find(modId);
	isModFound = (it != allMods.end());

	if(isModFound)
		return it->second.dependencies;

	logMod->error("Mod not found: '%s'", modId);
	return {};
}

void CModHandler::initializeConfig()
{
	VLC->settingsHandler->load(coreMod->config["settings"]);

	for(const TModID & modName : activeMods)
	{
		const auto & mod = allMods[modName];
		if (!mod.config["settings"].isNull())
			VLC->settingsHandler->load(mod.config["settings"]);
	}
}

CModVersion CModHandler::getModVersion(TModID modName) const
{
	if (allMods.count(modName))
		return allMods.at(modName).getVerificationInfo().version;
	return {};
}

bool CModHandler::validateTranslations(TModID modName) const
{
	bool result = true;
	const auto & mod = allMods.at(modName);

	{
		auto fileList = mod.config["translations"].convertTo<std::vector<std::string> >();
		JsonNode json = JsonUtils::assembleFromFiles(fileList);
		result |= VLC->generaltexth->validateTranslation(mod.baseLanguage, modName, json);
	}

	for(const auto & language : Languages::getLanguageList())
	{
		if (!language.hasTranslation)
			continue;

		if (mod.config[language.identifier].isNull())
			continue;

		if (mod.config[language.identifier]["skipValidation"].Bool())
			continue;

		auto fileList = mod.config[language.identifier]["translations"].convertTo<std::vector<std::string> >();
		JsonNode json = JsonUtils::assembleFromFiles(fileList);
		result |= VLC->generaltexth->validateTranslation(language.identifier, modName, json);
	}

	return result;
}

void CModHandler::loadTranslation(const TModID & modName)
{
	const auto & mod = allMods[modName];

	std::string preferredLanguage = VLC->generaltexth->getPreferredLanguage();
	std::string modBaseLanguage = allMods[modName].baseLanguage;

	auto baseTranslationList = mod.config["translations"].convertTo<std::vector<std::string> >();
	auto extraTranslationList = mod.config[preferredLanguage]["translations"].convertTo<std::vector<std::string> >();

	JsonNode baseTranslation = JsonUtils::assembleFromFiles(baseTranslationList);
	JsonNode extraTranslation = JsonUtils::assembleFromFiles(extraTranslationList);

	VLC->generaltexth->loadTranslationOverrides(modBaseLanguage, modName, baseTranslation);
	VLC->generaltexth->loadTranslationOverrides(preferredLanguage, modName, extraTranslation);
}

void CModHandler::load()
{
	CStopWatch totalTime;
	CStopWatch timer;

	logMod->info("\tInitializing content handler: %d ms", timer.getDiff());

	content->init();

	for(const TModID & modName : activeMods)
	{
		logMod->trace("Generating checksum for %s", modName);
		allMods[modName].updateChecksum(calculateModChecksum(modName, CResourceHandler::get(modName)));
	}

	// first - load virtual builtin mod that contains all data
	// TODO? move all data into real mods? RoE, AB, SoD, WoG
	content->preloadData(*coreMod);
	for(const TModID & modName : activeMods)
		content->preloadData(allMods[modName]);
	logMod->info("\tParsing mod data: %d ms", timer.getDiff());

	content->load(*coreMod);
	for(const TModID & modName : activeMods)
		content->load(allMods[modName]);

#if SCRIPTING_ENABLED
	VLC->scriptHandler->performRegistration(VLC);//todo: this should be done before any other handlers load
#endif

	content->loadCustom();

	for(const TModID & modName : activeMods)
		loadTranslation(modName);

	for(const TModID & modName : activeMods)
		if (!validateTranslations(modName))
			allMods[modName].validation = CModInfo::FAILED;

	logMod->info("\tLoading mod data: %d ms", timer.getDiff());
	VLC->creh->loadCrExpMod();
	VLC->identifiersHandler->finalize();
	logMod->info("\tResolving identifiers: %d ms", timer.getDiff());

	content->afterLoadFinalization();
	logMod->info("\tHandlers post-load finalization: %d ms ", timer.getDiff());
	logMod->info("\tAll game content loaded in %d ms", totalTime.getDiff());
}

void CModHandler::afterLoad(bool onlyEssential)
{
	JsonNode modSettings;
	for (auto & modEntry : allMods)
	{
		std::string pointer = "/" + boost::algorithm::replace_all_copy(modEntry.first, ".", "/mods/");

		modSettings["activeMods"].resolvePointer(pointer) = modEntry.second.saveLocalData();
	}
	modSettings[ModScope::scopeBuiltin()] = coreMod->saveLocalData();
	modSettings[ModScope::scopeBuiltin()]["name"].String() = "Original game files";

	if(!onlyEssential)
	{
		std::fstream file(CResourceHandler::get()->getResourceName(ResourcePath("config/modSettings.json"))->c_str(), std::ofstream::out | std::ofstream::trunc);
		file << modSettings.toJson();
	}

}

void CModHandler::trySetActiveMods(const std::vector<std::pair<TModID, CModInfo::VerificationInfo>> & modList)
{
	auto searchVerificationInfo = [&modList](const TModID & m) -> const CModInfo::VerificationInfo*
	{
		for(auto & i : modList)
			if(i.first == m)
				return &i.second;
		return nullptr;
	};
	
	std::vector<TModID> missingMods, excessiveMods;
	ModIncompatibility::ModListWithVersion missingModsResult;
	ModIncompatibility::ModList excessiveModsResult;
	
	for(const auto & m : activeMods)
	{
		if(searchVerificationInfo(m))
			continue;

		//TODO: support actual disabling of these mods
		if(getModInfo(m).checkModGameplayAffecting())
			excessiveMods.push_back(m);
	}
	
	for(const auto & infoPair : modList)
	{
		auto & remoteModId = infoPair.first;
		auto & remoteModInfo = infoPair.second;
		
		bool modAffectsGameplay = remoteModInfo.impactsGameplay;
		//parent mod affects gameplay if child affects too
		for(const auto & subInfoPair : modList)
			modAffectsGameplay |= (subInfoPair.second.impactsGameplay && subInfoPair.second.parent == remoteModId);
		
		if(!allMods.count(remoteModId))
		{
			if(modAffectsGameplay)
				missingMods.push_back(remoteModId); //mod is not installed
			continue;
		}
		
		auto & localModInfo = getModInfo(remoteModId).getVerificationInfo();
		modAffectsGameplay |= getModInfo(remoteModId).checkModGameplayAffecting();
		bool modVersionCompatible = localModInfo.version.isNull()
			|| remoteModInfo.version.isNull()
			|| localModInfo.version.compatible(remoteModInfo.version);
		bool modLocalyEnabled = vstd::contains(activeMods, remoteModId);
		
		if(modVersionCompatible && modAffectsGameplay && modLocalyEnabled)
			continue;
		
		if(modAffectsGameplay)
			missingMods.push_back(remoteModId); //incompatible mod impacts gameplay
	}
	
	//filter mods
	for(auto & m : missingMods)
	{
		if(auto * vInfo = searchVerificationInfo(m))
		{
			assert(vInfo->parent != m);
			if(!vInfo->parent.empty() && vstd::contains(missingMods, vInfo->parent))
				continue;
			missingModsResult.push_back({vInfo->name, vInfo->version.toString()});
		}
	}
	for(auto & m : excessiveMods)
	{
		auto & vInfo = getModInfo(m).getVerificationInfo();
		assert(vInfo.parent != m);
		if(!vInfo.parent.empty() && vstd::contains(excessiveMods, vInfo.parent))
			continue;
		excessiveModsResult.push_back(vInfo.name);
	}
	
	if(!missingModsResult.empty() || !excessiveModsResult.empty())
		throw ModIncompatibility(missingModsResult, excessiveModsResult);
	
	//TODO: support actual enabling of required mods
}

VCMI_LIB_NAMESPACE_END
>>>>>>> a1a5bc28
<|MERGE_RESOLUTION|>--- conflicted
+++ resolved
@@ -1,4 +1,3 @@
-<<<<<<< HEAD
 /*
  * CModHandler.cpp, part of VCMI engine
  *
@@ -555,563 +554,4 @@
 	//TODO: support actual enabling of required mods
 }
 
-VCMI_LIB_NAMESPACE_END
-=======
-/*
- * CModHandler.cpp, part of VCMI engine
- *
- * Authors: listed in file AUTHORS in main folder
- *
- * License: GNU General Public License v2.0 or later
- * Full text of license available in license.txt file, in main folder
- *
- */
-#include "StdInc.h"
-#include "CModHandler.h"
-
-#include "CModInfo.h"
-#include "ModScope.h"
-#include "ContentTypeHandler.h"
-#include "IdentifierStorage.h"
-#include "ModIncompatibility.h"
-
-#include "../CCreatureHandler.h"
-#include "../CGeneralTextHandler.h"
-#include "../CStopWatch.h"
-#include "../GameSettings.h"
-#include "../Languages.h"
-#include "../ScriptHandler.h"
-#include "../constants/StringConstants.h"
-#include "../filesystem/Filesystem.h"
-#include "../spells/CSpellHandler.h"
-
-VCMI_LIB_NAMESPACE_BEGIN
-
-static JsonNode loadModSettings(const JsonPath & path)
-{
-	if (CResourceHandler::get("local")->existsResource(ResourcePath(path)))
-	{
-		return JsonNode(path);
-	}
-	// Probably new install. Create initial configuration
-	CResourceHandler::get("local")->createResource(path.getOriginalName() + ".json");
-	return JsonNode();
-}
-
-CModHandler::CModHandler()
-	: content(std::make_shared<CContentHandler>())
-	, coreMod(std::make_unique<CModInfo>())
-{
-}
-
-CModHandler::~CModHandler() = default;
-
-// currentList is passed by value to get current list of depending mods
-bool CModHandler::hasCircularDependency(const TModID & modID, std::set<TModID> currentList) const
-{
-	const CModInfo & mod = allMods.at(modID);
-
-	// Mod already present? We found a loop
-	if (vstd::contains(currentList, modID))
-	{
-		logMod->error("Error: Circular dependency detected! Printing dependency list:");
-		logMod->error("\t%s -> ", mod.getVerificationInfo().name);
-		return true;
-	}
-
-	currentList.insert(modID);
-
-	// recursively check every dependency of this mod
-	for(const TModID & dependency : mod.dependencies)
-	{
-		if (hasCircularDependency(dependency, currentList))
-		{
-			logMod->error("\t%s ->\n", mod.getVerificationInfo().name); // conflict detected, print dependency list
-			return true;
-		}
-	}
-	return false;
-}
-
-// Returned vector affects the resource loaders call order (see CFilesystemList::load).
-// The loaders call order matters when dependent mod overrides resources in its dependencies.
-std::vector <TModID> CModHandler::validateAndSortDependencies(std::vector <TModID> modsToResolve) const
-{
-	// Topological sort algorithm.
-	// TODO: Investigate possible ways to improve performance.
-	boost::range::sort(modsToResolve); // Sort mods per name
-	std::vector <TModID> sortedValidMods; // Vector keeps order of elements (LIFO)
-	sortedValidMods.reserve(modsToResolve.size()); // push_back calls won't cause memory reallocation
-	std::set <TModID> resolvedModIDs; // Use a set for validation for performance reason, but set does not keep order of elements
-
-	// Mod is resolved if it has not dependencies or all its dependencies are already resolved
-	auto isResolved = [&](const CModInfo & mod) -> CModInfo::EValidationStatus
-	{
-		if(mod.dependencies.size() > resolvedModIDs.size())
-			return CModInfo::PENDING;
-
-		for(const TModID & dependency : mod.dependencies)
-		{
-			if(!vstd::contains(resolvedModIDs, dependency))
-				return CModInfo::PENDING;
-		}
-		return CModInfo::PASSED;
-	};
-
-	while(true)
-	{
-		std::set <TModID> resolvedOnCurrentTreeLevel;
-		for(auto it = modsToResolve.begin(); it != modsToResolve.end();) // One iteration - one level of mods tree
-		{
-			if(isResolved(allMods.at(*it)) == CModInfo::PASSED)
-			{
-				resolvedOnCurrentTreeLevel.insert(*it); // Not to the resolvedModIDs, so current node childs will be resolved on the next iteration
-				sortedValidMods.push_back(*it);
-				it = modsToResolve.erase(it);
-				continue;
-			}
-			it++;
-		}
-		if(!resolvedOnCurrentTreeLevel.empty())
-		{
-			resolvedModIDs.insert(resolvedOnCurrentTreeLevel.begin(), resolvedOnCurrentTreeLevel.end());
-					continue;
-		}
-		// If there're no valid mods on the current mods tree level, no more mod can be resolved, should be end.
-		break;
-	}
-
-	// Left mods have unresolved dependencies, output all to log.
-	for(const auto & brokenModID : modsToResolve)
-	{
-		const CModInfo & brokenMod = allMods.at(brokenModID);
-		for(const TModID & dependency : brokenMod.dependencies)
-		{
-			if(!vstd::contains(resolvedModIDs, dependency))
-				logMod->error("Mod '%s' will not work: it depends on mod '%s', which is not installed.", brokenMod.getVerificationInfo().name, dependency);
-		}
-	}
-	return sortedValidMods;
-}
-
-std::vector<std::string> CModHandler::getModList(const std::string & path) const
-{
-	std::string modDir = boost::to_upper_copy(path + "MODS/");
-	size_t depth = boost::range::count(modDir, '/');
-
-	auto list = CResourceHandler::get("initial")->getFilteredFiles([&](const ResourcePath & id) ->  bool
-	{
-		if (id.getType() != EResType::DIRECTORY)
-			return false;
-		if (!boost::algorithm::starts_with(id.getName(), modDir))
-			return false;
-		if (boost::range::count(id.getName(), '/') != depth )
-			return false;
-		return true;
-	});
-
-	//storage for found mods
-	std::vector<std::string> foundMods;
-	for(const auto & entry : list)
-	{
-		std::string name = entry.getName();
-		name.erase(0, modDir.size()); //Remove path prefix
-
-		if (!name.empty())
-			foundMods.push_back(name);
-	}
-	return foundMods;
-}
-
-
-
-void CModHandler::loadMods(const std::string & path, const std::string & parent, const JsonNode & modSettings, bool enableMods)
-{
-	for(const std::string & modName : getModList(path))
-		loadOneMod(modName, parent, modSettings, enableMods);
-}
-
-void CModHandler::loadOneMod(std::string modName, const std::string & parent, const JsonNode & modSettings, bool enableMods)
-{
-	boost::to_lower(modName);
-	std::string modFullName = parent.empty() ? modName : parent + '.' + modName;
-
-	if ( ModScope::isScopeReserved(modFullName))
-	{
-		logMod->error("Can not load mod %s - this name is reserved for internal use!", modFullName);
-		return;
-	}
-
-	if(CResourceHandler::get("initial")->existsResource(CModInfo::getModFile(modFullName)))
-	{
-		CModInfo mod(modFullName, modSettings[modName], JsonNode(CModInfo::getModFile(modFullName)));
-		if (!parent.empty()) // this is submod, add parent to dependencies
-			mod.dependencies.insert(parent);
-
-		allMods[modFullName] = mod;
-		if (mod.isEnabled() && enableMods)
-			activeMods.push_back(modFullName);
-
-		loadMods(CModInfo::getModDir(modFullName) + '/', modFullName, modSettings[modName]["mods"], enableMods && mod.isEnabled());
-	}
-}
-
-void CModHandler::loadMods(bool onlyEssential)
-{
-	JsonNode modConfig;
-
-	if(onlyEssential)
-	{
-		loadOneMod("vcmi", "", modConfig, true);//only vcmi and submods
-	}
-	else
-	{
-		modConfig = loadModSettings(JsonPath::builtin("config/modSettings.json"));
-		loadMods("", "", modConfig["activeMods"], true);
-	}
-
-	coreMod = std::make_unique<CModInfo>(ModScope::scopeBuiltin(), modConfig[ModScope::scopeBuiltin()], JsonNode(JsonPath::builtin("config/gameConfig.json")));
-}
-
-std::vector<std::string> CModHandler::getAllMods()
-{
-	std::vector<std::string> modlist;
-	modlist.reserve(allMods.size());
-	for (auto & entry : allMods)
-		modlist.push_back(entry.first);
-	return modlist;
-}
-
-std::vector<std::string> CModHandler::getActiveMods()
-{
-	return activeMods;
-}
-
-const CModInfo & CModHandler::getModInfo(const TModID & modId) const
-{
-	return allMods.at(modId);
-}
-
-static JsonNode genDefaultFS()
-{
-	// default FS config for mods: directory "Content" that acts as H3 root directory
-	JsonNode defaultFS;
-	defaultFS[""].Vector().resize(2);
-	defaultFS[""].Vector()[0]["type"].String() = "zip";
-	defaultFS[""].Vector()[0]["path"].String() = "/Content.zip";
-	defaultFS[""].Vector()[1]["type"].String() = "dir";
-	defaultFS[""].Vector()[1]["path"].String() = "/Content";
-	return defaultFS;
-}
-
-static ISimpleResourceLoader * genModFilesystem(const std::string & modName, const JsonNode & conf)
-{
-	static const JsonNode defaultFS = genDefaultFS();
-
-	if (!conf["filesystem"].isNull())
-		return CResourceHandler::createFileSystem(CModInfo::getModDir(modName), conf["filesystem"]);
-	else
-		return CResourceHandler::createFileSystem(CModInfo::getModDir(modName), defaultFS);
-}
-
-static ui32 calculateModChecksum(const std::string & modName, ISimpleResourceLoader * filesystem)
-{
-	boost::crc_32_type modChecksum;
-	// first - add current VCMI version into checksum to force re-validation on VCMI updates
-	modChecksum.process_bytes(reinterpret_cast<const void*>(GameConstants::VCMI_VERSION.data()), GameConstants::VCMI_VERSION.size());
-
-	// second - add mod.json into checksum because filesystem does not contains this file
-	// FIXME: remove workaround for core mod
-	if (modName != ModScope::scopeBuiltin())
-	{
-		auto modConfFile = CModInfo::getModFile(modName);
-		ui32 configChecksum = CResourceHandler::get("initial")->load(modConfFile)->calculateCRC32();
-		modChecksum.process_bytes(reinterpret_cast<const void *>(&configChecksum), sizeof(configChecksum));
-	}
-	// third - add all detected text files from this mod into checksum
-	auto files = filesystem->getFilteredFiles([](const ResourcePath & resID)
-	{
-		return (resID.getType() == EResType::TEXT || resID.getType() == EResType::JSON) &&
-			   ( boost::starts_with(resID.getName(), "DATA") || boost::starts_with(resID.getName(), "CONFIG"));
-	});
-
-	for (const ResourcePath & file : files)
-	{
-		ui32 fileChecksum = filesystem->load(file)->calculateCRC32();
-		modChecksum.process_bytes(reinterpret_cast<const void *>(&fileChecksum), sizeof(fileChecksum));
-	}
-	return modChecksum.checksum();
-}
-
-void CModHandler::loadModFilesystems()
-{
-	CGeneralTextHandler::detectInstallParameters();
-
-	activeMods = validateAndSortDependencies(activeMods);
-
-	coreMod->updateChecksum(calculateModChecksum(ModScope::scopeBuiltin(), CResourceHandler::get(ModScope::scopeBuiltin())));
-
-	for(std::string & modName : activeMods)
-	{
-		CModInfo & mod = allMods[modName];
-		CResourceHandler::addFilesystem("data", modName, genModFilesystem(modName, mod.config));
-	}
-}
-
-TModID CModHandler::findResourceOrigin(const ResourcePath & name)
-{
-	for(const auto & modID : boost::adaptors::reverse(activeMods))
-	{
-		if(CResourceHandler::get(modID)->existsResource(name))
-			return modID;
-	}
-
-	if(CResourceHandler::get("core")->existsResource(name))
-		return "core";
-
-	if(CResourceHandler::get("mapEditor")->existsResource(name))
-		return "core"; // Workaround for loading maps via map editor
-
-	assert(0);
-	return "";
-}
-
-std::string CModHandler::getModLanguage(const TModID& modId) const
-{
-	if(modId == "core")
-		return VLC->generaltexth->getInstalledLanguage();
-	if(modId == "map")
-		return VLC->generaltexth->getPreferredLanguage();
-	return allMods.at(modId).baseLanguage;
-}
-
-std::set<TModID> CModHandler::getModDependencies(const TModID & modId, bool & isModFound) const
-{
-	auto it = allMods.find(modId);
-	isModFound = (it != allMods.end());
-
-	if(isModFound)
-		return it->second.dependencies;
-
-	logMod->error("Mod not found: '%s'", modId);
-	return {};
-}
-
-void CModHandler::initializeConfig()
-{
-	VLC->settingsHandler->load(coreMod->config["settings"]);
-
-	for(const TModID & modName : activeMods)
-	{
-		const auto & mod = allMods[modName];
-		if (!mod.config["settings"].isNull())
-			VLC->settingsHandler->load(mod.config["settings"]);
-	}
-}
-
-CModVersion CModHandler::getModVersion(TModID modName) const
-{
-	if (allMods.count(modName))
-		return allMods.at(modName).getVerificationInfo().version;
-	return {};
-}
-
-bool CModHandler::validateTranslations(TModID modName) const
-{
-	bool result = true;
-	const auto & mod = allMods.at(modName);
-
-	{
-		auto fileList = mod.config["translations"].convertTo<std::vector<std::string> >();
-		JsonNode json = JsonUtils::assembleFromFiles(fileList);
-		result |= VLC->generaltexth->validateTranslation(mod.baseLanguage, modName, json);
-	}
-
-	for(const auto & language : Languages::getLanguageList())
-	{
-		if (!language.hasTranslation)
-			continue;
-
-		if (mod.config[language.identifier].isNull())
-			continue;
-
-		if (mod.config[language.identifier]["skipValidation"].Bool())
-			continue;
-
-		auto fileList = mod.config[language.identifier]["translations"].convertTo<std::vector<std::string> >();
-		JsonNode json = JsonUtils::assembleFromFiles(fileList);
-		result |= VLC->generaltexth->validateTranslation(language.identifier, modName, json);
-	}
-
-	return result;
-}
-
-void CModHandler::loadTranslation(const TModID & modName)
-{
-	const auto & mod = allMods[modName];
-
-	std::string preferredLanguage = VLC->generaltexth->getPreferredLanguage();
-	std::string modBaseLanguage = allMods[modName].baseLanguage;
-
-	auto baseTranslationList = mod.config["translations"].convertTo<std::vector<std::string> >();
-	auto extraTranslationList = mod.config[preferredLanguage]["translations"].convertTo<std::vector<std::string> >();
-
-	JsonNode baseTranslation = JsonUtils::assembleFromFiles(baseTranslationList);
-	JsonNode extraTranslation = JsonUtils::assembleFromFiles(extraTranslationList);
-
-	VLC->generaltexth->loadTranslationOverrides(modBaseLanguage, modName, baseTranslation);
-	VLC->generaltexth->loadTranslationOverrides(preferredLanguage, modName, extraTranslation);
-}
-
-void CModHandler::load()
-{
-	CStopWatch totalTime;
-	CStopWatch timer;
-
-	logMod->info("\tInitializing content handler: %d ms", timer.getDiff());
-
-	content->init();
-
-	for(const TModID & modName : activeMods)
-	{
-		logMod->trace("Generating checksum for %s", modName);
-		allMods[modName].updateChecksum(calculateModChecksum(modName, CResourceHandler::get(modName)));
-	}
-
-	// first - load virtual builtin mod that contains all data
-	// TODO? move all data into real mods? RoE, AB, SoD, WoG
-	content->preloadData(*coreMod);
-	for(const TModID & modName : activeMods)
-		content->preloadData(allMods[modName]);
-	logMod->info("\tParsing mod data: %d ms", timer.getDiff());
-
-	content->load(*coreMod);
-	for(const TModID & modName : activeMods)
-		content->load(allMods[modName]);
-
-#if SCRIPTING_ENABLED
-	VLC->scriptHandler->performRegistration(VLC);//todo: this should be done before any other handlers load
-#endif
-
-	content->loadCustom();
-
-	for(const TModID & modName : activeMods)
-		loadTranslation(modName);
-
-	for(const TModID & modName : activeMods)
-		if (!validateTranslations(modName))
-			allMods[modName].validation = CModInfo::FAILED;
-
-	logMod->info("\tLoading mod data: %d ms", timer.getDiff());
-	VLC->creh->loadCrExpMod();
-	VLC->identifiersHandler->finalize();
-	logMod->info("\tResolving identifiers: %d ms", timer.getDiff());
-
-	content->afterLoadFinalization();
-	logMod->info("\tHandlers post-load finalization: %d ms ", timer.getDiff());
-	logMod->info("\tAll game content loaded in %d ms", totalTime.getDiff());
-}
-
-void CModHandler::afterLoad(bool onlyEssential)
-{
-	JsonNode modSettings;
-	for (auto & modEntry : allMods)
-	{
-		std::string pointer = "/" + boost::algorithm::replace_all_copy(modEntry.first, ".", "/mods/");
-
-		modSettings["activeMods"].resolvePointer(pointer) = modEntry.second.saveLocalData();
-	}
-	modSettings[ModScope::scopeBuiltin()] = coreMod->saveLocalData();
-	modSettings[ModScope::scopeBuiltin()]["name"].String() = "Original game files";
-
-	if(!onlyEssential)
-	{
-		std::fstream file(CResourceHandler::get()->getResourceName(ResourcePath("config/modSettings.json"))->c_str(), std::ofstream::out | std::ofstream::trunc);
-		file << modSettings.toJson();
-	}
-
-}
-
-void CModHandler::trySetActiveMods(const std::vector<std::pair<TModID, CModInfo::VerificationInfo>> & modList)
-{
-	auto searchVerificationInfo = [&modList](const TModID & m) -> const CModInfo::VerificationInfo*
-	{
-		for(auto & i : modList)
-			if(i.first == m)
-				return &i.second;
-		return nullptr;
-	};
-	
-	std::vector<TModID> missingMods, excessiveMods;
-	ModIncompatibility::ModListWithVersion missingModsResult;
-	ModIncompatibility::ModList excessiveModsResult;
-	
-	for(const auto & m : activeMods)
-	{
-		if(searchVerificationInfo(m))
-			continue;
-
-		//TODO: support actual disabling of these mods
-		if(getModInfo(m).checkModGameplayAffecting())
-			excessiveMods.push_back(m);
-	}
-	
-	for(const auto & infoPair : modList)
-	{
-		auto & remoteModId = infoPair.first;
-		auto & remoteModInfo = infoPair.second;
-		
-		bool modAffectsGameplay = remoteModInfo.impactsGameplay;
-		//parent mod affects gameplay if child affects too
-		for(const auto & subInfoPair : modList)
-			modAffectsGameplay |= (subInfoPair.second.impactsGameplay && subInfoPair.second.parent == remoteModId);
-		
-		if(!allMods.count(remoteModId))
-		{
-			if(modAffectsGameplay)
-				missingMods.push_back(remoteModId); //mod is not installed
-			continue;
-		}
-		
-		auto & localModInfo = getModInfo(remoteModId).getVerificationInfo();
-		modAffectsGameplay |= getModInfo(remoteModId).checkModGameplayAffecting();
-		bool modVersionCompatible = localModInfo.version.isNull()
-			|| remoteModInfo.version.isNull()
-			|| localModInfo.version.compatible(remoteModInfo.version);
-		bool modLocalyEnabled = vstd::contains(activeMods, remoteModId);
-		
-		if(modVersionCompatible && modAffectsGameplay && modLocalyEnabled)
-			continue;
-		
-		if(modAffectsGameplay)
-			missingMods.push_back(remoteModId); //incompatible mod impacts gameplay
-	}
-	
-	//filter mods
-	for(auto & m : missingMods)
-	{
-		if(auto * vInfo = searchVerificationInfo(m))
-		{
-			assert(vInfo->parent != m);
-			if(!vInfo->parent.empty() && vstd::contains(missingMods, vInfo->parent))
-				continue;
-			missingModsResult.push_back({vInfo->name, vInfo->version.toString()});
-		}
-	}
-	for(auto & m : excessiveMods)
-	{
-		auto & vInfo = getModInfo(m).getVerificationInfo();
-		assert(vInfo.parent != m);
-		if(!vInfo.parent.empty() && vstd::contains(excessiveMods, vInfo.parent))
-			continue;
-		excessiveModsResult.push_back(vInfo.name);
-	}
-	
-	if(!missingModsResult.empty() || !excessiveModsResult.empty())
-		throw ModIncompatibility(missingModsResult, excessiveModsResult);
-	
-	//TODO: support actual enabling of required mods
-}
-
-VCMI_LIB_NAMESPACE_END
->>>>>>> a1a5bc28
+VCMI_LIB_NAMESPACE_END