--- conflicted
+++ resolved
@@ -1,4 +1,3 @@
-<<<<<<< HEAD
 /*
  * CCreatureHandler.cpp, part of VCMI engine
  *
@@ -1387,1392 +1386,4 @@
 
 }
 
-VCMI_LIB_NAMESPACE_END
-=======
-/*
- * CCreatureHandler.cpp, part of VCMI engine
- *
- * Authors: listed in file AUTHORS in main folder
- *
- * License: GNU General Public License v2.0 or later
- * Full text of license available in license.txt file, in main folder
- *
- */
-#include "StdInc.h"
-#include "CCreatureHandler.h"
-
-#include "CGeneralTextHandler.h"
-#include "ResourceSet.h"
-#include "filesystem/Filesystem.h"
-#include "VCMI_Lib.h"
-#include "CTownHandler.h"
-#include "GameSettings.h"
-#include "constants/StringConstants.h"
-#include "bonuses/Limiters.h"
-#include "bonuses/Updaters.h"
-#include "serializer/JsonDeserializer.h"
-#include "serializer/JsonUpdater.h"
-#include "mapObjectConstructors/AObjectTypeHandler.h"
-#include "mapObjectConstructors/CObjectClassesHandler.h"
-#include "modding/CModHandler.h"
-
-VCMI_LIB_NAMESPACE_BEGIN
-
-const std::map<CCreature::CreatureQuantityId, std::string> CCreature::creatureQuantityRanges =
-{
-		{CCreature::CreatureQuantityId::FEW, "1-4"},
-		{CCreature::CreatureQuantityId::SEVERAL, "5-9"},
-		{CCreature::CreatureQuantityId::PACK, "10-19"},
-		{CCreature::CreatureQuantityId::LOTS, "20-49"},
-		{CCreature::CreatureQuantityId::HORDE, "50-99"},
-		{CCreature::CreatureQuantityId::THRONG, "100-249"},
-		{CCreature::CreatureQuantityId::SWARM, "250-499"},
-		{CCreature::CreatureQuantityId::ZOUNDS, "500-999"},
-		{CCreature::CreatureQuantityId::LEGION, "1000+"}
-};
-
-int32_t CCreature::getIndex() const
-{
-	return idNumber.toEnum();
-}
-
-int32_t CCreature::getIconIndex() const
-{
-	return iconIndex;
-}
-
-std::string CCreature::getJsonKey() const
-{
-	return modScope + ':' + identifier;
-}
-
-void CCreature::registerIcons(const IconRegistar & cb) const
-{
-	cb(getIconIndex(), 0, "CPRSMALL", smallIconName);
-	cb(getIconIndex(), 0, "TWCRPORT", largeIconName);
-}
-
-CreatureID CCreature::getId() const
-{
-	return idNumber;
-}
-
-const IBonusBearer * CCreature::getBonusBearer() const
-{
-	return this;
-}
-
-int32_t CCreature::getAdvMapAmountMin() const
-{
-	return ammMin;
-}
-
-int32_t CCreature::getAdvMapAmountMax() const
-{
-	return ammMax;
-}
-
-int32_t CCreature::getAIValue() const
-{
-	return AIValue;
-}
-
-int32_t CCreature::getFightValue() const
-{
-	return fightValue;
-}
-
-int32_t CCreature::getLevel() const
-{
-	return level;
-}
-
-int32_t CCreature::getGrowth() const
-{
-	return growth;
-}
-
-int32_t CCreature::getHorde() const
-{
-	return hordeGrowth;
-}
-
-FactionID CCreature::getFaction() const
-{
-	return FactionID(faction);
-}
-
-int32_t CCreature::getBaseAttack() const
-{
-	static const auto SELECTOR = Selector::typeSubtype(BonusType::PRIMARY_SKILL, static_cast<int>(PrimarySkill::ATTACK)).And(Selector::sourceTypeSel(BonusSource::CREATURE_ABILITY));
-	return getExportedBonusList().valOfBonuses(SELECTOR);
-}
-
-int32_t CCreature::getBaseDefense() const
-{
-	static const auto SELECTOR = Selector::typeSubtype(BonusType::PRIMARY_SKILL, static_cast<int>(PrimarySkill::DEFENSE)).And(Selector::sourceTypeSel(BonusSource::CREATURE_ABILITY));
-	return getExportedBonusList().valOfBonuses(SELECTOR);
-}
-
-int32_t CCreature::getBaseDamageMin() const
-{
-	static const auto SELECTOR = Selector::typeSubtype(BonusType::CREATURE_DAMAGE, 1).And(Selector::sourceTypeSel(BonusSource::CREATURE_ABILITY));
-	return getExportedBonusList().valOfBonuses(SELECTOR);
-}
-
-int32_t CCreature::getBaseDamageMax() const
-{
-	static const auto SELECTOR = Selector::typeSubtype(BonusType::CREATURE_DAMAGE, 2).And(Selector::sourceTypeSel(BonusSource::CREATURE_ABILITY));
-	return getExportedBonusList().valOfBonuses(SELECTOR);
-}
-
-int32_t CCreature::getBaseHitPoints() const
-{
-	static const auto SELECTOR = Selector::type()(BonusType::STACK_HEALTH).And(Selector::sourceTypeSel(BonusSource::CREATURE_ABILITY));
-	return getExportedBonusList().valOfBonuses(SELECTOR);
-}
-
-int32_t CCreature::getBaseSpellPoints() const
-{
-	static const auto SELECTOR = Selector::type()(BonusType::CASTS).And(Selector::sourceTypeSel(BonusSource::CREATURE_ABILITY));
-	return getExportedBonusList().valOfBonuses(SELECTOR);
-}
-
-int32_t CCreature::getBaseSpeed() const
-{
-	static const auto SELECTOR = Selector::type()(BonusType::STACKS_SPEED).And(Selector::sourceTypeSel(BonusSource::CREATURE_ABILITY));
-	return getExportedBonusList().valOfBonuses(SELECTOR);
-}
-
-int32_t CCreature::getBaseShots() const
-{
-	static const auto SELECTOR = Selector::type()(BonusType::SHOTS).And(Selector::sourceTypeSel(BonusSource::CREATURE_ABILITY));
-	return getExportedBonusList().valOfBonuses(SELECTOR);
-}
-
-int32_t CCreature::getRecruitCost(GameResID resIndex) const
-{
-	if(resIndex.getNum() >= 0 && resIndex.getNum() < cost.size())
-		return cost[resIndex];
-	else
-		return 0;
-}
-
-TResources CCreature::getFullRecruitCost() const
-{
-	return cost;
-}
-
-bool CCreature::hasUpgrades() const 
-{
-	return !upgrades.empty();
-}
-
-std::string CCreature::getNameTranslated() const
-{
-	return getNameSingularTranslated();
-}
-
-std::string CCreature::getNamePluralTranslated() const
-{
-	return VLC->generaltexth->translate(getNamePluralTextID());
-}
-
-std::string CCreature::getNameSingularTranslated() const
-{
-	return VLC->generaltexth->translate(getNameSingularTextID());
-}
-
-std::string CCreature::getNameTextID() const
-{
-	return getNameSingularTextID();
-}
-
-std::string CCreature::getNamePluralTextID() const
-{
-	return TextIdentifier("creatures", modScope, identifier, "name", "plural" ).get();
-}
-
-std::string CCreature::getNameSingularTextID() const
-{
-	return TextIdentifier("creatures", modScope, identifier, "name", "singular" ).get();
-}
-
-CCreature::CreatureQuantityId CCreature::getQuantityID(const int & quantity)
-{
-	if (quantity<5)
-		return CCreature::CreatureQuantityId::FEW;
-	if (quantity<10)
-		return CCreature::CreatureQuantityId::SEVERAL;
-	if (quantity<20)
-		return CCreature::CreatureQuantityId::PACK;
-	if (quantity<50)
-		return CCreature::CreatureQuantityId::LOTS;
-	if (quantity<100)
-		return CCreature::CreatureQuantityId::HORDE;
-	if (quantity<250)
-		return CCreature::CreatureQuantityId::THRONG;
-	if (quantity<500)
-		return CCreature::CreatureQuantityId::SWARM;
-	if (quantity<1000)
-		return CCreature::CreatureQuantityId::ZOUNDS;
-
-	return CCreature::CreatureQuantityId::LEGION;
-}
-
-std::string CCreature::getQuantityRangeStringForId(const CCreature::CreatureQuantityId & quantityId)
-{
-	if(creatureQuantityRanges.find(quantityId) != creatureQuantityRanges.end())
-		return creatureQuantityRanges.at(quantityId);
-
-	logGlobal->error("Wrong quantityId: %d", (int)quantityId);
-	assert(0);
-	return "[ERROR]";
-}
-
-int CCreature::estimateCreatureCount(ui32 countID)
-{
-	static const int creature_count[] = { 0, 3, 8, 15, 35, 75, 175, 375, 750, 2500 };
-
-	if(countID > 9)
-	{
-		logGlobal->error("Wrong countID %d!", countID);
-		return 0;
-	}
-	else
-		return creature_count[countID];
-}
-
-bool CCreature::isDoubleWide() const
-{
-	return doubleWide;
-}
-
-/**
- * Determines if the creature is of a good alignment.
- * @return true if the creture is good, false otherwise.
- */
-bool CCreature::isGood () const
-{
-	return VLC->factions()->getByIndex(faction)->getAlignment() == EAlignment::GOOD;
-}
-
-/**
- * Determines if the creature is of an evil alignment.
- * @return true if the creature is evil, false otherwise.
- */
-bool CCreature::isEvil () const
-{
-	return VLC->factions()->getByIndex(faction)->getAlignment() == EAlignment::EVIL;
-}
-
-si32 CCreature::maxAmount(const TResources &res) const //how many creatures can be bought
-{
-	int ret = 2147483645;
-	int resAmnt = static_cast<int>(std::min(res.size(),cost.size()));
-	for(int i=0;i<resAmnt;i++)
-		if(cost[i])
-			ret = std::min(ret, (res[i] / cost[i]));
-	return ret;
-}
-
-CCreature::CCreature()
-{
-	setNodeType(CBonusSystemNode::CREATURE);
-	fightValue = AIValue = growth = hordeGrowth = ammMin = ammMax = 0;
-}
-
-void CCreature::addBonus(int val, BonusType type, int subtype)
-{
-	auto selector = Selector::typeSubtype(type, subtype).And(Selector::source(BonusSource::CREATURE_ABILITY, getIndex()));
-	BonusList & exported = getExportedBonusList();
-
-	BonusList existing;
-	exported.getBonuses(existing, selector, Selector::all);
-
-	if(existing.empty())
-	{
-		auto added = std::make_shared<Bonus>(BonusDuration::PERMANENT, type, BonusSource::CREATURE_ABILITY, val, getIndex(), subtype, BonusValueType::BASE_NUMBER);
-		addNewBonus(added);
-	}
-	else
-	{
-		std::shared_ptr<Bonus> b = existing[0];
-		b->val = val;
-	}
-}
-
-bool CCreature::isMyUpgrade(const CCreature *anotherCre) const
-{
-	//TODO upgrade of upgrade?
-	return vstd::contains(upgrades, anotherCre->getId());
-}
-
-bool CCreature::valid() const
-{
-	return this == VLC->creh->objects[idNumber];
-}
-
-std::string CCreature::nodeName() const
-{
-	return "\"" + getNamePluralTextID() + "\"";
-}
-
-void CCreature::updateFrom(const JsonNode & data)
-{
-	JsonUpdater handler(nullptr, data);
-
-	{
-		auto configScope = handler.enterStruct("config");
-
-		const JsonNode & configNode = handler.getCurrent();
-
-		serializeJson(handler);
-
-		if(!configNode["hitPoints"].isNull())
-			addBonus(configNode["hitPoints"].Integer(), BonusType::STACK_HEALTH);
-
-		if(!configNode["speed"].isNull())
-			addBonus(configNode["speed"].Integer(), BonusType::STACKS_SPEED);
-
-		if(!configNode["attack"].isNull())
-			addBonus(configNode["attack"].Integer(), BonusType::PRIMARY_SKILL, static_cast<int>(PrimarySkill::ATTACK));
-
-		if(!configNode["defense"].isNull())
-			addBonus(configNode["defense"].Integer(), BonusType::PRIMARY_SKILL, static_cast<int>(PrimarySkill::DEFENSE));
-
-		if(!configNode["damage"]["min"].isNull())
-			addBonus(configNode["damage"]["min"].Integer(), BonusType::CREATURE_DAMAGE, 1);
-
-		if(!configNode["damage"]["max"].isNull())
-			addBonus(configNode["damage"]["max"].Integer(), BonusType::CREATURE_DAMAGE, 2);
-
-		if(!configNode["shots"].isNull())
-			addBonus(configNode["shots"].Integer(), BonusType::SHOTS);
-
-		if(!configNode["spellPoints"].isNull())
-			addBonus(configNode["spellPoints"].Integer(), BonusType::CASTS);
-	}
-
-
-	handler.serializeBonuses("bonuses", this);
-}
-
-void CCreature::serializeJson(JsonSerializeFormat & handler)
-{
-	handler.serializeInt("fightValue", fightValue);
-	handler.serializeInt("aiValue", AIValue);
-	handler.serializeInt("growth", growth);
-	handler.serializeInt("horde", hordeGrowth);// Needed at least until configurable buildings
-
-	{
-		auto advMapNode = handler.enterStruct("advMapAmount");
-		handler.serializeInt("min", ammMin);
-		handler.serializeInt("max", ammMax);
-	}
-
-	if(handler.updating)
-	{
-		cost.serializeJson(handler, "cost");
-		handler.serializeInt("faction", faction);//TODO: unify with deferred resolve
-	}
-
-	handler.serializeInt("level", level);
-	handler.serializeBool("doubleWide", doubleWide);
-
-	if(!handler.saving)
-	{
-		if(ammMin > ammMax)
-			logMod->error("Invalid creature '%s' configuration, advMapAmount.min > advMapAmount.max", identifier);
-	}
-}
-
-CCreatureHandler::CCreatureHandler()
-	: expAfterUpgrade(0)
-{
-	VLC->creh = this;
-	loadCommanders();
-}
-
-const CCreature * CCreatureHandler::getCreature(const std::string & scope, const std::string & identifier) const
-{
-	std::optional<si32> index = VLC->identifiers()->getIdentifier(scope, "creature", identifier);
-
-	if(!index)
-		throw std::runtime_error("Creature not found "+identifier);
-
-	return objects[*index];
-}
-
-void CCreatureHandler::loadCommanders()
-{
-	auto configResource = JsonPath::builtin("config/commanders.json");
-
-	std::string modSource = VLC->modh->findResourceOrigin(configResource);
-	JsonNode data(configResource);
-	data.setMeta(modSource);
-
-	const JsonNode & config = data; // switch to const data accessors
-
-	for (auto bonus : config["bonusPerLevel"].Vector())
-	{
-		commanderLevelPremy.push_back(JsonUtils::parseBonus(bonus.Vector()));
-	}
-
-	int i = 0;
-	for (auto skill : config["skillLevels"].Vector())
-	{
-		skillLevels.emplace_back();
-		for (auto skillLevel : skill["levels"].Vector())
-		{
-			skillLevels[i].push_back(static_cast<ui8>(skillLevel.Float()));
-		}
-		++i;
-	}
-
-	for (auto ability : config["abilityRequirements"].Vector())
-	{
-		std::pair <std::shared_ptr<Bonus>, std::pair <ui8, ui8> > a;
-		a.first = JsonUtils::parseBonus (ability["ability"].Vector());
-		a.second.first =  static_cast<ui8>(ability["skills"].Vector()[0].Float());
-		a.second.second = static_cast<ui8>(ability["skills"].Vector()[1].Float());
-		skillRequirements.push_back (a);
-	}
-}
-
-void CCreatureHandler::loadBonuses(JsonNode & creature, std::string bonuses) const
-{
-	auto makeBonusNode = [&](const std::string & type, double val = 0) -> JsonNode
-	{
-		JsonNode ret;
-		ret["type"].String() = type;
-		ret["val"].Float() = val;
-		return ret;
-	};
-
-	static const std::map<std::string, JsonNode> abilityMap =
-	{
-		{"FLYING_ARMY",            makeBonusNode("FLYING")},
-		{"SHOOTING_ARMY",          makeBonusNode("SHOOTER")},
-		{"SIEGE_WEAPON",           makeBonusNode("SIEGE_WEAPON")},
-		{"const_free_attack",      makeBonusNode("BLOCKS_RETALIATION")},
-		{"IS_UNDEAD",              makeBonusNode("UNDEAD")},
-		{"const_no_melee_penalty", makeBonusNode("NO_MELEE_PENALTY")},
-		{"const_jousting",         makeBonusNode("JOUSTING", 5)},
-		{"KING_1",                 makeBonusNode("KING")}, // Slayer with no expertise
-		{"KING_2",                 makeBonusNode("KING", 2)}, // Advanced Slayer or better
-		{"KING_3",                 makeBonusNode("KING", 3)}, // Expert Slayer only
-		{"const_no_wall_penalty",  makeBonusNode("NO_WALL_PENALTY")},
-		{"MULTI_HEADED",           makeBonusNode("ATTACKS_ALL_ADJACENT")},
-		{"IMMUNE_TO_MIND_SPELLS",  makeBonusNode("MIND_IMMUNITY")},
-		{"HAS_EXTENDED_ATTACK",    makeBonusNode("TWO_HEX_ATTACK_BREATH")}
-	};
-
-	auto hasAbility = [&](const std::string & name) -> bool 
-	{
-		return boost::algorithm::find_first(bonuses, name);
-	};
-
-	for(const auto & a : abilityMap)
-	{
-		if(hasAbility(a.first))
-			creature["abilities"][a.first] = a.second;
-	}
-	if(hasAbility("DOUBLE_WIDE"))
-		creature["doubleWide"].Bool() = true;
-
-	if(hasAbility("const_raises_morale"))
-	{
-		JsonNode node = makeBonusNode("MORALE");
-		node["val"].Float() = 1;
-		node["propagator"].String() = "HERO";
-		creature["abilities"]["const_raises_morale"] = node;
-	}
-}
-
-std::vector<JsonNode> CCreatureHandler::loadLegacyData()
-{
-	size_t dataSize = VLC->settings()->getInteger(EGameSettings::TEXTS_CREATURE);
-
-	objects.resize(dataSize);
-	std::vector<JsonNode> h3Data;
-	h3Data.reserve(dataSize);
-
-	CLegacyConfigParser parser(TextPath::builtin("DATA/CRTRAITS.TXT"));
-
-	parser.endLine(); // header
-
-	// this file is a bit different in some of Russian localisations:
-	//ENG: Singular	Plural Wood ...
-	//RUS: Singular	Plural	Plural2 Wood ...
-	// Try to detect which version this is by header
-	// TODO: use 3rd name? Stand for "whose", e.g. pikemans'
-	size_t namesCount = 2;
-	{
-		if ( parser.readString() != "Singular" || parser.readString() != "Plural" )
-			throw std::runtime_error("Incorrect format of CrTraits.txt");
-
-		if (parser.readString() == "Plural2")
-			namesCount = 3;
-
-		parser.endLine();
-	}
-
-	for (size_t i=0; i<dataSize; i++)
-	{
-		//loop till non-empty line
-		while (parser.isNextEntryEmpty())
-			parser.endLine();
-
-		JsonNode data;
-
-		data["name"]["singular"].String() =  parser.readString();
-
-		if (namesCount == 3)
-			parser.readString();
-
-		data["name"]["plural"].String() =  parser.readString();
-
-		for(int v=0; v<7; ++v)
-			data["cost"][GameConstants::RESOURCE_NAMES[v]].Float() = parser.readNumber();
-
-		data["fightValue"].Float() = parser.readNumber();
-		data["aiValue"].Float() = parser.readNumber();
-		data["growth"].Float() = parser.readNumber();
-		data["horde"].Float() = parser.readNumber();
-
-		data["hitPoints"].Float() = parser.readNumber();
-		data["speed"].Float() = parser.readNumber();
-		data["attack"].Float() = parser.readNumber();
-		data["defense"].Float() = parser.readNumber();
-		data["damage"]["min"].Float() = parser.readNumber();
-		data["damage"]["max"].Float() = parser.readNumber();
-
-		if (float shots = parser.readNumber())
-			data["shots"].Float() = shots;
-
-		if (float spells = parser.readNumber())
-			data["spellPoints"].Float() = spells;
-
-		data["advMapAmount"]["min"].Float() = parser.readNumber();
-		data["advMapAmount"]["max"].Float() = parser.readNumber();
-
-		// unused - ability text, not used since we no longer have original creature window
-		parser.readString();
-		loadBonuses(data, parser.readString()); //Attributes
-
-		h3Data.push_back(data);
-	}
-
-	loadAnimationInfo(h3Data);
-
-	return h3Data;
-}
-
-CCreature * CCreatureHandler::loadFromJson(const std::string & scope, const JsonNode & node, const std::string & identifier, size_t index)
-{
-	assert(identifier.find(':') == std::string::npos);
-	assert(!scope.empty());
-
-	auto * cre = new CCreature();
-
-	if(node["hasDoubleWeek"].Bool())
-	{
-		doubledCreatures.insert(CreatureID(index));
-	}
-	cre->idNumber = CreatureID(index);
-	cre->iconIndex = cre->getIndex() + 2;
-	cre->identifier = identifier;
-	cre->modScope = scope;
-
-	JsonDeserializer handler(nullptr, node);
-	cre->serializeJson(handler);
-
-	cre->cost = ResourceSet(node["cost"]);
-
-	VLC->generaltexth->registerString(scope, cre->getNameSingularTextID(), node["name"]["singular"].String());
-	VLC->generaltexth->registerString(scope, cre->getNamePluralTextID(), node["name"]["plural"].String());
-
-	cre->addBonus(node["hitPoints"].Integer(), BonusType::STACK_HEALTH);
-	cre->addBonus(node["speed"].Integer(), BonusType::STACKS_SPEED);
-	cre->addBonus(node["attack"].Integer(), BonusType::PRIMARY_SKILL, static_cast<int>(PrimarySkill::ATTACK));
-	cre->addBonus(node["defense"].Integer(), BonusType::PRIMARY_SKILL, static_cast<int>(PrimarySkill::DEFENSE));
-
-	cre->addBonus(node["damage"]["min"].Integer(), BonusType::CREATURE_DAMAGE, 1);
-	cre->addBonus(node["damage"]["max"].Integer(), BonusType::CREATURE_DAMAGE, 2);
-
-	assert(node["damage"]["min"].Integer() <= node["damage"]["max"].Integer());
-
-	if(!node["shots"].isNull())
-		cre->addBonus(node["shots"].Integer(), BonusType::SHOTS);
-
-	loadStackExperience(cre, node["stackExperience"]);
-	loadJsonAnimation(cre, node["graphics"]);
-	loadCreatureJson(cre, node);
-
-	for(const auto & extraName : node["extraNames"].Vector())
-	{
-		for(const auto & type_name : getTypeNames())
-			registerObject(scope, type_name, extraName.String(), cre->getIndex());
-	}
-
-	JsonNode advMapFile = node["graphics"]["map"];
-	JsonNode advMapMask = node["graphics"]["mapMask"];
-
-	VLC->identifiers()->requestIdentifier(scope, "object", "monster", [=](si32 index)
-	{
-		JsonNode conf;
-		conf.setMeta(scope);
-
-		VLC->objtypeh->loadSubObject(cre->identifier, conf, Obj::MONSTER, cre->getId().num);
-		if (!advMapFile.isNull())
-		{
-			JsonNode templ;
-			templ["animation"] = advMapFile;
-			if (!advMapMask.isNull())
-				templ["mask"] = advMapMask;
-			templ.setMeta(scope);
-
-			// if creature has custom advMapFile, reset any potentially imported H3M templates and use provided file instead
-			VLC->objtypeh->getHandlerFor(Obj::MONSTER, cre->getId().num)->clearTemplates();
-			VLC->objtypeh->getHandlerFor(Obj::MONSTER, cre->getId().num)->addTemplate(templ);
-		}
-
-		// object does not have any templates - this is not usable object (e.g. pseudo-creature like Arrow Tower)
-		if (VLC->objtypeh->getHandlerFor(Obj::MONSTER, cre->getId().num)->getTemplates().empty())
-			VLC->objtypeh->removeSubObject(Obj::MONSTER, cre->getId().num);
-	});
-
-	return cre;
-}
-
-const std::vector<std::string> & CCreatureHandler::getTypeNames() const
-{
-	static const std::vector<std::string> typeNames = { "creature" };
-	return typeNames;
-}
-
-std::vector<bool> CCreatureHandler::getDefaultAllowed() const
-{
-	std::vector<bool> ret;
-
-	ret.reserve(objects.size());
-	for(const CCreature * crea : objects)
-	{
-		ret.push_back(crea ? !crea->special : false);
-	}
-	return ret;
-}
-
-void CCreatureHandler::loadCrExpMod()
-{
-	if (VLC->settings()->getBoolean(EGameSettings::MODULE_STACK_EXPERIENCE)) 	//reading default stack experience values
-	{
-		//Calculate rank exp values, formula appears complicated bu no parsing needed
-		expRanks.resize(8);
-		int dif = 0;
-		int it = 8000; //ignore name of this variable
-		expRanks[0].push_back(it);
-		for (int j = 1; j < 10; ++j) //used for tiers 8-10, and all other probably
-		{
-			expRanks[0].push_back(expRanks[0][j-1] + it + dif);
-			dif += it/5;
-		}
-		for (int i = 1; i < 8; ++i) //used for tiers 1-7
-		{
-			dif = 0;
-			it = 1000 * i;
-			expRanks[i].push_back(it);
-			for (int j = 1; j < 10; ++j)
-			{
-				expRanks[i].push_back(expRanks[i][j-1] + it + dif);
-				dif += it/5;
-			}
-		}
-
-		CLegacyConfigParser expBonParser(TextPath::builtin("DATA/CREXPMOD.TXT"));
-
-		expBonParser.endLine(); //header
-
-		maxExpPerBattle.resize(8);
-		for (int i = 1; i < 8; ++i)
-		{
-			expBonParser.readString(); //index
-			expBonParser.readString(); //float multiplier -> hardcoded
-			expBonParser.readString(); //ignore upgrade mod? ->hardcoded
-			expBonParser.readString(); //already calculated
-
-			maxExpPerBattle[i] = static_cast<ui32>(expBonParser.readNumber());
-			expRanks[i].push_back(expRanks[i].back() + static_cast<ui32>(expBonParser.readNumber()));
-
-			expBonParser.endLine();
-		}
-		//exp for tier >7, rank 11
-		expRanks[0].push_back(147000);
-		expAfterUpgrade = 75; //percent
-		maxExpPerBattle[0] = maxExpPerBattle[7];
-	}
-}
-
-
-void CCreatureHandler::loadCrExpBon(CBonusSystemNode & globalEffects)
-{
-	if (VLC->settings()->getBoolean(EGameSettings::MODULE_STACK_EXPERIENCE)) 	//reading default stack experience bonuses
-	{
-		logGlobal->debug("\tLoading stack experience bonuses");
-		auto addBonusForAllCreatures = [&](std::shared_ptr<Bonus> b) {
-			auto limiter = std::make_shared<CreatureLevelLimiter>();
-			b->addLimiter(limiter);
-			globalEffects.addNewBonus(b);
-		};
-		auto addBonusForTier = [&](int tier, std::shared_ptr<Bonus> b) {
-			assert(vstd::iswithin(tier, 1, 7));
-			//bonuses from level 7 are given to high-level creatures too
-			auto max = tier == GameConstants::CREATURES_PER_TOWN ? std::numeric_limits<int>::max() : tier + 1;
-			auto limiter = std::make_shared<CreatureLevelLimiter>(tier, max);
-			b->addLimiter(limiter);
-			globalEffects.addNewBonus(b);
-		};
-
-		CLegacyConfigParser parser(TextPath::builtin("DATA/CREXPBON.TXT"));
-
-		Bonus b; //prototype with some default properties
-		b.source = BonusSource::STACK_EXPERIENCE;
-		b.duration = BonusDuration::PERMANENT;
-		b.valType = BonusValueType::ADDITIVE_VALUE;
-		b.effectRange = BonusLimitEffect::NO_LIMIT;
-		b.additionalInfo = 0;
-		b.turnsRemain = 0;
-		BonusList bl;
-
-		parser.endLine();
-
-		parser.readString(); //ignore index
-		loadStackExp(b, bl, parser);
-		for(const auto & b : bl)
-			addBonusForAllCreatures(b); //health bonus is common for all
-		parser.endLine();
-
-		for (int i = 1; i < 7; ++i)
-		{
-			for (int j = 0; j < 4; ++j) //four modifiers common for tiers
-			{
-				parser.readString(); //ignore index
-				bl.clear();
-				loadStackExp(b, bl, parser);
-				for(const auto & b : bl)
-					addBonusForTier(i, b);
-				parser.endLine();
-			}
-		}
-		for (int j = 0; j < 4; ++j) //tier 7
-		{
-			parser.readString(); //ignore index
-			bl.clear();
-			loadStackExp(b, bl, parser);
-			for(const auto & b : bl)
-				addBonusForTier(7, b);
-			parser.endLine();
-		}
-		do //parse everything that's left
-		{
-			auto sid = static_cast<ui32>(parser.readNumber()); //id = this particular creature ID
-
-			b.sid = sid;
-			bl.clear();
-			loadStackExp(b, bl, parser);
-			for(const auto & b : bl)
-			{
-				objects[sid]->addNewBonus(b); //add directly to CCreature Node
-			}
-		}
-		while (parser.endLine());
-
-	}//end of Stack Experience
-}
-
-void CCreatureHandler::loadAnimationInfo(std::vector<JsonNode> &h3Data) const
-{
-	CLegacyConfigParser parser(TextPath::builtin("DATA/CRANIM.TXT"));
-
-	parser.endLine(); // header
-	parser.endLine();
-
-	for(int dd = 0; dd < VLC->settings()->getInteger(EGameSettings::TEXTS_CREATURE); ++dd)
-	{
-		while (parser.isNextEntryEmpty() && parser.endLine()) // skip empty lines
-			;
-
-		loadUnitAnimInfo(h3Data[dd]["graphics"], parser);
-		parser.endLine();
-	}
-}
-
-void CCreatureHandler::loadUnitAnimInfo(JsonNode & graphics, CLegacyConfigParser & parser) const
-{
-	graphics["timeBetweenFidgets"].Float() = parser.readNumber();
-
-	JsonNode & animationTime = graphics["animationTime"];
-	animationTime["walk"].Float() = parser.readNumber();
-	animationTime["attack"].Float() = parser.readNumber();
-	parser.readNumber(); // unused value "Flight animation time" - H3 actually uses "Walk animation time" even for flying creatures
-	animationTime["idle"].Float() = 10.0;
-
-	JsonNode & missile = graphics["missile"];
-	JsonNode & offsets = missile["offset"];
-
-	offsets["upperX"].Float() = parser.readNumber();
-	offsets["upperY"].Float() = parser.readNumber();
-	offsets["middleX"].Float() = parser.readNumber();
-	offsets["middleY"].Float() = parser.readNumber();
-	offsets["lowerX"].Float() = parser.readNumber();
-	offsets["lowerY"].Float() = parser.readNumber();
-
-	for(int i=0; i<12; i++)
-	{
-		JsonNode entry;
-		entry.Float() = parser.readNumber();
-		missile["frameAngles"].Vector().push_back(entry);
-	}
-
-	// Unused property "troopCountLocationOffset"
-	parser.readNumber();
-
-	missile["attackClimaxFrame"].Float() = parser.readNumber();
-
-	// assume that creature is not a shooter and should not have whole missile field
-	if (missile["frameAngles"].Vector()[0].Float() == 0 &&
-	    missile["attackClimaxFrame"].Float() == 0)
-		graphics.Struct().erase("missile");
-}
-
-void CCreatureHandler::loadJsonAnimation(CCreature * cre, const JsonNode & graphics) const
-{
-	cre->animation.timeBetweenFidgets = graphics["timeBetweenFidgets"].Float();
-
-	const JsonNode & animationTime = graphics["animationTime"];
-	cre->animation.walkAnimationTime = animationTime["walk"].Float();
-	cre->animation.idleAnimationTime = animationTime["idle"].Float();
-	cre->animation.attackAnimationTime = animationTime["attack"].Float();
-
-	const JsonNode & missile = graphics["missile"];
-	const JsonNode & offsets = missile["offset"];
-	cre->animation.upperRightMissleOffsetX = static_cast<int>(offsets["upperX"].Float());
-	cre->animation.upperRightMissleOffsetY = static_cast<int>(offsets["upperY"].Float());
-	cre->animation.rightMissleOffsetX =      static_cast<int>(offsets["middleX"].Float());
-	cre->animation.rightMissleOffsetY =      static_cast<int>(offsets["middleY"].Float());
-	cre->animation.lowerRightMissleOffsetX = static_cast<int>(offsets["lowerX"].Float());
-	cre->animation.lowerRightMissleOffsetY = static_cast<int>(offsets["lowerY"].Float());
-
-	cre->animation.attackClimaxFrame = static_cast<int>(missile["attackClimaxFrame"].Float());
-	cre->animation.missleFrameAngles = missile["frameAngles"].convertTo<std::vector<double> >();
-
-	cre->smallIconName = graphics["iconSmall"].String();
-	cre->largeIconName = graphics["iconLarge"].String();
-}
-
-void CCreatureHandler::loadCreatureJson(CCreature * creature, const JsonNode & config) const
-{
-	creature->animDefName = AnimationPath::fromJson(config["graphics"]["animation"]);
-
-	//FIXME: MOD COMPATIBILITY
-	if (config["abilities"].getType() == JsonNode::JsonType::DATA_STRUCT)
-	{
-		for(const auto & ability : config["abilities"].Struct())
-		{
-			if (!ability.second.isNull())
-			{
-				auto b = JsonUtils::parseBonus(ability.second);
-				b->source = BonusSource::CREATURE_ABILITY;
-				b->sid = creature->getIndex();
-				b->duration = BonusDuration::PERMANENT;
-				creature->addNewBonus(b);
-			}
-		}
-	}
-	else
-	{
-		for(const JsonNode &ability : config["abilities"].Vector())
-		{
-			if(ability.getType() == JsonNode::JsonType::DATA_VECTOR)
-			{
-				logMod->error("Ignored outdated creature ability format in %s", creature->getJsonKey());
-			}
-			else
-			{
-				auto b = JsonUtils::parseBonus(ability);
-				b->source = BonusSource::CREATURE_ABILITY;
-				b->sid = creature->getIndex();
-				b->duration = BonusDuration::PERMANENT;
-				creature->addNewBonus(b);
-			}
-		}
-	}
-
-	VLC->identifiers()->requestIdentifier("faction", config["faction"], [=](si32 faction)
-	{
-		creature->faction = FactionID(faction);
-	});
-
-	for(const JsonNode &value : config["upgrades"].Vector())
-	{
-		VLC->identifiers()->requestIdentifier("creature", value, [=](si32 identifier)
-		{
-			creature->upgrades.insert(CreatureID(identifier));
-		});
-	}
-
-	creature->animation.projectileImageName = AnimationPath::fromJson(config["graphics"]["missile"]["projectile"]);
-
-	for(const JsonNode & value : config["graphics"]["missile"]["ray"].Vector())
-	{
-		CCreature::CreatureAnimation::RayColor color;
-
-		color.start.r = value["start"].Vector()[0].Integer();
-		color.start.g = value["start"].Vector()[1].Integer();
-		color.start.b = value["start"].Vector()[2].Integer();
-		color.start.a = value["start"].Vector()[3].Integer();
-
-		color.end.r = value["end"].Vector()[0].Integer();
-		color.end.g = value["end"].Vector()[1].Integer();
-		color.end.b = value["end"].Vector()[2].Integer();
-		color.end.a = value["end"].Vector()[3].Integer();
-
-		creature->animation.projectileRay.push_back(color);
-	}
-
-	creature->special = config["special"].Bool() || config["disabled"].Bool();
-
-	const JsonNode & sounds = config["sound"];
-	creature->sounds.attack = AudioPath::fromJson(sounds["attack"]);
-	creature->sounds.defend = AudioPath::fromJson(sounds["defend"]);
-	creature->sounds.killed = AudioPath::fromJson(sounds["killed"]);
-	creature->sounds.move = AudioPath::fromJson(sounds["move"]);
-	creature->sounds.shoot = AudioPath::fromJson(sounds["shoot"]);
-	creature->sounds.wince = AudioPath::fromJson(sounds["wince"]);
-	creature->sounds.startMoving = AudioPath::fromJson(sounds["startMoving"]);
-	creature->sounds.endMoving = AudioPath::fromJson(sounds["endMoving"]);
-}
-
-void CCreatureHandler::loadStackExperience(CCreature * creature, const JsonNode & input) const
-{
-	for (const JsonNode &exp : input.Vector())
-	{
-		const JsonVector &values = exp["values"].Vector();
-		int lowerLimit = 1;//, upperLimit = 255;
-		if (values[0].getType() == JsonNode::JsonType::DATA_BOOL)
-		{
-			for (const JsonNode &val : values)
-			{
-				if(val.Bool())
-				{
-					// parse each bonus separately
-					// we can not create copies since identifiers resolution does not tracks copies
-					// leading to unset identifier values in copies
-					auto bonus = JsonUtils::parseBonus (exp["bonus"]);
-					bonus->source = BonusSource::STACK_EXPERIENCE;
-					bonus->duration = BonusDuration::PERMANENT;
-					bonus->limiter = std::make_shared<RankRangeLimiter>(RankRangeLimiter(lowerLimit));
-					creature->addNewBonus (bonus);
-					break; //TODO: allow bonuses to turn off?
-				}
-				++lowerLimit;
-			}
-		}
-		else
-		{
-			int lastVal = 0;
-			for (const JsonNode &val : values)
-			{
-				if (val.Float() != lastVal)
-				{
-					JsonNode bonusInput = exp["bonus"];
-					bonusInput["val"].Float() = static_cast<int>(val.Float()) - lastVal;
-
-					auto bonus = JsonUtils::parseBonus (bonusInput);
-					bonus->source = BonusSource::STACK_EXPERIENCE;
-					bonus->duration = BonusDuration::PERMANENT;
-					bonus->limiter.reset (new RankRangeLimiter(lowerLimit));
-					creature->addNewBonus (bonus);
-				}
-				lastVal = static_cast<int>(val.Float());
-				++lowerLimit;
-			}
-		}
-	}
-}
-
-void CCreatureHandler::loadStackExp(Bonus & b, BonusList & bl, CLegacyConfigParser & parser) const//help function for parsing CREXPBON.txt
-{
-	bool enable = false; //some bonuses are activated with values 2 or 1
-	std::string buf = parser.readString();
-	std::string mod = parser.readString();
-
-	switch (buf[0])
-	{
-	case 'H':
-		b.type = BonusType::STACK_HEALTH;
-		b.valType = BonusValueType::PERCENT_TO_BASE;
-		break;
-	case 'A':
-		b.type = BonusType::PRIMARY_SKILL;
-		b.subtype = static_cast<int>(PrimarySkill::ATTACK);
-		break;
-	case 'D':
-		b.type = BonusType::PRIMARY_SKILL;
-		b.subtype = static_cast<int>(PrimarySkill::DEFENSE);
-		break;
-	case 'M': //Max damage
-		b.type = BonusType::CREATURE_DAMAGE;
-		b.subtype = 2;
-		break;
-	case 'm': //Min damage
-		b.type = BonusType::CREATURE_DAMAGE;
-		b.subtype = 1;
-		break;
-	case 'S':
-		b.type = BonusType::STACKS_SPEED; break;
-	case 'O':
-		b.type = BonusType::SHOTS; break;
-	case 'b':
-		b.type = BonusType::ENEMY_DEFENCE_REDUCTION; break;
-	case 'C':
-		b.type = BonusType::CHANGES_SPELL_COST_FOR_ALLY; break;
-	case 'd':
-		b.type = BonusType::DEFENSIVE_STANCE; break;
-	case 'e':
-		b.type = BonusType::DOUBLE_DAMAGE_CHANCE;
-		b.subtype = 0;
-		break;
-	case 'E':
-		b.type = BonusType::DEATH_STARE;
-		b.subtype = 0; //Gorgon
-		break;
-	case 'F':
-		b.type = BonusType::FEAR; break;
-	case 'g':
-		b.type = BonusType::SPELL_DAMAGE_REDUCTION;
-		b.subtype = SpellSchool(ESpellSchool::ANY);
-		break;
-	case 'P':
-		b.type = BonusType::CASTS; break;
-	case 'R':
-		b.type = BonusType::ADDITIONAL_RETALIATION; break;
-	case 'W':
-		b.type = BonusType::MAGIC_RESISTANCE;
-		b.subtype = 0; //otherwise creature window goes crazy
-		break;
-	case 'f': //on-off skill
-		enable = true; //sometimes format is: 2 -> 0, 1 -> 1
-		switch (mod[0])
-		{
-			case 'A':
-				b.type = BonusType::ATTACKS_ALL_ADJACENT; break;
-			case 'b':
-				b.type = BonusType::RETURN_AFTER_STRIKE; break;
-			case 'B':
-				b.type = BonusType::TWO_HEX_ATTACK_BREATH; break;
-			case 'c':
-				b.type = BonusType::JOUSTING; 
-				b.val = 5;
-				break;
-			case 'D':
-				b.type = BonusType::ADDITIONAL_ATTACK; break;
-			case 'f':
-				b.type = BonusType::FEARLESS; break;
-			case 'F':
-				b.type = BonusType::FLYING; break;
-			case 'm':
-				b.type = BonusType::MORALE;
-				b.val = 1;
-				b.valType = BonusValueType::INDEPENDENT_MAX;
-				break;
-			case 'M':
-				b.type = BonusType::NO_MORALE; break;
-			case 'p': //Mind spells
-			case 'P':
-				b.type = BonusType::MIND_IMMUNITY; break;
-			case 'r':
-				b.type = BonusType::REBIRTH; //on/off? makes sense?
-				b.subtype = 0;
-				b.val = 20; //arbitrary value
-				break;
-			case 'R':
-				b.type = BonusType::BLOCKS_RETALIATION; break;
-			case 's':
-				b.type = BonusType::FREE_SHOOTING; break;
-			case 'u':
-				b.type = BonusType::SPELL_RESISTANCE_AURA; break;
-			case 'U':
-				b.type = BonusType::UNDEAD; break;
-			default:
-				logGlobal->trace("Not parsed bonus %s %s", buf, mod);
-				return;
-				break;
-		}
-		break;
-	case 'w': //specific spell immunities, enabled/disabled
-		enable = true;
-		switch (mod[0])
-		{
-			case 'B': //Blind
-				b.type = BonusType::SPELL_IMMUNITY;
-				b.subtype = SpellID::BLIND;
-				b.additionalInfo = 0;//normal immunity
-				break;
-			case 'H': //Hypnotize
-				b.type = BonusType::SPELL_IMMUNITY;
-				b.subtype = SpellID::HYPNOTIZE;
-				b.additionalInfo = 0;//normal immunity
-				break;
-			case 'I': //Implosion
-				b.type = BonusType::SPELL_IMMUNITY;
-				b.subtype = SpellID::IMPLOSION;
-				b.additionalInfo = 0;//normal immunity
-				break;
-			case 'K': //Berserk
-				b.type = BonusType::SPELL_IMMUNITY;
-				b.subtype = SpellID::BERSERK;
-				b.additionalInfo = 0;//normal immunity
-				break;
-			case 'M': //Meteor Shower
-				b.type = BonusType::SPELL_IMMUNITY;
-				b.subtype = SpellID::METEOR_SHOWER;
-				b.additionalInfo = 0;//normal immunity
-				break;
-			case 'N': //dispell beneficial spells
-				b.type = BonusType::SPELL_IMMUNITY;
-				b.subtype = SpellID::DISPEL_HELPFUL_SPELLS;
-				b.additionalInfo = 0;//normal immunity
-				break;
-			case 'R': //Armageddon
-				b.type = BonusType::SPELL_IMMUNITY;
-				b.subtype = SpellID::ARMAGEDDON;
-				b.additionalInfo = 0;//normal immunity
-				break;
-			case 'S': //Slow
-				b.type = BonusType::SPELL_IMMUNITY;
-				b.subtype = SpellID::SLOW;
-				b.additionalInfo = 0;//normal immunity
-				break;
-			case '6':
-			case '7':
-			case '8':
-			case '9':
-				b.type = BonusType::LEVEL_SPELL_IMMUNITY;
-				b.val = std::atoi(mod.c_str()) - 5;
-				break;
-			case ':':
-				b.type = BonusType::LEVEL_SPELL_IMMUNITY;
-				b.val = GameConstants::SPELL_LEVELS; //in case someone adds higher level spells?
-				break;
-			case 'F':
-				b.type = BonusType::NEGATIVE_EFFECTS_IMMUNITY;
-				b.subtype = SpellSchool(ESpellSchool::FIRE); 
-				break;
-			case 'O':
-				b.type = BonusType::SPELL_DAMAGE_REDUCTION;
-				b.subtype = SpellSchool(ESpellSchool::FIRE);
-				b.val = 100; //Full damage immunity
-				break;
-			case 'f':
-				b.type = BonusType::SPELL_SCHOOL_IMMUNITY;
-				b.subtype = SpellSchool(ESpellSchool::FIRE); 
-				break;
-			case 'C':
-				b.type = BonusType::NEGATIVE_EFFECTS_IMMUNITY;
-				b.subtype = SpellSchool(ESpellSchool::WATER);
-				break;
-			case 'W':
-				b.type = BonusType::SPELL_DAMAGE_REDUCTION;
-				b.subtype = SpellSchool(ESpellSchool::WATER);
-				b.val = 100; //Full damage immunity
-				break;
-			case 'w':
-				b.type = BonusType::SPELL_SCHOOL_IMMUNITY;
-				b.subtype = SpellSchool(ESpellSchool::WATER);
-				break;
-			case 'E':
-				b.type = BonusType::SPELL_DAMAGE_REDUCTION;
-				b.subtype = SpellSchool(ESpellSchool::EARTH);
-				b.val = 100; //Full damage immunity
-				break;
-			case 'e':
-				b.type = BonusType::SPELL_SCHOOL_IMMUNITY;
-				b.subtype = SpellSchool(ESpellSchool::EARTH);
-				break;
-			case 'A':
-				b.type = BonusType::SPELL_DAMAGE_REDUCTION;
-				b.subtype = SpellSchool(ESpellSchool::AIR);
-				b.val = 100; //Full damage immunity
-				break;
-			case 'a':
-				b.type = BonusType::SPELL_SCHOOL_IMMUNITY;
-				b.subtype = SpellSchool(ESpellSchool::AIR);
-				break;
-			case 'D':
-				b.type = BonusType::SPELL_DAMAGE_REDUCTION;
-				b.subtype = SpellSchool(ESpellSchool::ANY);
-				b.val = 100; //Full damage immunity
-				break;
-			case '0':
-				b.type = BonusType::RECEPTIVE;
-				break;
-			case 'm':
-				b.type = BonusType::MIND_IMMUNITY;
-				break;
-			default:
-				logGlobal->trace("Not parsed bonus %s %s", buf, mod);
-				return;
-		}
-		break;
-
-	case 'i':
-		enable = true;
-		b.type = BonusType::NO_DISTANCE_PENALTY;
-		break;
-	case 'o':
-		enable = true;
-		b.type = BonusType::NO_WALL_PENALTY;
-		break;
-
-	case 'a':
-	case 'c':
-	case 'K':
-	case 'k':
-		b.type = BonusType::SPELL_AFTER_ATTACK;
-		b.subtype = stringToNumber(mod);
-		break;
-	case 'h':
-		b.type = BonusType::HATE;
-		b.subtype = stringToNumber(mod);
-		break;
-	case 'p':
-	case 'J':
-		b.type = BonusType::SPELL_BEFORE_ATTACK;
-		b.subtype = stringToNumber(mod);
-		b.additionalInfo = 3; //always expert?
-		break;
-	case 'r':
-		b.type = BonusType::HP_REGENERATION;
-		b.val = stringToNumber(mod);
-		break;
-	case 's':
-		b.type = BonusType::ENCHANTED;
-		b.subtype = stringToNumber(mod);
-		b.valType = BonusValueType::INDEPENDENT_MAX;
-		break;
-	default:
-		logGlobal->trace("Not parsed bonus %s %s", buf, mod);
-		return;
-		break;
-	}
-	switch (mod[0])
-	{
-		case '+':
-		case '=': //should we allow percent values to stack or pick highest?
-			b.valType = BonusValueType::ADDITIVE_VALUE;
-			break;
-	}
-
-	//limiters, range
-	si32 lastVal;
-	si32 curVal;
-	si32 lastLev = 0;
-
-	if (enable) //0 and 2 means non-active, 1 - active
-	{
-		if (b.type != BonusType::REBIRTH)
-			b.val = 0; //on-off ability, no value specified
-		parser.readNumber(); // 0 level is never active
-		for (int i = 1; i < 11; ++i)
-		{
-			curVal = static_cast<si32>(parser.readNumber());
-			if (curVal == 1)
-			{
-				b.limiter.reset (new RankRangeLimiter(i));
-				bl.push_back(std::make_shared<Bonus>(b));
-				break; //never turned off it seems
-			}
-		}
-	}
-	else
-	{
-		lastVal = static_cast<si32>(parser.readNumber());
-		if (b.type == BonusType::HATE)
-			lastVal *= 10; //odd fix
-		//FIXME: value for zero level should be stored in our config files (independent of stack exp)
-		for (int i = 1; i < 11; ++i)
-		{
-			curVal = static_cast<si32>(parser.readNumber());
-			if (b.type == BonusType::HATE)
-				curVal *= 10; //odd fix
-			if (curVal > lastVal) //threshold, add new bonus
-			{
-				b.val = curVal - lastVal;
-				lastVal = curVal;
-				b.limiter.reset (new RankRangeLimiter(i));
-				bl.push_back(std::make_shared<Bonus>(b));
-				lastLev = i; //start new range from here, i = previous rank
-			}
-			else if (curVal < lastVal)
-			{
-				b.val = lastVal;
-				b.limiter.reset (new RankRangeLimiter(lastLev, i));
-			}
-		}
-	}
-}
-
-int CCreatureHandler::stringToNumber(std::string & s) const
-{
-	boost::algorithm::replace_first(s,"#",""); //drop hash character
-	return std::atoi(s.c_str());
-}
-
-CCreatureHandler::~CCreatureHandler()
-{
-	for(auto & p : skillRequirements)
-		p.first = nullptr;
-}
-
-CreatureID CCreatureHandler::pickRandomMonster(CRandomGenerator & rand, int tier) const
-{
-	int r = 0;
-	if(tier == -1) //pick any allowed creature
-	{
-		do
-		{
-			r = (*RandomGeneratorUtil::nextItem(objects, rand))->getId();
-		} while (objects[r] && objects[r]->special); // find first "not special" creature
-	}
-	else
-	{
-		assert(vstd::iswithin(tier, 1, 7));
-		std::vector<CreatureID> allowed;
-		for(const auto & creature : objects)
-		{
-			if(!creature->special && creature->level == tier)
-				allowed.push_back(creature->getId());
-		}
-
-		if(allowed.empty())
-		{
-			logGlobal->warn("Cannot pick a random creature of tier %d!", tier);
-			return CreatureID::NONE;
-		}
-
-		return *RandomGeneratorUtil::nextItem(allowed, rand);
-	}
-	assert (r >= 0); //should always be, but it crashed
-	return CreatureID(r);
-}
-
-
-void CCreatureHandler::afterLoadFinalization()
-{
-
-}
-
-VCMI_LIB_NAMESPACE_END
->>>>>>> a1a5bc28
+VCMI_LIB_NAMESPACE_END