/*
 * CCreatureHandler.cpp, part of VCMI engine
 *
 * Authors: listed in file AUTHORS in main folder
 *
 * License: GNU General Public License v2.0 or later
 * Full text of license available in license.txt file, in main folder
 *
 */
#include "StdInc.h"
#include "CCreatureHandler.h"

#include "CGeneralTextHandler.h"
#include "filesystem/Filesystem.h"
#include "VCMI_Lib.h"
#include "CGameState.h"
#include "CTownHandler.h"
#include "CModHandler.h"
#include "StringConstants.h"
#include "serializer/JsonDeserializer.h"
#include "serializer/JsonUpdater.h"
#include "mapObjects/CObjectClassesHandler.h"

VCMI_LIB_NAMESPACE_BEGIN

const std::map<CCreature::CreatureQuantityId, std::string> CCreature::creatureQuantityRanges =
{
		{CCreature::CreatureQuantityId::FEW, "1-4"},
		{CCreature::CreatureQuantityId::SEVERAL, "5-9"},
		{CCreature::CreatureQuantityId::PACK, "10-19"},
		{CCreature::CreatureQuantityId::LOTS, "20-49"},
		{CCreature::CreatureQuantityId::HORDE, "50-99"},
		{CCreature::CreatureQuantityId::THRONG, "100-249"},
		{CCreature::CreatureQuantityId::SWARM, "250-499"},
		{CCreature::CreatureQuantityId::ZOUNDS, "500-999"},
		{CCreature::CreatureQuantityId::LEGION, "1000+"}
};

int32_t CCreature::getIndex() const
{
	return idNumber.toEnum();
}

int32_t CCreature::getIconIndex() const
{
	return iconIndex;
}

std::string CCreature::getJsonKey() const
{
	return modScope + ':' + identifier;
}

void CCreature::registerIcons(const IconRegistar & cb) const
{
	cb(getIconIndex(), 0, "CPRSMALL", smallIconName);
	cb(getIconIndex(), 0, "TWCRPORT", largeIconName);
}

CreatureID CCreature::getId() const
{
	return idNumber;
}

const IBonusBearer * CCreature::accessBonuses() const
{
	return this;
}

uint32_t CCreature::getMaxHealth() const
{
	return CBonusSystemNode::MaxHealth();
}

int32_t CCreature::getAdvMapAmountMin() const
{
	return ammMin;
}

int32_t CCreature::getAdvMapAmountMax() const
{
	return ammMax;
}

int32_t CCreature::getAIValue() const
{
	return AIValue;
}

int32_t CCreature::getFightValue() const
{
	return fightValue;
}

int32_t CCreature::getLevel() const
{
	return level;
}

int32_t CCreature::getGrowth() const
{
	return growth;
}

int32_t CCreature::getHorde() const
{
	return hordeGrowth;
}

int32_t CCreature::getFactionIndex() const
{
	return faction;
}

int32_t CCreature::getBaseAttack() const
{
	static const auto SELECTOR = Selector::typeSubtype(Bonus::PRIMARY_SKILL, PrimarySkill::ATTACK).And(Selector::sourceTypeSel(Bonus::CREATURE_ABILITY));
	return getExportedBonusList().valOfBonuses(SELECTOR);
}

int32_t CCreature::getBaseDefense() const
{
	static const auto SELECTOR = Selector::typeSubtype(Bonus::PRIMARY_SKILL, PrimarySkill::DEFENSE).And(Selector::sourceTypeSel(Bonus::CREATURE_ABILITY));
	return getExportedBonusList().valOfBonuses(SELECTOR);
}

int32_t CCreature::getBaseDamageMin() const
{
	static const auto SELECTOR = Selector::typeSubtype(Bonus::CREATURE_DAMAGE, 1).And(Selector::sourceTypeSel(Bonus::CREATURE_ABILITY));
	return getExportedBonusList().valOfBonuses(SELECTOR);
}

int32_t CCreature::getBaseDamageMax() const
{
	static const auto SELECTOR = Selector::typeSubtype(Bonus::CREATURE_DAMAGE, 2).And(Selector::sourceTypeSel(Bonus::CREATURE_ABILITY));
	return getExportedBonusList().valOfBonuses(SELECTOR);
}

int32_t CCreature::getBaseHitPoints() const
{
	static const auto SELECTOR = Selector::type()(Bonus::STACK_HEALTH).And(Selector::sourceTypeSel(Bonus::CREATURE_ABILITY));
	return getExportedBonusList().valOfBonuses(SELECTOR);
}

int32_t CCreature::getBaseSpellPoints() const
{
	static const auto SELECTOR = Selector::type()(Bonus::CASTS).And(Selector::sourceTypeSel(Bonus::CREATURE_ABILITY));
	return getExportedBonusList().valOfBonuses(SELECTOR);
}

int32_t CCreature::getBaseSpeed() const
{
	static const auto SELECTOR = Selector::type()(Bonus::STACKS_SPEED).And(Selector::sourceTypeSel(Bonus::CREATURE_ABILITY));
	return getExportedBonusList().valOfBonuses(SELECTOR);
}

int32_t CCreature::getBaseShots() const
{
	static const auto SELECTOR = Selector::type()(Bonus::SHOTS).And(Selector::sourceTypeSel(Bonus::CREATURE_ABILITY));
	return getExportedBonusList().valOfBonuses(SELECTOR);
}

int32_t CCreature::getCost(int32_t resIndex) const
{
	if(resIndex >= 0 && resIndex < cost.size())
		return cost[resIndex];
	else
		return 0;
}

<<<<<<< HEAD
CCreature::CreatureQuantityId CCreature::getQuantityID(const int & quantity)
=======
std::string CCreature::getNameTranslated() const
{
	return getNameSingularTranslated();
}

std::string CCreature::getNamePluralTranslated() const
{
	return VLC->generaltexth->translate(getNamePluralTextID());
}

std::string CCreature::getNameSingularTranslated() const
{
	return VLC->generaltexth->translate(getNameSingularTextID());
}

std::string CCreature::getNameTextID() const
{
	return getNameSingularTextID();
}

std::string CCreature::getNamePluralTextID() const
{
	return TextIdentifier("creatures", modScope, identifier, "name", "plural" ).get();
}

std::string CCreature::getNameSingularTextID() const
{
	return TextIdentifier("creatures", modScope, identifier, "name", "singular" ).get();
}

int CCreature::getQuantityID(const int & quantity)
>>>>>>> a19c9ecc
{
	if (quantity<5)
		return CCreature::CreatureQuantityId::FEW;
	if (quantity<10)
		return CCreature::CreatureQuantityId::SEVERAL;
	if (quantity<20)
		return CCreature::CreatureQuantityId::PACK;
	if (quantity<50)
		return CCreature::CreatureQuantityId::LOTS;
	if (quantity<100)
		return CCreature::CreatureQuantityId::HORDE;
	if (quantity<250)
		return CCreature::CreatureQuantityId::THRONG;
	if (quantity<500)
		return CCreature::CreatureQuantityId::SWARM;
	if (quantity<1000)
		return CCreature::CreatureQuantityId::ZOUNDS;

	return CCreature::CreatureQuantityId::LEGION;
}

std::string CCreature::getQuantityRangeStringForId(const CCreature::CreatureQuantityId & quantityId)
{
	if(creatureQuantityRanges.find(quantityId) != creatureQuantityRanges.end())
		return creatureQuantityRanges.at(quantityId);

	logGlobal->error("Wrong quantityId: %d", (int)quantityId);
	assert(0);
	return "[ERROR]";
}

int CCreature::estimateCreatureCount(ui32 countID)
{
	static const int creature_count[] = { 0, 3, 8, 15, 35, 75, 175, 375, 750, 2500 };

	if(countID > 9)
	{
		logGlobal->error("Wrong countID %d!", countID);
		return 0;
	}
	else
		return creature_count[countID];
}

bool CCreature::isDoubleWide() const
{
	return doubleWide;
}

/**
 * Determines if the creature is of a good alignment.
 * @return true if the creture is good, false otherwise.
 */
bool CCreature::isGood () const
{
	return (*VLC->townh)[faction]->alignment == EAlignment::GOOD;
}

/**
 * Determines if the creature is of an evil alignment.
 * @return true if the creature is evil, false otherwise.
 */
bool CCreature::isEvil () const
{
	return (*VLC->townh)[faction]->alignment == EAlignment::EVIL;
}

si32 CCreature::maxAmount(const std::vector<si32> &res) const //how many creatures can be bought
{
	int ret = 2147483645;
	int resAmnt = static_cast<int>(std::min(res.size(),cost.size()));
	for(int i=0;i<resAmnt;i++)
		if(cost[i])
			ret = std::min(ret,(int)(res[i]/cost[i]));
	return ret;
}

CCreature::CCreature()
{
	setNodeType(CBonusSystemNode::CREATURE);
	faction = 0;
	level = 0;
	fightValue = AIValue = growth = hordeGrowth = ammMin = ammMax = 0;
	doubleWide = false;
	special = true;
	iconIndex = -1;
}

void CCreature::addBonus(int val, Bonus::BonusType type, int subtype)
{
	auto selector = Selector::typeSubtype(type, subtype).And(Selector::source(Bonus::CREATURE_ABILITY, getIndex()));
	BonusList & exported = getExportedBonusList();

	BonusList existing;
	exported.getBonuses(existing, selector, Selector::all);

	if(existing.empty())
	{
		auto added = std::make_shared<Bonus>(Bonus::PERMANENT, type, Bonus::CREATURE_ABILITY, val, getIndex(), subtype, Bonus::BASE_NUMBER);
		addNewBonus(added);
	}
	else
	{
		std::shared_ptr<Bonus> b = existing[0];
		b->val = val;
	}
}

bool CCreature::isMyUpgrade(const CCreature *anotherCre) const
{
	//TODO upgrade of upgrade?
	return vstd::contains(upgrades, anotherCre->idNumber);
}

bool CCreature::valid() const
{
	return this == VLC->creh->objects[idNumber];
}

std::string CCreature::nodeName() const
{
	return "\"" + getNamePluralTextID() + "\"";
}

bool CCreature::isItNativeTerrain(TerrainId terrain) const
{
	auto native = getNativeTerrain();
	return native == terrain || native == ETerrainId::ANY_TERRAIN;
}

TerrainId CCreature::getNativeTerrain() const
{
	const std::string cachingStringNoTerrainPenalty = "type_NO_TERRAIN_PENALTY";
	static const auto selectorNoTerrainPenalty = Selector::type()(Bonus::NO_TERRAIN_PENALTY);

	//this code is used in the CreatureTerrainLimiter::limit to setup battle bonuses
	//and in the CGHeroInstance::getNativeTerrain() to setup mevement bonuses or/and penalties.
	return hasBonus(selectorNoTerrainPenalty, selectorNoTerrainPenalty)
		? TerrainId(ETerrainId::ANY_TERRAIN)
		: (*VLC->townh)[faction]->nativeTerrain;
}

void CCreature::updateFrom(const JsonNode & data)
{
	JsonUpdater handler(nullptr, data);

	{
		auto configScope = handler.enterStruct("config");

		const JsonNode & configNode = handler.getCurrent();

		serializeJson(handler);

		if(!configNode["hitPoints"].isNull())
			addBonus(configNode["hitPoints"].Integer(), Bonus::STACK_HEALTH);

		if(!configNode["speed"].isNull())
			addBonus(configNode["speed"].Integer(), Bonus::STACKS_SPEED);

		if(!configNode["attack"].isNull())
			addBonus(configNode["attack"].Integer(), Bonus::PRIMARY_SKILL, PrimarySkill::ATTACK);

		if(!configNode["defense"].isNull())
			addBonus(configNode["defense"].Integer(), Bonus::PRIMARY_SKILL, PrimarySkill::DEFENSE);

		if(!configNode["damage"]["min"].isNull())
			addBonus(configNode["damage"]["min"].Integer(), Bonus::CREATURE_DAMAGE, 1);

		if(!configNode["damage"]["max"].isNull())
			addBonus(configNode["damage"]["max"].Integer(), Bonus::CREATURE_DAMAGE, 2);

		if(!configNode["shots"].isNull())
			addBonus(configNode["shots"].Integer(), Bonus::SHOTS);

		if(!configNode["spellPoints"].isNull())
			addBonus(configNode["spellPoints"].Integer(), Bonus::CASTS);
	}


	handler.serializeBonuses("bonuses", this);
}

void CCreature::serializeJson(JsonSerializeFormat & handler)
{
	handler.serializeInt("fightValue", fightValue);
	handler.serializeInt("aiValue", AIValue);
	handler.serializeInt("growth", growth);
	handler.serializeInt("horde", hordeGrowth);// Needed at least until configurable buildings

	{
		auto advMapNode = handler.enterStruct("advMapAmount");
		handler.serializeInt("min", ammMin);
		handler.serializeInt("max", ammMax);
	}

	if(handler.updating)
	{
		cost.serializeJson(handler, "cost");
		handler.serializeInt("faction", faction);//TODO: unify with deferred resolve
	}

	handler.serializeInt("level", level);
	handler.serializeBool("doubleWide", doubleWide);

	if(!handler.saving)
	{
		if(ammMin > ammMax)
			logMod->error("Invalid creature '%s' configuration, advMapAmount.min > advMapAmount.max", identifier);
	}
}

void CCreature::fillWarMachine()
{
	switch (idNumber)
	{
	case CreatureID::CATAPULT: //Catapult
		warMachine = ArtifactID::CATAPULT;
		break;
	case CreatureID::BALLISTA: //Ballista
		warMachine = ArtifactID::BALLISTA;
		break;
	case CreatureID::FIRST_AID_TENT: //First Aid tent
		warMachine = ArtifactID::FIRST_AID_TENT;
		break;
	case CreatureID::AMMO_CART: //Ammo cart
		warMachine = ArtifactID::AMMO_CART;
		break;
	}
	warMachine = ArtifactID::NONE; //this creature is not artifact
}

CCreatureHandler::CCreatureHandler()
	: expAfterUpgrade(0)
{
	VLC->creh = this;

	allCreatures.setDescription("All creatures");
	allCreatures.setNodeType(CBonusSystemNode::ENodeTypes::ALL_CREATURES);
	creaturesOfLevel[0].setDescription("Creatures of unnormalized tier");

	for(int i = 1; i < ARRAY_COUNT(creaturesOfLevel); i++)
		creaturesOfLevel[i].setDescription("Creatures of tier " + boost::lexical_cast<std::string>(i));
	loadCommanders();
}

const CCreature * CCreatureHandler::getCreature(const std::string & scope, const std::string & identifier) const
{
	boost::optional<si32> index = VLC->modh->identifiers.getIdentifier(scope, "creature", identifier);

	if(!index)
		throw std::runtime_error("Creature not found "+identifier);

	return objects[*index];
}

void CCreatureHandler::loadCommanders()
{
	JsonNode data(ResourceID("config/commanders.json"));
	data.setMeta(CModHandler::scopeBuiltin()); // assume that commanders are in core mod (for proper bonuses resolution)

	const JsonNode & config = data; // switch to const data accessors

	for (auto bonus : config["bonusPerLevel"].Vector())
	{
		commanderLevelPremy.push_back(JsonUtils::parseBonus(bonus.Vector()));
	}

	int i = 0;
	for (auto skill : config["skillLevels"].Vector())
	{
		skillLevels.push_back (std::vector<ui8>());
		for (auto skillLevel : skill["levels"].Vector())
		{
			skillLevels[i].push_back ((ui8)skillLevel.Float());
		}
		++i;
	}

	for (auto ability : config["abilityRequirements"].Vector())
	{
		std::pair <std::shared_ptr<Bonus>, std::pair <ui8, ui8> > a;
		a.first = JsonUtils::parseBonus (ability["ability"].Vector());
		a.second.first =  static_cast<ui8>(ability["skills"].Vector()[0].Float());
		a.second.second = static_cast<ui8>(ability["skills"].Vector()[1].Float());
		skillRequirements.push_back (a);
	}
}

void CCreatureHandler::loadBonuses(JsonNode & creature, std::string bonuses)
{
	auto makeBonusNode = [&](std::string type) -> JsonNode
	{
		JsonNode ret;
		ret["type"].String() = type;
		return ret;
	};

	static const std::map<std::string, JsonNode> abilityMap =
	{
		{"FLYING_ARMY",            makeBonusNode("FLYING")},
		{"SHOOTING_ARMY",          makeBonusNode("SHOOTER")},
		{"SIEGE_WEAPON",           makeBonusNode("SIEGE_WEAPON")},
		{"const_free_attack",      makeBonusNode("BLOCKS_RETALIATION")},
		{"IS_UNDEAD",              makeBonusNode("UNDEAD")},
		{"const_no_melee_penalty", makeBonusNode("NO_MELEE_PENALTY")},
		{"const_jousting",         makeBonusNode("JOUSTING")},
		{"KING_1",                 makeBonusNode("KING1")},
		{"KING_2",                 makeBonusNode("KING2")},
		{"KING_3",                 makeBonusNode("KING3")},
		{"const_no_wall_penalty",  makeBonusNode("NO_WALL_PENALTY")},
		{"CATAPULT",               makeBonusNode("CATAPULT")},
		{"MULTI_HEADED",           makeBonusNode("ATTACKS_ALL_ADJACENT")},
		{"IMMUNE_TO_MIND_SPELLS",  makeBonusNode("MIND_IMMUNITY")},
		{"HAS_EXTENDED_ATTACK",    makeBonusNode("TWO_HEX_ATTACK_BREATH")}
	};

	auto hasAbility = [&](const std::string name) -> bool
	{
		return boost::algorithm::find_first(bonuses, name);
	};

	for(auto a : abilityMap)
	{
		if(hasAbility(a.first))
			creature["abilities"][a.first] = a.second;
	}
	if(hasAbility("DOUBLE_WIDE"))
		creature["doubleWide"].Bool() = true;

	if(hasAbility("const_raises_morale"))
	{
		JsonNode node = makeBonusNode("MORALE");
		node["val"].Float() = 1;
		node["propagator"].String() = "HERO";
		creature["abilities"]["const_raises_morale"] = node;
	}
}

std::vector<JsonNode> CCreatureHandler::loadLegacyData(size_t dataSize)
{
	objects.resize(dataSize);
	std::vector<JsonNode> h3Data;
	h3Data.reserve(dataSize);

	CLegacyConfigParser parser("DATA/CRTRAITS.TXT");

	parser.endLine(); // header

	// this file is a bit different in some of Russian localisations:
	//ENG: Singular	Plural Wood ...
	//RUS: Singular	Plural	Plural2 Wood ...
	// Try to detect which version this is by header
	// TODO: use 3rd name? Stand for "whose", e.g. pikemans'
	size_t namesCount;
	{
		if ( parser.readString() != "Singular" || parser.readString() != "Plural" )
			throw std::runtime_error("Incorrect format of CrTraits.txt");

		if (parser.readString() == "Plural2")
			namesCount = 3;
		else
			namesCount = 2;

		parser.endLine();
	}

	for (size_t i=0; i<dataSize; i++)
	{
		//loop till non-empty line
		while (parser.isNextEntryEmpty())
			parser.endLine();

		JsonNode data;

		data["name"]["singular"].String() =  parser.readString();

		if (namesCount == 3)
			parser.readString();

		data["name"]["plural"].String() =  parser.readString();

		for(int v=0; v<7; ++v)
			data["cost"][GameConstants::RESOURCE_NAMES[v]].Float() = parser.readNumber();

		data["fightValue"].Float() = parser.readNumber();
		data["aiValue"].Float() = parser.readNumber();
		data["growth"].Float() = parser.readNumber();
		data["horde"].Float() = parser.readNumber();

		data["hitPoints"].Float() = parser.readNumber();
		data["speed"].Float() = parser.readNumber();
		data["attack"].Float() = parser.readNumber();
		data["defense"].Float() = parser.readNumber();
		data["damage"]["min"].Float() = parser.readNumber();
		data["damage"]["max"].Float() = parser.readNumber();

		if (float shots = parser.readNumber())
			data["shots"].Float() = shots;

		if (float spells = parser.readNumber())
			data["spellPoints"].Float() = spells;

		data["advMapAmount"]["min"].Float() = parser.readNumber();
		data["advMapAmount"]["max"].Float() = parser.readNumber();

		data["abilityText"].String() = parser.readString();
		loadBonuses(data, parser.readString()); //Attributes

		h3Data.push_back(data);
	}

	loadAnimationInfo(h3Data);

	return h3Data;
}

CCreature * CCreatureHandler::loadFromJson(const std::string & scope, const JsonNode & node, const std::string & identifier, size_t index)
{
	assert(identifier.find(':') == std::string::npos);
	assert(!scope.empty());

	auto cre = new CCreature();

	if(node["hasDoubleWeek"].Bool())
	{
		doubledCreatures.insert(CreatureID(index));
	}
	cre->idNumber = CreatureID(index);
	cre->iconIndex = cre->getIndex() + 2;
	cre->identifier = identifier;
	cre->modScope = scope;

	JsonDeserializer handler(nullptr, node);
	cre->serializeJson(handler);

	cre->cost = Res::ResourceSet(node["cost"]);

	VLC->generaltexth->registerString(cre->getNameSingularTextID(), node["name"]["singular"].String());
	VLC->generaltexth->registerString(cre->getNamePluralTextID(), node["name"]["plural"].String());

	cre->addBonus(node["hitPoints"].Integer(), Bonus::STACK_HEALTH);
	cre->addBonus(node["speed"].Integer(), Bonus::STACKS_SPEED);
	cre->addBonus(node["attack"].Integer(), Bonus::PRIMARY_SKILL, PrimarySkill::ATTACK);
	cre->addBonus(node["defense"].Integer(), Bonus::PRIMARY_SKILL, PrimarySkill::DEFENSE);

	cre->addBonus(node["damage"]["min"].Integer(), Bonus::CREATURE_DAMAGE, 1);
	cre->addBonus(node["damage"]["max"].Integer(), Bonus::CREATURE_DAMAGE, 2);

	assert(node["damage"]["min"].Integer() <= node["damage"]["max"].Integer());

	if(!node["shots"].isNull())
		cre->addBonus(node["shots"].Integer(), Bonus::SHOTS);

	loadStackExperience(cre, node["stackExperience"]);
	loadJsonAnimation(cre, node["graphics"]);
	loadCreatureJson(cre, node);

	for(auto & extraName : node["extraNames"].Vector())
	{
		for(auto type_name : getTypeNames())
			registerObject(scope, type_name, extraName.String(), cre->getIndex());
	}

	VLC->modh->identifiers.requestIdentifier(scope, "object", "monster", [=](si32 index)
	{
		JsonNode conf;
		conf.setMeta(scope);

		VLC->objtypeh->loadSubObject(cre->identifier, conf, Obj::MONSTER, cre->idNumber.num);
		if (!cre->advMapDef.empty())
		{
			JsonNode templ;
			templ["animation"].String() = cre->advMapDef;
			templ.setMeta(scope);
			VLC->objtypeh->getHandlerFor(Obj::MONSTER, cre->idNumber.num)->addTemplate(templ);
		}

		// object does not have any templates - this is not usable object (e.g. pseudo-creature like Arrow Tower)
		if (VLC->objtypeh->getHandlerFor(Obj::MONSTER, cre->idNumber.num)->getTemplates().empty())
			VLC->objtypeh->removeSubObject(Obj::MONSTER, cre->idNumber.num);
	});

	return cre;
}

const std::vector<std::string> & CCreatureHandler::getTypeNames() const
{
	static const std::vector<std::string> typeNames = { "creature" };
	return typeNames;
}

std::vector<bool> CCreatureHandler::getDefaultAllowed() const
{
	std::vector<bool> ret;

	for(const CCreature * crea : objects)
	{
		ret.push_back(crea ? !crea->special : false);
	}
	return ret;
}

void CCreatureHandler::loadCrExpBon()
{
	if (VLC->modh->modules.STACK_EXP) 	//reading default stack experience bonuses
	{
		CLegacyConfigParser parser("DATA/CREXPBON.TXT");

		Bonus b; //prototype with some default properties
		b.source = Bonus::STACK_EXPERIENCE;
		b.duration = Bonus::PERMANENT;
		b.valType = Bonus::ADDITIVE_VALUE;
		b.effectRange = Bonus::NO_LIMIT;
		b.additionalInfo = 0;
		b.turnsRemain = 0;
		BonusList bl;

		parser.endLine();

		parser.readString(); //ignore index
		loadStackExp(b, bl, parser);
		for(auto b : bl)
			addBonusForAllCreatures(b); //health bonus is common for all
		parser.endLine();

		for (int i = 1; i < 7; ++i)
		{
			for (int j = 0; j < 4; ++j) //four modifiers common for tiers
			{
				parser.readString(); //ignore index
				bl.clear();
				loadStackExp(b, bl, parser);
				for(auto b : bl)
					addBonusForTier(i, b);
				parser.endLine();
			}
		}
		for (int j = 0; j < 4; ++j) //tier 7
		{
			parser.readString(); //ignore index
			bl.clear();
			loadStackExp(b, bl, parser);
			for(auto b : bl)
			{
				addBonusForTier(7, b);
				creaturesOfLevel[0].addNewBonus(b); //bonuses from level 7 are given to high-level creatures
			}
			parser.endLine();
		}
		do //parse everything that's left
		{
			auto sid = static_cast<ui32>(parser.readNumber()); //id = this particular creature ID

			b.sid = sid;
			bl.clear();
			loadStackExp(b, bl, parser);
			for(auto b : bl)
			{
				objects[sid]->addNewBonus(b); //add directly to CCreature Node
			}
		}
		while (parser.endLine());

		//Calculate rank exp values, formula appears complicated bu no parsing needed
		expRanks.resize(8);
		int dif = 0;
		int it = 8000; //ignore name of this variable
		expRanks[0].push_back(it);
		for (int j = 1; j < 10; ++j) //used for tiers 8-10, and all other probably
		{
			expRanks[0].push_back(expRanks[0][j-1] + it + dif);
			dif += it/5;
		}
		for (int i = 1; i < 8; ++i)
		{
			dif = 0;
			it = 1000 * i;
			expRanks[i].push_back(it);
			for (int j = 1; j < 10; ++j)
			{
				expRanks[i].push_back(expRanks[i][j-1] + it + dif);
				dif += it/5;
			}
		}

		CLegacyConfigParser expBonParser("DATA/CREXPMOD.TXT");

		expBonParser.endLine(); //header

		maxExpPerBattle.resize(8);
		for (int i = 1; i < 8; ++i)
		{
			expBonParser.readString(); //index
			expBonParser.readString(); //float multiplier -> hardcoded
			expBonParser.readString(); //ignore upgrade mod? ->hardcoded
			expBonParser.readString(); //already calculated

			maxExpPerBattle[i] = static_cast<ui32>(expBonParser.readNumber());
			expRanks[i].push_back(expRanks[i].back() + (ui32)expBonParser.readNumber());

			expBonParser.endLine();
		}
		//skeleton gets exp penalty
		objects[56].get()->addBonus(-50, Bonus::EXP_MULTIPLIER, -1);
		objects[57].get()->addBonus(-50, Bonus::EXP_MULTIPLIER, -1);
		//exp for tier >7, rank 11
		expRanks[0].push_back(147000);
		expAfterUpgrade = 75; //percent
		maxExpPerBattle[0] = maxExpPerBattle[7];

	}//end of Stack Experience
}

void CCreatureHandler::loadAnimationInfo(std::vector<JsonNode> &h3Data)
{
	CLegacyConfigParser parser("DATA/CRANIM.TXT");

	parser.endLine(); // header
	parser.endLine();

	for(int dd=0; dd<VLC->modh->settings.data["textData"]["creature"].Float(); ++dd)
	{
		while (parser.isNextEntryEmpty() && parser.endLine()) // skip empty lines
			;

		loadUnitAnimInfo(h3Data[dd]["graphics"], parser);
		parser.endLine();
	}
}

void CCreatureHandler::loadUnitAnimInfo(JsonNode & graphics, CLegacyConfigParser & parser)
{
	graphics["timeBetweenFidgets"].Float() = parser.readNumber();

	JsonNode & animationTime = graphics["animationTime"];
	animationTime["walk"].Float() = parser.readNumber();
	animationTime["attack"].Float() = parser.readNumber();
	animationTime["flight"].Float() = parser.readNumber();
	animationTime["idle"].Float() = 10.0;

	JsonNode & missile = graphics["missile"];
	JsonNode & offsets = missile["offset"];

	offsets["upperX"].Float() = parser.readNumber();
	offsets["upperY"].Float() = parser.readNumber();
	offsets["middleX"].Float() = parser.readNumber();
	offsets["middleY"].Float() = parser.readNumber();
	offsets["lowerX"].Float() = parser.readNumber();
	offsets["lowerY"].Float() = parser.readNumber();

	for(int i=0; i<12; i++)
	{
		JsonNode entry;
		entry.Float() = parser.readNumber();
		missile["frameAngles"].Vector().push_back(entry);
	}

	graphics["troopCountLocationOffset"].Float() = parser.readNumber();

	missile["attackClimaxFrame"].Float() = parser.readNumber();

	// assume that creature is not a shooter and should not have whole missile field
	if (missile["frameAngles"].Vector()[0].Float() == 0 &&
	    missile["attackClimaxFrame"].Float() == 0)
		graphics.Struct().erase("missile");
}

void CCreatureHandler::loadJsonAnimation(CCreature * cre, const JsonNode & graphics)
{
	cre->animation.timeBetweenFidgets = graphics["timeBetweenFidgets"].Float();
	cre->animation.troopCountLocationOffset = static_cast<int>(graphics["troopCountLocationOffset"].Float());

	const JsonNode & animationTime = graphics["animationTime"];
	cre->animation.walkAnimationTime = animationTime["walk"].Float();
	cre->animation.idleAnimationTime = animationTime["idle"].Float();
	cre->animation.attackAnimationTime = animationTime["attack"].Float();
	cre->animation.flightAnimationDistance = animationTime["flight"].Float(); //?

	const JsonNode & missile = graphics["missile"];
	const JsonNode & offsets = missile["offset"];
	cre->animation.upperRightMissleOffsetX = static_cast<int>(offsets["upperX"].Float());
	cre->animation.upperRightMissleOffsetY = static_cast<int>(offsets["upperY"].Float());
	cre->animation.rightMissleOffsetX =      static_cast<int>(offsets["middleX"].Float());
	cre->animation.rightMissleOffsetY =      static_cast<int>(offsets["middleY"].Float());
	cre->animation.lowerRightMissleOffsetX = static_cast<int>(offsets["lowerX"].Float());
	cre->animation.lowerRightMissleOffsetY = static_cast<int>(offsets["lowerY"].Float());

	cre->animation.attackClimaxFrame = static_cast<int>(missile["attackClimaxFrame"].Float());
	cre->animation.missleFrameAngles = missile["frameAngles"].convertTo<std::vector<double> >();

	cre->advMapDef = graphics["map"].String();
	cre->smallIconName = graphics["iconSmall"].String();
	cre->largeIconName = graphics["iconLarge"].String();
}

void CCreatureHandler::loadCreatureJson(CCreature * creature, const JsonNode & config)
{
	creature->animDefName = config["graphics"]["animation"].String();

	//FIXME: MOD COMPATIBILITY
	if (config["abilities"].getType() == JsonNode::JsonType::DATA_STRUCT)
	{
		for(auto &ability : config["abilities"].Struct())
		{
			if (!ability.second.isNull())
			{
				auto b = JsonUtils::parseBonus(ability.second);
				b->source = Bonus::CREATURE_ABILITY;
				b->sid = creature->getIndex();
				b->duration = Bonus::PERMANENT;
				creature->addNewBonus(b);
			}
		}
	}
	else
	{
		for(const JsonNode &ability : config["abilities"].Vector())
		{
			if(ability.getType() == JsonNode::JsonType::DATA_VECTOR)
			{
				logMod->error("Ignored outdated creature ability format in %s", creature->getJsonKey());
			}
			else
			{
				auto b = JsonUtils::parseBonus(ability);
				b->source = Bonus::CREATURE_ABILITY;
				b->sid = creature->getIndex();
				b->duration = Bonus::PERMANENT;
				creature->addNewBonus(b);
			}
		}
	}

	VLC->modh->identifiers.requestIdentifier("faction", config["faction"], [=](si32 faction)
	{
		creature->faction = faction;
	});

	for(const JsonNode &value : config["upgrades"].Vector())
	{
		VLC->modh->identifiers.requestIdentifier("creature", value, [=](si32 identifier)
		{
			creature->upgrades.insert(CreatureID(identifier));
		});
	}

	creature->animation.projectileImageName = config["graphics"]["missile"]["projectile"].String();

	for(const JsonNode & value : config["graphics"]["missile"]["ray"].Vector())
	{
		CCreature::CreatureAnimation::RayColor color;

		color.r1 = value["start"].Vector()[0].Integer();
		color.g1 = value["start"].Vector()[1].Integer();
		color.b1 = value["start"].Vector()[2].Integer();
		color.a1 = value["start"].Vector()[3].Integer();

		color.r2 = value["end"].Vector()[0].Integer();
		color.g2 = value["end"].Vector()[1].Integer();
		color.b2 = value["end"].Vector()[2].Integer();
		color.a2 = value["end"].Vector()[3].Integer();

		creature->animation.projectileRay.push_back(color);
	}

	creature->special = config["special"].Bool() || config["disabled"].Bool();

	const JsonNode & sounds = config["sound"];

#define GET_SOUND_VALUE(value_name) creature->sounds.value_name = sounds[#value_name].String()
	GET_SOUND_VALUE(attack);
	GET_SOUND_VALUE(defend);
	GET_SOUND_VALUE(killed);
	GET_SOUND_VALUE(move);
	GET_SOUND_VALUE(shoot);
	GET_SOUND_VALUE(wince);
	GET_SOUND_VALUE(startMoving);
	GET_SOUND_VALUE(endMoving);
#undef GET_SOUND_VALUE
}

void CCreatureHandler::loadStackExperience(CCreature * creature, const JsonNode & input)
{
	for (const JsonNode &exp : input.Vector())
	{
		auto bonus = JsonUtils::parseBonus (exp["bonus"]);
		bonus->source = Bonus::STACK_EXPERIENCE;
		bonus->duration = Bonus::PERMANENT;
		const JsonVector &values = exp["values"].Vector();
		int lowerLimit = 1;//, upperLimit = 255;
		if (values[0].getType() == JsonNode::JsonType::DATA_BOOL)
		{
			for (const JsonNode &val : values)
			{
				if (val.Bool() == true)
				{
					bonus->limiter = std::make_shared<RankRangeLimiter>(RankRangeLimiter(lowerLimit));
					creature->addNewBonus (std::make_shared<Bonus>(*bonus)); //bonuses must be unique objects
					break; //TODO: allow bonuses to turn off?
				}
				++lowerLimit;
			}
		}
		else
		{
			int lastVal = 0;
			for (const JsonNode &val : values)
			{
				if (val.Float() != lastVal)
				{
					bonus->val = (int)val.Float() - lastVal;
					bonus->limiter.reset (new RankRangeLimiter(lowerLimit));
					creature->addNewBonus (std::make_shared<Bonus>(*bonus));
				}
				lastVal = static_cast<int>(val.Float());
				++lowerLimit;
			}
		}
	}
}

void CCreatureHandler::loadStackExp(Bonus & b, BonusList & bl, CLegacyConfigParser & parser) //help function for parsing CREXPBON.txt
{
	bool enable = false; //some bonuses are activated with values 2 or 1
	std::string buf = parser.readString();
	std::string mod = parser.readString();

	switch (buf[0])
	{
	case 'H':
		b.type = Bonus::STACK_HEALTH;
		b.valType = Bonus::PERCENT_TO_BASE;
		break;
	case 'A':
		b.type = Bonus::PRIMARY_SKILL;
		b.subtype = PrimarySkill::ATTACK;
		break;
	case 'D':
		b.type = Bonus::PRIMARY_SKILL;
		b.subtype = PrimarySkill::DEFENSE;
		break;
	case 'M': //Max damage
		b.type = Bonus::CREATURE_DAMAGE;
		b.subtype = 2;
		break;
	case 'm': //Min damage
		b.type = Bonus::CREATURE_DAMAGE;
		b.subtype = 1;
		break;
	case 'S':
		b.type = Bonus::STACKS_SPEED; break;
	case 'O':
		b.type = Bonus::SHOTS; break;
	case 'b':
		b.type = Bonus::ENEMY_DEFENCE_REDUCTION; break;
	case 'C':
		b.type = Bonus::CHANGES_SPELL_COST_FOR_ALLY; break;
	case 'd':
		b.type = Bonus::DEFENSIVE_STANCE; break;
	case 'e':
		b.type = Bonus::DOUBLE_DAMAGE_CHANCE;
		b.subtype = 0;
		break;
	case 'E':
		b.type = Bonus::DEATH_STARE;
		b.subtype = 0; //Gorgon
		break;
	case 'F':
		b.type = Bonus::FEAR; break;
	case 'g':
		b.type = Bonus::SPELL_DAMAGE_REDUCTION;
		b.subtype = -1; //all magic schools
		break;
	case 'P':
		b.type = Bonus::CASTS; break;
	case 'R':
		b.type = Bonus::ADDITIONAL_RETALIATION; break;
	case 'W':
		b.type = Bonus::MAGIC_RESISTANCE;
		b.subtype = 0; //otherwise creature window goes crazy
		break;
	case 'f': //on-off skill
		enable = true; //sometimes format is: 2 -> 0, 1 -> 1
		switch (mod[0])
		{
			case 'A':
				b.type = Bonus::ATTACKS_ALL_ADJACENT; break;
			case 'b':
				b.type = Bonus::RETURN_AFTER_STRIKE; break;
			case 'B':
				b.type = Bonus::TWO_HEX_ATTACK_BREATH; break;
			case 'c':
				b.type = Bonus::JOUSTING; break;
			case 'D':
				b.type = Bonus::ADDITIONAL_ATTACK; break;
			case 'f':
				b.type = Bonus::FEARLESS; break;
			case 'F':
				b.type = Bonus::FLYING; break;
			case 'm':
				b.type = Bonus::SELF_MORALE; break;
			case 'M':
				b.type = Bonus::NO_MORALE; break;
			case 'p': //Mind spells
			case 'P':
				b.type = Bonus::MIND_IMMUNITY; break;
			case 'r':
				b.type = Bonus::REBIRTH; //on/off? makes sense?
				b.subtype = 0;
				b.val = 20; //arbitrary value
				break;
			case 'R':
				b.type = Bonus::BLOCKS_RETALIATION; break;
			case 's':
				b.type = Bonus::FREE_SHOOTING; break;
			case 'u':
				b.type = Bonus::SPELL_RESISTANCE_AURA; break;
			case 'U':
				b.type = Bonus::UNDEAD; break;
			default:
				logGlobal->trace("Not parsed bonus %s %s", buf, mod);
				return;
				break;
		}
		break;
	case 'w': //specific spell immunities, enabled/disabled
		enable = true;
		switch (mod[0])
		{
			case 'B': //Blind
				b.type = Bonus::SPELL_IMMUNITY;
				b.subtype = SpellID::BLIND;
				b.additionalInfo = 0;//normal immunity
				break;
			case 'H': //Hypnotize
				b.type = Bonus::SPELL_IMMUNITY;
				b.subtype = SpellID::HYPNOTIZE;
				b.additionalInfo = 0;//normal immunity
				break;
			case 'I': //Implosion
				b.type = Bonus::SPELL_IMMUNITY;
				b.subtype = SpellID::IMPLOSION;
				b.additionalInfo = 0;//normal immunity
				break;
			case 'K': //Berserk
				b.type = Bonus::SPELL_IMMUNITY;
				b.subtype = SpellID::BERSERK;
				b.additionalInfo = 0;//normal immunity
				break;
			case 'M': //Meteor Shower
				b.type = Bonus::SPELL_IMMUNITY;
				b.subtype = SpellID::METEOR_SHOWER;
				b.additionalInfo = 0;//normal immunity
				break;
			case 'N': //dispell beneficial spells
				b.type = Bonus::SPELL_IMMUNITY;
				b.subtype = SpellID::DISPEL_HELPFUL_SPELLS;
				b.additionalInfo = 0;//normal immunity
				break;
			case 'R': //Armageddon
				b.type = Bonus::SPELL_IMMUNITY;
				b.subtype = SpellID::ARMAGEDDON;
				b.additionalInfo = 0;//normal immunity
				break;
			case 'S': //Slow
				b.type = Bonus::SPELL_IMMUNITY;
				b.subtype = SpellID::SLOW;
				b.additionalInfo = 0;//normal immunity
				break;
			case '6':
			case '7':
			case '8':
			case '9':
				b.type = Bonus::LEVEL_SPELL_IMMUNITY;
				b.val = std::atoi(mod.c_str()) - 5;
				break;
			case ':':
				b.type = Bonus::LEVEL_SPELL_IMMUNITY;
				b.val = GameConstants::SPELL_LEVELS; //in case someone adds higher level spells?
				break;
			case 'F':
				b.type = Bonus::FIRE_IMMUNITY;
				b.subtype = 1; //not positive
				break;
			case 'O':
				b.type = Bonus::FIRE_IMMUNITY;
				b.subtype = 2; //only direct damage
				break;
			case 'f':
				b.type = Bonus::FIRE_IMMUNITY;
				b.subtype = 0; //all
				break;
			case 'C':
				b.type = Bonus::WATER_IMMUNITY;
				b.subtype = 1; //not positive
				break;
			case 'W':
				b.type = Bonus::WATER_IMMUNITY;
				b.subtype = 2; //only direct damage
				break;
			case 'w':
				b.type = Bonus::WATER_IMMUNITY;
				b.subtype = 0; //all
				break;
			case 'E':
				b.type = Bonus::EARTH_IMMUNITY;
				b.subtype = 2; //only direct damage
				break;
			case 'e':
				b.type = Bonus::EARTH_IMMUNITY;
				b.subtype = 0; //all
				break;
			case 'A':
				b.type = Bonus::AIR_IMMUNITY;
				b.subtype = 2; //only direct damage
				break;
			case 'a':
				b.type = Bonus::AIR_IMMUNITY;
				b.subtype = 0; //all
				break;
			case 'D':
				b.type = Bonus::DIRECT_DAMAGE_IMMUNITY;
				break;
			case '0':
				b.type = Bonus::RECEPTIVE;
				break;
			case 'm':
				b.type = Bonus::MIND_IMMUNITY;
				break;
			default:
				logGlobal->trace("Not parsed bonus %s %s", buf, mod);
				return;
		}
		break;

	case 'i':
		enable = true;
		b.type = Bonus::NO_DISTANCE_PENALTY;
		break;
	case 'o':
		enable = true;
		b.type = Bonus::NO_WALL_PENALTY;
		break;

	case 'a':
	case 'c':
	case 'K':
	case 'k':
		b.type = Bonus::SPELL_AFTER_ATTACK;
		b.subtype = stringToNumber(mod);
		break;
	case 'h':
		b.type= Bonus::HATE;
		b.subtype = stringToNumber(mod);
		break;
	case 'p':
	case 'J':
		b.type = Bonus::SPELL_BEFORE_ATTACK;
		b.subtype = stringToNumber(mod);
		b.additionalInfo = 3; //always expert?
		break;
	case 'r':
		b.type = Bonus::HP_REGENERATION;
		b.val = stringToNumber(mod);
		break;
	case 's':
		b.type = Bonus::ENCHANTED;
		b.subtype = stringToNumber(mod);
		b.valType = Bonus::INDEPENDENT_MAX;
		break;
	default:
		logGlobal->trace("Not parsed bonus %s %s", buf, mod);
		return;
		break;
	}
	switch (mod[0])
	{
		case '+':
		case '=': //should we allow percent values to stack or pick highest?
			b.valType = Bonus::ADDITIVE_VALUE;
			break;
	}

	//limiters, range
	si32 lastVal, curVal, lastLev = 0;

	if (enable) //0 and 2 means non-active, 1 - active
	{
		if (b.type != Bonus::REBIRTH)
			b.val = 0; //on-off ability, no value specified
		parser.readNumber(); // 0 level is never active
		for (int i = 1; i < 11; ++i)
		{
			curVal = static_cast<si32>(parser.readNumber());
			if (curVal == 1)
			{
				b.limiter.reset (new RankRangeLimiter(i));
				bl.push_back(std::make_shared<Bonus>(b));
				break; //never turned off it seems
			}
		}
	}
	else
	{
		lastVal = static_cast<si32>(parser.readNumber());
		if (b.type == Bonus::HATE)
			lastVal *= 10; //odd fix
		//FIXME: value for zero level should be stored in our config files (independent of stack exp)
		for (int i = 1; i < 11; ++i)
		{
			curVal = static_cast<si32>(parser.readNumber());
			if (b.type == Bonus::HATE)
				curVal *= 10; //odd fix
			if (curVal > lastVal) //threshold, add new bonus
			{
				b.val = curVal - lastVal;
				lastVal = curVal;
				b.limiter.reset (new RankRangeLimiter(i));
				bl.push_back(std::make_shared<Bonus>(b));
				lastLev = i; //start new range from here, i = previous rank
			}
			else if (curVal < lastVal)
			{
				b.val = lastVal;
				b.limiter.reset (new RankRangeLimiter(lastLev, i));
			}
		}
	}
}

int CCreatureHandler::stringToNumber(std::string & s)
{
	boost::algorithm::replace_first(s,"#",""); //drop hash character
	return std::atoi(s.c_str());
}

CCreatureHandler::~CCreatureHandler()
{
	for(auto & p : skillRequirements)
		p.first = nullptr;
}

CreatureID CCreatureHandler::pickRandomMonster(CRandomGenerator & rand, int tier) const
{
	int r = 0;
	if(tier == -1) //pick any allowed creature
	{
		do
		{
			r = (*RandomGeneratorUtil::nextItem(objects, rand))->idNumber;
		} while (objects[r] && objects[r]->special); // find first "not special" creature
	}
	else
	{
		assert(vstd::iswithin(tier, 1, 7));
		std::vector<CreatureID> allowed;
		for(const CBonusSystemNode *b : creaturesOfLevel[tier].getChildrenNodes())
		{
			assert(b->getNodeType() == CBonusSystemNode::CREATURE);
			const CCreature * crea = dynamic_cast<const CCreature*>(b);
			if(crea && !crea->special)
				allowed.push_back(crea->idNumber);
		}

		if(!allowed.size())
		{
			logGlobal->warn("Cannot pick a random creature of tier %d!", tier);
			return CreatureID::NONE;
		}

		return *RandomGeneratorUtil::nextItem(allowed, rand);
	}
	assert (r >= 0); //should always be, but it crashed
	return CreatureID(r);
}

void CCreatureHandler::addBonusForTier(int tier, const std::shared_ptr<Bonus> & b)
{
	assert(vstd::iswithin(tier, 1, 7));
	creaturesOfLevel[tier].addNewBonus(b);
}

void CCreatureHandler::addBonusForAllCreatures(const std::shared_ptr<Bonus> & b)
{
	const auto & exportedBonuses = allCreatures.getExportedBonusList();
	for(const auto & bonus : exportedBonuses)
	{
		if(bonus->type == b->type && bonus->subtype == b->subtype)
			return;
	}
	allCreatures.addNewBonus(b);
}

void CCreatureHandler::removeBonusesFromAllCreatures()
{
	allCreatures.removeBonuses(Selector::all);
}

void CCreatureHandler::buildBonusTreeForTiers()
{
	for(CCreature * c : objects)
	{
		if(vstd::isbetween(c->level, 0, ARRAY_COUNT(creaturesOfLevel)))
			c->attachTo(creaturesOfLevel[c->level]);
		else
			c->attachTo(creaturesOfLevel[0]);
	}
	for(CBonusSystemNode &b : creaturesOfLevel)
		b.attachTo(allCreatures);
}

void CCreatureHandler::afterLoadFinalization()
{

}

void CCreatureHandler::deserializationFix()
{
	buildBonusTreeForTiers();
}

VCMI_LIB_NAMESPACE_END
<|MERGE_RESOLUTION|>--- conflicted
+++ resolved
@@ -1,1427 +1,1423 @@
-/*
- * CCreatureHandler.cpp, part of VCMI engine
- *
- * Authors: listed in file AUTHORS in main folder
- *
- * License: GNU General Public License v2.0 or later
- * Full text of license available in license.txt file, in main folder
- *
- */
-#include "StdInc.h"
-#include "CCreatureHandler.h"
-
-#include "CGeneralTextHandler.h"
-#include "filesystem/Filesystem.h"
-#include "VCMI_Lib.h"
-#include "CGameState.h"
-#include "CTownHandler.h"
-#include "CModHandler.h"
-#include "StringConstants.h"
-#include "serializer/JsonDeserializer.h"
-#include "serializer/JsonUpdater.h"
-#include "mapObjects/CObjectClassesHandler.h"
-
-VCMI_LIB_NAMESPACE_BEGIN
-
-const std::map<CCreature::CreatureQuantityId, std::string> CCreature::creatureQuantityRanges =
-{
-		{CCreature::CreatureQuantityId::FEW, "1-4"},
-		{CCreature::CreatureQuantityId::SEVERAL, "5-9"},
-		{CCreature::CreatureQuantityId::PACK, "10-19"},
-		{CCreature::CreatureQuantityId::LOTS, "20-49"},
-		{CCreature::CreatureQuantityId::HORDE, "50-99"},
-		{CCreature::CreatureQuantityId::THRONG, "100-249"},
-		{CCreature::CreatureQuantityId::SWARM, "250-499"},
-		{CCreature::CreatureQuantityId::ZOUNDS, "500-999"},
-		{CCreature::CreatureQuantityId::LEGION, "1000+"}
-};
-
-int32_t CCreature::getIndex() const
-{
-	return idNumber.toEnum();
-}
-
-int32_t CCreature::getIconIndex() const
-{
-	return iconIndex;
-}
-
-std::string CCreature::getJsonKey() const
-{
-	return modScope + ':' + identifier;
-}
-
-void CCreature::registerIcons(const IconRegistar & cb) const
-{
-	cb(getIconIndex(), 0, "CPRSMALL", smallIconName);
-	cb(getIconIndex(), 0, "TWCRPORT", largeIconName);
-}
-
-CreatureID CCreature::getId() const
-{
-	return idNumber;
-}
-
-const IBonusBearer * CCreature::accessBonuses() const
-{
-	return this;
-}
-
-uint32_t CCreature::getMaxHealth() const
-{
-	return CBonusSystemNode::MaxHealth();
-}
-
-int32_t CCreature::getAdvMapAmountMin() const
-{
-	return ammMin;
-}
-
-int32_t CCreature::getAdvMapAmountMax() const
-{
-	return ammMax;
-}
-
-int32_t CCreature::getAIValue() const
-{
-	return AIValue;
-}
-
-int32_t CCreature::getFightValue() const
-{
-	return fightValue;
-}
-
-int32_t CCreature::getLevel() const
-{
-	return level;
-}
-
-int32_t CCreature::getGrowth() const
-{
-	return growth;
-}
-
-int32_t CCreature::getHorde() const
-{
-	return hordeGrowth;
-}
-
-int32_t CCreature::getFactionIndex() const
-{
-	return faction;
-}
-
-int32_t CCreature::getBaseAttack() const
-{
-	static const auto SELECTOR = Selector::typeSubtype(Bonus::PRIMARY_SKILL, PrimarySkill::ATTACK).And(Selector::sourceTypeSel(Bonus::CREATURE_ABILITY));
-	return getExportedBonusList().valOfBonuses(SELECTOR);
-}
-
-int32_t CCreature::getBaseDefense() const
-{
-	static const auto SELECTOR = Selector::typeSubtype(Bonus::PRIMARY_SKILL, PrimarySkill::DEFENSE).And(Selector::sourceTypeSel(Bonus::CREATURE_ABILITY));
-	return getExportedBonusList().valOfBonuses(SELECTOR);
-}
-
-int32_t CCreature::getBaseDamageMin() const
-{
-	static const auto SELECTOR = Selector::typeSubtype(Bonus::CREATURE_DAMAGE, 1).And(Selector::sourceTypeSel(Bonus::CREATURE_ABILITY));
-	return getExportedBonusList().valOfBonuses(SELECTOR);
-}
-
-int32_t CCreature::getBaseDamageMax() const
-{
-	static const auto SELECTOR = Selector::typeSubtype(Bonus::CREATURE_DAMAGE, 2).And(Selector::sourceTypeSel(Bonus::CREATURE_ABILITY));
-	return getExportedBonusList().valOfBonuses(SELECTOR);
-}
-
-int32_t CCreature::getBaseHitPoints() const
-{
-	static const auto SELECTOR = Selector::type()(Bonus::STACK_HEALTH).And(Selector::sourceTypeSel(Bonus::CREATURE_ABILITY));
-	return getExportedBonusList().valOfBonuses(SELECTOR);
-}
-
-int32_t CCreature::getBaseSpellPoints() const
-{
-	static const auto SELECTOR = Selector::type()(Bonus::CASTS).And(Selector::sourceTypeSel(Bonus::CREATURE_ABILITY));
-	return getExportedBonusList().valOfBonuses(SELECTOR);
-}
-
-int32_t CCreature::getBaseSpeed() const
-{
-	static const auto SELECTOR = Selector::type()(Bonus::STACKS_SPEED).And(Selector::sourceTypeSel(Bonus::CREATURE_ABILITY));
-	return getExportedBonusList().valOfBonuses(SELECTOR);
-}
-
-int32_t CCreature::getBaseShots() const
-{
-	static const auto SELECTOR = Selector::type()(Bonus::SHOTS).And(Selector::sourceTypeSel(Bonus::CREATURE_ABILITY));
-	return getExportedBonusList().valOfBonuses(SELECTOR);
-}
-
-int32_t CCreature::getCost(int32_t resIndex) const
-{
-	if(resIndex >= 0 && resIndex < cost.size())
-		return cost[resIndex];
-	else
-		return 0;
-}
-
-<<<<<<< HEAD
-CCreature::CreatureQuantityId CCreature::getQuantityID(const int & quantity)
-=======
-std::string CCreature::getNameTranslated() const
-{
-	return getNameSingularTranslated();
-}
-
-std::string CCreature::getNamePluralTranslated() const
-{
-	return VLC->generaltexth->translate(getNamePluralTextID());
-}
-
-std::string CCreature::getNameSingularTranslated() const
-{
-	return VLC->generaltexth->translate(getNameSingularTextID());
-}
-
-std::string CCreature::getNameTextID() const
-{
-	return getNameSingularTextID();
-}
-
-std::string CCreature::getNamePluralTextID() const
-{
-	return TextIdentifier("creatures", modScope, identifier, "name", "plural" ).get();
-}
-
-std::string CCreature::getNameSingularTextID() const
-{
-	return TextIdentifier("creatures", modScope, identifier, "name", "singular" ).get();
-}
-
-int CCreature::getQuantityID(const int & quantity)
->>>>>>> a19c9ecc
-{
-	if (quantity<5)
-		return CCreature::CreatureQuantityId::FEW;
-	if (quantity<10)
-		return CCreature::CreatureQuantityId::SEVERAL;
-	if (quantity<20)
-		return CCreature::CreatureQuantityId::PACK;
-	if (quantity<50)
-		return CCreature::CreatureQuantityId::LOTS;
-	if (quantity<100)
-		return CCreature::CreatureQuantityId::HORDE;
-	if (quantity<250)
-		return CCreature::CreatureQuantityId::THRONG;
-	if (quantity<500)
-		return CCreature::CreatureQuantityId::SWARM;
-	if (quantity<1000)
-		return CCreature::CreatureQuantityId::ZOUNDS;
-
-	return CCreature::CreatureQuantityId::LEGION;
-}
-
-std::string CCreature::getQuantityRangeStringForId(const CCreature::CreatureQuantityId & quantityId)
-{
-	if(creatureQuantityRanges.find(quantityId) != creatureQuantityRanges.end())
-		return creatureQuantityRanges.at(quantityId);
-
-	logGlobal->error("Wrong quantityId: %d", (int)quantityId);
-	assert(0);
-	return "[ERROR]";
-}
-
-int CCreature::estimateCreatureCount(ui32 countID)
-{
-	static const int creature_count[] = { 0, 3, 8, 15, 35, 75, 175, 375, 750, 2500 };
-
-	if(countID > 9)
-	{
-		logGlobal->error("Wrong countID %d!", countID);
-		return 0;
-	}
-	else
-		return creature_count[countID];
-}
-
-bool CCreature::isDoubleWide() const
-{
-	return doubleWide;
-}
-
-/**
- * Determines if the creature is of a good alignment.
- * @return true if the creture is good, false otherwise.
- */
-bool CCreature::isGood () const
-{
-	return (*VLC->townh)[faction]->alignment == EAlignment::GOOD;
-}
-
-/**
- * Determines if the creature is of an evil alignment.
- * @return true if the creature is evil, false otherwise.
- */
-bool CCreature::isEvil () const
-{
-	return (*VLC->townh)[faction]->alignment == EAlignment::EVIL;
-}
-
-si32 CCreature::maxAmount(const std::vector<si32> &res) const //how many creatures can be bought
-{
-	int ret = 2147483645;
-	int resAmnt = static_cast<int>(std::min(res.size(),cost.size()));
-	for(int i=0;i<resAmnt;i++)
-		if(cost[i])
-			ret = std::min(ret,(int)(res[i]/cost[i]));
-	return ret;
-}
-
-CCreature::CCreature()
-{
-	setNodeType(CBonusSystemNode::CREATURE);
-	faction = 0;
-	level = 0;
-	fightValue = AIValue = growth = hordeGrowth = ammMin = ammMax = 0;
-	doubleWide = false;
-	special = true;
-	iconIndex = -1;
-}
-
-void CCreature::addBonus(int val, Bonus::BonusType type, int subtype)
-{
-	auto selector = Selector::typeSubtype(type, subtype).And(Selector::source(Bonus::CREATURE_ABILITY, getIndex()));
-	BonusList & exported = getExportedBonusList();
-
-	BonusList existing;
-	exported.getBonuses(existing, selector, Selector::all);
-
-	if(existing.empty())
-	{
-		auto added = std::make_shared<Bonus>(Bonus::PERMANENT, type, Bonus::CREATURE_ABILITY, val, getIndex(), subtype, Bonus::BASE_NUMBER);
-		addNewBonus(added);
-	}
-	else
-	{
-		std::shared_ptr<Bonus> b = existing[0];
-		b->val = val;
-	}
-}
-
-bool CCreature::isMyUpgrade(const CCreature *anotherCre) const
-{
-	//TODO upgrade of upgrade?
-	return vstd::contains(upgrades, anotherCre->idNumber);
-}
-
-bool CCreature::valid() const
-{
-	return this == VLC->creh->objects[idNumber];
-}
-
-std::string CCreature::nodeName() const
-{
-	return "\"" + getNamePluralTextID() + "\"";
-}
-
-bool CCreature::isItNativeTerrain(TerrainId terrain) const
-{
-	auto native = getNativeTerrain();
-	return native == terrain || native == ETerrainId::ANY_TERRAIN;
-}
-
-TerrainId CCreature::getNativeTerrain() const
-{
-	const std::string cachingStringNoTerrainPenalty = "type_NO_TERRAIN_PENALTY";
-	static const auto selectorNoTerrainPenalty = Selector::type()(Bonus::NO_TERRAIN_PENALTY);
-
-	//this code is used in the CreatureTerrainLimiter::limit to setup battle bonuses
-	//and in the CGHeroInstance::getNativeTerrain() to setup mevement bonuses or/and penalties.
-	return hasBonus(selectorNoTerrainPenalty, selectorNoTerrainPenalty)
-		? TerrainId(ETerrainId::ANY_TERRAIN)
-		: (*VLC->townh)[faction]->nativeTerrain;
-}
-
-void CCreature::updateFrom(const JsonNode & data)
-{
-	JsonUpdater handler(nullptr, data);
-
-	{
-		auto configScope = handler.enterStruct("config");
-
-		const JsonNode & configNode = handler.getCurrent();
-
-		serializeJson(handler);
-
-		if(!configNode["hitPoints"].isNull())
-			addBonus(configNode["hitPoints"].Integer(), Bonus::STACK_HEALTH);
-
-		if(!configNode["speed"].isNull())
-			addBonus(configNode["speed"].Integer(), Bonus::STACKS_SPEED);
-
-		if(!configNode["attack"].isNull())
-			addBonus(configNode["attack"].Integer(), Bonus::PRIMARY_SKILL, PrimarySkill::ATTACK);
-
-		if(!configNode["defense"].isNull())
-			addBonus(configNode["defense"].Integer(), Bonus::PRIMARY_SKILL, PrimarySkill::DEFENSE);
-
-		if(!configNode["damage"]["min"].isNull())
-			addBonus(configNode["damage"]["min"].Integer(), Bonus::CREATURE_DAMAGE, 1);
-
-		if(!configNode["damage"]["max"].isNull())
-			addBonus(configNode["damage"]["max"].Integer(), Bonus::CREATURE_DAMAGE, 2);
-
-		if(!configNode["shots"].isNull())
-			addBonus(configNode["shots"].Integer(), Bonus::SHOTS);
-
-		if(!configNode["spellPoints"].isNull())
-			addBonus(configNode["spellPoints"].Integer(), Bonus::CASTS);
-	}
-
-
-	handler.serializeBonuses("bonuses", this);
-}
-
-void CCreature::serializeJson(JsonSerializeFormat & handler)
-{
-	handler.serializeInt("fightValue", fightValue);
-	handler.serializeInt("aiValue", AIValue);
-	handler.serializeInt("growth", growth);
-	handler.serializeInt("horde", hordeGrowth);// Needed at least until configurable buildings
-
-	{
-		auto advMapNode = handler.enterStruct("advMapAmount");
-		handler.serializeInt("min", ammMin);
-		handler.serializeInt("max", ammMax);
-	}
-
-	if(handler.updating)
-	{
-		cost.serializeJson(handler, "cost");
-		handler.serializeInt("faction", faction);//TODO: unify with deferred resolve
-	}
-
-	handler.serializeInt("level", level);
-	handler.serializeBool("doubleWide", doubleWide);
-
-	if(!handler.saving)
-	{
-		if(ammMin > ammMax)
-			logMod->error("Invalid creature '%s' configuration, advMapAmount.min > advMapAmount.max", identifier);
-	}
-}
-
-void CCreature::fillWarMachine()
-{
-	switch (idNumber)
-	{
-	case CreatureID::CATAPULT: //Catapult
-		warMachine = ArtifactID::CATAPULT;
-		break;
-	case CreatureID::BALLISTA: //Ballista
-		warMachine = ArtifactID::BALLISTA;
-		break;
-	case CreatureID::FIRST_AID_TENT: //First Aid tent
-		warMachine = ArtifactID::FIRST_AID_TENT;
-		break;
-	case CreatureID::AMMO_CART: //Ammo cart
-		warMachine = ArtifactID::AMMO_CART;
-		break;
-	}
-	warMachine = ArtifactID::NONE; //this creature is not artifact
-}
-
-CCreatureHandler::CCreatureHandler()
-	: expAfterUpgrade(0)
-{
-	VLC->creh = this;
-
-	allCreatures.setDescription("All creatures");
-	allCreatures.setNodeType(CBonusSystemNode::ENodeTypes::ALL_CREATURES);
-	creaturesOfLevel[0].setDescription("Creatures of unnormalized tier");
-
-	for(int i = 1; i < ARRAY_COUNT(creaturesOfLevel); i++)
-		creaturesOfLevel[i].setDescription("Creatures of tier " + boost::lexical_cast<std::string>(i));
-	loadCommanders();
-}
-
-const CCreature * CCreatureHandler::getCreature(const std::string & scope, const std::string & identifier) const
-{
-	boost::optional<si32> index = VLC->modh->identifiers.getIdentifier(scope, "creature", identifier);
-
-	if(!index)
-		throw std::runtime_error("Creature not found "+identifier);
-
-	return objects[*index];
-}
-
-void CCreatureHandler::loadCommanders()
-{
-	JsonNode data(ResourceID("config/commanders.json"));
-	data.setMeta(CModHandler::scopeBuiltin()); // assume that commanders are in core mod (for proper bonuses resolution)
-
-	const JsonNode & config = data; // switch to const data accessors
-
-	for (auto bonus : config["bonusPerLevel"].Vector())
-	{
-		commanderLevelPremy.push_back(JsonUtils::parseBonus(bonus.Vector()));
-	}
-
-	int i = 0;
-	for (auto skill : config["skillLevels"].Vector())
-	{
-		skillLevels.push_back (std::vector<ui8>());
-		for (auto skillLevel : skill["levels"].Vector())
-		{
-			skillLevels[i].push_back ((ui8)skillLevel.Float());
-		}
-		++i;
-	}
-
-	for (auto ability : config["abilityRequirements"].Vector())
-	{
-		std::pair <std::shared_ptr<Bonus>, std::pair <ui8, ui8> > a;
-		a.first = JsonUtils::parseBonus (ability["ability"].Vector());
-		a.second.first =  static_cast<ui8>(ability["skills"].Vector()[0].Float());
-		a.second.second = static_cast<ui8>(ability["skills"].Vector()[1].Float());
-		skillRequirements.push_back (a);
-	}
-}
-
-void CCreatureHandler::loadBonuses(JsonNode & creature, std::string bonuses)
-{
-	auto makeBonusNode = [&](std::string type) -> JsonNode
-	{
-		JsonNode ret;
-		ret["type"].String() = type;
-		return ret;
-	};
-
-	static const std::map<std::string, JsonNode> abilityMap =
-	{
-		{"FLYING_ARMY",            makeBonusNode("FLYING")},
-		{"SHOOTING_ARMY",          makeBonusNode("SHOOTER")},
-		{"SIEGE_WEAPON",           makeBonusNode("SIEGE_WEAPON")},
-		{"const_free_attack",      makeBonusNode("BLOCKS_RETALIATION")},
-		{"IS_UNDEAD",              makeBonusNode("UNDEAD")},
-		{"const_no_melee_penalty", makeBonusNode("NO_MELEE_PENALTY")},
-		{"const_jousting",         makeBonusNode("JOUSTING")},
-		{"KING_1",                 makeBonusNode("KING1")},
-		{"KING_2",                 makeBonusNode("KING2")},
-		{"KING_3",                 makeBonusNode("KING3")},
-		{"const_no_wall_penalty",  makeBonusNode("NO_WALL_PENALTY")},
-		{"CATAPULT",               makeBonusNode("CATAPULT")},
-		{"MULTI_HEADED",           makeBonusNode("ATTACKS_ALL_ADJACENT")},
-		{"IMMUNE_TO_MIND_SPELLS",  makeBonusNode("MIND_IMMUNITY")},
-		{"HAS_EXTENDED_ATTACK",    makeBonusNode("TWO_HEX_ATTACK_BREATH")}
-	};
-
-	auto hasAbility = [&](const std::string name) -> bool
-	{
-		return boost::algorithm::find_first(bonuses, name);
-	};
-
-	for(auto a : abilityMap)
-	{
-		if(hasAbility(a.first))
-			creature["abilities"][a.first] = a.second;
-	}
-	if(hasAbility("DOUBLE_WIDE"))
-		creature["doubleWide"].Bool() = true;
-
-	if(hasAbility("const_raises_morale"))
-	{
-		JsonNode node = makeBonusNode("MORALE");
-		node["val"].Float() = 1;
-		node["propagator"].String() = "HERO";
-		creature["abilities"]["const_raises_morale"] = node;
-	}
-}
-
-std::vector<JsonNode> CCreatureHandler::loadLegacyData(size_t dataSize)
-{
-	objects.resize(dataSize);
-	std::vector<JsonNode> h3Data;
-	h3Data.reserve(dataSize);
-
-	CLegacyConfigParser parser("DATA/CRTRAITS.TXT");
-
-	parser.endLine(); // header
-
-	// this file is a bit different in some of Russian localisations:
-	//ENG: Singular	Plural Wood ...
-	//RUS: Singular	Plural	Plural2 Wood ...
-	// Try to detect which version this is by header
-	// TODO: use 3rd name? Stand for "whose", e.g. pikemans'
-	size_t namesCount;
-	{
-		if ( parser.readString() != "Singular" || parser.readString() != "Plural" )
-			throw std::runtime_error("Incorrect format of CrTraits.txt");
-
-		if (parser.readString() == "Plural2")
-			namesCount = 3;
-		else
-			namesCount = 2;
-
-		parser.endLine();
-	}
-
-	for (size_t i=0; i<dataSize; i++)
-	{
-		//loop till non-empty line
-		while (parser.isNextEntryEmpty())
-			parser.endLine();
-
-		JsonNode data;
-
-		data["name"]["singular"].String() =  parser.readString();
-
-		if (namesCount == 3)
-			parser.readString();
-
-		data["name"]["plural"].String() =  parser.readString();
-
-		for(int v=0; v<7; ++v)
-			data["cost"][GameConstants::RESOURCE_NAMES[v]].Float() = parser.readNumber();
-
-		data["fightValue"].Float() = parser.readNumber();
-		data["aiValue"].Float() = parser.readNumber();
-		data["growth"].Float() = parser.readNumber();
-		data["horde"].Float() = parser.readNumber();
-
-		data["hitPoints"].Float() = parser.readNumber();
-		data["speed"].Float() = parser.readNumber();
-		data["attack"].Float() = parser.readNumber();
-		data["defense"].Float() = parser.readNumber();
-		data["damage"]["min"].Float() = parser.readNumber();
-		data["damage"]["max"].Float() = parser.readNumber();
-
-		if (float shots = parser.readNumber())
-			data["shots"].Float() = shots;
-
-		if (float spells = parser.readNumber())
-			data["spellPoints"].Float() = spells;
-
-		data["advMapAmount"]["min"].Float() = parser.readNumber();
-		data["advMapAmount"]["max"].Float() = parser.readNumber();
-
-		data["abilityText"].String() = parser.readString();
-		loadBonuses(data, parser.readString()); //Attributes
-
-		h3Data.push_back(data);
-	}
-
-	loadAnimationInfo(h3Data);
-
-	return h3Data;
-}
-
-CCreature * CCreatureHandler::loadFromJson(const std::string & scope, const JsonNode & node, const std::string & identifier, size_t index)
-{
-	assert(identifier.find(':') == std::string::npos);
-	assert(!scope.empty());
-
-	auto cre = new CCreature();
-
-	if(node["hasDoubleWeek"].Bool())
-	{
-		doubledCreatures.insert(CreatureID(index));
-	}
-	cre->idNumber = CreatureID(index);
-	cre->iconIndex = cre->getIndex() + 2;
-	cre->identifier = identifier;
-	cre->modScope = scope;
-
-	JsonDeserializer handler(nullptr, node);
-	cre->serializeJson(handler);
-
-	cre->cost = Res::ResourceSet(node["cost"]);
-
-	VLC->generaltexth->registerString(cre->getNameSingularTextID(), node["name"]["singular"].String());
-	VLC->generaltexth->registerString(cre->getNamePluralTextID(), node["name"]["plural"].String());
-
-	cre->addBonus(node["hitPoints"].Integer(), Bonus::STACK_HEALTH);
-	cre->addBonus(node["speed"].Integer(), Bonus::STACKS_SPEED);
-	cre->addBonus(node["attack"].Integer(), Bonus::PRIMARY_SKILL, PrimarySkill::ATTACK);
-	cre->addBonus(node["defense"].Integer(), Bonus::PRIMARY_SKILL, PrimarySkill::DEFENSE);
-
-	cre->addBonus(node["damage"]["min"].Integer(), Bonus::CREATURE_DAMAGE, 1);
-	cre->addBonus(node["damage"]["max"].Integer(), Bonus::CREATURE_DAMAGE, 2);
-
-	assert(node["damage"]["min"].Integer() <= node["damage"]["max"].Integer());
-
-	if(!node["shots"].isNull())
-		cre->addBonus(node["shots"].Integer(), Bonus::SHOTS);
-
-	loadStackExperience(cre, node["stackExperience"]);
-	loadJsonAnimation(cre, node["graphics"]);
-	loadCreatureJson(cre, node);
-
-	for(auto & extraName : node["extraNames"].Vector())
-	{
-		for(auto type_name : getTypeNames())
-			registerObject(scope, type_name, extraName.String(), cre->getIndex());
-	}
-
-	VLC->modh->identifiers.requestIdentifier(scope, "object", "monster", [=](si32 index)
-	{
-		JsonNode conf;
-		conf.setMeta(scope);
-
-		VLC->objtypeh->loadSubObject(cre->identifier, conf, Obj::MONSTER, cre->idNumber.num);
-		if (!cre->advMapDef.empty())
-		{
-			JsonNode templ;
-			templ["animation"].String() = cre->advMapDef;
-			templ.setMeta(scope);
-			VLC->objtypeh->getHandlerFor(Obj::MONSTER, cre->idNumber.num)->addTemplate(templ);
-		}
-
-		// object does not have any templates - this is not usable object (e.g. pseudo-creature like Arrow Tower)
-		if (VLC->objtypeh->getHandlerFor(Obj::MONSTER, cre->idNumber.num)->getTemplates().empty())
-			VLC->objtypeh->removeSubObject(Obj::MONSTER, cre->idNumber.num);
-	});
-
-	return cre;
-}
-
-const std::vector<std::string> & CCreatureHandler::getTypeNames() const
-{
-	static const std::vector<std::string> typeNames = { "creature" };
-	return typeNames;
-}
-
-std::vector<bool> CCreatureHandler::getDefaultAllowed() const
-{
-	std::vector<bool> ret;
-
-	for(const CCreature * crea : objects)
-	{
-		ret.push_back(crea ? !crea->special : false);
-	}
-	return ret;
-}
-
-void CCreatureHandler::loadCrExpBon()
-{
-	if (VLC->modh->modules.STACK_EXP) 	//reading default stack experience bonuses
-	{
-		CLegacyConfigParser parser("DATA/CREXPBON.TXT");
-
-		Bonus b; //prototype with some default properties
-		b.source = Bonus::STACK_EXPERIENCE;
-		b.duration = Bonus::PERMANENT;
-		b.valType = Bonus::ADDITIVE_VALUE;
-		b.effectRange = Bonus::NO_LIMIT;
-		b.additionalInfo = 0;
-		b.turnsRemain = 0;
-		BonusList bl;
-
-		parser.endLine();
-
-		parser.readString(); //ignore index
-		loadStackExp(b, bl, parser);
-		for(auto b : bl)
-			addBonusForAllCreatures(b); //health bonus is common for all
-		parser.endLine();
-
-		for (int i = 1; i < 7; ++i)
-		{
-			for (int j = 0; j < 4; ++j) //four modifiers common for tiers
-			{
-				parser.readString(); //ignore index
-				bl.clear();
-				loadStackExp(b, bl, parser);
-				for(auto b : bl)
-					addBonusForTier(i, b);
-				parser.endLine();
-			}
-		}
-		for (int j = 0; j < 4; ++j) //tier 7
-		{
-			parser.readString(); //ignore index
-			bl.clear();
-			loadStackExp(b, bl, parser);
-			for(auto b : bl)
-			{
-				addBonusForTier(7, b);
-				creaturesOfLevel[0].addNewBonus(b); //bonuses from level 7 are given to high-level creatures
-			}
-			parser.endLine();
-		}
-		do //parse everything that's left
-		{
-			auto sid = static_cast<ui32>(parser.readNumber()); //id = this particular creature ID
-
-			b.sid = sid;
-			bl.clear();
-			loadStackExp(b, bl, parser);
-			for(auto b : bl)
-			{
-				objects[sid]->addNewBonus(b); //add directly to CCreature Node
-			}
-		}
-		while (parser.endLine());
-
-		//Calculate rank exp values, formula appears complicated bu no parsing needed
-		expRanks.resize(8);
-		int dif = 0;
-		int it = 8000; //ignore name of this variable
-		expRanks[0].push_back(it);
-		for (int j = 1; j < 10; ++j) //used for tiers 8-10, and all other probably
-		{
-			expRanks[0].push_back(expRanks[0][j-1] + it + dif);
-			dif += it/5;
-		}
-		for (int i = 1; i < 8; ++i)
-		{
-			dif = 0;
-			it = 1000 * i;
-			expRanks[i].push_back(it);
-			for (int j = 1; j < 10; ++j)
-			{
-				expRanks[i].push_back(expRanks[i][j-1] + it + dif);
-				dif += it/5;
-			}
-		}
-
-		CLegacyConfigParser expBonParser("DATA/CREXPMOD.TXT");
-
-		expBonParser.endLine(); //header
-
-		maxExpPerBattle.resize(8);
-		for (int i = 1; i < 8; ++i)
-		{
-			expBonParser.readString(); //index
-			expBonParser.readString(); //float multiplier -> hardcoded
-			expBonParser.readString(); //ignore upgrade mod? ->hardcoded
-			expBonParser.readString(); //already calculated
-
-			maxExpPerBattle[i] = static_cast<ui32>(expBonParser.readNumber());
-			expRanks[i].push_back(expRanks[i].back() + (ui32)expBonParser.readNumber());
-
-			expBonParser.endLine();
-		}
-		//skeleton gets exp penalty
-		objects[56].get()->addBonus(-50, Bonus::EXP_MULTIPLIER, -1);
-		objects[57].get()->addBonus(-50, Bonus::EXP_MULTIPLIER, -1);
-		//exp for tier >7, rank 11
-		expRanks[0].push_back(147000);
-		expAfterUpgrade = 75; //percent
-		maxExpPerBattle[0] = maxExpPerBattle[7];
-
-	}//end of Stack Experience
-}
-
-void CCreatureHandler::loadAnimationInfo(std::vector<JsonNode> &h3Data)
-{
-	CLegacyConfigParser parser("DATA/CRANIM.TXT");
-
-	parser.endLine(); // header
-	parser.endLine();
-
-	for(int dd=0; dd<VLC->modh->settings.data["textData"]["creature"].Float(); ++dd)
-	{
-		while (parser.isNextEntryEmpty() && parser.endLine()) // skip empty lines
-			;
-
-		loadUnitAnimInfo(h3Data[dd]["graphics"], parser);
-		parser.endLine();
-	}
-}
-
-void CCreatureHandler::loadUnitAnimInfo(JsonNode & graphics, CLegacyConfigParser & parser)
-{
-	graphics["timeBetweenFidgets"].Float() = parser.readNumber();
-
-	JsonNode & animationTime = graphics["animationTime"];
-	animationTime["walk"].Float() = parser.readNumber();
-	animationTime["attack"].Float() = parser.readNumber();
-	animationTime["flight"].Float() = parser.readNumber();
-	animationTime["idle"].Float() = 10.0;
-
-	JsonNode & missile = graphics["missile"];
-	JsonNode & offsets = missile["offset"];
-
-	offsets["upperX"].Float() = parser.readNumber();
-	offsets["upperY"].Float() = parser.readNumber();
-	offsets["middleX"].Float() = parser.readNumber();
-	offsets["middleY"].Float() = parser.readNumber();
-	offsets["lowerX"].Float() = parser.readNumber();
-	offsets["lowerY"].Float() = parser.readNumber();
-
-	for(int i=0; i<12; i++)
-	{
-		JsonNode entry;
-		entry.Float() = parser.readNumber();
-		missile["frameAngles"].Vector().push_back(entry);
-	}
-
-	graphics["troopCountLocationOffset"].Float() = parser.readNumber();
-
-	missile["attackClimaxFrame"].Float() = parser.readNumber();
-
-	// assume that creature is not a shooter and should not have whole missile field
-	if (missile["frameAngles"].Vector()[0].Float() == 0 &&
-	    missile["attackClimaxFrame"].Float() == 0)
-		graphics.Struct().erase("missile");
-}
-
-void CCreatureHandler::loadJsonAnimation(CCreature * cre, const JsonNode & graphics)
-{
-	cre->animation.timeBetweenFidgets = graphics["timeBetweenFidgets"].Float();
-	cre->animation.troopCountLocationOffset = static_cast<int>(graphics["troopCountLocationOffset"].Float());
-
-	const JsonNode & animationTime = graphics["animationTime"];
-	cre->animation.walkAnimationTime = animationTime["walk"].Float();
-	cre->animation.idleAnimationTime = animationTime["idle"].Float();
-	cre->animation.attackAnimationTime = animationTime["attack"].Float();
-	cre->animation.flightAnimationDistance = animationTime["flight"].Float(); //?
-
-	const JsonNode & missile = graphics["missile"];
-	const JsonNode & offsets = missile["offset"];
-	cre->animation.upperRightMissleOffsetX = static_cast<int>(offsets["upperX"].Float());
-	cre->animation.upperRightMissleOffsetY = static_cast<int>(offsets["upperY"].Float());
-	cre->animation.rightMissleOffsetX =      static_cast<int>(offsets["middleX"].Float());
-	cre->animation.rightMissleOffsetY =      static_cast<int>(offsets["middleY"].Float());
-	cre->animation.lowerRightMissleOffsetX = static_cast<int>(offsets["lowerX"].Float());
-	cre->animation.lowerRightMissleOffsetY = static_cast<int>(offsets["lowerY"].Float());
-
-	cre->animation.attackClimaxFrame = static_cast<int>(missile["attackClimaxFrame"].Float());
-	cre->animation.missleFrameAngles = missile["frameAngles"].convertTo<std::vector<double> >();
-
-	cre->advMapDef = graphics["map"].String();
-	cre->smallIconName = graphics["iconSmall"].String();
-	cre->largeIconName = graphics["iconLarge"].String();
-}
-
-void CCreatureHandler::loadCreatureJson(CCreature * creature, const JsonNode & config)
-{
-	creature->animDefName = config["graphics"]["animation"].String();
-
-	//FIXME: MOD COMPATIBILITY
-	if (config["abilities"].getType() == JsonNode::JsonType::DATA_STRUCT)
-	{
-		for(auto &ability : config["abilities"].Struct())
-		{
-			if (!ability.second.isNull())
-			{
-				auto b = JsonUtils::parseBonus(ability.second);
-				b->source = Bonus::CREATURE_ABILITY;
-				b->sid = creature->getIndex();
-				b->duration = Bonus::PERMANENT;
-				creature->addNewBonus(b);
-			}
-		}
-	}
-	else
-	{
-		for(const JsonNode &ability : config["abilities"].Vector())
-		{
-			if(ability.getType() == JsonNode::JsonType::DATA_VECTOR)
-			{
-				logMod->error("Ignored outdated creature ability format in %s", creature->getJsonKey());
-			}
-			else
-			{
-				auto b = JsonUtils::parseBonus(ability);
-				b->source = Bonus::CREATURE_ABILITY;
-				b->sid = creature->getIndex();
-				b->duration = Bonus::PERMANENT;
-				creature->addNewBonus(b);
-			}
-		}
-	}
-
-	VLC->modh->identifiers.requestIdentifier("faction", config["faction"], [=](si32 faction)
-	{
-		creature->faction = faction;
-	});
-
-	for(const JsonNode &value : config["upgrades"].Vector())
-	{
-		VLC->modh->identifiers.requestIdentifier("creature", value, [=](si32 identifier)
-		{
-			creature->upgrades.insert(CreatureID(identifier));
-		});
-	}
-
-	creature->animation.projectileImageName = config["graphics"]["missile"]["projectile"].String();
-
-	for(const JsonNode & value : config["graphics"]["missile"]["ray"].Vector())
-	{
-		CCreature::CreatureAnimation::RayColor color;
-
-		color.r1 = value["start"].Vector()[0].Integer();
-		color.g1 = value["start"].Vector()[1].Integer();
-		color.b1 = value["start"].Vector()[2].Integer();
-		color.a1 = value["start"].Vector()[3].Integer();
-
-		color.r2 = value["end"].Vector()[0].Integer();
-		color.g2 = value["end"].Vector()[1].Integer();
-		color.b2 = value["end"].Vector()[2].Integer();
-		color.a2 = value["end"].Vector()[3].Integer();
-
-		creature->animation.projectileRay.push_back(color);
-	}
-
-	creature->special = config["special"].Bool() || config["disabled"].Bool();
-
-	const JsonNode & sounds = config["sound"];
-
-#define GET_SOUND_VALUE(value_name) creature->sounds.value_name = sounds[#value_name].String()
-	GET_SOUND_VALUE(attack);
-	GET_SOUND_VALUE(defend);
-	GET_SOUND_VALUE(killed);
-	GET_SOUND_VALUE(move);
-	GET_SOUND_VALUE(shoot);
-	GET_SOUND_VALUE(wince);
-	GET_SOUND_VALUE(startMoving);
-	GET_SOUND_VALUE(endMoving);
-#undef GET_SOUND_VALUE
-}
-
-void CCreatureHandler::loadStackExperience(CCreature * creature, const JsonNode & input)
-{
-	for (const JsonNode &exp : input.Vector())
-	{
-		auto bonus = JsonUtils::parseBonus (exp["bonus"]);
-		bonus->source = Bonus::STACK_EXPERIENCE;
-		bonus->duration = Bonus::PERMANENT;
-		const JsonVector &values = exp["values"].Vector();
-		int lowerLimit = 1;//, upperLimit = 255;
-		if (values[0].getType() == JsonNode::JsonType::DATA_BOOL)
-		{
-			for (const JsonNode &val : values)
-			{
-				if (val.Bool() == true)
-				{
-					bonus->limiter = std::make_shared<RankRangeLimiter>(RankRangeLimiter(lowerLimit));
-					creature->addNewBonus (std::make_shared<Bonus>(*bonus)); //bonuses must be unique objects
-					break; //TODO: allow bonuses to turn off?
-				}
-				++lowerLimit;
-			}
-		}
-		else
-		{
-			int lastVal = 0;
-			for (const JsonNode &val : values)
-			{
-				if (val.Float() != lastVal)
-				{
-					bonus->val = (int)val.Float() - lastVal;
-					bonus->limiter.reset (new RankRangeLimiter(lowerLimit));
-					creature->addNewBonus (std::make_shared<Bonus>(*bonus));
-				}
-				lastVal = static_cast<int>(val.Float());
-				++lowerLimit;
-			}
-		}
-	}
-}
-
-void CCreatureHandler::loadStackExp(Bonus & b, BonusList & bl, CLegacyConfigParser & parser) //help function for parsing CREXPBON.txt
-{
-	bool enable = false; //some bonuses are activated with values 2 or 1
-	std::string buf = parser.readString();
-	std::string mod = parser.readString();
-
-	switch (buf[0])
-	{
-	case 'H':
-		b.type = Bonus::STACK_HEALTH;
-		b.valType = Bonus::PERCENT_TO_BASE;
-		break;
-	case 'A':
-		b.type = Bonus::PRIMARY_SKILL;
-		b.subtype = PrimarySkill::ATTACK;
-		break;
-	case 'D':
-		b.type = Bonus::PRIMARY_SKILL;
-		b.subtype = PrimarySkill::DEFENSE;
-		break;
-	case 'M': //Max damage
-		b.type = Bonus::CREATURE_DAMAGE;
-		b.subtype = 2;
-		break;
-	case 'm': //Min damage
-		b.type = Bonus::CREATURE_DAMAGE;
-		b.subtype = 1;
-		break;
-	case 'S':
-		b.type = Bonus::STACKS_SPEED; break;
-	case 'O':
-		b.type = Bonus::SHOTS; break;
-	case 'b':
-		b.type = Bonus::ENEMY_DEFENCE_REDUCTION; break;
-	case 'C':
-		b.type = Bonus::CHANGES_SPELL_COST_FOR_ALLY; break;
-	case 'd':
-		b.type = Bonus::DEFENSIVE_STANCE; break;
-	case 'e':
-		b.type = Bonus::DOUBLE_DAMAGE_CHANCE;
-		b.subtype = 0;
-		break;
-	case 'E':
-		b.type = Bonus::DEATH_STARE;
-		b.subtype = 0; //Gorgon
-		break;
-	case 'F':
-		b.type = Bonus::FEAR; break;
-	case 'g':
-		b.type = Bonus::SPELL_DAMAGE_REDUCTION;
-		b.subtype = -1; //all magic schools
-		break;
-	case 'P':
-		b.type = Bonus::CASTS; break;
-	case 'R':
-		b.type = Bonus::ADDITIONAL_RETALIATION; break;
-	case 'W':
-		b.type = Bonus::MAGIC_RESISTANCE;
-		b.subtype = 0; //otherwise creature window goes crazy
-		break;
-	case 'f': //on-off skill
-		enable = true; //sometimes format is: 2 -> 0, 1 -> 1
-		switch (mod[0])
-		{
-			case 'A':
-				b.type = Bonus::ATTACKS_ALL_ADJACENT; break;
-			case 'b':
-				b.type = Bonus::RETURN_AFTER_STRIKE; break;
-			case 'B':
-				b.type = Bonus::TWO_HEX_ATTACK_BREATH; break;
-			case 'c':
-				b.type = Bonus::JOUSTING; break;
-			case 'D':
-				b.type = Bonus::ADDITIONAL_ATTACK; break;
-			case 'f':
-				b.type = Bonus::FEARLESS; break;
-			case 'F':
-				b.type = Bonus::FLYING; break;
-			case 'm':
-				b.type = Bonus::SELF_MORALE; break;
-			case 'M':
-				b.type = Bonus::NO_MORALE; break;
-			case 'p': //Mind spells
-			case 'P':
-				b.type = Bonus::MIND_IMMUNITY; break;
-			case 'r':
-				b.type = Bonus::REBIRTH; //on/off? makes sense?
-				b.subtype = 0;
-				b.val = 20; //arbitrary value
-				break;
-			case 'R':
-				b.type = Bonus::BLOCKS_RETALIATION; break;
-			case 's':
-				b.type = Bonus::FREE_SHOOTING; break;
-			case 'u':
-				b.type = Bonus::SPELL_RESISTANCE_AURA; break;
-			case 'U':
-				b.type = Bonus::UNDEAD; break;
-			default:
-				logGlobal->trace("Not parsed bonus %s %s", buf, mod);
-				return;
-				break;
-		}
-		break;
-	case 'w': //specific spell immunities, enabled/disabled
-		enable = true;
-		switch (mod[0])
-		{
-			case 'B': //Blind
-				b.type = Bonus::SPELL_IMMUNITY;
-				b.subtype = SpellID::BLIND;
-				b.additionalInfo = 0;//normal immunity
-				break;
-			case 'H': //Hypnotize
-				b.type = Bonus::SPELL_IMMUNITY;
-				b.subtype = SpellID::HYPNOTIZE;
-				b.additionalInfo = 0;//normal immunity
-				break;
-			case 'I': //Implosion
-				b.type = Bonus::SPELL_IMMUNITY;
-				b.subtype = SpellID::IMPLOSION;
-				b.additionalInfo = 0;//normal immunity
-				break;
-			case 'K': //Berserk
-				b.type = Bonus::SPELL_IMMUNITY;
-				b.subtype = SpellID::BERSERK;
-				b.additionalInfo = 0;//normal immunity
-				break;
-			case 'M': //Meteor Shower
-				b.type = Bonus::SPELL_IMMUNITY;
-				b.subtype = SpellID::METEOR_SHOWER;
-				b.additionalInfo = 0;//normal immunity
-				break;
-			case 'N': //dispell beneficial spells
-				b.type = Bonus::SPELL_IMMUNITY;
-				b.subtype = SpellID::DISPEL_HELPFUL_SPELLS;
-				b.additionalInfo = 0;//normal immunity
-				break;
-			case 'R': //Armageddon
-				b.type = Bonus::SPELL_IMMUNITY;
-				b.subtype = SpellID::ARMAGEDDON;
-				b.additionalInfo = 0;//normal immunity
-				break;
-			case 'S': //Slow
-				b.type = Bonus::SPELL_IMMUNITY;
-				b.subtype = SpellID::SLOW;
-				b.additionalInfo = 0;//normal immunity
-				break;
-			case '6':
-			case '7':
-			case '8':
-			case '9':
-				b.type = Bonus::LEVEL_SPELL_IMMUNITY;
-				b.val = std::atoi(mod.c_str()) - 5;
-				break;
-			case ':':
-				b.type = Bonus::LEVEL_SPELL_IMMUNITY;
-				b.val = GameConstants::SPELL_LEVELS; //in case someone adds higher level spells?
-				break;
-			case 'F':
-				b.type = Bonus::FIRE_IMMUNITY;
-				b.subtype = 1; //not positive
-				break;
-			case 'O':
-				b.type = Bonus::FIRE_IMMUNITY;
-				b.subtype = 2; //only direct damage
-				break;
-			case 'f':
-				b.type = Bonus::FIRE_IMMUNITY;
-				b.subtype = 0; //all
-				break;
-			case 'C':
-				b.type = Bonus::WATER_IMMUNITY;
-				b.subtype = 1; //not positive
-				break;
-			case 'W':
-				b.type = Bonus::WATER_IMMUNITY;
-				b.subtype = 2; //only direct damage
-				break;
-			case 'w':
-				b.type = Bonus::WATER_IMMUNITY;
-				b.subtype = 0; //all
-				break;
-			case 'E':
-				b.type = Bonus::EARTH_IMMUNITY;
-				b.subtype = 2; //only direct damage
-				break;
-			case 'e':
-				b.type = Bonus::EARTH_IMMUNITY;
-				b.subtype = 0; //all
-				break;
-			case 'A':
-				b.type = Bonus::AIR_IMMUNITY;
-				b.subtype = 2; //only direct damage
-				break;
-			case 'a':
-				b.type = Bonus::AIR_IMMUNITY;
-				b.subtype = 0; //all
-				break;
-			case 'D':
-				b.type = Bonus::DIRECT_DAMAGE_IMMUNITY;
-				break;
-			case '0':
-				b.type = Bonus::RECEPTIVE;
-				break;
-			case 'm':
-				b.type = Bonus::MIND_IMMUNITY;
-				break;
-			default:
-				logGlobal->trace("Not parsed bonus %s %s", buf, mod);
-				return;
-		}
-		break;
-
-	case 'i':
-		enable = true;
-		b.type = Bonus::NO_DISTANCE_PENALTY;
-		break;
-	case 'o':
-		enable = true;
-		b.type = Bonus::NO_WALL_PENALTY;
-		break;
-
-	case 'a':
-	case 'c':
-	case 'K':
-	case 'k':
-		b.type = Bonus::SPELL_AFTER_ATTACK;
-		b.subtype = stringToNumber(mod);
-		break;
-	case 'h':
-		b.type= Bonus::HATE;
-		b.subtype = stringToNumber(mod);
-		break;
-	case 'p':
-	case 'J':
-		b.type = Bonus::SPELL_BEFORE_ATTACK;
-		b.subtype = stringToNumber(mod);
-		b.additionalInfo = 3; //always expert?
-		break;
-	case 'r':
-		b.type = Bonus::HP_REGENERATION;
-		b.val = stringToNumber(mod);
-		break;
-	case 's':
-		b.type = Bonus::ENCHANTED;
-		b.subtype = stringToNumber(mod);
-		b.valType = Bonus::INDEPENDENT_MAX;
-		break;
-	default:
-		logGlobal->trace("Not parsed bonus %s %s", buf, mod);
-		return;
-		break;
-	}
-	switch (mod[0])
-	{
-		case '+':
-		case '=': //should we allow percent values to stack or pick highest?
-			b.valType = Bonus::ADDITIVE_VALUE;
-			break;
-	}
-
-	//limiters, range
-	si32 lastVal, curVal, lastLev = 0;
-
-	if (enable) //0 and 2 means non-active, 1 - active
-	{
-		if (b.type != Bonus::REBIRTH)
-			b.val = 0; //on-off ability, no value specified
-		parser.readNumber(); // 0 level is never active
-		for (int i = 1; i < 11; ++i)
-		{
-			curVal = static_cast<si32>(parser.readNumber());
-			if (curVal == 1)
-			{
-				b.limiter.reset (new RankRangeLimiter(i));
-				bl.push_back(std::make_shared<Bonus>(b));
-				break; //never turned off it seems
-			}
-		}
-	}
-	else
-	{
-		lastVal = static_cast<si32>(parser.readNumber());
-		if (b.type == Bonus::HATE)
-			lastVal *= 10; //odd fix
-		//FIXME: value for zero level should be stored in our config files (independent of stack exp)
-		for (int i = 1; i < 11; ++i)
-		{
-			curVal = static_cast<si32>(parser.readNumber());
-			if (b.type == Bonus::HATE)
-				curVal *= 10; //odd fix
-			if (curVal > lastVal) //threshold, add new bonus
-			{
-				b.val = curVal - lastVal;
-				lastVal = curVal;
-				b.limiter.reset (new RankRangeLimiter(i));
-				bl.push_back(std::make_shared<Bonus>(b));
-				lastLev = i; //start new range from here, i = previous rank
-			}
-			else if (curVal < lastVal)
-			{
-				b.val = lastVal;
-				b.limiter.reset (new RankRangeLimiter(lastLev, i));
-			}
-		}
-	}
-}
-
-int CCreatureHandler::stringToNumber(std::string & s)
-{
-	boost::algorithm::replace_first(s,"#",""); //drop hash character
-	return std::atoi(s.c_str());
-}
-
-CCreatureHandler::~CCreatureHandler()
-{
-	for(auto & p : skillRequirements)
-		p.first = nullptr;
-}
-
-CreatureID CCreatureHandler::pickRandomMonster(CRandomGenerator & rand, int tier) const
-{
-	int r = 0;
-	if(tier == -1) //pick any allowed creature
-	{
-		do
-		{
-			r = (*RandomGeneratorUtil::nextItem(objects, rand))->idNumber;
-		} while (objects[r] && objects[r]->special); // find first "not special" creature
-	}
-	else
-	{
-		assert(vstd::iswithin(tier, 1, 7));
-		std::vector<CreatureID> allowed;
-		for(const CBonusSystemNode *b : creaturesOfLevel[tier].getChildrenNodes())
-		{
-			assert(b->getNodeType() == CBonusSystemNode::CREATURE);
-			const CCreature * crea = dynamic_cast<const CCreature*>(b);
-			if(crea && !crea->special)
-				allowed.push_back(crea->idNumber);
-		}
-
-		if(!allowed.size())
-		{
-			logGlobal->warn("Cannot pick a random creature of tier %d!", tier);
-			return CreatureID::NONE;
-		}
-
-		return *RandomGeneratorUtil::nextItem(allowed, rand);
-	}
-	assert (r >= 0); //should always be, but it crashed
-	return CreatureID(r);
-}
-
-void CCreatureHandler::addBonusForTier(int tier, const std::shared_ptr<Bonus> & b)
-{
-	assert(vstd::iswithin(tier, 1, 7));
-	creaturesOfLevel[tier].addNewBonus(b);
-}
-
-void CCreatureHandler::addBonusForAllCreatures(const std::shared_ptr<Bonus> & b)
-{
-	const auto & exportedBonuses = allCreatures.getExportedBonusList();
-	for(const auto & bonus : exportedBonuses)
-	{
-		if(bonus->type == b->type && bonus->subtype == b->subtype)
-			return;
-	}
-	allCreatures.addNewBonus(b);
-}
-
-void CCreatureHandler::removeBonusesFromAllCreatures()
-{
-	allCreatures.removeBonuses(Selector::all);
-}
-
-void CCreatureHandler::buildBonusTreeForTiers()
-{
-	for(CCreature * c : objects)
-	{
-		if(vstd::isbetween(c->level, 0, ARRAY_COUNT(creaturesOfLevel)))
-			c->attachTo(creaturesOfLevel[c->level]);
-		else
-			c->attachTo(creaturesOfLevel[0]);
-	}
-	for(CBonusSystemNode &b : creaturesOfLevel)
-		b.attachTo(allCreatures);
-}
-
-void CCreatureHandler::afterLoadFinalization()
-{
-
-}
-
-void CCreatureHandler::deserializationFix()
-{
-	buildBonusTreeForTiers();
-}
-
-VCMI_LIB_NAMESPACE_END
+/*
+ * CCreatureHandler.cpp, part of VCMI engine
+ *
+ * Authors: listed in file AUTHORS in main folder
+ *
+ * License: GNU General Public License v2.0 or later
+ * Full text of license available in license.txt file, in main folder
+ *
+ */
+#include "StdInc.h"
+#include "CCreatureHandler.h"
+
+#include "CGeneralTextHandler.h"
+#include "filesystem/Filesystem.h"
+#include "VCMI_Lib.h"
+#include "CGameState.h"
+#include "CTownHandler.h"
+#include "CModHandler.h"
+#include "StringConstants.h"
+#include "serializer/JsonDeserializer.h"
+#include "serializer/JsonUpdater.h"
+#include "mapObjects/CObjectClassesHandler.h"
+
+VCMI_LIB_NAMESPACE_BEGIN
+
+const std::map<CCreature::CreatureQuantityId, std::string> CCreature::creatureQuantityRanges =
+{
+		{CCreature::CreatureQuantityId::FEW, "1-4"},
+		{CCreature::CreatureQuantityId::SEVERAL, "5-9"},
+		{CCreature::CreatureQuantityId::PACK, "10-19"},
+		{CCreature::CreatureQuantityId::LOTS, "20-49"},
+		{CCreature::CreatureQuantityId::HORDE, "50-99"},
+		{CCreature::CreatureQuantityId::THRONG, "100-249"},
+		{CCreature::CreatureQuantityId::SWARM, "250-499"},
+		{CCreature::CreatureQuantityId::ZOUNDS, "500-999"},
+		{CCreature::CreatureQuantityId::LEGION, "1000+"}
+};
+
+int32_t CCreature::getIndex() const
+{
+	return idNumber.toEnum();
+}
+
+int32_t CCreature::getIconIndex() const
+{
+	return iconIndex;
+}
+
+std::string CCreature::getJsonKey() const
+{
+	return modScope + ':' + identifier;
+}
+
+void CCreature::registerIcons(const IconRegistar & cb) const
+{
+	cb(getIconIndex(), 0, "CPRSMALL", smallIconName);
+	cb(getIconIndex(), 0, "TWCRPORT", largeIconName);
+}
+
+CreatureID CCreature::getId() const
+{
+	return idNumber;
+}
+
+const IBonusBearer * CCreature::accessBonuses() const
+{
+	return this;
+}
+
+uint32_t CCreature::getMaxHealth() const
+{
+	return CBonusSystemNode::MaxHealth();
+}
+
+int32_t CCreature::getAdvMapAmountMin() const
+{
+	return ammMin;
+}
+
+int32_t CCreature::getAdvMapAmountMax() const
+{
+	return ammMax;
+}
+
+int32_t CCreature::getAIValue() const
+{
+	return AIValue;
+}
+
+int32_t CCreature::getFightValue() const
+{
+	return fightValue;
+}
+
+int32_t CCreature::getLevel() const
+{
+	return level;
+}
+
+int32_t CCreature::getGrowth() const
+{
+	return growth;
+}
+
+int32_t CCreature::getHorde() const
+{
+	return hordeGrowth;
+}
+
+int32_t CCreature::getFactionIndex() const
+{
+	return faction;
+}
+
+int32_t CCreature::getBaseAttack() const
+{
+	static const auto SELECTOR = Selector::typeSubtype(Bonus::PRIMARY_SKILL, PrimarySkill::ATTACK).And(Selector::sourceTypeSel(Bonus::CREATURE_ABILITY));
+	return getExportedBonusList().valOfBonuses(SELECTOR);
+}
+
+int32_t CCreature::getBaseDefense() const
+{
+	static const auto SELECTOR = Selector::typeSubtype(Bonus::PRIMARY_SKILL, PrimarySkill::DEFENSE).And(Selector::sourceTypeSel(Bonus::CREATURE_ABILITY));
+	return getExportedBonusList().valOfBonuses(SELECTOR);
+}
+
+int32_t CCreature::getBaseDamageMin() const
+{
+	static const auto SELECTOR = Selector::typeSubtype(Bonus::CREATURE_DAMAGE, 1).And(Selector::sourceTypeSel(Bonus::CREATURE_ABILITY));
+	return getExportedBonusList().valOfBonuses(SELECTOR);
+}
+
+int32_t CCreature::getBaseDamageMax() const
+{
+	static const auto SELECTOR = Selector::typeSubtype(Bonus::CREATURE_DAMAGE, 2).And(Selector::sourceTypeSel(Bonus::CREATURE_ABILITY));
+	return getExportedBonusList().valOfBonuses(SELECTOR);
+}
+
+int32_t CCreature::getBaseHitPoints() const
+{
+	static const auto SELECTOR = Selector::type()(Bonus::STACK_HEALTH).And(Selector::sourceTypeSel(Bonus::CREATURE_ABILITY));
+	return getExportedBonusList().valOfBonuses(SELECTOR);
+}
+
+int32_t CCreature::getBaseSpellPoints() const
+{
+	static const auto SELECTOR = Selector::type()(Bonus::CASTS).And(Selector::sourceTypeSel(Bonus::CREATURE_ABILITY));
+	return getExportedBonusList().valOfBonuses(SELECTOR);
+}
+
+int32_t CCreature::getBaseSpeed() const
+{
+	static const auto SELECTOR = Selector::type()(Bonus::STACKS_SPEED).And(Selector::sourceTypeSel(Bonus::CREATURE_ABILITY));
+	return getExportedBonusList().valOfBonuses(SELECTOR);
+}
+
+int32_t CCreature::getBaseShots() const
+{
+	static const auto SELECTOR = Selector::type()(Bonus::SHOTS).And(Selector::sourceTypeSel(Bonus::CREATURE_ABILITY));
+	return getExportedBonusList().valOfBonuses(SELECTOR);
+}
+
+int32_t CCreature::getCost(int32_t resIndex) const
+{
+	if(resIndex >= 0 && resIndex < cost.size())
+		return cost[resIndex];
+	else
+		return 0;
+}
+
+std::string CCreature::getNameTranslated() const
+{
+	return getNameSingularTranslated();
+}
+
+std::string CCreature::getNamePluralTranslated() const
+{
+	return VLC->generaltexth->translate(getNamePluralTextID());
+}
+
+std::string CCreature::getNameSingularTranslated() const
+{
+	return VLC->generaltexth->translate(getNameSingularTextID());
+}
+
+std::string CCreature::getNameTextID() const
+{
+	return getNameSingularTextID();
+}
+
+std::string CCreature::getNamePluralTextID() const
+{
+	return TextIdentifier("creatures", modScope, identifier, "name", "plural" ).get();
+}
+
+std::string CCreature::getNameSingularTextID() const
+{
+	return TextIdentifier("creatures", modScope, identifier, "name", "singular" ).get();
+}
+
+CCreature::CreatureQuantityId CCreature::getQuantityID(const int & quantity)
+{
+	if (quantity<5)
+		return CCreature::CreatureQuantityId::FEW;
+	if (quantity<10)
+		return CCreature::CreatureQuantityId::SEVERAL;
+	if (quantity<20)
+		return CCreature::CreatureQuantityId::PACK;
+	if (quantity<50)
+		return CCreature::CreatureQuantityId::LOTS;
+	if (quantity<100)
+		return CCreature::CreatureQuantityId::HORDE;
+	if (quantity<250)
+		return CCreature::CreatureQuantityId::THRONG;
+	if (quantity<500)
+		return CCreature::CreatureQuantityId::SWARM;
+	if (quantity<1000)
+		return CCreature::CreatureQuantityId::ZOUNDS;
+
+	return CCreature::CreatureQuantityId::LEGION;
+}
+
+std::string CCreature::getQuantityRangeStringForId(const CCreature::CreatureQuantityId & quantityId)
+{
+	if(creatureQuantityRanges.find(quantityId) != creatureQuantityRanges.end())
+		return creatureQuantityRanges.at(quantityId);
+
+	logGlobal->error("Wrong quantityId: %d", (int)quantityId);
+	assert(0);
+	return "[ERROR]";
+}
+
+int CCreature::estimateCreatureCount(ui32 countID)
+{
+	static const int creature_count[] = { 0, 3, 8, 15, 35, 75, 175, 375, 750, 2500 };
+
+	if(countID > 9)
+	{
+		logGlobal->error("Wrong countID %d!", countID);
+		return 0;
+	}
+	else
+		return creature_count[countID];
+}
+
+bool CCreature::isDoubleWide() const
+{
+	return doubleWide;
+}
+
+/**
+ * Determines if the creature is of a good alignment.
+ * @return true if the creture is good, false otherwise.
+ */
+bool CCreature::isGood () const
+{
+	return (*VLC->townh)[faction]->alignment == EAlignment::GOOD;
+}
+
+/**
+ * Determines if the creature is of an evil alignment.
+ * @return true if the creature is evil, false otherwise.
+ */
+bool CCreature::isEvil () const
+{
+	return (*VLC->townh)[faction]->alignment == EAlignment::EVIL;
+}
+
+si32 CCreature::maxAmount(const std::vector<si32> &res) const //how many creatures can be bought
+{
+	int ret = 2147483645;
+	int resAmnt = static_cast<int>(std::min(res.size(),cost.size()));
+	for(int i=0;i<resAmnt;i++)
+		if(cost[i])
+			ret = std::min(ret,(int)(res[i]/cost[i]));
+	return ret;
+}
+
+CCreature::CCreature()
+{
+	setNodeType(CBonusSystemNode::CREATURE);
+	faction = 0;
+	level = 0;
+	fightValue = AIValue = growth = hordeGrowth = ammMin = ammMax = 0;
+	doubleWide = false;
+	special = true;
+	iconIndex = -1;
+}
+
+void CCreature::addBonus(int val, Bonus::BonusType type, int subtype)
+{
+	auto selector = Selector::typeSubtype(type, subtype).And(Selector::source(Bonus::CREATURE_ABILITY, getIndex()));
+	BonusList & exported = getExportedBonusList();
+
+	BonusList existing;
+	exported.getBonuses(existing, selector, Selector::all);
+
+	if(existing.empty())
+	{
+		auto added = std::make_shared<Bonus>(Bonus::PERMANENT, type, Bonus::CREATURE_ABILITY, val, getIndex(), subtype, Bonus::BASE_NUMBER);
+		addNewBonus(added);
+	}
+	else
+	{
+		std::shared_ptr<Bonus> b = existing[0];
+		b->val = val;
+	}
+}
+
+bool CCreature::isMyUpgrade(const CCreature *anotherCre) const
+{
+	//TODO upgrade of upgrade?
+	return vstd::contains(upgrades, anotherCre->idNumber);
+}
+
+bool CCreature::valid() const
+{
+	return this == VLC->creh->objects[idNumber];
+}
+
+std::string CCreature::nodeName() const
+{
+	return "\"" + getNamePluralTextID() + "\"";
+}
+
+bool CCreature::isItNativeTerrain(TerrainId terrain) const
+{
+	auto native = getNativeTerrain();
+	return native == terrain || native == ETerrainId::ANY_TERRAIN;
+}
+
+TerrainId CCreature::getNativeTerrain() const
+{
+	const std::string cachingStringNoTerrainPenalty = "type_NO_TERRAIN_PENALTY";
+	static const auto selectorNoTerrainPenalty = Selector::type()(Bonus::NO_TERRAIN_PENALTY);
+
+	//this code is used in the CreatureTerrainLimiter::limit to setup battle bonuses
+	//and in the CGHeroInstance::getNativeTerrain() to setup mevement bonuses or/and penalties.
+	return hasBonus(selectorNoTerrainPenalty, selectorNoTerrainPenalty)
+		? TerrainId(ETerrainId::ANY_TERRAIN)
+		: (*VLC->townh)[faction]->nativeTerrain;
+}
+
+void CCreature::updateFrom(const JsonNode & data)
+{
+	JsonUpdater handler(nullptr, data);
+
+	{
+		auto configScope = handler.enterStruct("config");
+
+		const JsonNode & configNode = handler.getCurrent();
+
+		serializeJson(handler);
+
+		if(!configNode["hitPoints"].isNull())
+			addBonus(configNode["hitPoints"].Integer(), Bonus::STACK_HEALTH);
+
+		if(!configNode["speed"].isNull())
+			addBonus(configNode["speed"].Integer(), Bonus::STACKS_SPEED);
+
+		if(!configNode["attack"].isNull())
+			addBonus(configNode["attack"].Integer(), Bonus::PRIMARY_SKILL, PrimarySkill::ATTACK);
+
+		if(!configNode["defense"].isNull())
+			addBonus(configNode["defense"].Integer(), Bonus::PRIMARY_SKILL, PrimarySkill::DEFENSE);
+
+		if(!configNode["damage"]["min"].isNull())
+			addBonus(configNode["damage"]["min"].Integer(), Bonus::CREATURE_DAMAGE, 1);
+
+		if(!configNode["damage"]["max"].isNull())
+			addBonus(configNode["damage"]["max"].Integer(), Bonus::CREATURE_DAMAGE, 2);
+
+		if(!configNode["shots"].isNull())
+			addBonus(configNode["shots"].Integer(), Bonus::SHOTS);
+
+		if(!configNode["spellPoints"].isNull())
+			addBonus(configNode["spellPoints"].Integer(), Bonus::CASTS);
+	}
+
+
+	handler.serializeBonuses("bonuses", this);
+}
+
+void CCreature::serializeJson(JsonSerializeFormat & handler)
+{
+	handler.serializeInt("fightValue", fightValue);
+	handler.serializeInt("aiValue", AIValue);
+	handler.serializeInt("growth", growth);
+	handler.serializeInt("horde", hordeGrowth);// Needed at least until configurable buildings
+
+	{
+		auto advMapNode = handler.enterStruct("advMapAmount");
+		handler.serializeInt("min", ammMin);
+		handler.serializeInt("max", ammMax);
+	}
+
+	if(handler.updating)
+	{
+		cost.serializeJson(handler, "cost");
+		handler.serializeInt("faction", faction);//TODO: unify with deferred resolve
+	}
+
+	handler.serializeInt("level", level);
+	handler.serializeBool("doubleWide", doubleWide);
+
+	if(!handler.saving)
+	{
+		if(ammMin > ammMax)
+			logMod->error("Invalid creature '%s' configuration, advMapAmount.min > advMapAmount.max", identifier);
+	}
+}
+
+void CCreature::fillWarMachine()
+{
+	switch (idNumber)
+	{
+	case CreatureID::CATAPULT: //Catapult
+		warMachine = ArtifactID::CATAPULT;
+		break;
+	case CreatureID::BALLISTA: //Ballista
+		warMachine = ArtifactID::BALLISTA;
+		break;
+	case CreatureID::FIRST_AID_TENT: //First Aid tent
+		warMachine = ArtifactID::FIRST_AID_TENT;
+		break;
+	case CreatureID::AMMO_CART: //Ammo cart
+		warMachine = ArtifactID::AMMO_CART;
+		break;
+	}
+	warMachine = ArtifactID::NONE; //this creature is not artifact
+}
+
+CCreatureHandler::CCreatureHandler()
+	: expAfterUpgrade(0)
+{
+	VLC->creh = this;
+
+	allCreatures.setDescription("All creatures");
+	allCreatures.setNodeType(CBonusSystemNode::ENodeTypes::ALL_CREATURES);
+	creaturesOfLevel[0].setDescription("Creatures of unnormalized tier");
+
+	for(int i = 1; i < ARRAY_COUNT(creaturesOfLevel); i++)
+		creaturesOfLevel[i].setDescription("Creatures of tier " + boost::lexical_cast<std::string>(i));
+	loadCommanders();
+}
+
+const CCreature * CCreatureHandler::getCreature(const std::string & scope, const std::string & identifier) const
+{
+	boost::optional<si32> index = VLC->modh->identifiers.getIdentifier(scope, "creature", identifier);
+
+	if(!index)
+		throw std::runtime_error("Creature not found "+identifier);
+
+	return objects[*index];
+}
+
+void CCreatureHandler::loadCommanders()
+{
+	JsonNode data(ResourceID("config/commanders.json"));
+	data.setMeta(CModHandler::scopeBuiltin()); // assume that commanders are in core mod (for proper bonuses resolution)
+
+	const JsonNode & config = data; // switch to const data accessors
+
+	for (auto bonus : config["bonusPerLevel"].Vector())
+	{
+		commanderLevelPremy.push_back(JsonUtils::parseBonus(bonus.Vector()));
+	}
+
+	int i = 0;
+	for (auto skill : config["skillLevels"].Vector())
+	{
+		skillLevels.push_back (std::vector<ui8>());
+		for (auto skillLevel : skill["levels"].Vector())
+		{
+			skillLevels[i].push_back ((ui8)skillLevel.Float());
+		}
+		++i;
+	}
+
+	for (auto ability : config["abilityRequirements"].Vector())
+	{
+		std::pair <std::shared_ptr<Bonus>, std::pair <ui8, ui8> > a;
+		a.first = JsonUtils::parseBonus (ability["ability"].Vector());
+		a.second.first =  static_cast<ui8>(ability["skills"].Vector()[0].Float());
+		a.second.second = static_cast<ui8>(ability["skills"].Vector()[1].Float());
+		skillRequirements.push_back (a);
+	}
+}
+
+void CCreatureHandler::loadBonuses(JsonNode & creature, std::string bonuses)
+{
+	auto makeBonusNode = [&](std::string type) -> JsonNode
+	{
+		JsonNode ret;
+		ret["type"].String() = type;
+		return ret;
+	};
+
+	static const std::map<std::string, JsonNode> abilityMap =
+	{
+		{"FLYING_ARMY",            makeBonusNode("FLYING")},
+		{"SHOOTING_ARMY",          makeBonusNode("SHOOTER")},
+		{"SIEGE_WEAPON",           makeBonusNode("SIEGE_WEAPON")},
+		{"const_free_attack",      makeBonusNode("BLOCKS_RETALIATION")},
+		{"IS_UNDEAD",              makeBonusNode("UNDEAD")},
+		{"const_no_melee_penalty", makeBonusNode("NO_MELEE_PENALTY")},
+		{"const_jousting",         makeBonusNode("JOUSTING")},
+		{"KING_1",                 makeBonusNode("KING1")},
+		{"KING_2",                 makeBonusNode("KING2")},
+		{"KING_3",                 makeBonusNode("KING3")},
+		{"const_no_wall_penalty",  makeBonusNode("NO_WALL_PENALTY")},
+		{"CATAPULT",               makeBonusNode("CATAPULT")},
+		{"MULTI_HEADED",           makeBonusNode("ATTACKS_ALL_ADJACENT")},
+		{"IMMUNE_TO_MIND_SPELLS",  makeBonusNode("MIND_IMMUNITY")},
+		{"HAS_EXTENDED_ATTACK",    makeBonusNode("TWO_HEX_ATTACK_BREATH")}
+	};
+
+	auto hasAbility = [&](const std::string name) -> bool
+	{
+		return boost::algorithm::find_first(bonuses, name);
+	};
+
+	for(auto a : abilityMap)
+	{
+		if(hasAbility(a.first))
+			creature["abilities"][a.first] = a.second;
+	}
+	if(hasAbility("DOUBLE_WIDE"))
+		creature["doubleWide"].Bool() = true;
+
+	if(hasAbility("const_raises_morale"))
+	{
+		JsonNode node = makeBonusNode("MORALE");
+		node["val"].Float() = 1;
+		node["propagator"].String() = "HERO";
+		creature["abilities"]["const_raises_morale"] = node;
+	}
+}
+
+std::vector<JsonNode> CCreatureHandler::loadLegacyData(size_t dataSize)
+{
+	objects.resize(dataSize);
+	std::vector<JsonNode> h3Data;
+	h3Data.reserve(dataSize);
+
+	CLegacyConfigParser parser("DATA/CRTRAITS.TXT");
+
+	parser.endLine(); // header
+
+	// this file is a bit different in some of Russian localisations:
+	//ENG: Singular	Plural Wood ...
+	//RUS: Singular	Plural	Plural2 Wood ...
+	// Try to detect which version this is by header
+	// TODO: use 3rd name? Stand for "whose", e.g. pikemans'
+	size_t namesCount;
+	{
+		if ( parser.readString() != "Singular" || parser.readString() != "Plural" )
+			throw std::runtime_error("Incorrect format of CrTraits.txt");
+
+		if (parser.readString() == "Plural2")
+			namesCount = 3;
+		else
+			namesCount = 2;
+
+		parser.endLine();
+	}
+
+	for (size_t i=0; i<dataSize; i++)
+	{
+		//loop till non-empty line
+		while (parser.isNextEntryEmpty())
+			parser.endLine();
+
+		JsonNode data;
+
+		data["name"]["singular"].String() =  parser.readString();
+
+		if (namesCount == 3)
+			parser.readString();
+
+		data["name"]["plural"].String() =  parser.readString();
+
+		for(int v=0; v<7; ++v)
+			data["cost"][GameConstants::RESOURCE_NAMES[v]].Float() = parser.readNumber();
+
+		data["fightValue"].Float() = parser.readNumber();
+		data["aiValue"].Float() = parser.readNumber();
+		data["growth"].Float() = parser.readNumber();
+		data["horde"].Float() = parser.readNumber();
+
+		data["hitPoints"].Float() = parser.readNumber();
+		data["speed"].Float() = parser.readNumber();
+		data["attack"].Float() = parser.readNumber();
+		data["defense"].Float() = parser.readNumber();
+		data["damage"]["min"].Float() = parser.readNumber();
+		data["damage"]["max"].Float() = parser.readNumber();
+
+		if (float shots = parser.readNumber())
+			data["shots"].Float() = shots;
+
+		if (float spells = parser.readNumber())
+			data["spellPoints"].Float() = spells;
+
+		data["advMapAmount"]["min"].Float() = parser.readNumber();
+		data["advMapAmount"]["max"].Float() = parser.readNumber();
+
+		data["abilityText"].String() = parser.readString();
+		loadBonuses(data, parser.readString()); //Attributes
+
+		h3Data.push_back(data);
+	}
+
+	loadAnimationInfo(h3Data);
+
+	return h3Data;
+}
+
+CCreature * CCreatureHandler::loadFromJson(const std::string & scope, const JsonNode & node, const std::string & identifier, size_t index)
+{
+	assert(identifier.find(':') == std::string::npos);
+	assert(!scope.empty());
+
+	auto cre = new CCreature();
+
+	if(node["hasDoubleWeek"].Bool())
+	{
+		doubledCreatures.insert(CreatureID(index));
+	}
+	cre->idNumber = CreatureID(index);
+	cre->iconIndex = cre->getIndex() + 2;
+	cre->identifier = identifier;
+	cre->modScope = scope;
+
+	JsonDeserializer handler(nullptr, node);
+	cre->serializeJson(handler);
+
+	cre->cost = Res::ResourceSet(node["cost"]);
+
+	VLC->generaltexth->registerString(cre->getNameSingularTextID(), node["name"]["singular"].String());
+	VLC->generaltexth->registerString(cre->getNamePluralTextID(), node["name"]["plural"].String());
+
+	cre->addBonus(node["hitPoints"].Integer(), Bonus::STACK_HEALTH);
+	cre->addBonus(node["speed"].Integer(), Bonus::STACKS_SPEED);
+	cre->addBonus(node["attack"].Integer(), Bonus::PRIMARY_SKILL, PrimarySkill::ATTACK);
+	cre->addBonus(node["defense"].Integer(), Bonus::PRIMARY_SKILL, PrimarySkill::DEFENSE);
+
+	cre->addBonus(node["damage"]["min"].Integer(), Bonus::CREATURE_DAMAGE, 1);
+	cre->addBonus(node["damage"]["max"].Integer(), Bonus::CREATURE_DAMAGE, 2);
+
+	assert(node["damage"]["min"].Integer() <= node["damage"]["max"].Integer());
+
+	if(!node["shots"].isNull())
+		cre->addBonus(node["shots"].Integer(), Bonus::SHOTS);
+
+	loadStackExperience(cre, node["stackExperience"]);
+	loadJsonAnimation(cre, node["graphics"]);
+	loadCreatureJson(cre, node);
+
+	for(auto & extraName : node["extraNames"].Vector())
+	{
+		for(auto type_name : getTypeNames())
+			registerObject(scope, type_name, extraName.String(), cre->getIndex());
+	}
+
+	VLC->modh->identifiers.requestIdentifier(scope, "object", "monster", [=](si32 index)
+	{
+		JsonNode conf;
+		conf.setMeta(scope);
+
+		VLC->objtypeh->loadSubObject(cre->identifier, conf, Obj::MONSTER, cre->idNumber.num);
+		if (!cre->advMapDef.empty())
+		{
+			JsonNode templ;
+			templ["animation"].String() = cre->advMapDef;
+			templ.setMeta(scope);
+			VLC->objtypeh->getHandlerFor(Obj::MONSTER, cre->idNumber.num)->addTemplate(templ);
+		}
+
+		// object does not have any templates - this is not usable object (e.g. pseudo-creature like Arrow Tower)
+		if (VLC->objtypeh->getHandlerFor(Obj::MONSTER, cre->idNumber.num)->getTemplates().empty())
+			VLC->objtypeh->removeSubObject(Obj::MONSTER, cre->idNumber.num);
+	});
+
+	return cre;
+}
+
+const std::vector<std::string> & CCreatureHandler::getTypeNames() const
+{
+	static const std::vector<std::string> typeNames = { "creature" };
+	return typeNames;
+}
+
+std::vector<bool> CCreatureHandler::getDefaultAllowed() const
+{
+	std::vector<bool> ret;
+
+	for(const CCreature * crea : objects)
+	{
+		ret.push_back(crea ? !crea->special : false);
+	}
+	return ret;
+}
+
+void CCreatureHandler::loadCrExpBon()
+{
+	if (VLC->modh->modules.STACK_EXP) 	//reading default stack experience bonuses
+	{
+		CLegacyConfigParser parser("DATA/CREXPBON.TXT");
+
+		Bonus b; //prototype with some default properties
+		b.source = Bonus::STACK_EXPERIENCE;
+		b.duration = Bonus::PERMANENT;
+		b.valType = Bonus::ADDITIVE_VALUE;
+		b.effectRange = Bonus::NO_LIMIT;
+		b.additionalInfo = 0;
+		b.turnsRemain = 0;
+		BonusList bl;
+
+		parser.endLine();
+
+		parser.readString(); //ignore index
+		loadStackExp(b, bl, parser);
+		for(auto b : bl)
+			addBonusForAllCreatures(b); //health bonus is common for all
+		parser.endLine();
+
+		for (int i = 1; i < 7; ++i)
+		{
+			for (int j = 0; j < 4; ++j) //four modifiers common for tiers
+			{
+				parser.readString(); //ignore index
+				bl.clear();
+				loadStackExp(b, bl, parser);
+				for(auto b : bl)
+					addBonusForTier(i, b);
+				parser.endLine();
+			}
+		}
+		for (int j = 0; j < 4; ++j) //tier 7
+		{
+			parser.readString(); //ignore index
+			bl.clear();
+			loadStackExp(b, bl, parser);
+			for(auto b : bl)
+			{
+				addBonusForTier(7, b);
+				creaturesOfLevel[0].addNewBonus(b); //bonuses from level 7 are given to high-level creatures
+			}
+			parser.endLine();
+		}
+		do //parse everything that's left
+		{
+			auto sid = static_cast<ui32>(parser.readNumber()); //id = this particular creature ID
+
+			b.sid = sid;
+			bl.clear();
+			loadStackExp(b, bl, parser);
+			for(auto b : bl)
+			{
+				objects[sid]->addNewBonus(b); //add directly to CCreature Node
+			}
+		}
+		while (parser.endLine());
+
+		//Calculate rank exp values, formula appears complicated bu no parsing needed
+		expRanks.resize(8);
+		int dif = 0;
+		int it = 8000; //ignore name of this variable
+		expRanks[0].push_back(it);
+		for (int j = 1; j < 10; ++j) //used for tiers 8-10, and all other probably
+		{
+			expRanks[0].push_back(expRanks[0][j-1] + it + dif);
+			dif += it/5;
+		}
+		for (int i = 1; i < 8; ++i)
+		{
+			dif = 0;
+			it = 1000 * i;
+			expRanks[i].push_back(it);
+			for (int j = 1; j < 10; ++j)
+			{
+				expRanks[i].push_back(expRanks[i][j-1] + it + dif);
+				dif += it/5;
+			}
+		}
+
+		CLegacyConfigParser expBonParser("DATA/CREXPMOD.TXT");
+
+		expBonParser.endLine(); //header
+
+		maxExpPerBattle.resize(8);
+		for (int i = 1; i < 8; ++i)
+		{
+			expBonParser.readString(); //index
+			expBonParser.readString(); //float multiplier -> hardcoded
+			expBonParser.readString(); //ignore upgrade mod? ->hardcoded
+			expBonParser.readString(); //already calculated
+
+			maxExpPerBattle[i] = static_cast<ui32>(expBonParser.readNumber());
+			expRanks[i].push_back(expRanks[i].back() + (ui32)expBonParser.readNumber());
+
+			expBonParser.endLine();
+		}
+		//skeleton gets exp penalty
+		objects[56].get()->addBonus(-50, Bonus::EXP_MULTIPLIER, -1);
+		objects[57].get()->addBonus(-50, Bonus::EXP_MULTIPLIER, -1);
+		//exp for tier >7, rank 11
+		expRanks[0].push_back(147000);
+		expAfterUpgrade = 75; //percent
+		maxExpPerBattle[0] = maxExpPerBattle[7];
+
+	}//end of Stack Experience
+}
+
+void CCreatureHandler::loadAnimationInfo(std::vector<JsonNode> &h3Data)
+{
+	CLegacyConfigParser parser("DATA/CRANIM.TXT");
+
+	parser.endLine(); // header
+	parser.endLine();
+
+	for(int dd=0; dd<VLC->modh->settings.data["textData"]["creature"].Float(); ++dd)
+	{
+		while (parser.isNextEntryEmpty() && parser.endLine()) // skip empty lines
+			;
+
+		loadUnitAnimInfo(h3Data[dd]["graphics"], parser);
+		parser.endLine();
+	}
+}
+
+void CCreatureHandler::loadUnitAnimInfo(JsonNode & graphics, CLegacyConfigParser & parser)
+{
+	graphics["timeBetweenFidgets"].Float() = parser.readNumber();
+
+	JsonNode & animationTime = graphics["animationTime"];
+	animationTime["walk"].Float() = parser.readNumber();
+	animationTime["attack"].Float() = parser.readNumber();
+	animationTime["flight"].Float() = parser.readNumber();
+	animationTime["idle"].Float() = 10.0;
+
+	JsonNode & missile = graphics["missile"];
+	JsonNode & offsets = missile["offset"];
+
+	offsets["upperX"].Float() = parser.readNumber();
+	offsets["upperY"].Float() = parser.readNumber();
+	offsets["middleX"].Float() = parser.readNumber();
+	offsets["middleY"].Float() = parser.readNumber();
+	offsets["lowerX"].Float() = parser.readNumber();
+	offsets["lowerY"].Float() = parser.readNumber();
+
+	for(int i=0; i<12; i++)
+	{
+		JsonNode entry;
+		entry.Float() = parser.readNumber();
+		missile["frameAngles"].Vector().push_back(entry);
+	}
+
+	graphics["troopCountLocationOffset"].Float() = parser.readNumber();
+
+	missile["attackClimaxFrame"].Float() = parser.readNumber();
+
+	// assume that creature is not a shooter and should not have whole missile field
+	if (missile["frameAngles"].Vector()[0].Float() == 0 &&
+	    missile["attackClimaxFrame"].Float() == 0)
+		graphics.Struct().erase("missile");
+}
+
+void CCreatureHandler::loadJsonAnimation(CCreature * cre, const JsonNode & graphics)
+{
+	cre->animation.timeBetweenFidgets = graphics["timeBetweenFidgets"].Float();
+	cre->animation.troopCountLocationOffset = static_cast<int>(graphics["troopCountLocationOffset"].Float());
+
+	const JsonNode & animationTime = graphics["animationTime"];
+	cre->animation.walkAnimationTime = animationTime["walk"].Float();
+	cre->animation.idleAnimationTime = animationTime["idle"].Float();
+	cre->animation.attackAnimationTime = animationTime["attack"].Float();
+	cre->animation.flightAnimationDistance = animationTime["flight"].Float(); //?
+
+	const JsonNode & missile = graphics["missile"];
+	const JsonNode & offsets = missile["offset"];
+	cre->animation.upperRightMissleOffsetX = static_cast<int>(offsets["upperX"].Float());
+	cre->animation.upperRightMissleOffsetY = static_cast<int>(offsets["upperY"].Float());
+	cre->animation.rightMissleOffsetX =      static_cast<int>(offsets["middleX"].Float());
+	cre->animation.rightMissleOffsetY =      static_cast<int>(offsets["middleY"].Float());
+	cre->animation.lowerRightMissleOffsetX = static_cast<int>(offsets["lowerX"].Float());
+	cre->animation.lowerRightMissleOffsetY = static_cast<int>(offsets["lowerY"].Float());
+
+	cre->animation.attackClimaxFrame = static_cast<int>(missile["attackClimaxFrame"].Float());
+	cre->animation.missleFrameAngles = missile["frameAngles"].convertTo<std::vector<double> >();
+
+	cre->advMapDef = graphics["map"].String();
+	cre->smallIconName = graphics["iconSmall"].String();
+	cre->largeIconName = graphics["iconLarge"].String();
+}
+
+void CCreatureHandler::loadCreatureJson(CCreature * creature, const JsonNode & config)
+{
+	creature->animDefName = config["graphics"]["animation"].String();
+
+	//FIXME: MOD COMPATIBILITY
+	if (config["abilities"].getType() == JsonNode::JsonType::DATA_STRUCT)
+	{
+		for(auto &ability : config["abilities"].Struct())
+		{
+			if (!ability.second.isNull())
+			{
+				auto b = JsonUtils::parseBonus(ability.second);
+				b->source = Bonus::CREATURE_ABILITY;
+				b->sid = creature->getIndex();
+				b->duration = Bonus::PERMANENT;
+				creature->addNewBonus(b);
+			}
+		}
+	}
+	else
+	{
+		for(const JsonNode &ability : config["abilities"].Vector())
+		{
+			if(ability.getType() == JsonNode::JsonType::DATA_VECTOR)
+			{
+				logMod->error("Ignored outdated creature ability format in %s", creature->getJsonKey());
+			}
+			else
+			{
+				auto b = JsonUtils::parseBonus(ability);
+				b->source = Bonus::CREATURE_ABILITY;
+				b->sid = creature->getIndex();
+				b->duration = Bonus::PERMANENT;
+				creature->addNewBonus(b);
+			}
+		}
+	}
+
+	VLC->modh->identifiers.requestIdentifier("faction", config["faction"], [=](si32 faction)
+	{
+		creature->faction = faction;
+	});
+
+	for(const JsonNode &value : config["upgrades"].Vector())
+	{
+		VLC->modh->identifiers.requestIdentifier("creature", value, [=](si32 identifier)
+		{
+			creature->upgrades.insert(CreatureID(identifier));
+		});
+	}
+
+	creature->animation.projectileImageName = config["graphics"]["missile"]["projectile"].String();
+
+	for(const JsonNode & value : config["graphics"]["missile"]["ray"].Vector())
+	{
+		CCreature::CreatureAnimation::RayColor color;
+
+		color.r1 = value["start"].Vector()[0].Integer();
+		color.g1 = value["start"].Vector()[1].Integer();
+		color.b1 = value["start"].Vector()[2].Integer();
+		color.a1 = value["start"].Vector()[3].Integer();
+
+		color.r2 = value["end"].Vector()[0].Integer();
+		color.g2 = value["end"].Vector()[1].Integer();
+		color.b2 = value["end"].Vector()[2].Integer();
+		color.a2 = value["end"].Vector()[3].Integer();
+
+		creature->animation.projectileRay.push_back(color);
+	}
+
+	creature->special = config["special"].Bool() || config["disabled"].Bool();
+
+	const JsonNode & sounds = config["sound"];
+
+#define GET_SOUND_VALUE(value_name) creature->sounds.value_name = sounds[#value_name].String()
+	GET_SOUND_VALUE(attack);
+	GET_SOUND_VALUE(defend);
+	GET_SOUND_VALUE(killed);
+	GET_SOUND_VALUE(move);
+	GET_SOUND_VALUE(shoot);
+	GET_SOUND_VALUE(wince);
+	GET_SOUND_VALUE(startMoving);
+	GET_SOUND_VALUE(endMoving);
+#undef GET_SOUND_VALUE
+}
+
+void CCreatureHandler::loadStackExperience(CCreature * creature, const JsonNode & input)
+{
+	for (const JsonNode &exp : input.Vector())
+	{
+		auto bonus = JsonUtils::parseBonus (exp["bonus"]);
+		bonus->source = Bonus::STACK_EXPERIENCE;
+		bonus->duration = Bonus::PERMANENT;
+		const JsonVector &values = exp["values"].Vector();
+		int lowerLimit = 1;//, upperLimit = 255;
+		if (values[0].getType() == JsonNode::JsonType::DATA_BOOL)
+		{
+			for (const JsonNode &val : values)
+			{
+				if (val.Bool() == true)
+				{
+					bonus->limiter = std::make_shared<RankRangeLimiter>(RankRangeLimiter(lowerLimit));
+					creature->addNewBonus (std::make_shared<Bonus>(*bonus)); //bonuses must be unique objects
+					break; //TODO: allow bonuses to turn off?
+				}
+				++lowerLimit;
+			}
+		}
+		else
+		{
+			int lastVal = 0;
+			for (const JsonNode &val : values)
+			{
+				if (val.Float() != lastVal)
+				{
+					bonus->val = (int)val.Float() - lastVal;
+					bonus->limiter.reset (new RankRangeLimiter(lowerLimit));
+					creature->addNewBonus (std::make_shared<Bonus>(*bonus));
+				}
+				lastVal = static_cast<int>(val.Float());
+				++lowerLimit;
+			}
+		}
+	}
+}
+
+void CCreatureHandler::loadStackExp(Bonus & b, BonusList & bl, CLegacyConfigParser & parser) //help function for parsing CREXPBON.txt
+{
+	bool enable = false; //some bonuses are activated with values 2 or 1
+	std::string buf = parser.readString();
+	std::string mod = parser.readString();
+
+	switch (buf[0])
+	{
+	case 'H':
+		b.type = Bonus::STACK_HEALTH;
+		b.valType = Bonus::PERCENT_TO_BASE;
+		break;
+	case 'A':
+		b.type = Bonus::PRIMARY_SKILL;
+		b.subtype = PrimarySkill::ATTACK;
+		break;
+	case 'D':
+		b.type = Bonus::PRIMARY_SKILL;
+		b.subtype = PrimarySkill::DEFENSE;
+		break;
+	case 'M': //Max damage
+		b.type = Bonus::CREATURE_DAMAGE;
+		b.subtype = 2;
+		break;
+	case 'm': //Min damage
+		b.type = Bonus::CREATURE_DAMAGE;
+		b.subtype = 1;
+		break;
+	case 'S':
+		b.type = Bonus::STACKS_SPEED; break;
+	case 'O':
+		b.type = Bonus::SHOTS; break;
+	case 'b':
+		b.type = Bonus::ENEMY_DEFENCE_REDUCTION; break;
+	case 'C':
+		b.type = Bonus::CHANGES_SPELL_COST_FOR_ALLY; break;
+	case 'd':
+		b.type = Bonus::DEFENSIVE_STANCE; break;
+	case 'e':
+		b.type = Bonus::DOUBLE_DAMAGE_CHANCE;
+		b.subtype = 0;
+		break;
+	case 'E':
+		b.type = Bonus::DEATH_STARE;
+		b.subtype = 0; //Gorgon
+		break;
+	case 'F':
+		b.type = Bonus::FEAR; break;
+	case 'g':
+		b.type = Bonus::SPELL_DAMAGE_REDUCTION;
+		b.subtype = -1; //all magic schools
+		break;
+	case 'P':
+		b.type = Bonus::CASTS; break;
+	case 'R':
+		b.type = Bonus::ADDITIONAL_RETALIATION; break;
+	case 'W':
+		b.type = Bonus::MAGIC_RESISTANCE;
+		b.subtype = 0; //otherwise creature window goes crazy
+		break;
+	case 'f': //on-off skill
+		enable = true; //sometimes format is: 2 -> 0, 1 -> 1
+		switch (mod[0])
+		{
+			case 'A':
+				b.type = Bonus::ATTACKS_ALL_ADJACENT; break;
+			case 'b':
+				b.type = Bonus::RETURN_AFTER_STRIKE; break;
+			case 'B':
+				b.type = Bonus::TWO_HEX_ATTACK_BREATH; break;
+			case 'c':
+				b.type = Bonus::JOUSTING; break;
+			case 'D':
+				b.type = Bonus::ADDITIONAL_ATTACK; break;
+			case 'f':
+				b.type = Bonus::FEARLESS; break;
+			case 'F':
+				b.type = Bonus::FLYING; break;
+			case 'm':
+				b.type = Bonus::SELF_MORALE; break;
+			case 'M':
+				b.type = Bonus::NO_MORALE; break;
+			case 'p': //Mind spells
+			case 'P':
+				b.type = Bonus::MIND_IMMUNITY; break;
+			case 'r':
+				b.type = Bonus::REBIRTH; //on/off? makes sense?
+				b.subtype = 0;
+				b.val = 20; //arbitrary value
+				break;
+			case 'R':
+				b.type = Bonus::BLOCKS_RETALIATION; break;
+			case 's':
+				b.type = Bonus::FREE_SHOOTING; break;
+			case 'u':
+				b.type = Bonus::SPELL_RESISTANCE_AURA; break;
+			case 'U':
+				b.type = Bonus::UNDEAD; break;
+			default:
+				logGlobal->trace("Not parsed bonus %s %s", buf, mod);
+				return;
+				break;
+		}
+		break;
+	case 'w': //specific spell immunities, enabled/disabled
+		enable = true;
+		switch (mod[0])
+		{
+			case 'B': //Blind
+				b.type = Bonus::SPELL_IMMUNITY;
+				b.subtype = SpellID::BLIND;
+				b.additionalInfo = 0;//normal immunity
+				break;
+			case 'H': //Hypnotize
+				b.type = Bonus::SPELL_IMMUNITY;
+				b.subtype = SpellID::HYPNOTIZE;
+				b.additionalInfo = 0;//normal immunity
+				break;
+			case 'I': //Implosion
+				b.type = Bonus::SPELL_IMMUNITY;
+				b.subtype = SpellID::IMPLOSION;
+				b.additionalInfo = 0;//normal immunity
+				break;
+			case 'K': //Berserk
+				b.type = Bonus::SPELL_IMMUNITY;
+				b.subtype = SpellID::BERSERK;
+				b.additionalInfo = 0;//normal immunity
+				break;
+			case 'M': //Meteor Shower
+				b.type = Bonus::SPELL_IMMUNITY;
+				b.subtype = SpellID::METEOR_SHOWER;
+				b.additionalInfo = 0;//normal immunity
+				break;
+			case 'N': //dispell beneficial spells
+				b.type = Bonus::SPELL_IMMUNITY;
+				b.subtype = SpellID::DISPEL_HELPFUL_SPELLS;
+				b.additionalInfo = 0;//normal immunity
+				break;
+			case 'R': //Armageddon
+				b.type = Bonus::SPELL_IMMUNITY;
+				b.subtype = SpellID::ARMAGEDDON;
+				b.additionalInfo = 0;//normal immunity
+				break;
+			case 'S': //Slow
+				b.type = Bonus::SPELL_IMMUNITY;
+				b.subtype = SpellID::SLOW;
+				b.additionalInfo = 0;//normal immunity
+				break;
+			case '6':
+			case '7':
+			case '8':
+			case '9':
+				b.type = Bonus::LEVEL_SPELL_IMMUNITY;
+				b.val = std::atoi(mod.c_str()) - 5;
+				break;
+			case ':':
+				b.type = Bonus::LEVEL_SPELL_IMMUNITY;
+				b.val = GameConstants::SPELL_LEVELS; //in case someone adds higher level spells?
+				break;
+			case 'F':
+				b.type = Bonus::FIRE_IMMUNITY;
+				b.subtype = 1; //not positive
+				break;
+			case 'O':
+				b.type = Bonus::FIRE_IMMUNITY;
+				b.subtype = 2; //only direct damage
+				break;
+			case 'f':
+				b.type = Bonus::FIRE_IMMUNITY;
+				b.subtype = 0; //all
+				break;
+			case 'C':
+				b.type = Bonus::WATER_IMMUNITY;
+				b.subtype = 1; //not positive
+				break;
+			case 'W':
+				b.type = Bonus::WATER_IMMUNITY;
+				b.subtype = 2; //only direct damage
+				break;
+			case 'w':
+				b.type = Bonus::WATER_IMMUNITY;
+				b.subtype = 0; //all
+				break;
+			case 'E':
+				b.type = Bonus::EARTH_IMMUNITY;
+				b.subtype = 2; //only direct damage
+				break;
+			case 'e':
+				b.type = Bonus::EARTH_IMMUNITY;
+				b.subtype = 0; //all
+				break;
+			case 'A':
+				b.type = Bonus::AIR_IMMUNITY;
+				b.subtype = 2; //only direct damage
+				break;
+			case 'a':
+				b.type = Bonus::AIR_IMMUNITY;
+				b.subtype = 0; //all
+				break;
+			case 'D':
+				b.type = Bonus::DIRECT_DAMAGE_IMMUNITY;
+				break;
+			case '0':
+				b.type = Bonus::RECEPTIVE;
+				break;
+			case 'm':
+				b.type = Bonus::MIND_IMMUNITY;
+				break;
+			default:
+				logGlobal->trace("Not parsed bonus %s %s", buf, mod);
+				return;
+		}
+		break;
+
+	case 'i':
+		enable = true;
+		b.type = Bonus::NO_DISTANCE_PENALTY;
+		break;
+	case 'o':
+		enable = true;
+		b.type = Bonus::NO_WALL_PENALTY;
+		break;
+
+	case 'a':
+	case 'c':
+	case 'K':
+	case 'k':
+		b.type = Bonus::SPELL_AFTER_ATTACK;
+		b.subtype = stringToNumber(mod);
+		break;
+	case 'h':
+		b.type= Bonus::HATE;
+		b.subtype = stringToNumber(mod);
+		break;
+	case 'p':
+	case 'J':
+		b.type = Bonus::SPELL_BEFORE_ATTACK;
+		b.subtype = stringToNumber(mod);
+		b.additionalInfo = 3; //always expert?
+		break;
+	case 'r':
+		b.type = Bonus::HP_REGENERATION;
+		b.val = stringToNumber(mod);
+		break;
+	case 's':
+		b.type = Bonus::ENCHANTED;
+		b.subtype = stringToNumber(mod);
+		b.valType = Bonus::INDEPENDENT_MAX;
+		break;
+	default:
+		logGlobal->trace("Not parsed bonus %s %s", buf, mod);
+		return;
+		break;
+	}
+	switch (mod[0])
+	{
+		case '+':
+		case '=': //should we allow percent values to stack or pick highest?
+			b.valType = Bonus::ADDITIVE_VALUE;
+			break;
+	}
+
+	//limiters, range
+	si32 lastVal, curVal, lastLev = 0;
+
+	if (enable) //0 and 2 means non-active, 1 - active
+	{
+		if (b.type != Bonus::REBIRTH)
+			b.val = 0; //on-off ability, no value specified
+		parser.readNumber(); // 0 level is never active
+		for (int i = 1; i < 11; ++i)
+		{
+			curVal = static_cast<si32>(parser.readNumber());
+			if (curVal == 1)
+			{
+				b.limiter.reset (new RankRangeLimiter(i));
+				bl.push_back(std::make_shared<Bonus>(b));
+				break; //never turned off it seems
+			}
+		}
+	}
+	else
+	{
+		lastVal = static_cast<si32>(parser.readNumber());
+		if (b.type == Bonus::HATE)
+			lastVal *= 10; //odd fix
+		//FIXME: value for zero level should be stored in our config files (independent of stack exp)
+		for (int i = 1; i < 11; ++i)
+		{
+			curVal = static_cast<si32>(parser.readNumber());
+			if (b.type == Bonus::HATE)
+				curVal *= 10; //odd fix
+			if (curVal > lastVal) //threshold, add new bonus
+			{
+				b.val = curVal - lastVal;
+				lastVal = curVal;
+				b.limiter.reset (new RankRangeLimiter(i));
+				bl.push_back(std::make_shared<Bonus>(b));
+				lastLev = i; //start new range from here, i = previous rank
+			}
+			else if (curVal < lastVal)
+			{
+				b.val = lastVal;
+				b.limiter.reset (new RankRangeLimiter(lastLev, i));
+			}
+		}
+	}
+}
+
+int CCreatureHandler::stringToNumber(std::string & s)
+{
+	boost::algorithm::replace_first(s,"#",""); //drop hash character
+	return std::atoi(s.c_str());
+}
+
+CCreatureHandler::~CCreatureHandler()
+{
+	for(auto & p : skillRequirements)
+		p.first = nullptr;
+}
+
+CreatureID CCreatureHandler::pickRandomMonster(CRandomGenerator & rand, int tier) const
+{
+	int r = 0;
+	if(tier == -1) //pick any allowed creature
+	{
+		do
+		{
+			r = (*RandomGeneratorUtil::nextItem(objects, rand))->idNumber;
+		} while (objects[r] && objects[r]->special); // find first "not special" creature
+	}
+	else
+	{
+		assert(vstd::iswithin(tier, 1, 7));
+		std::vector<CreatureID> allowed;
+		for(const CBonusSystemNode *b : creaturesOfLevel[tier].getChildrenNodes())
+		{
+			assert(b->getNodeType() == CBonusSystemNode::CREATURE);
+			const CCreature * crea = dynamic_cast<const CCreature*>(b);
+			if(crea && !crea->special)
+				allowed.push_back(crea->idNumber);
+		}
+
+		if(!allowed.size())
+		{
+			logGlobal->warn("Cannot pick a random creature of tier %d!", tier);
+			return CreatureID::NONE;
+		}
+
+		return *RandomGeneratorUtil::nextItem(allowed, rand);
+	}
+	assert (r >= 0); //should always be, but it crashed
+	return CreatureID(r);
+}
+
+void CCreatureHandler::addBonusForTier(int tier, const std::shared_ptr<Bonus> & b)
+{
+	assert(vstd::iswithin(tier, 1, 7));
+	creaturesOfLevel[tier].addNewBonus(b);
+}
+
+void CCreatureHandler::addBonusForAllCreatures(const std::shared_ptr<Bonus> & b)
+{
+	const auto & exportedBonuses = allCreatures.getExportedBonusList();
+	for(const auto & bonus : exportedBonuses)
+	{
+		if(bonus->type == b->type && bonus->subtype == b->subtype)
+			return;
+	}
+	allCreatures.addNewBonus(b);
+}
+
+void CCreatureHandler::removeBonusesFromAllCreatures()
+{
+	allCreatures.removeBonuses(Selector::all);
+}
+
+void CCreatureHandler::buildBonusTreeForTiers()
+{
+	for(CCreature * c : objects)
+	{
+		if(vstd::isbetween(c->level, 0, ARRAY_COUNT(creaturesOfLevel)))
+			c->attachTo(creaturesOfLevel[c->level]);
+		else
+			c->attachTo(creaturesOfLevel[0]);
+	}
+	for(CBonusSystemNode &b : creaturesOfLevel)
+		b.attachTo(allCreatures);
+}
+
+void CCreatureHandler::afterLoadFinalization()
+{
+
+}
+
+void CCreatureHandler::deserializationFix()
+{
+	buildBonusTreeForTiers();
+}
+
+VCMI_LIB_NAMESPACE_END