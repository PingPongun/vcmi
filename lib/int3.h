<<<<<<< HEAD
/*
 * int3.h, part of VCMI engine
 *
 * Authors: listed in file AUTHORS in main folder
 *
 * License: GNU General Public License v2.0 or later
 * Full text of license available in license.txt file, in main folder
 *
 */
#pragma once

VCMI_LIB_NAMESPACE_BEGIN

/// Class which consists of three integer values. Represents position on adventure map.
class int3
{
public:
	si32 x, y, z;

	//c-tor: x, y, z initialized to 0
	constexpr int3() : x(0), y(0), z(0) {} // I think that x, y, z should be left uninitialized.
	//c-tor: x, y, z initialized to i
	explicit constexpr int3(const si32 i) : x(i), y(i), z(i) {}
	//c-tor: x, y, z initialized to X, Y, Z
	constexpr int3(const si32 X, const si32 Y, const si32 Z) : x(X), y(Y), z(Z) {}
	constexpr int3(const int3 & c) = default;

	constexpr int3 & operator=(const int3 & c) = default;
	constexpr int3 operator-() const { return int3(-x, -y, -z); }

	constexpr int3 operator+(const int3 & i) const { return int3(x + i.x, y + i.y, z + i.z); }
	constexpr int3 operator-(const int3 & i) const { return int3(x - i.x, y - i.y, z - i.z); }
	//returns int3 with coordinates increased by given number
	constexpr int3 operator+(const si32 i) const { return int3(x + i, y + i, z + i); }
	//returns int3 with coordinates decreased by given number
	constexpr int3 operator-(const si32 i) const { return int3(x - i, y - i, z - i); }

	//returns int3 with coordinates multiplied by given number
	constexpr int3 operator*(const double i) const { return int3((int)(x * i), (int)(y * i), (int)(z * i)); }
	//returns int3 with coordinates divided by given number
	constexpr int3 operator/(const double i) const { return int3((int)(x / i), (int)(y / i), (int)(z / i)); }

	//returns int3 with coordinates multiplied by given number
	constexpr int3 operator*(const si32 i) const { return int3(x * i, y * i, z * i); }
	//returns int3 with coordinates divided by given number
	constexpr int3 operator/(const si32 i) const { return int3(x / i, y / i, z / i); }

	constexpr int3 & operator+=(const int3 & i)
	{
		x += i.x;
		y += i.y;
		z += i.z;
		return *this;
	}
	constexpr int3 & operator-=(const int3 & i)
	{
		x -= i.x;
		y -= i.y;
		z -= i.z;
		return *this;
	}

	//increases all coordinates by given number
	constexpr int3 & operator+=(const si32 i)
	{
		x += i;
		y += i;
		z += i;
		return *this;
	}
	//decreases all coordinates by given number
	constexpr int3 & operator-=(const si32 i)
	{
		x -= i;
		y -= i;
		z -= i;
		return *this;
	}

	constexpr bool operator==(const int3 & i) const { return (x == i.x && y == i.y && z == i.z); }
	constexpr bool operator!=(const int3 & i) const { return (x != i.x || y != i.y || z != i.z); }

	constexpr bool operator<(const int3 & i) const
	{
		if (z < i.z)
			return true;
		if (z > i.z)
			return false;
		if (y < i.y)
			return true;
		if (y > i.y)
			return false;
		if (x < i.x)
			return true;
		if (x > i.x)
			return false;
		return false;
	}

	enum EDistanceFormula
	{
		DIST_2D = 0,
		DIST_MANHATTAN, // patrol distance
		DIST_CHEBYSHEV, // ambient sound distance
		DIST_2DSQ
	};

	ui32 dist(const int3 & o, EDistanceFormula formula) const
	{
		switch(formula)
		{
		case DIST_2D:
			return std::round(dist2d(o));
		case DIST_MANHATTAN:
			return static_cast<ui32>(mandist2d(o));
		case DIST_CHEBYSHEV:
			return static_cast<ui32>(chebdist2d(o));
		case DIST_2DSQ:
			return dist2dSQ(o);
		default:
			return 0;
		}
	}

	//returns squared distance on Oxy plane (z coord is not used)
	constexpr ui32 dist2dSQ(const int3 & o) const
	{
		const si32 dx = (x - o.x);
		const si32 dy = (y - o.y);
		return (ui32)(dx*dx) + (ui32)(dy*dy);
	}
	//returns distance on Oxy plane (z coord is not used)
	double dist2d(const int3 & o) const
	{
		return std::sqrt((double)dist2dSQ(o));
	}
	//manhattan distance used for patrol radius (z coord is not used)
	constexpr double mandist2d(const int3 & o) const
	{
		return vstd::abs(o.x - x) + vstd::abs(o.y - y);
	}
	//chebyshev distance used for ambient sounds (z coord is not used)
	constexpr double chebdist2d(const int3 & o) const
	{
		return std::max(vstd::abs(o.x - x), vstd::abs(o.y - y));
	}

	constexpr bool areNeighbours(const int3 & o) const
	{
		return (dist2dSQ(o) < 4) && (z == o.z);
	}

	//returns "(x y z)" string
	std::string toString() const
	{
		//Performance is important here
		std::string result = "(" +
				std::to_string(x) + " " +
				std::to_string(y) + " " +
				std::to_string(z) + ")";

		return result;
	}

	constexpr bool valid() const //Should be named "isValid"?
	{
		return z >= 0; //minimal condition that needs to be fulfilled for tiles in the map
	}

	template <typename Handler>
	void serialize(Handler &h, const int version)
	{
		h & x;
		h & y;
		h & z;
	}

	constexpr static std::array<int3, 8> getDirs()
	{
		return { { int3(0,1,0),int3(0,-1,0),int3(-1,0,0),int3(+1,0,0),
			int3(1,1,0),int3(-1,1,0),int3(1,-1,0),int3(-1,-1,0) } };
	}
};

template<typename Container>
int3 findClosestTile (Container & container, int3 dest)
{
	static_assert(std::is_same<typename Container::value_type, int3>::value,
		"findClosestTile requires <int3> container.");

	int3 result(-1, -1, -1);
	ui32 distance = std::numeric_limits<ui32>::max();
	for (const int3& tile : container)
	{
		const ui32 currentDistance = dest.dist2dSQ(tile);
		if (currentDistance < distance)
		{
			result = tile;
			distance = currentDistance;
		}
	}
	return result;
}

VCMI_LIB_NAMESPACE_END


template<>
struct std::hash<VCMI_LIB_WRAP_NAMESPACE(int3)> {
	size_t operator()(VCMI_LIB_WRAP_NAMESPACE(int3) const& pos) const
	{
		size_t ret = std::hash<int>()(pos.x);
		VCMI_LIB_WRAP_NAMESPACE(vstd)::hash_combine(ret, pos.y);
		VCMI_LIB_WRAP_NAMESPACE(vstd)::hash_combine(ret, pos.z);
		return ret;
	}
};
=======
/*
 * int3.h, part of VCMI engine
 *
 * Authors: listed in file AUTHORS in main folder
 *
 * License: GNU General Public License v2.0 or later
 * Full text of license available in license.txt file, in main folder
 *
 */
#pragma once

VCMI_LIB_NAMESPACE_BEGIN

/// Class which consists of three integer values. Represents position on adventure map.
class int3
{
public:
	si32 x, y, z;

	//c-tor: x, y, z initialized to 0
	constexpr int3() : x(0), y(0), z(0) {} // I think that x, y, z should be left uninitialized.
	//c-tor: x, y, z initialized to i
	explicit constexpr int3(const si32 i) : x(i), y(i), z(i) {}
	//c-tor: x, y, z initialized to X, Y, Z
	constexpr int3(const si32 X, const si32 Y, const si32 Z) : x(X), y(Y), z(Z) {}
	constexpr int3(const int3 & c) = default;

	constexpr int3 & operator=(const int3 & c) = default;
	constexpr int3 operator-() const { return int3(-x, -y, -z); }

	constexpr int3 operator+(const int3 & i) const { return int3(x + i.x, y + i.y, z + i.z); }
	constexpr int3 operator-(const int3 & i) const { return int3(x - i.x, y - i.y, z - i.z); }
	//returns int3 with coordinates increased by given number
	constexpr int3 operator+(const si32 i) const { return int3(x + i, y + i, z + i); }
	//returns int3 with coordinates decreased by given number
	constexpr int3 operator-(const si32 i) const { return int3(x - i, y - i, z - i); }

	//returns int3 with coordinates multiplied by given number
	constexpr int3 operator*(const double i) const { return int3((int)(x * i), (int)(y * i), (int)(z * i)); }
	//returns int3 with coordinates divided by given number
	constexpr int3 operator/(const double i) const { return int3((int)(x / i), (int)(y / i), (int)(z / i)); }

	//returns int3 with coordinates multiplied by given number
	constexpr int3 operator*(const si32 i) const { return int3(x * i, y * i, z * i); }
	//returns int3 with coordinates divided by given number
	constexpr int3 operator/(const si32 i) const { return int3(x / i, y / i, z / i); }

	constexpr int3 & operator+=(const int3 & i)
	{
		x += i.x;
		y += i.y;
		z += i.z;
		return *this;
	}
	constexpr int3 & operator-=(const int3 & i)
	{
		x -= i.x;
		y -= i.y;
		z -= i.z;
		return *this;
	}

	//increases all coordinates by given number
	constexpr int3 & operator+=(const si32 i)
	{
		x += i;
		y += i;
		z += i;
		return *this;
	}
	//decreases all coordinates by given number
	constexpr int3 & operator-=(const si32 i)
	{
		x -= i;
		y -= i;
		z -= i;
		return *this;
	}

	constexpr bool operator==(const int3 & i) const { return (x == i.x && y == i.y && z == i.z); }
	constexpr bool operator!=(const int3 & i) const { return (x != i.x || y != i.y || z != i.z); }

	constexpr bool operator<(const int3 & i) const
	{
		if (z < i.z)
			return true;
		if (z > i.z)
			return false;
		if (y < i.y)
			return true;
		if (y > i.y)
			return false;
		if (x < i.x)
			return true;
		if (x > i.x)
			return false;
		return false;
	}

	enum EDistanceFormula
	{
		DIST_2D = 0,
		DIST_MANHATTAN, // patrol distance
		DIST_CHEBYSHEV, // ambient sound distance
		DIST_2DSQ
	};

	ui32 dist(const int3 & o, EDistanceFormula formula) const
	{
		switch(formula)
		{
		case DIST_2D:
			return static_cast<ui32>(dist2d(o));
		case DIST_MANHATTAN:
			return static_cast<ui32>(mandist2d(o));
		case DIST_CHEBYSHEV:
			return static_cast<ui32>(chebdist2d(o));
		case DIST_2DSQ:
			return dist2dSQ(o);
		default:
			return 0;
		}
	}

	//returns squared distance on Oxy plane (z coord is not used)
	constexpr ui32 dist2dSQ(const int3 & o) const
	{
		const si32 dx = (x - o.x);
		const si32 dy = (y - o.y);
		return (ui32)(dx*dx) + (ui32)(dy*dy);
	}
	//returns distance on Oxy plane (z coord is not used)
	double dist2d(const int3 & o) const
	{
		return std::sqrt((double)dist2dSQ(o));
	}
	//manhattan distance used for patrol radius (z coord is not used)
	constexpr double mandist2d(const int3 & o) const
	{
		return vstd::abs(o.x - x) + vstd::abs(o.y - y);
	}
	//chebyshev distance used for ambient sounds (z coord is not used)
	constexpr double chebdist2d(const int3 & o) const
	{
		return std::max(vstd::abs(o.x - x), vstd::abs(o.y - y));
	}

	constexpr bool areNeighbours(const int3 & o) const
	{
		return (dist2dSQ(o) < 4) && (z == o.z);
	}

	//returns "(x y z)" string
	std::string toString() const
	{
		//Performance is important here
		std::string result = "(" +
				std::to_string(x) + " " +
				std::to_string(y) + " " +
				std::to_string(z) + ")";

		return result;
	}

	constexpr bool valid() const //Should be named "isValid"?
	{
		return z >= 0; //minimal condition that needs to be fulfilled for tiles in the map
	}

	template <typename Handler>
	void serialize(Handler &h, const int version)
	{
		h & x;
		h & y;
		h & z;
	}

	constexpr static std::array<int3, 8> getDirs()
	{
		return { { int3(0,1,0),int3(0,-1,0),int3(-1,0,0),int3(+1,0,0),
			int3(1,1,0),int3(-1,1,0),int3(1,-1,0),int3(-1,-1,0) } };
	}
};

template<typename Container>
int3 findClosestTile (Container & container, int3 dest)
{
	static_assert(std::is_same<typename Container::value_type, int3>::value,
		"findClosestTile requires <int3> container.");

	int3 result(-1, -1, -1);
	ui32 distance = std::numeric_limits<ui32>::max();
	for (const int3& tile : container)
	{
		const ui32 currentDistance = dest.dist2dSQ(tile);
		if (currentDistance < distance)
		{
			result = tile;
			distance = currentDistance;
		}
	}
	return result;
}

VCMI_LIB_NAMESPACE_END


template<>
struct std::hash<VCMI_LIB_WRAP_NAMESPACE(int3)> {
	size_t operator()(VCMI_LIB_WRAP_NAMESPACE(int3) const& pos) const
	{
		size_t ret = std::hash<int>()(pos.x);
		VCMI_LIB_WRAP_NAMESPACE(vstd)::hash_combine(ret, pos.y);
		VCMI_LIB_WRAP_NAMESPACE(vstd)::hash_combine(ret, pos.z);
		return ret;
	}
};
>>>>>>> a1a5bc28
<|MERGE_RESOLUTION|>--- conflicted
+++ resolved
@@ -1,4 +1,3 @@
-<<<<<<< HEAD
 /*
  * int3.h, part of VCMI engine
  *
@@ -215,223 +214,4 @@
 		VCMI_LIB_WRAP_NAMESPACE(vstd)::hash_combine(ret, pos.z);
 		return ret;
 	}
-};
-=======
-/*
- * int3.h, part of VCMI engine
- *
- * Authors: listed in file AUTHORS in main folder
- *
- * License: GNU General Public License v2.0 or later
- * Full text of license available in license.txt file, in main folder
- *
- */
-#pragma once
-
-VCMI_LIB_NAMESPACE_BEGIN
-
-/// Class which consists of three integer values. Represents position on adventure map.
-class int3
-{
-public:
-	si32 x, y, z;
-
-	//c-tor: x, y, z initialized to 0
-	constexpr int3() : x(0), y(0), z(0) {} // I think that x, y, z should be left uninitialized.
-	//c-tor: x, y, z initialized to i
-	explicit constexpr int3(const si32 i) : x(i), y(i), z(i) {}
-	//c-tor: x, y, z initialized to X, Y, Z
-	constexpr int3(const si32 X, const si32 Y, const si32 Z) : x(X), y(Y), z(Z) {}
-	constexpr int3(const int3 & c) = default;
-
-	constexpr int3 & operator=(const int3 & c) = default;
-	constexpr int3 operator-() const { return int3(-x, -y, -z); }
-
-	constexpr int3 operator+(const int3 & i) const { return int3(x + i.x, y + i.y, z + i.z); }
-	constexpr int3 operator-(const int3 & i) const { return int3(x - i.x, y - i.y, z - i.z); }
-	//returns int3 with coordinates increased by given number
-	constexpr int3 operator+(const si32 i) const { return int3(x + i, y + i, z + i); }
-	//returns int3 with coordinates decreased by given number
-	constexpr int3 operator-(const si32 i) const { return int3(x - i, y - i, z - i); }
-
-	//returns int3 with coordinates multiplied by given number
-	constexpr int3 operator*(const double i) const { return int3((int)(x * i), (int)(y * i), (int)(z * i)); }
-	//returns int3 with coordinates divided by given number
-	constexpr int3 operator/(const double i) const { return int3((int)(x / i), (int)(y / i), (int)(z / i)); }
-
-	//returns int3 with coordinates multiplied by given number
-	constexpr int3 operator*(const si32 i) const { return int3(x * i, y * i, z * i); }
-	//returns int3 with coordinates divided by given number
-	constexpr int3 operator/(const si32 i) const { return int3(x / i, y / i, z / i); }
-
-	constexpr int3 & operator+=(const int3 & i)
-	{
-		x += i.x;
-		y += i.y;
-		z += i.z;
-		return *this;
-	}
-	constexpr int3 & operator-=(const int3 & i)
-	{
-		x -= i.x;
-		y -= i.y;
-		z -= i.z;
-		return *this;
-	}
-
-	//increases all coordinates by given number
-	constexpr int3 & operator+=(const si32 i)
-	{
-		x += i;
-		y += i;
-		z += i;
-		return *this;
-	}
-	//decreases all coordinates by given number
-	constexpr int3 & operator-=(const si32 i)
-	{
-		x -= i;
-		y -= i;
-		z -= i;
-		return *this;
-	}
-
-	constexpr bool operator==(const int3 & i) const { return (x == i.x && y == i.y && z == i.z); }
-	constexpr bool operator!=(const int3 & i) const { return (x != i.x || y != i.y || z != i.z); }
-
-	constexpr bool operator<(const int3 & i) const
-	{
-		if (z < i.z)
-			return true;
-		if (z > i.z)
-			return false;
-		if (y < i.y)
-			return true;
-		if (y > i.y)
-			return false;
-		if (x < i.x)
-			return true;
-		if (x > i.x)
-			return false;
-		return false;
-	}
-
-	enum EDistanceFormula
-	{
-		DIST_2D = 0,
-		DIST_MANHATTAN, // patrol distance
-		DIST_CHEBYSHEV, // ambient sound distance
-		DIST_2DSQ
-	};
-
-	ui32 dist(const int3 & o, EDistanceFormula formula) const
-	{
-		switch(formula)
-		{
-		case DIST_2D:
-			return static_cast<ui32>(dist2d(o));
-		case DIST_MANHATTAN:
-			return static_cast<ui32>(mandist2d(o));
-		case DIST_CHEBYSHEV:
-			return static_cast<ui32>(chebdist2d(o));
-		case DIST_2DSQ:
-			return dist2dSQ(o);
-		default:
-			return 0;
-		}
-	}
-
-	//returns squared distance on Oxy plane (z coord is not used)
-	constexpr ui32 dist2dSQ(const int3 & o) const
-	{
-		const si32 dx = (x - o.x);
-		const si32 dy = (y - o.y);
-		return (ui32)(dx*dx) + (ui32)(dy*dy);
-	}
-	//returns distance on Oxy plane (z coord is not used)
-	double dist2d(const int3 & o) const
-	{
-		return std::sqrt((double)dist2dSQ(o));
-	}
-	//manhattan distance used for patrol radius (z coord is not used)
-	constexpr double mandist2d(const int3 & o) const
-	{
-		return vstd::abs(o.x - x) + vstd::abs(o.y - y);
-	}
-	//chebyshev distance used for ambient sounds (z coord is not used)
-	constexpr double chebdist2d(const int3 & o) const
-	{
-		return std::max(vstd::abs(o.x - x), vstd::abs(o.y - y));
-	}
-
-	constexpr bool areNeighbours(const int3 & o) const
-	{
-		return (dist2dSQ(o) < 4) && (z == o.z);
-	}
-
-	//returns "(x y z)" string
-	std::string toString() const
-	{
-		//Performance is important here
-		std::string result = "(" +
-				std::to_string(x) + " " +
-				std::to_string(y) + " " +
-				std::to_string(z) + ")";
-
-		return result;
-	}
-
-	constexpr bool valid() const //Should be named "isValid"?
-	{
-		return z >= 0; //minimal condition that needs to be fulfilled for tiles in the map
-	}
-
-	template <typename Handler>
-	void serialize(Handler &h, const int version)
-	{
-		h & x;
-		h & y;
-		h & z;
-	}
-
-	constexpr static std::array<int3, 8> getDirs()
-	{
-		return { { int3(0,1,0),int3(0,-1,0),int3(-1,0,0),int3(+1,0,0),
-			int3(1,1,0),int3(-1,1,0),int3(1,-1,0),int3(-1,-1,0) } };
-	}
-};
-
-template<typename Container>
-int3 findClosestTile (Container & container, int3 dest)
-{
-	static_assert(std::is_same<typename Container::value_type, int3>::value,
-		"findClosestTile requires <int3> container.");
-
-	int3 result(-1, -1, -1);
-	ui32 distance = std::numeric_limits<ui32>::max();
-	for (const int3& tile : container)
-	{
-		const ui32 currentDistance = dest.dist2dSQ(tile);
-		if (currentDistance < distance)
-		{
-			result = tile;
-			distance = currentDistance;
-		}
-	}
-	return result;
-}
-
-VCMI_LIB_NAMESPACE_END
-
-
-template<>
-struct std::hash<VCMI_LIB_WRAP_NAMESPACE(int3)> {
-	size_t operator()(VCMI_LIB_WRAP_NAMESPACE(int3) const& pos) const
-	{
-		size_t ret = std::hash<int>()(pos.x);
-		VCMI_LIB_WRAP_NAMESPACE(vstd)::hash_combine(ret, pos.y);
-		VCMI_LIB_WRAP_NAMESPACE(vstd)::hash_combine(ret, pos.z);
-		return ret;
-	}
-};
->>>>>>> a1a5bc28
+};