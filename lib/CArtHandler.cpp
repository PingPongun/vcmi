--- conflicted
+++ resolved
@@ -1,1364 +1,1360 @@
-/*
- * CArtHandler.cpp, part of VCMI engine
- *
- * Authors: listed in file AUTHORS in main folder
- *
- * License: GNU General Public License v2.0 or later
- * Full text of license available in license.txt file, in main folder
- *
- */
-
-#include "StdInc.h"
-#include "CArtHandler.h"
-
-#include "ArtifactUtils.h"
-#include "CGeneralTextHandler.h"
-#include "CModHandler.h"
-#include "GameSettings.h"
-#include "spells/CSpellHandler.h"
-#include "mapObjects/MapObjects.h"
-#include "NetPacksBase.h"
-#include "StringConstants.h"
-
-<<<<<<< HEAD
-#include "mapObjectConstructors/AObjectTypeHandler.h"
-#include "mapObjectConstructors/CObjectClassesHandler.h"
-#include "mapping/CMap.h"
-=======
->>>>>>> 1366825f
-#include "serializer/JsonSerializeFormat.h"
-
-// Note: list must match entries in ArtTraits.txt
-#define ART_POS_LIST    \
-	ART_POS(SPELLBOOK)  \
-	ART_POS(MACH4)      \
-	ART_POS(MACH3)      \
-	ART_POS(MACH2)      \
-	ART_POS(MACH1)      \
-	ART_POS(MISC5)      \
-	ART_POS(MISC4)      \
-	ART_POS(MISC3)      \
-	ART_POS(MISC2)      \
-	ART_POS(MISC1)      \
-	ART_POS(FEET)       \
-	ART_POS(LEFT_RING)  \
-	ART_POS(RIGHT_RING) \
-	ART_POS(TORSO)      \
-	ART_POS(LEFT_HAND)  \
-	ART_POS(RIGHT_HAND) \
-	ART_POS(NECK)       \
-	ART_POS(SHOULDERS)  \
-	ART_POS(HEAD)
-
-VCMI_LIB_NAMESPACE_BEGIN
-
-int32_t CArtifact::getIndex() const
-{
-	return id.toEnum();
-}
-
-int32_t CArtifact::getIconIndex() const
-{
-	return iconIndex;
-}
-
-std::string CArtifact::getJsonKey() const
-{
-	return modScope + ':' + identifier;
-}
-
-void CArtifact::registerIcons(const IconRegistar & cb) const
-{
-	cb(getIconIndex(), 0, "ARTIFACT", image);
-	cb(getIconIndex(), 0, "ARTIFACTLARGE", large);
-}
-
-ArtifactID CArtifact::getId() const
-{
-	return id;
-}
-
-const IBonusBearer * CArtifact::getBonusBearer() const
-{
-	return this;
-}
-
-std::string CArtifact::getDescriptionTranslated() const
-{
-	return VLC->generaltexth->translate(getDescriptionTextID());
-}
-
-std::string CArtifact::getEventTranslated() const
-{
-	return VLC->generaltexth->translate(getEventTextID());
-}
-
-std::string CArtifact::getNameTranslated() const
-{
-	return VLC->generaltexth->translate(getNameTextID());
-}
-
-std::string CArtifact::getDescriptionTextID() const
-{
-	return TextIdentifier("artifact", modScope, identifier, "description").get();
-}
-
-std::string CArtifact::getEventTextID() const
-{
-	return TextIdentifier("artifact", modScope, identifier, "event").get();
-}
-
-std::string CArtifact::getNameTextID() const
-{
-	return TextIdentifier("artifact", modScope, identifier, "name").get();
-}
-
-uint32_t CArtifact::getPrice() const
-{
-	return price;
-}
-
-CreatureID CArtifact::getWarMachine() const
-{
-	return warMachine;
-}
-
-bool CArtifact::isBig() const
-{
-	return warMachine != CreatureID::NONE;
-}
-
-bool CArtifact::isTradable() const
-{
-	switch(id)
-	{
-	case ArtifactID::SPELLBOOK:
-	case ArtifactID::GRAIL:
-		return false;
-	default:
-		return !isBig();
-	}
-}
-
-bool CArtifact::canBeDisassembled() const
-{
-	return !(constituents == nullptr);
-}
-
-bool CArtifact::canBePutAt(const CArtifactSet * artSet, ArtifactPosition slot, bool assumeDestRemoved) const
-{
-	auto simpleArtCanBePutAt = [this](const CArtifactSet * artSet, ArtifactPosition slot, bool assumeDestRemoved) -> bool
-	{
-		if(ArtifactUtils::isSlotBackpack(slot))
-		{
-			if(isBig() || !ArtifactUtils::isBackpackFreeSlots(artSet))
-				return false;
-			return true;
-		}
-
-		if(!vstd::contains(possibleSlots.at(artSet->bearerType()), slot))
-			return false;
-
-		return artSet->isPositionFree(slot, assumeDestRemoved);
-	};
-
-	auto artCanBePutAt = [this, simpleArtCanBePutAt](const CArtifactSet * artSet, ArtifactPosition slot, bool assumeDestRemoved) -> bool
-	{
-		if(canBeDisassembled())
-		{
-			if(!simpleArtCanBePutAt(artSet, slot, assumeDestRemoved))
-				return false;
-			if(ArtifactUtils::isSlotBackpack(slot))
-				return true;
-
-			CArtifactFittingSet fittingSet(artSet->bearerType());
-			fittingSet.artifactsWorn = artSet->artifactsWorn;
-			if(assumeDestRemoved)
-				fittingSet.removeArtifact(slot);
-			assert(constituents);
-			for(const auto art : *constituents)
-			{
-				auto possibleSlot = ArtifactUtils::getArtAnyPosition(&fittingSet, art->getId());
-				if(ArtifactUtils::isSlotEquipment(possibleSlot))
-				{
-					fittingSet.setNewArtSlot(possibleSlot, nullptr, true);
-				}
-				else
-				{
-					return false;
-				}
-			}
-			return true;
-		}
-		else
-		{
-			return simpleArtCanBePutAt(artSet, slot, assumeDestRemoved);
-		}
-	};
-
-	if(slot == ArtifactPosition::TRANSITION_POS)
-		return true;
-
-	if(slot == ArtifactPosition::FIRST_AVAILABLE)
-	{
-		for(const auto & slot : possibleSlots.at(artSet->bearerType()))
-		{
-			if(artCanBePutAt(artSet, slot, assumeDestRemoved))
-				return true;
-		}
-		return artCanBePutAt(artSet, GameConstants::BACKPACK_START, assumeDestRemoved);
-	}
-	else if(ArtifactUtils::isSlotBackpack(slot))
-	{
-		return artCanBePutAt(artSet, GameConstants::BACKPACK_START, assumeDestRemoved);
-	}
-	else
-	{
-		return artCanBePutAt(artSet, slot, assumeDestRemoved);
-	}
-}
-
-CArtifact::CArtifact()
-{
-	setNodeType(ARTIFACT);
-	possibleSlots[ArtBearer::HERO]; //we want to generate map entry even if it will be empty
-	possibleSlots[ArtBearer::CREATURE]; //we want to generate map entry even if it will be empty
-	possibleSlots[ArtBearer::COMMANDER];
-}
-
-//This destructor should be placed here to avoid side effects
-CArtifact::~CArtifact() = default;
-
-int CArtifact::getArtClassSerial() const
-{
-	if(id == ArtifactID::SPELL_SCROLL)
-		return 4;
-	switch(aClass)
-	{
-	case ART_TREASURE:
-		return 0;
-	case ART_MINOR:
-		return 1;
-	case ART_MAJOR:
-		return 2;
-	case ART_RELIC:
-		return 3;
-	case ART_SPECIAL:
-		return 5;
-	}
-
-	return -1;
-}
-
-std::string CArtifact::nodeName() const
-{
-	return "Artifact: " + getNameTranslated();
-}
-
-void CArtifact::addNewBonus(const std::shared_ptr<Bonus>& b)
-{
-	b->source = BonusSource::ARTIFACT;
-	b->duration = BonusDuration::PERMANENT;
-	b->description = getNameTranslated();
-	CBonusSystemNode::addNewBonus(b);
-}
-
-void CArtifact::updateFrom(const JsonNode& data)
-{
-	//TODO:CArtifact::updateFrom
-}
-
-void CArtifact::serializeJson(JsonSerializeFormat & handler)
-{
-
-}
-
-void CGrowingArtifact::levelUpArtifact (CArtifactInstance * art)
-{
-	auto b = std::make_shared<Bonus>();
-	b->type = BonusType::LEVEL_COUNTER;
-	b->val = 1;
-	b->duration = BonusDuration::COMMANDER_KILLED;
-	art->accumulateBonus(b);
-
-	for(const auto & bonus : bonusesPerLevel)
-	{
-		if (art->valOfBonuses(BonusType::LEVEL_COUNTER) % bonus.first == 0) //every n levels
-		{
-			art->accumulateBonus(std::make_shared<Bonus>(bonus.second));
-		}
-	}
-	for(const auto & bonus : thresholdBonuses)
-	{
-		if (art->valOfBonuses(BonusType::LEVEL_COUNTER) == bonus.first) //every n levels
-		{
-			art->addNewBonus(std::make_shared<Bonus>(bonus.second));
-		}
-	}
-}
-
-CArtHandler::~CArtHandler() = default;
-
-std::vector<JsonNode> CArtHandler::loadLegacyData()
-{
-	size_t dataSize = VLC->settings()->getInteger(EGameSettings::TEXTS_ARTIFACT);
-
-	objects.resize(dataSize);
-	std::vector<JsonNode> h3Data;
-	h3Data.reserve(dataSize);
-
-	#define ART_POS(x) #x ,
-	const std::vector<std::string> artSlots = { ART_POS_LIST };
-	#undef ART_POS
-
-	static std::map<char, std::string> classes =
-		{{'S',"SPECIAL"}, {'T',"TREASURE"},{'N',"MINOR"},{'J',"MAJOR"},{'R',"RELIC"},};
-
-	CLegacyConfigParser parser("DATA/ARTRAITS.TXT");
-	CLegacyConfigParser events("DATA/ARTEVENT.TXT");
-
-	parser.endLine(); // header
-	parser.endLine();
-
-	for (size_t i = 0; i < dataSize; i++)
-	{
-		JsonNode artData;
-
-		artData["text"]["name"].String() = parser.readString();
-		artData["text"]["event"].String() = events.readString();
-		artData["value"].Float() = parser.readNumber();
-
-		for(const auto & artSlot : artSlots)
-		{
-			if(parser.readString() == "x")
-			{
-				artData["slot"].Vector().push_back(JsonNode());
-				artData["slot"].Vector().back().String() = artSlot;
-			}
-		}
-		artData["class"].String() = classes[parser.readString()[0]];
-		artData["text"]["description"].String() = parser.readString();
-
-		parser.endLine();
-		events.endLine();
-		h3Data.push_back(artData);
-	}
-	return h3Data;
-}
-
-void CArtHandler::loadObject(std::string scope, std::string name, const JsonNode & data)
-{
-	auto * object = loadFromJson(scope, data, name, objects.size());
-
-	object->iconIndex = object->getIndex() + 5;
-
-	objects.emplace_back(object);
-
-	registerObject(scope, "artifact", name, object->id);
-}
-
-void CArtHandler::loadObject(std::string scope, std::string name, const JsonNode & data, size_t index)
-{
-	auto * object = loadFromJson(scope, data, name, index);
-
-	object->iconIndex = object->getIndex();
-
-	assert(objects[index] == nullptr); // ensure that this id was not loaded before
-	objects[index] = object;
-
-	registerObject(scope, "artifact", name, object->id);
-}
-
-const std::vector<std::string> & CArtHandler::getTypeNames() const
-{
-	static const std::vector<std::string> typeNames = { "artifact" };
-	return typeNames;
-}
-
-CArtifact * CArtHandler::loadFromJson(const std::string & scope, const JsonNode & node, const std::string & identifier, size_t index)
-{
-	assert(identifier.find(':') == std::string::npos);
-	assert(!scope.empty());
-
-	CArtifact * art = nullptr;
-
-	if(!VLC->settings()->getBoolean(EGameSettings::MODULE_COMMANDERS) || node["growing"].isNull())
-	{
-		art = new CArtifact();
-	}
-	else
-	{
-		auto * growing = new CGrowingArtifact();
-		loadGrowingArt(growing, node);
-		art = growing;
-	}
-	art->id = ArtifactID(index);
-	art->identifier = identifier;
-	art->modScope = scope;
-
-	const JsonNode & text = node["text"];
-
-	VLC->generaltexth->registerString(scope, art->getNameTextID(), text["name"].String());
-	VLC->generaltexth->registerString(scope, art->getDescriptionTextID(), text["description"].String());
-	VLC->generaltexth->registerString(scope, art->getEventTextID(), text["event"].String());
-
-	const JsonNode & graphics = node["graphics"];
-	art->image = graphics["image"].String();
-
-	if(!graphics["large"].isNull())
-		art->large = graphics["large"].String();
-	else
-		art->large = art->image;
-
-	art->advMapDef = graphics["map"].String();
-
-	art->price = static_cast<ui32>(node["value"].Float());
-
-	loadSlots(art, node);
-	loadClass(art, node);
-	loadType(art, node);
-	loadComponents(art, node);
-
-	for(const auto & b : node["bonuses"].Vector())
-	{
-		auto bonus = JsonUtils::parseBonus(b);
-		art->addNewBonus(bonus);
-	}
-
-	const JsonNode & warMachine = node["warMachine"];
-	if(warMachine.getType() == JsonNode::JsonType::DATA_STRING && !warMachine.String().empty())
-	{
-		VLC->modh->identifiers.requestIdentifier("creature", warMachine, [=](si32 id)
-		{
-			art->warMachine = CreatureID(id);
-
-			//this assumes that creature object is stored before registration
-			VLC->creh->objects.at(id)->warMachine = art->id;
-		});
-	}
-
-	VLC->modh->identifiers.requestIdentifier(scope, "object", "artifact", [=](si32 index)
-	{
-		JsonNode conf;
-		conf.setMeta(scope);
-
-		VLC->objtypeh->loadSubObject(art->identifier, conf, Obj::ARTIFACT, art->getIndex());
-
-		if(!art->advMapDef.empty())
-		{
-			JsonNode templ;
-			templ["animation"].String() = art->advMapDef;
-			templ.setMeta(scope);
-
-			// add new template.
-			// Necessary for objects added via mods that don't have any templates in H3
-			VLC->objtypeh->getHandlerFor(Obj::ARTIFACT, art->getIndex())->addTemplate(templ);
-		}
-		// object does not have any templates - this is not usable object (e.g. pseudo-art like lock)
-		if(VLC->objtypeh->getHandlerFor(Obj::ARTIFACT, art->getIndex())->getTemplates().empty())
-			VLC->objtypeh->removeSubObject(Obj::ARTIFACT, art->getIndex());
-	});
-
-	return art;
-}
-
-ArtifactPosition::ArtifactPosition(std::string slotName):
-	num(ArtifactPosition::PRE_FIRST)
-{
-#define ART_POS(x) { #x, ArtifactPosition::x },
-	static const std::map<std::string, ArtifactPosition> artifactPositionMap = { ART_POS_LIST };
-#undef ART_POS
-	auto it = artifactPositionMap.find (slotName);
-	if (it != artifactPositionMap.end())
-		num = it->second;
-	else
-		logMod->warn("Warning! Artifact slot %s not recognized!", slotName);
-}
-
-void CArtHandler::addSlot(CArtifact * art, const std::string & slotID) const
-{
-	static const std::vector<ArtifactPosition> miscSlots =
-	{
-		ArtifactPosition::MISC1, ArtifactPosition::MISC2, ArtifactPosition::MISC3, ArtifactPosition::MISC4, ArtifactPosition::MISC5
-	};
-
-	static const std::vector<ArtifactPosition> ringSlots =
-	{
-		ArtifactPosition::RIGHT_RING, ArtifactPosition::LEFT_RING
-	};
-
-	if (slotID == "MISC")
-	{
-		vstd::concatenate(art->possibleSlots[ArtBearer::HERO], miscSlots);
-	}
-	else if (slotID == "RING")
-	{
-		vstd::concatenate(art->possibleSlots[ArtBearer::HERO], ringSlots);
-	}
-	else
-	{
-		auto slot = ArtifactPosition(slotID);
-		if (slot != ArtifactPosition::PRE_FIRST)
-			art->possibleSlots[ArtBearer::HERO].push_back(slot);
-	}
-}
-
-void CArtHandler::loadSlots(CArtifact * art, const JsonNode & node) const
-{
-	if (!node["slot"].isNull()) //we assume non-hero slots are irrelevant?
-	{
-		if (node["slot"].getType() == JsonNode::JsonType::DATA_STRING)
-			addSlot(art, node["slot"].String());
-		else
-		{
-			for (const JsonNode & slot : node["slot"].Vector())
-				addSlot(art, slot.String());
-		}
-		std::sort(art->possibleSlots.at(ArtBearer::HERO).begin(), art->possibleSlots.at(ArtBearer::HERO).end());
-	}
-}
-
-CArtifact::EartClass CArtHandler::stringToClass(const std::string & className)
-{
-	static const std::map<std::string, CArtifact::EartClass> artifactClassMap =
-	{
-		{"TREASURE", CArtifact::ART_TREASURE},
-		{"MINOR", CArtifact::ART_MINOR},
-		{"MAJOR", CArtifact::ART_MAJOR},
-		{"RELIC", CArtifact::ART_RELIC},
-		{"SPECIAL", CArtifact::ART_SPECIAL}
-	};
-
-	auto it = artifactClassMap.find (className);
-	if (it != artifactClassMap.end())
-		return it->second;
-
-	logMod->warn("Warning! Artifact rarity %s not recognized!", className);
-	return CArtifact::ART_SPECIAL;
-}
-
-void CArtHandler::loadClass(CArtifact * art, const JsonNode & node) const
-{
-	art->aClass = stringToClass(node["class"].String());
-}
-
-void CArtHandler::loadType(CArtifact * art, const JsonNode & node) const
-{
-#define ART_BEARER(x) { #x, ArtBearer::x },
-	static const std::map<std::string, int> artifactBearerMap = { ART_BEARER_LIST };
-#undef ART_BEARER
-
-	for (const JsonNode & b : node["type"].Vector())
-	{
-		auto it = artifactBearerMap.find (b.String());
-		if (it != artifactBearerMap.end())
-		{
-			int bearerType = it->second;
-			switch (bearerType)
-			{
-				case ArtBearer::HERO://TODO: allow arts having several possible bearers
-					break;
-				case ArtBearer::COMMANDER:
-					makeItCommanderArt (art); //original artifacts should have only one bearer type
-					break;
-				case ArtBearer::CREATURE:
-					makeItCreatureArt (art);
-					break;
-			}
-		}
-		else
-			logMod->warn("Warning! Artifact type %s not recognized!", b.String());
-	}
-}
-
-void CArtHandler::loadComponents(CArtifact * art, const JsonNode & node)
-{
-	if (!node["components"].isNull())
-	{
-		art->constituents = std::make_unique<std::vector<CArtifact *>>();
-		for(const auto & component : node["components"].Vector())
-		{
-			VLC->modh->identifiers.requestIdentifier("artifact", component, [=](si32 id)
-			{
-				// when this code is called both combinational art as well as component are loaded
-				// so it is safe to access any of them
-				art->constituents->push_back(objects[id]);
-				objects[id]->constituentOf.push_back(art);
-			});
-		}
-	}
-}
-
-void CArtHandler::loadGrowingArt(CGrowingArtifact * art, const JsonNode & node) const
-{
-	for (auto b : node["growing"]["bonusesPerLevel"].Vector())
-	{
-		art->bonusesPerLevel.emplace_back(static_cast<ui16>(b["level"].Float()), Bonus());
-		JsonUtils::parseBonus(b["bonus"], &art->bonusesPerLevel.back().second);
-	}
-	for (auto b : node["growing"]["thresholdBonuses"].Vector())
-	{
-		art->thresholdBonuses.emplace_back(static_cast<ui16>(b["level"].Float()), Bonus());
-		JsonUtils::parseBonus(b["bonus"], &art->thresholdBonuses.back().second);
-	}
-}
-
-ArtifactID CArtHandler::pickRandomArtifact(CRandomGenerator & rand, int flags, std::function<bool(ArtifactID)> accepts)
-{
-	auto getAllowedArts = [&](std::vector<ConstTransitivePtr<CArtifact> > &out, std::vector<CArtifact*> *arts, CArtifact::EartClass flag)
-	{
-		if (arts->empty()) //restock available arts
-			fillList(*arts, flag);
-
-		for (auto & arts_i : *arts)
-		{
-			if (accepts(arts_i->id))
-			{
-				CArtifact *art = arts_i;
-				out.emplace_back(art);
-			}
-		}
-	};
-
-	auto getAllowed = [&](std::vector<ConstTransitivePtr<CArtifact> > &out)
-	{
-		if (flags & CArtifact::ART_TREASURE)
-			getAllowedArts (out, &treasures, CArtifact::ART_TREASURE);
-		if (flags & CArtifact::ART_MINOR)
-			getAllowedArts (out, &minors, CArtifact::ART_MINOR);
-		if (flags & CArtifact::ART_MAJOR)
-			getAllowedArts (out, &majors, CArtifact::ART_MAJOR);
-		if (flags & CArtifact::ART_RELIC)
-			getAllowedArts (out, &relics, CArtifact::ART_RELIC);
-		if(out.empty()) //no artifact of specified rarity, we need to take another one
-		{
-			getAllowedArts (out, &treasures, CArtifact::ART_TREASURE);
-			getAllowedArts (out, &minors, CArtifact::ART_MINOR);
-			getAllowedArts (out, &majors, CArtifact::ART_MAJOR);
-			getAllowedArts (out, &relics, CArtifact::ART_RELIC);
-		}
-		if(out.empty()) //no arts are available at all
-		{
-			out.resize (64);
-			std::fill_n (out.begin(), 64, objects[2]); //Give Grail - this can't be banned (hopefully)
-		}
-	};
-
-	std::vector<ConstTransitivePtr<CArtifact> > out;
-	getAllowed(out);
-	ArtifactID artID = (*RandomGeneratorUtil::nextItem(out, rand))->id;
-	erasePickedArt(artID);
-	return artID;
-}
-
-ArtifactID CArtHandler::pickRandomArtifact(CRandomGenerator & rand, std::function<bool(ArtifactID)> accepts)
-{
-	return pickRandomArtifact(rand, 0xff, std::move(accepts));
-}
-
-ArtifactID CArtHandler::pickRandomArtifact(CRandomGenerator & rand, int flags)
-{
-	return pickRandomArtifact(rand, flags, [](const ArtifactID &) { return true; });
-}
-
-void CArtHandler::makeItCreatureArt(CArtifact * a, bool onlyCreature)
-{
-	if (onlyCreature)
-	{
-		a->possibleSlots[ArtBearer::HERO].clear();
-		a->possibleSlots[ArtBearer::COMMANDER].clear();
-	}
-	a->possibleSlots[ArtBearer::CREATURE].push_back(ArtifactPosition::CREATURE_SLOT);
-}
-
-void CArtHandler::makeItCommanderArt(CArtifact * a, bool onlyCommander)
-{
-	if (onlyCommander)
-	{
-		a->possibleSlots[ArtBearer::HERO].clear();
-		a->possibleSlots[ArtBearer::CREATURE].clear();
-	}
-	for (int i = ArtifactPosition::COMMANDER1; i <= ArtifactPosition::COMMANDER6; ++i)
-		a->possibleSlots[ArtBearer::COMMANDER].push_back(ArtifactPosition(i));
-}
-
-bool CArtHandler::legalArtifact(const ArtifactID & id)
-{
-	auto art = objects[id];
-	//assert ( (!art->constituents) || art->constituents->size() ); //artifacts is not combined or has some components
-
-	if(art->constituents)
-		return false; //no combo artifacts spawning
-
-	if(art->aClass < CArtifact::ART_TREASURE || art->aClass > CArtifact::ART_RELIC)
-		return false; // invalid class
-
-	if(!art->possibleSlots[ArtBearer::HERO].empty())
-		return true;
-
-	if(!art->possibleSlots[ArtBearer::CREATURE].empty() && VLC->settings()->getBoolean(EGameSettings::MODULE_STACK_ARTIFACT))
-		return true;
-
-	if(!art->possibleSlots[ArtBearer::COMMANDER].empty() && VLC->settings()->getBoolean(EGameSettings::MODULE_COMMANDERS))
-		return true;
-
-	return false;
-}
-
-void CArtHandler::initAllowedArtifactsList(const std::vector<bool> &allowed)
-{
-	allowedArtifacts.clear();
-	treasures.clear();
-	minors.clear();
-	majors.clear();
-	relics.clear();
-
-	for (ArtifactID i=ArtifactID::SPELLBOOK; i<ArtifactID::ART_SELECTION; i.advance(1))
-	{
-		//check artifacts allowed on a map
-		//TODO: This line will be different when custom map format is implemented
-		if (allowed[i] && legalArtifact(i))
-			allowedArtifacts.push_back(objects[i]);
-	}
-	for(ArtifactID i = ArtifactID::ART_SELECTION; i < ArtifactID(static_cast<si32>(objects.size())); i.advance(1)) //try to allow all artifacts added by mods
-	{
-		if (legalArtifact(ArtifactID(i)))
-			allowedArtifacts.push_back(objects[i]);
-			 //keep im mind that artifact can be worn by more than one type of bearer
-	}
-}
-
-std::vector<bool> CArtHandler::getDefaultAllowed() const
-{
-	std::vector<bool> allowedArtifacts;
-	allowedArtifacts.resize(127, true);
-	allowedArtifacts.resize(141, false);
-	allowedArtifacts.resize(size(), true);
-	return allowedArtifacts;
-}
-
-void CArtHandler::erasePickedArt(const ArtifactID & id)
-{
-	CArtifact *art = objects[id];
-
-	std::vector<CArtifact*> * artifactList = nullptr;
-	switch(art->aClass)
-	{
-		case CArtifact::ART_TREASURE:
-			artifactList = &treasures;
-			break;
-		case CArtifact::ART_MINOR:
-			artifactList = &minors;
-			break;
-		case CArtifact::ART_MAJOR:
-			artifactList = &majors;
-			break;
-		case CArtifact::ART_RELIC:
-			artifactList = &relics;
-			break;
-		default:
-			logMod->warn("Problem: cannot find list for artifact %s, strange class. (special?)", art->getNameTranslated());
-			return;
-	}
-
-	if(artifactList->empty())
-		fillList(*artifactList, art->aClass);
-
-	auto itr = vstd::find(*artifactList, art);
-	if(itr != artifactList->end())
-	{
-		artifactList->erase(itr);
-	}
-	else
-		logMod->warn("Problem: cannot erase artifact %s from list, it was not present", art->getNameTranslated());
-}
-
-void CArtHandler::fillList( std::vector<CArtifact*> &listToBeFilled, CArtifact::EartClass artifactClass )
-{
-	assert(listToBeFilled.empty());
-	for (auto & elem : allowedArtifacts)
-	{
-		if (elem->aClass == artifactClass)
-			listToBeFilled.push_back(elem);
-	}
-}
-
-void CArtHandler::afterLoadFinalization()
-{
-	//All artifacts have their id, so we can properly update their bonuses' source ids.
-	for(auto &art : objects)
-	{
-		for(auto &bonus : art->getExportedBonusList())
-		{
-			assert(art == objects[art->id]);
-			assert(bonus->source == BonusSource::ARTIFACT);
-			bonus->sid = art->id;
-		}
-	}
-	CBonusSystemNode::treeHasChanged();
-}
-
-CArtifactInstance::CArtifactInstance()
-{
-	init();
-}
-
-CArtifactInstance::CArtifactInstance( CArtifact *Art)
-{
-	init();
-	setType(Art);
-}
-
-void CArtifactInstance::setType( CArtifact *Art )
-{
-	artType = Art;
-	attachTo(*Art);
-}
-
-std::string CArtifactInstance::nodeName() const
-{
-	return "Artifact instance of " + (artType ? artType->getJsonKey() : std::string("uninitialized")) + " type";
-}
-
-void CArtifactInstance::init()
-{
-	id = ArtifactInstanceID();
-	id = static_cast<ArtifactInstanceID>(ArtifactID::NONE); //to be randomized
-	setNodeType(ARTIFACT_INSTANCE);
-}
-
-std::string CArtifactInstance::getDescription() const
-{
-	std::string text = artType->getDescriptionTranslated();
-	if (!vstd::contains(text, '{'))
-		text = '{' + artType->getNameTranslated() + "}\n\n" + text; //workaround for new artifacts with single name, turns it to H3-style
-
-	if(artType->getId() == ArtifactID::SPELL_SCROLL)
-	{
-		// we expect scroll description to be like this: This scroll contains the [spell name] spell which is added into your spell book for as long as you carry the scroll.
-		// so we want to replace text in [...] with a spell name
-		// however other language versions don't have name placeholder at all, so we have to be careful
-		SpellID spellID = getScrollSpellID();
-		size_t nameStart = text.find_first_of('[');
-		size_t nameEnd = text.find_first_of(']', nameStart);
-		if(spellID.getNum() >= 0)
-		{
-			if(nameStart != std::string::npos  &&  nameEnd != std::string::npos)
-				text = text.replace(nameStart, nameEnd - nameStart + 1, spellID.toSpell(VLC->spells())->getNameTranslated());
-		}
-	}
-	return text;
-}
-
-ArtifactID CArtifactInstance::getTypeId() const
-{
-	return artType->getId();
-}
-
-bool CArtifactInstance::canBePutAt(const ArtifactLocation & al, bool assumeDestRemoved) const
-{
-	return artType->canBePutAt(al.getHolderArtSet(), al.slot, assumeDestRemoved);
-}
-
-void CArtifactInstance::putAt(ArtifactLocation al)
-{
-	al.getHolderArtSet()->putArtifact(al.slot, this);
-}
-
-void CArtifactInstance::removeFrom(ArtifactLocation al)
-{
-	al.getHolderArtSet()->removeArtifact(al.slot);
-}
-
-bool CArtifactInstance::canBeDisassembled() const
-{
-	return artType->canBeDisassembled();
-}
-
-void CArtifactInstance::move(const ArtifactLocation & src, const ArtifactLocation & dst)
-{
-	removeFrom(src);
-	putAt(dst);
-}
-
-void CArtifactInstance::deserializationFix()
-{
-	setType(artType);
-}
-
-SpellID CArtifactInstance::getScrollSpellID() const
-{
-	const auto b = getBonusLocalFirst(Selector::type()(BonusType::SPELL));
-	if(!b)
-	{
-		logMod->warn("Warning: %s doesn't bear any spell!", nodeName());
-		return SpellID::NONE;
-	}
-	return SpellID(b->subtype);
-}
-
-bool CArtifactInstance::isPart(const CArtifactInstance *supposedPart) const
-{
-	return supposedPart == this;
-}
-
-CCombinedArtifactInstance::CCombinedArtifactInstance(CArtifact *Art)
-	: CArtifactInstance(Art) //TODO: seems unused, but need to be written
-{
-}
-
-void CCombinedArtifactInstance::createConstituents()
-{
-	assert(artType);
-	assert(artType->constituents);
-
-	for(const CArtifact * art : *artType->constituents)
-	{
-		addAsConstituent(ArtifactUtils::createNewArtifactInstance(art->getId()), ArtifactPosition::PRE_FIRST);
-	}
-}
-
-void CCombinedArtifactInstance::addAsConstituent(CArtifactInstance * art, const ArtifactPosition & slot)
-{
-	assert(vstd::contains_if(*artType->constituents, [=](const CArtifact * constituent){
-		return constituent->getId() == art->artType->getId();
-	}));
-	assert(art->getParentNodes().size() == 1  &&  art->getParentNodes().front() == art->artType);
-	constituentsInfo.emplace_back(art, slot);
-	attachTo(*art);
-}
-
-void CCombinedArtifactInstance::deserializationFix()
-{
-	for(ConstituentInfo &ci : constituentsInfo)
-		attachTo(*ci.art);
-}
-
-bool CCombinedArtifactInstance::isPart(const CArtifactInstance *supposedPart) const
-{
-	bool me = CArtifactInstance::isPart(supposedPart);
-	if(me)
-		return true;
-
-	//check for constituents
-	for(const ConstituentInfo &constituent : constituentsInfo)
-		if(constituent.art == supposedPart)
-			return true;
-
-	return false;
-}
-
-CCombinedArtifactInstance::ConstituentInfo::ConstituentInfo(CArtifactInstance * Art, const ArtifactPosition & Slot):
-	art(Art),
-	slot(Slot)
-{
-}
-
-bool CCombinedArtifactInstance::ConstituentInfo::operator==(const ConstituentInfo &rhs) const
-{
-	return art == rhs.art && slot == rhs.slot;
-}
-
-CArtifactSet::~CArtifactSet() = default;
-
-const CArtifactInstance * CArtifactSet::getArt(const ArtifactPosition & pos, bool excludeLocked) const
-{
-	if(const ArtSlotInfo *si = getSlot(pos))
-	{
-		if(si->artifact && (!excludeLocked || !si->locked))
-			return si->artifact;
-	}
-
-	return nullptr;
-}
-
-CArtifactInstance * CArtifactSet::getArt(const ArtifactPosition & pos, bool excludeLocked)
-{
-	return const_cast<CArtifactInstance*>((const_cast<const CArtifactSet*>(this))->getArt(pos, excludeLocked));
-}
-
-ArtifactPosition CArtifactSet::getArtPos(const ArtifactID & aid, bool onlyWorn, bool allowLocked) const
-{
-	const auto result = getAllArtPositions(aid, onlyWorn, allowLocked, false);
-	return result.empty() ? ArtifactPosition{ArtifactPosition::PRE_FIRST} : result[0];
-}
-
-ArtifactPosition CArtifactSet::getArtBackpackPos(const ArtifactID & aid) const
-{
-	const auto result = getBackpackArtPositions(aid);
-	return result.empty() ? ArtifactPosition{ArtifactPosition::PRE_FIRST} : result[0];
-}
-
-std::vector<ArtifactPosition> CArtifactSet::getAllArtPositions(const ArtifactID & aid, bool onlyWorn, bool allowLocked, bool getAll) const
-{
-	std::vector<ArtifactPosition> result;
-	for(const auto & slotInfo : artifactsWorn)
-		if(slotInfo.second.artifact->getTypeId() == aid && (allowLocked || !slotInfo.second.locked))
-			result.push_back(slotInfo.first);
-
-	if(onlyWorn)
-		return result;
-	if(!getAll && !result.empty())
-		return result;
-
-	auto backpackPositions = getBackpackArtPositions(aid);
-	result.insert(result.end(), backpackPositions.begin(), backpackPositions.end());
-	return result;
-}
-
-std::vector<ArtifactPosition> CArtifactSet::getBackpackArtPositions(const ArtifactID & aid) const
-{
-	std::vector<ArtifactPosition> result;
-
-	si32 backpackPosition = GameConstants::BACKPACK_START;
-	for(const auto & artInfo : artifactsInBackpack)
-	{
-		const auto * art = artInfo.getArt();
-		if(art && art->artType->getId() == aid)
-			result.emplace_back(backpackPosition);
-		backpackPosition++;
-	}
-	return result;
-}
-
-ArtifactPosition CArtifactSet::getArtPos(const CArtifactInstance *art) const
-{
-	for(auto i : artifactsWorn)
-		if(i.second.artifact == art)
-			return i.first;
-
-	for(int i = 0; i < artifactsInBackpack.size(); i++)
-		if(artifactsInBackpack[i].artifact == art)
-			return ArtifactPosition(GameConstants::BACKPACK_START + i);
-
-	return ArtifactPosition::PRE_FIRST;
-}
-
-const CArtifactInstance * CArtifactSet::getArtByInstanceId(const ArtifactInstanceID & artInstId) const
-{
-	for(auto i : artifactsWorn)
-		if(i.second.artifact->id == artInstId)
-			return i.second.artifact;
-
-	for(auto i : artifactsInBackpack)
-		if(i.artifact->id == artInstId)
-			return i.artifact;
-
-	return nullptr;
-}
-
-const ArtifactPosition CArtifactSet::getSlotByInstance(const CArtifactInstance * artInst) const
-{
-	if(artInst)
-	{
-		for(auto & slot : artInst->artType->possibleSlots.at(bearerType()))
-			if(getArt(slot) == artInst)
-				return slot;
-
-		auto backpackSlot = GameConstants::BACKPACK_START;
-		for(auto & slotInfo : artifactsInBackpack)
-		{
-			if(slotInfo.getArt() == artInst)
-				return backpackSlot;
-			backpackSlot = ArtifactPosition(backpackSlot + 1);
-		}
-	}
-	return ArtifactPosition::PRE_FIRST;
-}
-
-bool CArtifactSet::hasArt(const ArtifactID & aid, bool onlyWorn, bool searchBackpackAssemblies, bool allowLocked) const
-{
-	return getArtPosCount(aid, onlyWorn, searchBackpackAssemblies, allowLocked) > 0;
-}
-
-bool CArtifactSet::hasArtBackpack(const ArtifactID & aid) const
-{
-	return !getBackpackArtPositions(aid).empty();
-}
-
-unsigned CArtifactSet::getArtPosCount(const ArtifactID & aid, bool onlyWorn, bool searchBackpackAssemblies, bool allowLocked) const
-{
-	const auto allPositions = getAllArtPositions(aid, onlyWorn, allowLocked, true);
-	if(!allPositions.empty())
-		return allPositions.size();
-
-	if(searchBackpackAssemblies && getHiddenArt(aid))
-		return 1;
-
-	return 0;
-}
-
-void CArtifactSet::putArtifact(ArtifactPosition slot, CArtifactInstance * art)
-{
-	setNewArtSlot(slot, art, false);
-	if(art->artType->canBeDisassembled() && ArtifactUtils::isSlotEquipment(slot))
-	{
-		const CArtifactInstance * mainPart = nullptr;
-		auto & parts = dynamic_cast<CCombinedArtifactInstance*>(art)->constituentsInfo;
-		for(const auto & part : parts)
-			if(vstd::contains(part.art->artType->possibleSlots.at(bearerType()), slot))
-			{
-				mainPart = part.art;
-				break;
-			}
-
-		for(auto & part : parts)
-		{
-			if(part.art != mainPart)
-			{
-				if(!part.art->artType->canBePutAt(this, part.slot))
-					part.slot = ArtifactUtils::getArtAnyPosition(this, part.art->getTypeId());
-
-				assert(ArtifactUtils::isSlotEquipment(part.slot));
-				setNewArtSlot(part.slot, art, true);
-			}
-		}
-	}
-}
-
-void CArtifactSet::removeArtifact(ArtifactPosition slot)
-{
-	auto art = getArt(slot, false);
-	if(art)
-	{
-		if(art->canBeDisassembled())
-		{
-			auto combinedArt = dynamic_cast<CCombinedArtifactInstance*>(art);
-			for(auto & part : combinedArt->constituentsInfo)
-			{
-				if(getArt(part.slot, false))
-					eraseArtSlot(part.slot);
-			}
-		}
-		eraseArtSlot(slot);
-	}
-}
-
-std::pair<const CCombinedArtifactInstance *, const CArtifactInstance *> CArtifactSet::searchForConstituent(const ArtifactID & aid) const
-{
-	for(const auto & slot : artifactsInBackpack)
-	{
-		auto art = slot.artifact;
-		if(art->canBeDisassembled())
-		{
-			auto * ass = dynamic_cast<CCombinedArtifactInstance *>(art.get());
-			for(auto& ci : ass->constituentsInfo)
-			{
-				if(ci.art->getTypeId() == aid)
-				{
-					return {ass, ci.art};
-				}
-			}
-		}
-	}
-	return {nullptr, nullptr};
-}
-
-const CArtifactInstance * CArtifactSet::getHiddenArt(const ArtifactID & aid) const
-{
-	return searchForConstituent(aid).second;
-}
-
-const CCombinedArtifactInstance * CArtifactSet::getAssemblyByConstituent(const ArtifactID & aid) const
-{
-	return searchForConstituent(aid).first;
-}
-
-const ArtSlotInfo * CArtifactSet::getSlot(const ArtifactPosition & pos) const
-{
-	if(pos == ArtifactPosition::TRANSITION_POS)
-	{
-		// Always add to the end. Always take from the beginning.
-		if(artifactsTransitionPos.empty())
-			return nullptr;
-		else
-			return &(*artifactsTransitionPos.begin());
-	}
-	if(vstd::contains(artifactsWorn, pos))
-		return &artifactsWorn.at(pos);
-	if(pos >= ArtifactPosition::AFTER_LAST )
-	{
-		int backpackPos = (int)pos - GameConstants::BACKPACK_START;
-		if(backpackPos < 0 || backpackPos >= artifactsInBackpack.size())
-			return nullptr;
-		else
-			return &artifactsInBackpack[backpackPos];
-	}
-
-	return nullptr;
-}
-
-bool CArtifactSet::isPositionFree(const ArtifactPosition & pos, bool onlyLockCheck) const
-{
-	if(const ArtSlotInfo *s = getSlot(pos))
-		return (onlyLockCheck || !s->artifact) && !s->locked;
-
-	return true; //no slot means not used
-}
-
-void CArtifactSet::setNewArtSlot(const ArtifactPosition & slot, CArtifactInstance * art, bool locked)
-{
-	assert(!vstd::contains(artifactsWorn, slot));
-
-	ArtSlotInfo * slotInfo;
-	if(slot == ArtifactPosition::TRANSITION_POS)
-	{
-		// Always add to the end. Always take from the beginning.
-		artifactsTransitionPos.emplace_back();
-		slotInfo = &artifactsTransitionPos.back();
-	}
-	else if(ArtifactUtils::isSlotEquipment(slot))
-	{
-		slotInfo =  &artifactsWorn[slot];
-	}
-	else
-	{
-		auto position = artifactsInBackpack.begin() + slot - GameConstants::BACKPACK_START;
-		slotInfo = &(*artifactsInBackpack.emplace(position, ArtSlotInfo()));
-	}
-	slotInfo->artifact = art;
-	slotInfo->locked = locked;
-}
-
-void CArtifactSet::eraseArtSlot(const ArtifactPosition & slot)
-{
-	if(slot == ArtifactPosition::TRANSITION_POS)
-	{
-		assert(!artifactsTransitionPos.empty());
-		artifactsTransitionPos.erase(artifactsTransitionPos.begin());
-	}
-	else if(ArtifactUtils::isSlotBackpack(slot))
-	{
-		auto backpackSlot = ArtifactPosition(slot - GameConstants::BACKPACK_START);
-
-		assert(artifactsInBackpack.begin() + backpackSlot < artifactsInBackpack.end());
-		artifactsInBackpack.erase(artifactsInBackpack.begin() + backpackSlot);
-	}
-	else
-	{
-		artifactsWorn.erase(slot);
-	}
-}
-
-void CArtifactSet::artDeserializationFix(CBonusSystemNode *node)
-{
-	for(auto & elem : artifactsWorn)
-		if(elem.second.artifact && !elem.second.locked)
-			node->attachTo(*elem.second.artifact);
-}
-
-void CArtifactSet::serializeJsonArtifacts(JsonSerializeFormat & handler, const std::string & fieldName, CMap * map)
-{
-	//todo: creature and commander artifacts
-	if(handler.saving && artifactsInBackpack.empty() && artifactsWorn.empty())
-		return;
-
-	if(!handler.saving)
-	{
-		assert(map);
-		artifactsInBackpack.clear();
-		artifactsWorn.clear();
-	}
-
-	auto s = handler.enterStruct(fieldName);
-
-	switch(bearerType())
-	{
-	case ArtBearer::HERO:
-		serializeJsonHero(handler, map);
-		break;
-	case ArtBearer::CREATURE:
-		serializeJsonCreature(handler, map);
-		break;
-	case ArtBearer::COMMANDER:
-		serializeJsonCommander(handler, map);
-		break;
-	default:
-		assert(false);
-		break;
-	}
-}
-
-void CArtifactSet::serializeJsonHero(JsonSerializeFormat & handler, CMap * map)
-{
-	for(ArtifactPosition ap = ArtifactPosition::HEAD; ap < ArtifactPosition::AFTER_LAST; ap.advance(1))
-	{
-		serializeJsonSlot(handler, ap, map);
-	}
-
-	std::vector<ArtifactID> backpackTemp;
-
-	if(handler.saving)
-	{
-		backpackTemp.reserve(artifactsInBackpack.size());
-		for(const ArtSlotInfo & info : artifactsInBackpack)
-			backpackTemp.push_back(info.artifact->getTypeId());
-	}
-	handler.serializeIdArray(NArtifactPosition::backpack, backpackTemp);
-	if(!handler.saving)
-	{
-		for(const ArtifactID & artifactID : backpackTemp)
-		{
-			auto * artifact = ArtifactUtils::createArtifact(map, artifactID.toEnum());
-			auto slot = ArtifactPosition(GameConstants::BACKPACK_START + (si32)artifactsInBackpack.size());
-			if(artifact->artType->canBePutAt(this, slot))
-				putArtifact(slot, artifact);
-		}
-	}
-}
-
-void CArtifactSet::serializeJsonCreature(JsonSerializeFormat & handler, CMap * map)
-{
-	logGlobal->error("CArtifactSet::serializeJsonCreature not implemented");
-}
-
-void CArtifactSet::serializeJsonCommander(JsonSerializeFormat & handler, CMap * map)
-{
-	logGlobal->error("CArtifactSet::serializeJsonCommander not implemented");
-}
-
-void CArtifactSet::serializeJsonSlot(JsonSerializeFormat & handler, const ArtifactPosition & slot, CMap * map)
-{
-	ArtifactID artifactID;
-
-	if(handler.saving)
-	{
-		const ArtSlotInfo * info = getSlot(slot);
-
-		if(info != nullptr && !info->locked)
-		{
-			artifactID = info->artifact->getTypeId();
-			handler.serializeId(NArtifactPosition::namesHero[slot.num], artifactID, ArtifactID::NONE);
-		}
-	}
-	else
-	{
-		handler.serializeId(NArtifactPosition::namesHero[slot.num], artifactID, ArtifactID::NONE);
-
-		if(artifactID != ArtifactID::NONE)
-		{
-			auto * artifact = ArtifactUtils::createArtifact(map, artifactID.toEnum());
-
-			if(artifact->artType->canBePutAt(this, slot))
-			{
-				putArtifact(slot, artifact);
-			}
-			else
-			{
-				logGlobal->debug("Artifact can't be put at the specified location."); //TODO add more debugging information
-			}
-		}
-	}
-}
-
-CArtifactFittingSet::CArtifactFittingSet(ArtBearer::ArtBearer Bearer):
-	Bearer(Bearer)
-{
-}
-
-ArtBearer::ArtBearer CArtifactFittingSet::bearerType() const
-{
-	return this->Bearer;
-}
-
-VCMI_LIB_NAMESPACE_END
+/*
+ * CArtHandler.cpp, part of VCMI engine
+ *
+ * Authors: listed in file AUTHORS in main folder
+ *
+ * License: GNU General Public License v2.0 or later
+ * Full text of license available in license.txt file, in main folder
+ *
+ */
+
+#include "StdInc.h"
+#include "CArtHandler.h"
+
+#include "ArtifactUtils.h"
+#include "CGeneralTextHandler.h"
+#include "CModHandler.h"
+#include "GameSettings.h"
+#include "spells/CSpellHandler.h"
+#include "mapObjects/MapObjects.h"
+#include "NetPacksBase.h"
+#include "StringConstants.h"
+
+#include "mapObjectConstructors/AObjectTypeHandler.h"
+#include "mapObjectConstructors/CObjectClassesHandler.h"
+#include "serializer/JsonSerializeFormat.h"
+
+// Note: list must match entries in ArtTraits.txt
+#define ART_POS_LIST    \
+	ART_POS(SPELLBOOK)  \
+	ART_POS(MACH4)      \
+	ART_POS(MACH3)      \
+	ART_POS(MACH2)      \
+	ART_POS(MACH1)      \
+	ART_POS(MISC5)      \
+	ART_POS(MISC4)      \
+	ART_POS(MISC3)      \
+	ART_POS(MISC2)      \
+	ART_POS(MISC1)      \
+	ART_POS(FEET)       \
+	ART_POS(LEFT_RING)  \
+	ART_POS(RIGHT_RING) \
+	ART_POS(TORSO)      \
+	ART_POS(LEFT_HAND)  \
+	ART_POS(RIGHT_HAND) \
+	ART_POS(NECK)       \
+	ART_POS(SHOULDERS)  \
+	ART_POS(HEAD)
+
+VCMI_LIB_NAMESPACE_BEGIN
+
+int32_t CArtifact::getIndex() const
+{
+	return id.toEnum();
+}
+
+int32_t CArtifact::getIconIndex() const
+{
+	return iconIndex;
+}
+
+std::string CArtifact::getJsonKey() const
+{
+	return modScope + ':' + identifier;
+}
+
+void CArtifact::registerIcons(const IconRegistar & cb) const
+{
+	cb(getIconIndex(), 0, "ARTIFACT", image);
+	cb(getIconIndex(), 0, "ARTIFACTLARGE", large);
+}
+
+ArtifactID CArtifact::getId() const
+{
+	return id;
+}
+
+const IBonusBearer * CArtifact::getBonusBearer() const
+{
+	return this;
+}
+
+std::string CArtifact::getDescriptionTranslated() const
+{
+	return VLC->generaltexth->translate(getDescriptionTextID());
+}
+
+std::string CArtifact::getEventTranslated() const
+{
+	return VLC->generaltexth->translate(getEventTextID());
+}
+
+std::string CArtifact::getNameTranslated() const
+{
+	return VLC->generaltexth->translate(getNameTextID());
+}
+
+std::string CArtifact::getDescriptionTextID() const
+{
+	return TextIdentifier("artifact", modScope, identifier, "description").get();
+}
+
+std::string CArtifact::getEventTextID() const
+{
+	return TextIdentifier("artifact", modScope, identifier, "event").get();
+}
+
+std::string CArtifact::getNameTextID() const
+{
+	return TextIdentifier("artifact", modScope, identifier, "name").get();
+}
+
+uint32_t CArtifact::getPrice() const
+{
+	return price;
+}
+
+CreatureID CArtifact::getWarMachine() const
+{
+	return warMachine;
+}
+
+bool CArtifact::isBig() const
+{
+	return warMachine != CreatureID::NONE;
+}
+
+bool CArtifact::isTradable() const
+{
+	switch(id)
+	{
+	case ArtifactID::SPELLBOOK:
+	case ArtifactID::GRAIL:
+		return false;
+	default:
+		return !isBig();
+	}
+}
+
+bool CArtifact::canBeDisassembled() const
+{
+	return !(constituents == nullptr);
+}
+
+bool CArtifact::canBePutAt(const CArtifactSet * artSet, ArtifactPosition slot, bool assumeDestRemoved) const
+{
+	auto simpleArtCanBePutAt = [this](const CArtifactSet * artSet, ArtifactPosition slot, bool assumeDestRemoved) -> bool
+	{
+		if(ArtifactUtils::isSlotBackpack(slot))
+		{
+			if(isBig() || !ArtifactUtils::isBackpackFreeSlots(artSet))
+				return false;
+			return true;
+		}
+
+		if(!vstd::contains(possibleSlots.at(artSet->bearerType()), slot))
+			return false;
+
+		return artSet->isPositionFree(slot, assumeDestRemoved);
+	};
+
+	auto artCanBePutAt = [this, simpleArtCanBePutAt](const CArtifactSet * artSet, ArtifactPosition slot, bool assumeDestRemoved) -> bool
+	{
+		if(canBeDisassembled())
+		{
+			if(!simpleArtCanBePutAt(artSet, slot, assumeDestRemoved))
+				return false;
+			if(ArtifactUtils::isSlotBackpack(slot))
+				return true;
+
+			CArtifactFittingSet fittingSet(artSet->bearerType());
+			fittingSet.artifactsWorn = artSet->artifactsWorn;
+			if(assumeDestRemoved)
+				fittingSet.removeArtifact(slot);
+			assert(constituents);
+			for(const auto art : *constituents)
+			{
+				auto possibleSlot = ArtifactUtils::getArtAnyPosition(&fittingSet, art->getId());
+				if(ArtifactUtils::isSlotEquipment(possibleSlot))
+				{
+					fittingSet.setNewArtSlot(possibleSlot, nullptr, true);
+				}
+				else
+				{
+					return false;
+				}
+			}
+			return true;
+		}
+		else
+		{
+			return simpleArtCanBePutAt(artSet, slot, assumeDestRemoved);
+		}
+	};
+
+	if(slot == ArtifactPosition::TRANSITION_POS)
+		return true;
+
+	if(slot == ArtifactPosition::FIRST_AVAILABLE)
+	{
+		for(const auto & slot : possibleSlots.at(artSet->bearerType()))
+		{
+			if(artCanBePutAt(artSet, slot, assumeDestRemoved))
+				return true;
+		}
+		return artCanBePutAt(artSet, GameConstants::BACKPACK_START, assumeDestRemoved);
+	}
+	else if(ArtifactUtils::isSlotBackpack(slot))
+	{
+		return artCanBePutAt(artSet, GameConstants::BACKPACK_START, assumeDestRemoved);
+	}
+	else
+	{
+		return artCanBePutAt(artSet, slot, assumeDestRemoved);
+	}
+}
+
+CArtifact::CArtifact()
+{
+	setNodeType(ARTIFACT);
+	possibleSlots[ArtBearer::HERO]; //we want to generate map entry even if it will be empty
+	possibleSlots[ArtBearer::CREATURE]; //we want to generate map entry even if it will be empty
+	possibleSlots[ArtBearer::COMMANDER];
+}
+
+//This destructor should be placed here to avoid side effects
+CArtifact::~CArtifact() = default;
+
+int CArtifact::getArtClassSerial() const
+{
+	if(id == ArtifactID::SPELL_SCROLL)
+		return 4;
+	switch(aClass)
+	{
+	case ART_TREASURE:
+		return 0;
+	case ART_MINOR:
+		return 1;
+	case ART_MAJOR:
+		return 2;
+	case ART_RELIC:
+		return 3;
+	case ART_SPECIAL:
+		return 5;
+	}
+
+	return -1;
+}
+
+std::string CArtifact::nodeName() const
+{
+	return "Artifact: " + getNameTranslated();
+}
+
+void CArtifact::addNewBonus(const std::shared_ptr<Bonus>& b)
+{
+	b->source = BonusSource::ARTIFACT;
+	b->duration = BonusDuration::PERMANENT;
+	b->description = getNameTranslated();
+	CBonusSystemNode::addNewBonus(b);
+}
+
+void CArtifact::updateFrom(const JsonNode& data)
+{
+	//TODO:CArtifact::updateFrom
+}
+
+void CArtifact::serializeJson(JsonSerializeFormat & handler)
+{
+
+}
+
+void CGrowingArtifact::levelUpArtifact (CArtifactInstance * art)
+{
+	auto b = std::make_shared<Bonus>();
+	b->type = BonusType::LEVEL_COUNTER;
+	b->val = 1;
+	b->duration = BonusDuration::COMMANDER_KILLED;
+	art->accumulateBonus(b);
+
+	for(const auto & bonus : bonusesPerLevel)
+	{
+		if (art->valOfBonuses(BonusType::LEVEL_COUNTER) % bonus.first == 0) //every n levels
+		{
+			art->accumulateBonus(std::make_shared<Bonus>(bonus.second));
+		}
+	}
+	for(const auto & bonus : thresholdBonuses)
+	{
+		if (art->valOfBonuses(BonusType::LEVEL_COUNTER) == bonus.first) //every n levels
+		{
+			art->addNewBonus(std::make_shared<Bonus>(bonus.second));
+		}
+	}
+}
+
+CArtHandler::~CArtHandler() = default;
+
+std::vector<JsonNode> CArtHandler::loadLegacyData()
+{
+	size_t dataSize = VLC->settings()->getInteger(EGameSettings::TEXTS_ARTIFACT);
+
+	objects.resize(dataSize);
+	std::vector<JsonNode> h3Data;
+	h3Data.reserve(dataSize);
+
+	#define ART_POS(x) #x ,
+	const std::vector<std::string> artSlots = { ART_POS_LIST };
+	#undef ART_POS
+
+	static std::map<char, std::string> classes =
+		{{'S',"SPECIAL"}, {'T',"TREASURE"},{'N',"MINOR"},{'J',"MAJOR"},{'R',"RELIC"},};
+
+	CLegacyConfigParser parser("DATA/ARTRAITS.TXT");
+	CLegacyConfigParser events("DATA/ARTEVENT.TXT");
+
+	parser.endLine(); // header
+	parser.endLine();
+
+	for (size_t i = 0; i < dataSize; i++)
+	{
+		JsonNode artData;
+
+		artData["text"]["name"].String() = parser.readString();
+		artData["text"]["event"].String() = events.readString();
+		artData["value"].Float() = parser.readNumber();
+
+		for(const auto & artSlot : artSlots)
+		{
+			if(parser.readString() == "x")
+			{
+				artData["slot"].Vector().push_back(JsonNode());
+				artData["slot"].Vector().back().String() = artSlot;
+			}
+		}
+		artData["class"].String() = classes[parser.readString()[0]];
+		artData["text"]["description"].String() = parser.readString();
+
+		parser.endLine();
+		events.endLine();
+		h3Data.push_back(artData);
+	}
+	return h3Data;
+}
+
+void CArtHandler::loadObject(std::string scope, std::string name, const JsonNode & data)
+{
+	auto * object = loadFromJson(scope, data, name, objects.size());
+
+	object->iconIndex = object->getIndex() + 5;
+
+	objects.emplace_back(object);
+
+	registerObject(scope, "artifact", name, object->id);
+}
+
+void CArtHandler::loadObject(std::string scope, std::string name, const JsonNode & data, size_t index)
+{
+	auto * object = loadFromJson(scope, data, name, index);
+
+	object->iconIndex = object->getIndex();
+
+	assert(objects[index] == nullptr); // ensure that this id was not loaded before
+	objects[index] = object;
+
+	registerObject(scope, "artifact", name, object->id);
+}
+
+const std::vector<std::string> & CArtHandler::getTypeNames() const
+{
+	static const std::vector<std::string> typeNames = { "artifact" };
+	return typeNames;
+}
+
+CArtifact * CArtHandler::loadFromJson(const std::string & scope, const JsonNode & node, const std::string & identifier, size_t index)
+{
+	assert(identifier.find(':') == std::string::npos);
+	assert(!scope.empty());
+
+	CArtifact * art = nullptr;
+
+	if(!VLC->settings()->getBoolean(EGameSettings::MODULE_COMMANDERS) || node["growing"].isNull())
+	{
+		art = new CArtifact();
+	}
+	else
+	{
+		auto * growing = new CGrowingArtifact();
+		loadGrowingArt(growing, node);
+		art = growing;
+	}
+	art->id = ArtifactID(index);
+	art->identifier = identifier;
+	art->modScope = scope;
+
+	const JsonNode & text = node["text"];
+
+	VLC->generaltexth->registerString(scope, art->getNameTextID(), text["name"].String());
+	VLC->generaltexth->registerString(scope, art->getDescriptionTextID(), text["description"].String());
+	VLC->generaltexth->registerString(scope, art->getEventTextID(), text["event"].String());
+
+	const JsonNode & graphics = node["graphics"];
+	art->image = graphics["image"].String();
+
+	if(!graphics["large"].isNull())
+		art->large = graphics["large"].String();
+	else
+		art->large = art->image;
+
+	art->advMapDef = graphics["map"].String();
+
+	art->price = static_cast<ui32>(node["value"].Float());
+
+	loadSlots(art, node);
+	loadClass(art, node);
+	loadType(art, node);
+	loadComponents(art, node);
+
+	for(const auto & b : node["bonuses"].Vector())
+	{
+		auto bonus = JsonUtils::parseBonus(b);
+		art->addNewBonus(bonus);
+	}
+
+	const JsonNode & warMachine = node["warMachine"];
+	if(warMachine.getType() == JsonNode::JsonType::DATA_STRING && !warMachine.String().empty())
+	{
+		VLC->modh->identifiers.requestIdentifier("creature", warMachine, [=](si32 id)
+		{
+			art->warMachine = CreatureID(id);
+
+			//this assumes that creature object is stored before registration
+			VLC->creh->objects.at(id)->warMachine = art->id;
+		});
+	}
+
+	VLC->modh->identifiers.requestIdentifier(scope, "object", "artifact", [=](si32 index)
+	{
+		JsonNode conf;
+		conf.setMeta(scope);
+
+		VLC->objtypeh->loadSubObject(art->identifier, conf, Obj::ARTIFACT, art->getIndex());
+
+		if(!art->advMapDef.empty())
+		{
+			JsonNode templ;
+			templ["animation"].String() = art->advMapDef;
+			templ.setMeta(scope);
+
+			// add new template.
+			// Necessary for objects added via mods that don't have any templates in H3
+			VLC->objtypeh->getHandlerFor(Obj::ARTIFACT, art->getIndex())->addTemplate(templ);
+		}
+		// object does not have any templates - this is not usable object (e.g. pseudo-art like lock)
+		if(VLC->objtypeh->getHandlerFor(Obj::ARTIFACT, art->getIndex())->getTemplates().empty())
+			VLC->objtypeh->removeSubObject(Obj::ARTIFACT, art->getIndex());
+	});
+
+	return art;
+}
+
+ArtifactPosition::ArtifactPosition(std::string slotName):
+	num(ArtifactPosition::PRE_FIRST)
+{
+#define ART_POS(x) { #x, ArtifactPosition::x },
+	static const std::map<std::string, ArtifactPosition> artifactPositionMap = { ART_POS_LIST };
+#undef ART_POS
+	auto it = artifactPositionMap.find (slotName);
+	if (it != artifactPositionMap.end())
+		num = it->second;
+	else
+		logMod->warn("Warning! Artifact slot %s not recognized!", slotName);
+}
+
+void CArtHandler::addSlot(CArtifact * art, const std::string & slotID) const
+{
+	static const std::vector<ArtifactPosition> miscSlots =
+	{
+		ArtifactPosition::MISC1, ArtifactPosition::MISC2, ArtifactPosition::MISC3, ArtifactPosition::MISC4, ArtifactPosition::MISC5
+	};
+
+	static const std::vector<ArtifactPosition> ringSlots =
+	{
+		ArtifactPosition::RIGHT_RING, ArtifactPosition::LEFT_RING
+	};
+
+	if (slotID == "MISC")
+	{
+		vstd::concatenate(art->possibleSlots[ArtBearer::HERO], miscSlots);
+	}
+	else if (slotID == "RING")
+	{
+		vstd::concatenate(art->possibleSlots[ArtBearer::HERO], ringSlots);
+	}
+	else
+	{
+		auto slot = ArtifactPosition(slotID);
+		if (slot != ArtifactPosition::PRE_FIRST)
+			art->possibleSlots[ArtBearer::HERO].push_back(slot);
+	}
+}
+
+void CArtHandler::loadSlots(CArtifact * art, const JsonNode & node) const
+{
+	if (!node["slot"].isNull()) //we assume non-hero slots are irrelevant?
+	{
+		if (node["slot"].getType() == JsonNode::JsonType::DATA_STRING)
+			addSlot(art, node["slot"].String());
+		else
+		{
+			for (const JsonNode & slot : node["slot"].Vector())
+				addSlot(art, slot.String());
+		}
+		std::sort(art->possibleSlots.at(ArtBearer::HERO).begin(), art->possibleSlots.at(ArtBearer::HERO).end());
+	}
+}
+
+CArtifact::EartClass CArtHandler::stringToClass(const std::string & className)
+{
+	static const std::map<std::string, CArtifact::EartClass> artifactClassMap =
+	{
+		{"TREASURE", CArtifact::ART_TREASURE},
+		{"MINOR", CArtifact::ART_MINOR},
+		{"MAJOR", CArtifact::ART_MAJOR},
+		{"RELIC", CArtifact::ART_RELIC},
+		{"SPECIAL", CArtifact::ART_SPECIAL}
+	};
+
+	auto it = artifactClassMap.find (className);
+	if (it != artifactClassMap.end())
+		return it->second;
+
+	logMod->warn("Warning! Artifact rarity %s not recognized!", className);
+	return CArtifact::ART_SPECIAL;
+}
+
+void CArtHandler::loadClass(CArtifact * art, const JsonNode & node) const
+{
+	art->aClass = stringToClass(node["class"].String());
+}
+
+void CArtHandler::loadType(CArtifact * art, const JsonNode & node) const
+{
+#define ART_BEARER(x) { #x, ArtBearer::x },
+	static const std::map<std::string, int> artifactBearerMap = { ART_BEARER_LIST };
+#undef ART_BEARER
+
+	for (const JsonNode & b : node["type"].Vector())
+	{
+		auto it = artifactBearerMap.find (b.String());
+		if (it != artifactBearerMap.end())
+		{
+			int bearerType = it->second;
+			switch (bearerType)
+			{
+				case ArtBearer::HERO://TODO: allow arts having several possible bearers
+					break;
+				case ArtBearer::COMMANDER:
+					makeItCommanderArt (art); //original artifacts should have only one bearer type
+					break;
+				case ArtBearer::CREATURE:
+					makeItCreatureArt (art);
+					break;
+			}
+		}
+		else
+			logMod->warn("Warning! Artifact type %s not recognized!", b.String());
+	}
+}
+
+void CArtHandler::loadComponents(CArtifact * art, const JsonNode & node)
+{
+	if (!node["components"].isNull())
+	{
+		art->constituents = std::make_unique<std::vector<CArtifact *>>();
+		for(const auto & component : node["components"].Vector())
+		{
+			VLC->modh->identifiers.requestIdentifier("artifact", component, [=](si32 id)
+			{
+				// when this code is called both combinational art as well as component are loaded
+				// so it is safe to access any of them
+				art->constituents->push_back(objects[id]);
+				objects[id]->constituentOf.push_back(art);
+			});
+		}
+	}
+}
+
+void CArtHandler::loadGrowingArt(CGrowingArtifact * art, const JsonNode & node) const
+{
+	for (auto b : node["growing"]["bonusesPerLevel"].Vector())
+	{
+		art->bonusesPerLevel.emplace_back(static_cast<ui16>(b["level"].Float()), Bonus());
+		JsonUtils::parseBonus(b["bonus"], &art->bonusesPerLevel.back().second);
+	}
+	for (auto b : node["growing"]["thresholdBonuses"].Vector())
+	{
+		art->thresholdBonuses.emplace_back(static_cast<ui16>(b["level"].Float()), Bonus());
+		JsonUtils::parseBonus(b["bonus"], &art->thresholdBonuses.back().second);
+	}
+}
+
+ArtifactID CArtHandler::pickRandomArtifact(CRandomGenerator & rand, int flags, std::function<bool(ArtifactID)> accepts)
+{
+	auto getAllowedArts = [&](std::vector<ConstTransitivePtr<CArtifact> > &out, std::vector<CArtifact*> *arts, CArtifact::EartClass flag)
+	{
+		if (arts->empty()) //restock available arts
+			fillList(*arts, flag);
+
+		for (auto & arts_i : *arts)
+		{
+			if (accepts(arts_i->id))
+			{
+				CArtifact *art = arts_i;
+				out.emplace_back(art);
+			}
+		}
+	};
+
+	auto getAllowed = [&](std::vector<ConstTransitivePtr<CArtifact> > &out)
+	{
+		if (flags & CArtifact::ART_TREASURE)
+			getAllowedArts (out, &treasures, CArtifact::ART_TREASURE);
+		if (flags & CArtifact::ART_MINOR)
+			getAllowedArts (out, &minors, CArtifact::ART_MINOR);
+		if (flags & CArtifact::ART_MAJOR)
+			getAllowedArts (out, &majors, CArtifact::ART_MAJOR);
+		if (flags & CArtifact::ART_RELIC)
+			getAllowedArts (out, &relics, CArtifact::ART_RELIC);
+		if(out.empty()) //no artifact of specified rarity, we need to take another one
+		{
+			getAllowedArts (out, &treasures, CArtifact::ART_TREASURE);
+			getAllowedArts (out, &minors, CArtifact::ART_MINOR);
+			getAllowedArts (out, &majors, CArtifact::ART_MAJOR);
+			getAllowedArts (out, &relics, CArtifact::ART_RELIC);
+		}
+		if(out.empty()) //no arts are available at all
+		{
+			out.resize (64);
+			std::fill_n (out.begin(), 64, objects[2]); //Give Grail - this can't be banned (hopefully)
+		}
+	};
+
+	std::vector<ConstTransitivePtr<CArtifact> > out;
+	getAllowed(out);
+	ArtifactID artID = (*RandomGeneratorUtil::nextItem(out, rand))->id;
+	erasePickedArt(artID);
+	return artID;
+}
+
+ArtifactID CArtHandler::pickRandomArtifact(CRandomGenerator & rand, std::function<bool(ArtifactID)> accepts)
+{
+	return pickRandomArtifact(rand, 0xff, std::move(accepts));
+}
+
+ArtifactID CArtHandler::pickRandomArtifact(CRandomGenerator & rand, int flags)
+{
+	return pickRandomArtifact(rand, flags, [](const ArtifactID &) { return true; });
+}
+
+void CArtHandler::makeItCreatureArt(CArtifact * a, bool onlyCreature)
+{
+	if (onlyCreature)
+	{
+		a->possibleSlots[ArtBearer::HERO].clear();
+		a->possibleSlots[ArtBearer::COMMANDER].clear();
+	}
+	a->possibleSlots[ArtBearer::CREATURE].push_back(ArtifactPosition::CREATURE_SLOT);
+}
+
+void CArtHandler::makeItCommanderArt(CArtifact * a, bool onlyCommander)
+{
+	if (onlyCommander)
+	{
+		a->possibleSlots[ArtBearer::HERO].clear();
+		a->possibleSlots[ArtBearer::CREATURE].clear();
+	}
+	for (int i = ArtifactPosition::COMMANDER1; i <= ArtifactPosition::COMMANDER6; ++i)
+		a->possibleSlots[ArtBearer::COMMANDER].push_back(ArtifactPosition(i));
+}
+
+bool CArtHandler::legalArtifact(const ArtifactID & id)
+{
+	auto art = objects[id];
+	//assert ( (!art->constituents) || art->constituents->size() ); //artifacts is not combined or has some components
+
+	if(art->constituents)
+		return false; //no combo artifacts spawning
+
+	if(art->aClass < CArtifact::ART_TREASURE || art->aClass > CArtifact::ART_RELIC)
+		return false; // invalid class
+
+	if(!art->possibleSlots[ArtBearer::HERO].empty())
+		return true;
+
+	if(!art->possibleSlots[ArtBearer::CREATURE].empty() && VLC->settings()->getBoolean(EGameSettings::MODULE_STACK_ARTIFACT))
+		return true;
+
+	if(!art->possibleSlots[ArtBearer::COMMANDER].empty() && VLC->settings()->getBoolean(EGameSettings::MODULE_COMMANDERS))
+		return true;
+
+	return false;
+}
+
+void CArtHandler::initAllowedArtifactsList(const std::vector<bool> &allowed)
+{
+	allowedArtifacts.clear();
+	treasures.clear();
+	minors.clear();
+	majors.clear();
+	relics.clear();
+
+	for (ArtifactID i=ArtifactID::SPELLBOOK; i<ArtifactID::ART_SELECTION; i.advance(1))
+	{
+		//check artifacts allowed on a map
+		//TODO: This line will be different when custom map format is implemented
+		if (allowed[i] && legalArtifact(i))
+			allowedArtifacts.push_back(objects[i]);
+	}
+	for(ArtifactID i = ArtifactID::ART_SELECTION; i < ArtifactID(static_cast<si32>(objects.size())); i.advance(1)) //try to allow all artifacts added by mods
+	{
+		if (legalArtifact(ArtifactID(i)))
+			allowedArtifacts.push_back(objects[i]);
+			 //keep im mind that artifact can be worn by more than one type of bearer
+	}
+}
+
+std::vector<bool> CArtHandler::getDefaultAllowed() const
+{
+	std::vector<bool> allowedArtifacts;
+	allowedArtifacts.resize(127, true);
+	allowedArtifacts.resize(141, false);
+	allowedArtifacts.resize(size(), true);
+	return allowedArtifacts;
+}
+
+void CArtHandler::erasePickedArt(const ArtifactID & id)
+{
+	CArtifact *art = objects[id];
+
+	std::vector<CArtifact*> * artifactList = nullptr;
+	switch(art->aClass)
+	{
+		case CArtifact::ART_TREASURE:
+			artifactList = &treasures;
+			break;
+		case CArtifact::ART_MINOR:
+			artifactList = &minors;
+			break;
+		case CArtifact::ART_MAJOR:
+			artifactList = &majors;
+			break;
+		case CArtifact::ART_RELIC:
+			artifactList = &relics;
+			break;
+		default:
+			logMod->warn("Problem: cannot find list for artifact %s, strange class. (special?)", art->getNameTranslated());
+			return;
+	}
+
+	if(artifactList->empty())
+		fillList(*artifactList, art->aClass);
+
+	auto itr = vstd::find(*artifactList, art);
+	if(itr != artifactList->end())
+	{
+		artifactList->erase(itr);
+	}
+	else
+		logMod->warn("Problem: cannot erase artifact %s from list, it was not present", art->getNameTranslated());
+}
+
+void CArtHandler::fillList( std::vector<CArtifact*> &listToBeFilled, CArtifact::EartClass artifactClass )
+{
+	assert(listToBeFilled.empty());
+	for (auto & elem : allowedArtifacts)
+	{
+		if (elem->aClass == artifactClass)
+			listToBeFilled.push_back(elem);
+	}
+}
+
+void CArtHandler::afterLoadFinalization()
+{
+	//All artifacts have their id, so we can properly update their bonuses' source ids.
+	for(auto &art : objects)
+	{
+		for(auto &bonus : art->getExportedBonusList())
+		{
+			assert(art == objects[art->id]);
+			assert(bonus->source == BonusSource::ARTIFACT);
+			bonus->sid = art->id;
+		}
+	}
+	CBonusSystemNode::treeHasChanged();
+}
+
+CArtifactInstance::CArtifactInstance()
+{
+	init();
+}
+
+CArtifactInstance::CArtifactInstance( CArtifact *Art)
+{
+	init();
+	setType(Art);
+}
+
+void CArtifactInstance::setType( CArtifact *Art )
+{
+	artType = Art;
+	attachTo(*Art);
+}
+
+std::string CArtifactInstance::nodeName() const
+{
+	return "Artifact instance of " + (artType ? artType->getJsonKey() : std::string("uninitialized")) + " type";
+}
+
+void CArtifactInstance::init()
+{
+	id = ArtifactInstanceID();
+	id = static_cast<ArtifactInstanceID>(ArtifactID::NONE); //to be randomized
+	setNodeType(ARTIFACT_INSTANCE);
+}
+
+std::string CArtifactInstance::getDescription() const
+{
+	std::string text = artType->getDescriptionTranslated();
+	if (!vstd::contains(text, '{'))
+		text = '{' + artType->getNameTranslated() + "}\n\n" + text; //workaround for new artifacts with single name, turns it to H3-style
+
+	if(artType->getId() == ArtifactID::SPELL_SCROLL)
+	{
+		// we expect scroll description to be like this: This scroll contains the [spell name] spell which is added into your spell book for as long as you carry the scroll.
+		// so we want to replace text in [...] with a spell name
+		// however other language versions don't have name placeholder at all, so we have to be careful
+		SpellID spellID = getScrollSpellID();
+		size_t nameStart = text.find_first_of('[');
+		size_t nameEnd = text.find_first_of(']', nameStart);
+		if(spellID.getNum() >= 0)
+		{
+			if(nameStart != std::string::npos  &&  nameEnd != std::string::npos)
+				text = text.replace(nameStart, nameEnd - nameStart + 1, spellID.toSpell(VLC->spells())->getNameTranslated());
+		}
+	}
+	return text;
+}
+
+ArtifactID CArtifactInstance::getTypeId() const
+{
+	return artType->getId();
+}
+
+bool CArtifactInstance::canBePutAt(const ArtifactLocation & al, bool assumeDestRemoved) const
+{
+	return artType->canBePutAt(al.getHolderArtSet(), al.slot, assumeDestRemoved);
+}
+
+void CArtifactInstance::putAt(ArtifactLocation al)
+{
+	al.getHolderArtSet()->putArtifact(al.slot, this);
+}
+
+void CArtifactInstance::removeFrom(ArtifactLocation al)
+{
+	al.getHolderArtSet()->removeArtifact(al.slot);
+}
+
+bool CArtifactInstance::canBeDisassembled() const
+{
+	return artType->canBeDisassembled();
+}
+
+void CArtifactInstance::move(const ArtifactLocation & src, const ArtifactLocation & dst)
+{
+	removeFrom(src);
+	putAt(dst);
+}
+
+void CArtifactInstance::deserializationFix()
+{
+	setType(artType);
+}
+
+SpellID CArtifactInstance::getScrollSpellID() const
+{
+	const auto b = getBonusLocalFirst(Selector::type()(BonusType::SPELL));
+	if(!b)
+	{
+		logMod->warn("Warning: %s doesn't bear any spell!", nodeName());
+		return SpellID::NONE;
+	}
+	return SpellID(b->subtype);
+}
+
+bool CArtifactInstance::isPart(const CArtifactInstance *supposedPart) const
+{
+	return supposedPart == this;
+}
+
+CCombinedArtifactInstance::CCombinedArtifactInstance(CArtifact *Art)
+	: CArtifactInstance(Art) //TODO: seems unused, but need to be written
+{
+}
+
+void CCombinedArtifactInstance::createConstituents()
+{
+	assert(artType);
+	assert(artType->constituents);
+
+	for(const CArtifact * art : *artType->constituents)
+	{
+		addAsConstituent(ArtifactUtils::createNewArtifactInstance(art->getId()), ArtifactPosition::PRE_FIRST);
+	}
+}
+
+void CCombinedArtifactInstance::addAsConstituent(CArtifactInstance * art, const ArtifactPosition & slot)
+{
+	assert(vstd::contains_if(*artType->constituents, [=](const CArtifact * constituent){
+		return constituent->getId() == art->artType->getId();
+	}));
+	assert(art->getParentNodes().size() == 1  &&  art->getParentNodes().front() == art->artType);
+	constituentsInfo.emplace_back(art, slot);
+	attachTo(*art);
+}
+
+void CCombinedArtifactInstance::deserializationFix()
+{
+	for(ConstituentInfo &ci : constituentsInfo)
+		attachTo(*ci.art);
+}
+
+bool CCombinedArtifactInstance::isPart(const CArtifactInstance *supposedPart) const
+{
+	bool me = CArtifactInstance::isPart(supposedPart);
+	if(me)
+		return true;
+
+	//check for constituents
+	for(const ConstituentInfo &constituent : constituentsInfo)
+		if(constituent.art == supposedPart)
+			return true;
+
+	return false;
+}
+
+CCombinedArtifactInstance::ConstituentInfo::ConstituentInfo(CArtifactInstance * Art, const ArtifactPosition & Slot):
+	art(Art),
+	slot(Slot)
+{
+}
+
+bool CCombinedArtifactInstance::ConstituentInfo::operator==(const ConstituentInfo &rhs) const
+{
+	return art == rhs.art && slot == rhs.slot;
+}
+
+CArtifactSet::~CArtifactSet() = default;
+
+const CArtifactInstance * CArtifactSet::getArt(const ArtifactPosition & pos, bool excludeLocked) const
+{
+	if(const ArtSlotInfo *si = getSlot(pos))
+	{
+		if(si->artifact && (!excludeLocked || !si->locked))
+			return si->artifact;
+	}
+
+	return nullptr;
+}
+
+CArtifactInstance * CArtifactSet::getArt(const ArtifactPosition & pos, bool excludeLocked)
+{
+	return const_cast<CArtifactInstance*>((const_cast<const CArtifactSet*>(this))->getArt(pos, excludeLocked));
+}
+
+ArtifactPosition CArtifactSet::getArtPos(const ArtifactID & aid, bool onlyWorn, bool allowLocked) const
+{
+	const auto result = getAllArtPositions(aid, onlyWorn, allowLocked, false);
+	return result.empty() ? ArtifactPosition{ArtifactPosition::PRE_FIRST} : result[0];
+}
+
+ArtifactPosition CArtifactSet::getArtBackpackPos(const ArtifactID & aid) const
+{
+	const auto result = getBackpackArtPositions(aid);
+	return result.empty() ? ArtifactPosition{ArtifactPosition::PRE_FIRST} : result[0];
+}
+
+std::vector<ArtifactPosition> CArtifactSet::getAllArtPositions(const ArtifactID & aid, bool onlyWorn, bool allowLocked, bool getAll) const
+{
+	std::vector<ArtifactPosition> result;
+	for(const auto & slotInfo : artifactsWorn)
+		if(slotInfo.second.artifact->getTypeId() == aid && (allowLocked || !slotInfo.second.locked))
+			result.push_back(slotInfo.first);
+
+	if(onlyWorn)
+		return result;
+	if(!getAll && !result.empty())
+		return result;
+
+	auto backpackPositions = getBackpackArtPositions(aid);
+	result.insert(result.end(), backpackPositions.begin(), backpackPositions.end());
+	return result;
+}
+
+std::vector<ArtifactPosition> CArtifactSet::getBackpackArtPositions(const ArtifactID & aid) const
+{
+	std::vector<ArtifactPosition> result;
+
+	si32 backpackPosition = GameConstants::BACKPACK_START;
+	for(const auto & artInfo : artifactsInBackpack)
+	{
+		const auto * art = artInfo.getArt();
+		if(art && art->artType->getId() == aid)
+			result.emplace_back(backpackPosition);
+		backpackPosition++;
+	}
+	return result;
+}
+
+ArtifactPosition CArtifactSet::getArtPos(const CArtifactInstance *art) const
+{
+	for(auto i : artifactsWorn)
+		if(i.second.artifact == art)
+			return i.first;
+
+	for(int i = 0; i < artifactsInBackpack.size(); i++)
+		if(artifactsInBackpack[i].artifact == art)
+			return ArtifactPosition(GameConstants::BACKPACK_START + i);
+
+	return ArtifactPosition::PRE_FIRST;
+}
+
+const CArtifactInstance * CArtifactSet::getArtByInstanceId(const ArtifactInstanceID & artInstId) const
+{
+	for(auto i : artifactsWorn)
+		if(i.second.artifact->id == artInstId)
+			return i.second.artifact;
+
+	for(auto i : artifactsInBackpack)
+		if(i.artifact->id == artInstId)
+			return i.artifact;
+
+	return nullptr;
+}
+
+const ArtifactPosition CArtifactSet::getSlotByInstance(const CArtifactInstance * artInst) const
+{
+	if(artInst)
+	{
+		for(auto & slot : artInst->artType->possibleSlots.at(bearerType()))
+			if(getArt(slot) == artInst)
+				return slot;
+
+		auto backpackSlot = GameConstants::BACKPACK_START;
+		for(auto & slotInfo : artifactsInBackpack)
+		{
+			if(slotInfo.getArt() == artInst)
+				return backpackSlot;
+			backpackSlot = ArtifactPosition(backpackSlot + 1);
+		}
+	}
+	return ArtifactPosition::PRE_FIRST;
+}
+
+bool CArtifactSet::hasArt(const ArtifactID & aid, bool onlyWorn, bool searchBackpackAssemblies, bool allowLocked) const
+{
+	return getArtPosCount(aid, onlyWorn, searchBackpackAssemblies, allowLocked) > 0;
+}
+
+bool CArtifactSet::hasArtBackpack(const ArtifactID & aid) const
+{
+	return !getBackpackArtPositions(aid).empty();
+}
+
+unsigned CArtifactSet::getArtPosCount(const ArtifactID & aid, bool onlyWorn, bool searchBackpackAssemblies, bool allowLocked) const
+{
+	const auto allPositions = getAllArtPositions(aid, onlyWorn, allowLocked, true);
+	if(!allPositions.empty())
+		return allPositions.size();
+
+	if(searchBackpackAssemblies && getHiddenArt(aid))
+		return 1;
+
+	return 0;
+}
+
+void CArtifactSet::putArtifact(ArtifactPosition slot, CArtifactInstance * art)
+{
+	setNewArtSlot(slot, art, false);
+	if(art->artType->canBeDisassembled() && ArtifactUtils::isSlotEquipment(slot))
+	{
+		const CArtifactInstance * mainPart = nullptr;
+		auto & parts = dynamic_cast<CCombinedArtifactInstance*>(art)->constituentsInfo;
+		for(const auto & part : parts)
+			if(vstd::contains(part.art->artType->possibleSlots.at(bearerType()), slot))
+			{
+				mainPart = part.art;
+				break;
+			}
+
+		for(auto & part : parts)
+		{
+			if(part.art != mainPart)
+			{
+				if(!part.art->artType->canBePutAt(this, part.slot))
+					part.slot = ArtifactUtils::getArtAnyPosition(this, part.art->getTypeId());
+
+				assert(ArtifactUtils::isSlotEquipment(part.slot));
+				setNewArtSlot(part.slot, art, true);
+			}
+		}
+	}
+}
+
+void CArtifactSet::removeArtifact(ArtifactPosition slot)
+{
+	auto art = getArt(slot, false);
+	if(art)
+	{
+		if(art->canBeDisassembled())
+		{
+			auto combinedArt = dynamic_cast<CCombinedArtifactInstance*>(art);
+			for(auto & part : combinedArt->constituentsInfo)
+			{
+				if(getArt(part.slot, false))
+					eraseArtSlot(part.slot);
+			}
+		}
+		eraseArtSlot(slot);
+	}
+}
+
+std::pair<const CCombinedArtifactInstance *, const CArtifactInstance *> CArtifactSet::searchForConstituent(const ArtifactID & aid) const
+{
+	for(const auto & slot : artifactsInBackpack)
+	{
+		auto art = slot.artifact;
+		if(art->canBeDisassembled())
+		{
+			auto * ass = dynamic_cast<CCombinedArtifactInstance *>(art.get());
+			for(auto& ci : ass->constituentsInfo)
+			{
+				if(ci.art->getTypeId() == aid)
+				{
+					return {ass, ci.art};
+				}
+			}
+		}
+	}
+	return {nullptr, nullptr};
+}
+
+const CArtifactInstance * CArtifactSet::getHiddenArt(const ArtifactID & aid) const
+{
+	return searchForConstituent(aid).second;
+}
+
+const CCombinedArtifactInstance * CArtifactSet::getAssemblyByConstituent(const ArtifactID & aid) const
+{
+	return searchForConstituent(aid).first;
+}
+
+const ArtSlotInfo * CArtifactSet::getSlot(const ArtifactPosition & pos) const
+{
+	if(pos == ArtifactPosition::TRANSITION_POS)
+	{
+		// Always add to the end. Always take from the beginning.
+		if(artifactsTransitionPos.empty())
+			return nullptr;
+		else
+			return &(*artifactsTransitionPos.begin());
+	}
+	if(vstd::contains(artifactsWorn, pos))
+		return &artifactsWorn.at(pos);
+	if(pos >= ArtifactPosition::AFTER_LAST )
+	{
+		int backpackPos = (int)pos - GameConstants::BACKPACK_START;
+		if(backpackPos < 0 || backpackPos >= artifactsInBackpack.size())
+			return nullptr;
+		else
+			return &artifactsInBackpack[backpackPos];
+	}
+
+	return nullptr;
+}
+
+bool CArtifactSet::isPositionFree(const ArtifactPosition & pos, bool onlyLockCheck) const
+{
+	if(const ArtSlotInfo *s = getSlot(pos))
+		return (onlyLockCheck || !s->artifact) && !s->locked;
+
+	return true; //no slot means not used
+}
+
+void CArtifactSet::setNewArtSlot(const ArtifactPosition & slot, CArtifactInstance * art, bool locked)
+{
+	assert(!vstd::contains(artifactsWorn, slot));
+
+	ArtSlotInfo * slotInfo;
+	if(slot == ArtifactPosition::TRANSITION_POS)
+	{
+		// Always add to the end. Always take from the beginning.
+		artifactsTransitionPos.emplace_back();
+		slotInfo = &artifactsTransitionPos.back();
+	}
+	else if(ArtifactUtils::isSlotEquipment(slot))
+	{
+		slotInfo =  &artifactsWorn[slot];
+	}
+	else
+	{
+		auto position = artifactsInBackpack.begin() + slot - GameConstants::BACKPACK_START;
+		slotInfo = &(*artifactsInBackpack.emplace(position, ArtSlotInfo()));
+	}
+	slotInfo->artifact = art;
+	slotInfo->locked = locked;
+}
+
+void CArtifactSet::eraseArtSlot(const ArtifactPosition & slot)
+{
+	if(slot == ArtifactPosition::TRANSITION_POS)
+	{
+		assert(!artifactsTransitionPos.empty());
+		artifactsTransitionPos.erase(artifactsTransitionPos.begin());
+	}
+	else if(ArtifactUtils::isSlotBackpack(slot))
+	{
+		auto backpackSlot = ArtifactPosition(slot - GameConstants::BACKPACK_START);
+
+		assert(artifactsInBackpack.begin() + backpackSlot < artifactsInBackpack.end());
+		artifactsInBackpack.erase(artifactsInBackpack.begin() + backpackSlot);
+	}
+	else
+	{
+		artifactsWorn.erase(slot);
+	}
+}
+
+void CArtifactSet::artDeserializationFix(CBonusSystemNode *node)
+{
+	for(auto & elem : artifactsWorn)
+		if(elem.second.artifact && !elem.second.locked)
+			node->attachTo(*elem.second.artifact);
+}
+
+void CArtifactSet::serializeJsonArtifacts(JsonSerializeFormat & handler, const std::string & fieldName, CMap * map)
+{
+	//todo: creature and commander artifacts
+	if(handler.saving && artifactsInBackpack.empty() && artifactsWorn.empty())
+		return;
+
+	if(!handler.saving)
+	{
+		assert(map);
+		artifactsInBackpack.clear();
+		artifactsWorn.clear();
+	}
+
+	auto s = handler.enterStruct(fieldName);
+
+	switch(bearerType())
+	{
+	case ArtBearer::HERO:
+		serializeJsonHero(handler, map);
+		break;
+	case ArtBearer::CREATURE:
+		serializeJsonCreature(handler, map);
+		break;
+	case ArtBearer::COMMANDER:
+		serializeJsonCommander(handler, map);
+		break;
+	default:
+		assert(false);
+		break;
+	}
+}
+
+void CArtifactSet::serializeJsonHero(JsonSerializeFormat & handler, CMap * map)
+{
+	for(ArtifactPosition ap = ArtifactPosition::HEAD; ap < ArtifactPosition::AFTER_LAST; ap.advance(1))
+	{
+		serializeJsonSlot(handler, ap, map);
+	}
+
+	std::vector<ArtifactID> backpackTemp;
+
+	if(handler.saving)
+	{
+		backpackTemp.reserve(artifactsInBackpack.size());
+		for(const ArtSlotInfo & info : artifactsInBackpack)
+			backpackTemp.push_back(info.artifact->getTypeId());
+	}
+	handler.serializeIdArray(NArtifactPosition::backpack, backpackTemp);
+	if(!handler.saving)
+	{
+		for(const ArtifactID & artifactID : backpackTemp)
+		{
+			auto * artifact = ArtifactUtils::createArtifact(map, artifactID.toEnum());
+			auto slot = ArtifactPosition(GameConstants::BACKPACK_START + (si32)artifactsInBackpack.size());
+			if(artifact->artType->canBePutAt(this, slot))
+				putArtifact(slot, artifact);
+		}
+	}
+}
+
+void CArtifactSet::serializeJsonCreature(JsonSerializeFormat & handler, CMap * map)
+{
+	logGlobal->error("CArtifactSet::serializeJsonCreature not implemented");
+}
+
+void CArtifactSet::serializeJsonCommander(JsonSerializeFormat & handler, CMap * map)
+{
+	logGlobal->error("CArtifactSet::serializeJsonCommander not implemented");
+}
+
+void CArtifactSet::serializeJsonSlot(JsonSerializeFormat & handler, const ArtifactPosition & slot, CMap * map)
+{
+	ArtifactID artifactID;
+
+	if(handler.saving)
+	{
+		const ArtSlotInfo * info = getSlot(slot);
+
+		if(info != nullptr && !info->locked)
+		{
+			artifactID = info->artifact->getTypeId();
+			handler.serializeId(NArtifactPosition::namesHero[slot.num], artifactID, ArtifactID::NONE);
+		}
+	}
+	else
+	{
+		handler.serializeId(NArtifactPosition::namesHero[slot.num], artifactID, ArtifactID::NONE);
+
+		if(artifactID != ArtifactID::NONE)
+		{
+			auto * artifact = ArtifactUtils::createArtifact(map, artifactID.toEnum());
+
+			if(artifact->artType->canBePutAt(this, slot))
+			{
+				putArtifact(slot, artifact);
+			}
+			else
+			{
+				logGlobal->debug("Artifact can't be put at the specified location."); //TODO add more debugging information
+			}
+		}
+	}
+}
+
+CArtifactFittingSet::CArtifactFittingSet(ArtBearer::ArtBearer Bearer):
+	Bearer(Bearer)
+{
+}
+
+ArtBearer::ArtBearer CArtifactFittingSet::bearerType() const
+{
+	return this->Bearer;
+}
+
+VCMI_LIB_NAMESPACE_END