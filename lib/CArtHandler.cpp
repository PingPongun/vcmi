--- conflicted
+++ resolved
@@ -1,1281 +1,1260 @@
-/*
- * CArtHandler.cpp, part of VCMI engine
- *
- * Authors: listed in file AUTHORS in main folder
- *
- * License: GNU General Public License v2.0 or later
- * Full text of license available in license.txt file, in main folder
- *
- */
-
-#include "StdInc.h"
-#include "CArtHandler.h"
-
-#include "filesystem/Filesystem.h"
-#include "CGeneralTextHandler.h"
-#include "VCMI_Lib.h"
-#include "CModHandler.h"
-#include "spells/CSpellHandler.h"
-#include "mapObjects/MapObjects.h"
-#include "NetPacksBase.h"
-#include "GameConstants.h"
-#include "CRandomGenerator.h"
-
-#include "mapObjects/CObjectClassesHandler.h"
-
-// Note: list must match entries in ArtTraits.txt
-#define ART_POS_LIST    \
-	ART_POS(SPELLBOOK)  \
-	ART_POS(MACH4)      \
-	ART_POS(MACH3)      \
-	ART_POS(MACH2)      \
-	ART_POS(MACH1)      \
-	ART_POS(MISC5)      \
-	ART_POS(MISC4)      \
-	ART_POS(MISC3)      \
-	ART_POS(MISC2)      \
-	ART_POS(MISC1)      \
-	ART_POS(FEET)       \
-	ART_POS(LEFT_RING)  \
-	ART_POS(RIGHT_RING) \
-	ART_POS(TORSO)      \
-	ART_POS(LEFT_HAND)  \
-	ART_POS(RIGHT_HAND) \
-	ART_POS(NECK)       \
-	ART_POS(SHOULDERS)  \
-	ART_POS(HEAD)
-
-const std::string & CArtifact::Name() const
-{
-	return name;
-}
-
-const std::string & CArtifact::Description() const
-{
-	return description;
-}
-const std::string & CArtifact::EventText() const
-{
-	return eventText;
-}
-
-bool CArtifact::isBig () const
-{
-	return VLC->arth->isBigArtifact(id);
-}
-
-bool CArtifact::isTradable () const
-{
-	return VLC->arth->isTradableArtifact(id);
-}
-
-CArtifact::CArtifact()
-{
-	setNodeType(ARTIFACT);
-	possibleSlots[ArtBearer::HERO]; //we want to generate map entry even if it will be empty
-	possibleSlots[ArtBearer::CREATURE]; //we want to generate map entry even if it will be empty
-	possibleSlots[ArtBearer::COMMANDER];
-}
-
-CArtifact::~CArtifact()
-{
-}
-
-int CArtifact::getArtClassSerial() const
-{
-	if(id == ArtifactID::SPELL_SCROLL)
-		return 4;
-	switch(aClass)
-	{
-	case ART_TREASURE:
-		return 0;
-	case ART_MINOR:
-		return 1;
-	case ART_MAJOR:
-		return 2;
-	case ART_RELIC:
-		return 3;
-	case ART_SPECIAL:
-		return 5;
-	}
-
-	return -1;
-}
-
-std::string CArtifact::nodeName() const
-{
-	return "Artifact: " + Name();
-}
-
-void CArtifact::addNewBonus(Bonus *b)
-{
-	b->source = Bonus::ARTIFACT;
-	b->duration = Bonus::PERMANENT;
-	b->description = name;
-	CBonusSystemNode::addNewBonus(b);
-}
-
-void CGrowingArtifact::levelUpArtifact (CArtifactInstance * art)
-{
-	Bonus b;
-	b.type = Bonus::LEVEL_COUNTER;
-	b.val = 1;
-	b.duration = Bonus::COMMANDER_KILLED;
-	art->accumulateBonus (b);
-
-	for (auto bonus : bonusesPerLevel)
-	{
-		if (art->valOfBonuses(Bonus::LEVEL_COUNTER) % bonus.first == 0) //every n levels
-		{
-			art->accumulateBonus (bonus.second);
-		}
-	}
-	for (auto bonus : thresholdBonuses)
-	{
-		if (art->valOfBonuses(Bonus::LEVEL_COUNTER) == bonus.first) //every n levels
-		{
-			art->addNewBonus (&bonus.second);
-		}
-	}
-}
-
-CArtHandler::CArtHandler()
-{
-	//VLC->arth = this;
-
-	// War machines are the default big artifacts.
-	for (ArtifactID i = ArtifactID::CATAPULT; i <= ArtifactID::FIRST_AID_TENT; i.advance(1))
-		bigArtifacts.insert(i);
-}
-
-CArtHandler::~CArtHandler()
-{
-	for(CArtifact * art : artifacts)
-		delete art;
-}
-
-std::vector<JsonNode> CArtHandler::loadLegacyData(size_t dataSize)
-{
-	artifacts.resize(dataSize);
-	std::vector<JsonNode> h3Data;
-	h3Data.reserve(dataSize);
-
-	#define ART_POS(x) #x ,
-	const std::vector<std::string> artSlots = { ART_POS_LIST };
-	#undef ART_POS
-
-	static std::map<char, std::string> classes =
-		{{'S',"SPECIAL"}, {'T',"TREASURE"},{'N',"MINOR"},{'J',"MAJOR"},{'R',"RELIC"},};
-
-	CLegacyConfigParser parser("DATA/ARTRAITS.TXT");
-	CLegacyConfigParser events("DATA/ARTEVENT.TXT");
-
-	parser.endLine(); // header
-	parser.endLine();
-
-	for (size_t i = 0; i < dataSize; i++)
-	{
-		JsonNode artData;
-
-		artData["text"]["name"].String() = parser.readString();
-		artData["text"]["event"].String() = events.readString();
-		artData["value"].Float() = parser.readNumber();
-
-		for(auto & artSlot : artSlots)
-		{
-			if(parser.readString() == "x")
-			{
-				artData["slot"].Vector().push_back(JsonNode());
-				artData["slot"].Vector().back().String() = artSlot;
-			}
-		}
-		artData["class"].String() = classes[parser.readString()[0]];
-		artData["text"]["description"].String() = parser.readString();
-
-		parser.endLine();
-		events.endLine();
-		h3Data.push_back(artData);
-	}
-	return h3Data;
-}
-
-void CArtHandler::loadObject(std::string scope, std::string name, const JsonNode & data)
-{
-	auto object = loadFromJson(data, name);
-	object->id = ArtifactID(artifacts.size());
-	object->iconIndex = object->id + 5;
-
-	artifacts.push_back(object);
-
-	VLC->modh->identifiers.requestIdentifier(scope, "object", "artifact", [=](si32 index)
-	{
-		JsonNode conf;
-		conf.setMeta(scope);
-
-		VLC->objtypeh->loadSubObject(object->identifier, conf, Obj::ARTIFACT, object->id.num);
-
-		if (!object->advMapDef.empty())
-		{
-			JsonNode templ;
-			templ.setMeta(scope);
-			templ["animation"].String() = object->advMapDef;
-
-			// add new template.
-			// Necessary for objects added via mods that don't have any templates in H3
-			VLC->objtypeh->getHandlerFor(Obj::ARTIFACT, object->id)->addTemplate(templ);
-		}
-		// object does not have any templates - this is not usable object (e.g. pseudo-art like lock)
-		if (VLC->objtypeh->getHandlerFor(Obj::ARTIFACT, object->id)->getTemplates().empty())
-			VLC->objtypeh->removeSubObject(Obj::ARTIFACT, object->id);
-	});
-
-	registerObject(scope, "artifact", object->identifier, object->id);
-}
-
-void CArtHandler::loadObject(std::string scope, std::string name, const JsonNode & data, size_t index)
-{
-	auto object = loadFromJson(data, name);
-	object->id = ArtifactID(index);
-	object->iconIndex = object->id;
-
-	assert(artifacts[index] == nullptr); // ensure that this id was not loaded before
-	artifacts[index] = object;
-
-	VLC->modh->identifiers.requestIdentifier(scope, "object", "artifact", [=](si32 index)
-	{
-		JsonNode conf;
-		conf.setMeta(scope);
-
-		VLC->objtypeh->loadSubObject(object->identifier, conf, Obj::ARTIFACT, object->id.num);
-
-		if (!object->advMapDef.empty())
-		{
-			JsonNode templ;
-			templ.setMeta(scope);
-			templ["animation"].String() = object->advMapDef;
-
-			// add new template.
-			// Necessary for objects added via mods that don't have any templates in H3
-			VLC->objtypeh->getHandlerFor(Obj::ARTIFACT, object->id)->addTemplate(templ);
-		}
-		// object does not have any templates - this is not usable object (e.g. pseudo-art like lock)
-		if (VLC->objtypeh->getHandlerFor(Obj::ARTIFACT, object->id)->getTemplates().empty())
-			VLC->objtypeh->removeSubObject(Obj::ARTIFACT, object->id);
-	});
-	registerObject(scope, "artifact", object->identifier, object->id);
-}
-
-CArtifact * CArtHandler::loadFromJson(const JsonNode & node, const std::string & identifier)
-{
-	CArtifact * art;
-
-	if (!VLC->modh->modules.COMMANDERS || node["growing"].isNull())
-		art = new CArtifact();
-	else
-	{
-		auto  growing = new CGrowingArtifact();
-		loadGrowingArt(growing, node);
-		art = growing;
-	}
-	art->identifier = identifier;
-	const JsonNode & text = node["text"];
-	art->name        = text["name"].String();
-	art->description = text["description"].String();
-	art->eventText   = text["event"].String();
-
-	const JsonNode & graphics = node["graphics"];
-	art->image = graphics["image"].String();
-
-	if (!graphics["large"].isNull())
-		art->large = graphics["large"].String();
-	else
-		art->large = art->image;
-
-	art->advMapDef = graphics["map"].String();
-
-	art->price = node["value"].Float();
-
-	loadSlots(art, node);
-	loadClass(art, node);
-	loadType(art, node);
-	loadComponents(art, node);
-
-	for (auto b : node["bonuses"].Vector())
-	{
-		auto bonus = JsonUtils::parseBonus (b);
-		art->addNewBonus(bonus);
-	}
-	return art;
-}
-
-ArtifactPosition CArtHandler::stringToSlot(std::string slotName)
-{
-#define ART_POS(x) { #x, ArtifactPosition::x },
-	static const std::map<std::string, ArtifactPosition> artifactPositionMap = { ART_POS_LIST };
-#undef ART_POS
-	auto it = artifactPositionMap.find (slotName);
-	if (it != artifactPositionMap.end())
-		return it->second;
-
-	logGlobal->warnStream() << "Warning! Artifact slot " << slotName << " not recognized!";
-	return ArtifactPosition::PRE_FIRST;
-}
-
-void CArtHandler::addSlot(CArtifact * art, const std::string & slotID)
-{
-	static const std::vector<ArtifactPosition> miscSlots =
-	{
-		ArtifactPosition::MISC1, ArtifactPosition::MISC2, ArtifactPosition::MISC3, ArtifactPosition::MISC4, ArtifactPosition::MISC5
-	};
-
-	static const std::vector<ArtifactPosition> ringSlots =
-	{
-		ArtifactPosition::LEFT_RING, ArtifactPosition::RIGHT_RING
-	};
-
-	if (slotID == "MISC")
-	{
-		vstd::concatenate(art->possibleSlots[ArtBearer::HERO], miscSlots);
-	}
-	else if (slotID == "RING")
-	{
-		vstd::concatenate(art->possibleSlots[ArtBearer::HERO], ringSlots);
-	}
-	else
-	{
-		auto slot = stringToSlot(slotID);
-		if (slot != ArtifactPosition::PRE_FIRST)
-			art->possibleSlots[ArtBearer::HERO].push_back (slot);
-	}
-}
-
-void CArtHandler::loadSlots(CArtifact * art, const JsonNode & node)
-{
-	if (!node["slot"].isNull()) //we assume non-hero slots are irrelevant?
-	{
-		if (node["slot"].getType() == JsonNode::DATA_STRING)
-			addSlot(art, node["slot"].String());
-		else
-		{
-			for (const JsonNode & slot : node["slot"].Vector())
-				addSlot(art, slot.String());
-		}
-	}
-}
-
-CArtifact::EartClass CArtHandler::stringToClass(std::string className)
-{
-	static const std::map<std::string, CArtifact::EartClass> artifactClassMap =
-	{
-		{"TREASURE", CArtifact::ART_TREASURE},
-		{"MINOR", CArtifact::ART_MINOR},
-		{"MAJOR", CArtifact::ART_MAJOR},
-		{"RELIC", CArtifact::ART_RELIC},
-		{"SPECIAL", CArtifact::ART_SPECIAL}
-	};
-
-	auto it = artifactClassMap.find (className);
-	if (it != artifactClassMap.end())
-		return it->second;
-
-	logGlobal->warnStream() << "Warning! Artifact rarity " << className << " not recognized!";
-	return CArtifact::ART_SPECIAL;
-}
-
-void CArtHandler::loadClass(CArtifact * art, const JsonNode & node)
-{
-	art->aClass = stringToClass(node["class"].String());
-}
-
-void CArtHandler::loadType(CArtifact * art, const JsonNode & node)
-{
-#define ART_BEARER(x) { #x, ArtBearer::x },
-	static const std::map<std::string, int> artifactBearerMap = { ART_BEARER_LIST };
-#undef ART_BEARER
-
-	for (const JsonNode & b : node["type"].Vector())
-	{
-		auto it = artifactBearerMap.find (b.String());
-		if (it != artifactBearerMap.end())
-		{
-			int bearerType = it->second;
-			switch (bearerType)
-			{
-				case ArtBearer::HERO://TODO: allow arts having several possible bearers
-					break;
-				case ArtBearer::COMMANDER:
-					makeItCommanderArt (art); //original artifacts should have only one bearer type
-					break;
-				case ArtBearer::CREATURE:
-					makeItCreatureArt (art);
-					break;
-			}
-		}
-		else
-            logGlobal->warnStream() << "Warning! Artifact type " << b.String() << " not recognized!";
-	}
-}
-
-void CArtHandler::loadComponents(CArtifact * art, const JsonNode & node)
-{
-	if (!node["components"].isNull())
-	{
-		art->constituents.reset(new std::vector<CArtifact *>());
-		for (auto component : node["components"].Vector())
-		{
-			VLC->modh->identifiers.requestIdentifier("artifact", component, [=](si32 id)
-			{
-				// when this code is called both combinational art as well as component are loaded
-				// so it is safe to access any of them
-				art->constituents->push_back(VLC->arth->artifacts[id]);
-				VLC->arth->artifacts[id]->constituentOf.push_back(art);
-			});
-		}
-	}
-}
-
-void CArtHandler::loadGrowingArt(CGrowingArtifact * art, const JsonNode & node)
-{
-	for (auto b : node["growing"]["bonusesPerLevel"].Vector())
-	{
-		art->bonusesPerLevel.push_back (std::pair <ui16, Bonus> (b["level"].Float(), *JsonUtils::parseBonus (b["bonus"])));
-	}
-	for (auto b : node["growing"]["thresholdBonuses"].Vector())
-	{
-		art->thresholdBonuses.push_back (std::pair <ui16, Bonus> (b["level"].Float(), *JsonUtils::parseBonus (b["bonus"])));
-	}
-}
-
-//TODO: use bimap
-ArtifactID CArtHandler::creatureToMachineID(CreatureID id)
-{
-	switch (id)
-	{
-	case CreatureID::CATAPULT: //Catapult
-		return ArtifactID::CATAPULT;
-		break;
-	case CreatureID::BALLISTA: //Ballista
-		return ArtifactID::BALLISTA;
-		break;
-	case CreatureID::FIRST_AID_TENT: //First Aid tent
-		return ArtifactID::FIRST_AID_TENT;
-		break;
-	case CreatureID::AMMO_CART: //Ammo cart
-		return ArtifactID::AMMO_CART;
-		break;
-	}
-	return ArtifactID::NONE; //this creature is not artifact
-}
-
-CreatureID CArtHandler::machineIDToCreature(ArtifactID id)
-{
-	switch (id)
-	{
-	case ArtifactID::CATAPULT:
-		return CreatureID::CATAPULT;
-		break;
-	case ArtifactID::BALLISTA:
-		return CreatureID::BALLISTA;
-		break;
-	case ArtifactID::FIRST_AID_TENT:
-		return CreatureID::FIRST_AID_TENT;
-		break;
-	case ArtifactID::AMMO_CART:
-		return CreatureID::AMMO_CART;
-		break;
-	}
-	return CreatureID::NONE; //this artifact is not a creature
-}
-
-ArtifactID CArtHandler::pickRandomArtifact(CRandomGenerator & rand, int flags, std::function<bool(ArtifactID)> accepts)
-{
-	auto getAllowedArts = [&](std::vector<ConstTransitivePtr<CArtifact> > &out, std::vector<CArtifact*> *arts, CArtifact::EartClass flag)
-	{
-		if (arts->empty()) //restock available arts
-			fillList(*arts, flag);
-
-		for (auto & arts_i : *arts)
-		{
-			if (accepts(arts_i->id))
-			{
-				CArtifact *art = arts_i;
-				out.push_back(art);
-			}
-		}
-	};
-
-	auto getAllowed = [&](std::vector<ConstTransitivePtr<CArtifact> > &out)
-	{
-		if (flags & CArtifact::ART_TREASURE)
-			getAllowedArts (out, &treasures, CArtifact::ART_TREASURE);
-		if (flags & CArtifact::ART_MINOR)
-			getAllowedArts (out, &minors, CArtifact::ART_MINOR);
-		if (flags & CArtifact::ART_MAJOR)
-			getAllowedArts (out, &majors, CArtifact::ART_MAJOR);
-		if (flags & CArtifact::ART_RELIC)
-			getAllowedArts (out, &relics, CArtifact::ART_RELIC);
-		if (!out.size()) //no artifact of specified rarity, we need to take another one
-		{
-			getAllowedArts (out, &treasures, CArtifact::ART_TREASURE);
-			getAllowedArts (out, &minors, CArtifact::ART_MINOR);
-			getAllowedArts (out, &majors, CArtifact::ART_MAJOR);
-			getAllowedArts (out, &relics, CArtifact::ART_RELIC);
-		}
-		if (!out.size()) //no arts are available at all
-		{
-			out.resize (64);
-			std::fill_n (out.begin(), 64, artifacts[2]); //Give Grail - this can't be banned (hopefully)
-		}
-	};
-
-	std::vector<ConstTransitivePtr<CArtifact> > out;
-	getAllowed(out);
-	ArtifactID artID = (*RandomGeneratorUtil::nextItem(out, rand))->id;
-	erasePickedArt(artID);
-	return artID;
-}
-
-ArtifactID CArtHandler::pickRandomArtifact(CRandomGenerator & rand, std::function<bool(ArtifactID)> accepts)
-{
-	return pickRandomArtifact(rand, 0xff, accepts);
-}
-
-ArtifactID CArtHandler::pickRandomArtifact(CRandomGenerator & rand, int flags)
-{
-	return pickRandomArtifact(rand, flags, [](ArtifactID){ return true;});
-}
-
-Bonus *createBonus(Bonus::BonusType type, int val, int subtype, Bonus::ValueType valType, std::shared_ptr<ILimiter> limiter = std::shared_ptr<ILimiter>(), int additionalInfo = 0)
-{
-	auto added = new Bonus(Bonus::PERMANENT,type,Bonus::ARTIFACT,val,-1,subtype);
-	added->additionalInfo = additionalInfo;
-	added->valType = valType;
-	added->limiter = limiter;
-	return added;
-}
-
-Bonus *createBonus(Bonus::BonusType type, int val, int subtype, std::shared_ptr<IPropagator> propagator = std::shared_ptr<IPropagator>(), int additionalInfo = 0)
-{
-	auto added = new Bonus(Bonus::PERMANENT,type,Bonus::ARTIFACT,val,-1,subtype);
-	added->additionalInfo = additionalInfo;
-	added->valType = Bonus::BASE_NUMBER;
-	added->propagator = propagator;
-	return added;
-}
-
-void CArtHandler::giveArtBonus( ArtifactID aid, Bonus::BonusType type, int val, int subtype, Bonus::ValueType valType, std::shared_ptr<ILimiter> limiter, int additionalInfo)
-{
-	giveArtBonus(aid, createBonus(type, val, subtype, valType, limiter, additionalInfo));
-}
-
-void CArtHandler::giveArtBonus(ArtifactID aid, Bonus::BonusType type, int val, int subtype, std::shared_ptr<IPropagator> propagator /*= nullptr*/, int additionalInfo)
-{
-	giveArtBonus(aid, createBonus(type, val, subtype, propagator, additionalInfo));
-}
-
-void CArtHandler::giveArtBonus(ArtifactID aid, Bonus *bonus)
-{
-	bonus->sid = aid;
-	if(bonus->subtype == Bonus::MORALE || bonus->type == Bonus::LUCK)
-		bonus->description = artifacts[aid]->Name()  + (bonus->val > 0 ? " +" : " ") + boost::lexical_cast<std::string>(bonus->val);
-	else
-		bonus->description = artifacts[aid]->Name();
-
-	artifacts[aid]->addNewBonus(bonus);
-}
-void CArtHandler::makeItCreatureArt (CArtifact * a, bool onlyCreature /*=true*/)
-{
-	if (onlyCreature)
-	{
-		a->possibleSlots[ArtBearer::HERO].clear();
-		a->possibleSlots[ArtBearer::COMMANDER].clear();
-	}
-	a->possibleSlots[ArtBearer::CREATURE].push_back(ArtifactPosition::CREATURE_SLOT);
-}
-
-void CArtHandler::makeItCreatureArt (ArtifactID aid, bool onlyCreature /*=true*/)
-{
-	CArtifact *a = artifacts[aid];
-	makeItCreatureArt (a, onlyCreature);
-}
-
-void CArtHandler::makeItCommanderArt (CArtifact * a, bool onlyCommander /*= true*/ )
-{
-	if (onlyCommander)
-	{
-		a->possibleSlots[ArtBearer::HERO].clear();
-		a->possibleSlots[ArtBearer::CREATURE].clear();
-	}
-	for (int i = ArtifactPosition::COMMANDER1; i <= ArtifactPosition::COMMANDER6; ++i)
-		a->possibleSlots[ArtBearer::COMMANDER].push_back(ArtifactPosition(i));
-}
-
-void CArtHandler::makeItCommanderArt( ArtifactID aid, bool onlyCommander /*= true*/ )
-{
-	CArtifact *a = artifacts[aid];
-	makeItCommanderArt (a, onlyCommander);
-}
-
-bool CArtHandler::legalArtifact(ArtifactID id)
-{
-	auto art = artifacts[id];
-	//assert ( (!art->constituents) || art->constituents->size() ); //artifacts is not combined or has some components
-	return ((art->possibleSlots[ArtBearer::HERO].size() ||
-		(art->possibleSlots[ArtBearer::COMMANDER].size() && VLC->modh->modules.COMMANDERS) ||
-		(art->possibleSlots[ArtBearer::CREATURE].size() && VLC->modh->modules.STACK_ARTIFACT)) &&
-		!(art->constituents) && //no combo artifacts spawning
-		art->aClass >= CArtifact::ART_TREASURE &&
-		art->aClass <= CArtifact::ART_RELIC);
-}
-
-bool CArtHandler::isTradableArtifact(ArtifactID id) const
-{
-	switch (id)
-	{
-	case ArtifactID::SPELLBOOK:
-	case ArtifactID::GRAIL:
-	case ArtifactID::CATAPULT:
-	case ArtifactID::BALLISTA:
-	case ArtifactID::AMMO_CART:
-	case ArtifactID::FIRST_AID_TENT:
-		return false;
-	default:
-		return true;
-	}
-}
-
-void CArtHandler::initAllowedArtifactsList(const std::vector<bool> &allowed)
-{
-	allowedArtifacts.clear();
-	treasures.clear();
-	minors.clear();
-	majors.clear();
-	relics.clear();
-
-	for (ArtifactID i=ArtifactID::SPELLBOOK; i<ArtifactID::ART_SELECTION; i.advance(1))
-	{
-		//check artifacts allowed on a map
-		//TODO: This line will be different when custom map format is implemented
-		if (allowed[i] && legalArtifact(i))
-			allowedArtifacts.push_back(artifacts[i]);
-	}
-	for (ArtifactID i = ArtifactID::ART_SELECTION; i<ArtifactID(artifacts.size()); i.advance(1)) //try to allow all artifacts added by mods
-	{
-		if (legalArtifact(ArtifactID(i)))
-			allowedArtifacts.push_back(artifacts[i]);
-			 //keep im mind that artifact can be worn by more than one type of bearer
-	}
-}
-
-std::vector<bool> CArtHandler::getDefaultAllowed() const
-{
-	std::vector<bool> allowedArtifacts;
-	allowedArtifacts.resize(127, true);
-	allowedArtifacts.resize(141, false);
-	allowedArtifacts.resize(GameConstants::ARTIFACTS_QUANTITY, true);
-	return allowedArtifacts;
-}
-
-void CArtHandler::erasePickedArt(ArtifactID id)
-{
-	CArtifact *art = artifacts[id];
-
-	if(auto artifactList = listFromClass(art->aClass))
-	{
-		if(artifactList->empty())
-			fillList(*artifactList, art->aClass);
-
-		auto itr = vstd::find(*artifactList, art);
-		if(itr != artifactList->end())
-		{
-			artifactList->erase(itr);
-		}
-		else
-            logGlobal->warnStream() << "Problem: cannot erase artifact " << art->Name() << " from list, it was not present";
-
-	}
-	else
-        logGlobal->warnStream() << "Problem: cannot find list for artifact " << art->Name() << ", strange class. (special?)";
-}
-
-boost::optional<std::vector<CArtifact*>&> CArtHandler::listFromClass( CArtifact::EartClass artifactClass )
-{
-	switch(artifactClass)
-	{
-	case CArtifact::ART_TREASURE:
-		return treasures;
-	case CArtifact::ART_MINOR:
-		return minors;
-	case CArtifact::ART_MAJOR:
-		return majors;
-	case CArtifact::ART_RELIC:
-		return relics;
-	default: //special artifacts should not be erased
-		return boost::optional<std::vector<CArtifact*>&>();
-	}
-}
-
-void CArtHandler::fillList( std::vector<CArtifact*> &listToBeFilled, CArtifact::EartClass artifactClass )
-{
-	assert(listToBeFilled.empty());
-	for (auto & elem : allowedArtifacts)
-	{
-		if (elem->aClass == artifactClass)
-			listToBeFilled.push_back(elem);
-	}
-}
-
-void CArtHandler::afterLoadFinalization()
-{
-	//All artifacts have their id, so we can properly update their bonuses' source ids.
-	for(auto &art : artifacts)
-	{
-		for(auto &bonus : art->getExportedBonusList())
-		{
-			assert(art == artifacts[art->id]);
-			assert(bonus->source == Bonus::ARTIFACT);
-			bonus->sid = art->id;
-		}
-	}
-<<<<<<< HEAD
-=======
-	CBonusSystemNode::treeHasChanged();
-
-	for (CArtifact * art : artifacts)
-	{
-		VLC->objtypeh->loadSubObject(art->Name(), JsonNode(), Obj::ARTIFACT, art->id.num);
-
-		if (!art->advMapDef.empty())
-		{
-			JsonNode templ;
-			templ["animation"].String() = art->advMapDef;
-
-			// add new template.
-			// Necessary for objects added via mods that don't have any templates in H3
-			VLC->objtypeh->getHandlerFor(Obj::ARTIFACT, art->id)->addTemplate(templ);
-		}
-		// object does not have any templates - this is not usable object (e.g. pseudo-art like lock)
-		if (VLC->objtypeh->getHandlerFor(Obj::ARTIFACT, art->id)->getTemplates().empty())
-			VLC->objtypeh->removeSubObject(Obj::ARTIFACT, art->id);
-	}
->>>>>>> 9fd1cff0
-}
-
-CArtifactInstance::CArtifactInstance()
-{
-	init();
-}
-
-CArtifactInstance::CArtifactInstance( CArtifact *Art)
-{
-	init();
-	setType(Art);
-}
-
-void CArtifactInstance::setType( CArtifact *Art )
-{
-	artType = Art;
-	attachTo(Art);
-}
-
-std::string CArtifactInstance::nodeName() const
-{
-	return "Artifact instance of " + (artType ? artType->Name() : std::string("uninitialized")) + " type";
-}
-
-CArtifactInstance * CArtifactInstance::createScroll( const CSpell *s)
-{
-	auto ret = new CArtifactInstance(VLC->arth->artifacts[ArtifactID::SPELL_SCROLL]);
-	auto b = new Bonus(Bonus::PERMANENT, Bonus::SPELL, Bonus::ARTIFACT_INSTANCE, -1, ArtifactID::SPELL_SCROLL, s->id);
-	ret->addNewBonus(b);
-	return ret;
-}
-
-void CArtifactInstance::init()
-{
-	id = ArtifactInstanceID();
-	id = static_cast<ArtifactInstanceID>(ArtifactID::NONE); //to be randomized
-	setNodeType(ARTIFACT_INSTANCE);
-}
-
-ArtifactPosition CArtifactInstance::firstAvailableSlot(const CArtifactSet *h) const
-{
-	for(auto slot : artType->possibleSlots.at(h->bearerType()))
-	{
-		if(canBePutAt(h, slot)) //if(artType->fitsAt(h->artifWorn, slot))
-		{
-			//we've found a free suitable slot.
-			return slot;
-		}
-	}
-
-	//if haven't find proper slot, use backpack
-	return firstBackpackSlot(h);
-}
-
-ArtifactPosition CArtifactInstance::firstBackpackSlot(const CArtifactSet *h) const
-{
-	if(!artType->isBig()) //discard big artifact
-		return ArtifactPosition(
-			GameConstants::BACKPACK_START + h->artifactsInBackpack.size());
-
-	return ArtifactPosition::PRE_FIRST;
-}
-
-bool CArtifactInstance::canBePutAt(const ArtifactLocation & al, bool assumeDestRemoved /*= false*/) const
-{
-	return canBePutAt(al.getHolderArtSet(), al.slot, assumeDestRemoved);
-}
-
-bool CArtifactInstance::canBePutAt(const CArtifactSet *artSet, ArtifactPosition slot, bool assumeDestRemoved /*= false*/) const
-{
-	if(slot >= GameConstants::BACKPACK_START)
-	{
-		if(artType->isBig())
-			return false;
-
-		//TODO backpack limit
-		return true;
-	}
-
- 	auto possibleSlots = artType->possibleSlots.find(artSet->bearerType());
- 	if(possibleSlots == artType->possibleSlots.end())
- 	{
-        logGlobal->warnStream() << "Warning: artifact " << artType->Name() << " doesn't have defined allowed slots for bearer of type "
-            << artSet->bearerType();
-		return false;
-	}
-
-	if(!vstd::contains(possibleSlots->second, slot))
-		return false;
-
-	return artSet->isPositionFree(slot, assumeDestRemoved);
-}
-
-void CArtifactInstance::putAt(ArtifactLocation al)
-{
-	assert(canBePutAt(al));
-
-	al.getHolderArtSet()->setNewArtSlot(al.slot, this, false);
-	if(al.slot < GameConstants::BACKPACK_START)
-		al.getHolderNode()->attachTo(this);
-}
-
-void CArtifactInstance::removeFrom(ArtifactLocation al)
-{
-	assert(al.getHolderArtSet()->getArt(al.slot) == this);
-	al.getHolderArtSet()->eraseArtSlot(al.slot);
-	if(al.slot < GameConstants::BACKPACK_START)
-		al.getHolderNode()->detachFrom(this);
-
-	//TODO delete me?
-}
-
-bool CArtifactInstance::canBeDisassembled() const
-{
-	return bool(artType->constituents);
-}
-
-std::vector<const CArtifact *> CArtifactInstance::assemblyPossibilities(const CArtifactSet *h) const
-{
-	std::vector<const CArtifact *> ret;
-	if(artType->constituents) //combined artifact already: no combining of combined artifacts... for now.
-		return ret;
-
-	for(const CArtifact * artifact : artType->constituentOf)
-	{
-		assert(artifact->constituents);
-		bool possible = true;
-
-		for(const CArtifact * constituent : *artifact->constituents) //check if all constituents are available
-		{
-			if(!h->hasArt(constituent->id, true)) //constituent must be equipped
-			{
-				possible = false;
-				break;
-			}
-		}
-
-		if(possible)
-			ret.push_back(artifact);
-	}
-
-	return ret;
-}
-
-void CArtifactInstance::move(ArtifactLocation src, ArtifactLocation dst)
-{
-	removeFrom(src);
-	putAt(dst);
-}
-
-CArtifactInstance * CArtifactInstance::createNewArtifactInstance(CArtifact *Art)
-{
-	if(!Art->constituents)
-	{
-		auto  ret = new CArtifactInstance(Art);
-		if (dynamic_cast<CGrowingArtifact *>(Art))
-		{
-			auto  bonus = new Bonus;
-			bonus->type = Bonus::LEVEL_COUNTER;
-			bonus->val = 0;
-			ret->addNewBonus (bonus);
-		}
-		return ret;
-	}
-	else
-	{
-		auto  ret = new CCombinedArtifactInstance(Art);
-		ret->createConstituents();
-		return ret;
-	}
-}
-
-CArtifactInstance * CArtifactInstance::createNewArtifactInstance(int aid)
-{
-	return createNewArtifactInstance(VLC->arth->artifacts[aid]);
-}
-
-void CArtifactInstance::deserializationFix()
-{
-	setType(artType);
-}
-
-SpellID CArtifactInstance::getGivenSpellID() const
-{
-	const Bonus * b = getBonusLocalFirst(Selector::type(Bonus::SPELL));
-	if(!b)
-	{
-        logGlobal->warnStream() << "Warning: " << nodeName() << " doesn't bear any spell!";
-		return SpellID::NONE;
-	}
-	return SpellID(b->subtype);
-}
-
-bool CArtifactInstance::isPart(const CArtifactInstance *supposedPart) const
-{
-	return supposedPart == this;
-}
-
-bool CCombinedArtifactInstance::canBePutAt(const CArtifactSet *artSet, ArtifactPosition slot, bool assumeDestRemoved /*= false*/) const
-{
-	bool canMainArtifactBePlaced = CArtifactInstance::canBePutAt(artSet, slot, assumeDestRemoved);
-	if(!canMainArtifactBePlaced)
-		return false; //no is no...
-	if(slot >= GameConstants::BACKPACK_START)
-		return true; //we can always remove combined art to the backapck
-
-
-	assert(artType->constituents);
-	std::vector<ConstituentInfo> constituentsToBePlaced = constituentsInfo; //we'll remove constituents from that list, as we find a suitable slot for them
-
-	//it may be that we picked a combined artifact in hero screen (though technically it's still there) to move it
-	//so we remove from the list all constituents that are already present on dst hero in the form of locks
-	for(const ConstituentInfo &constituent : constituentsInfo)
-	{
-		if(constituent.art == artSet->getArt(constituent.slot, false)) //no need to worry about locked constituent
-			constituentsToBePlaced -= constituent;
-	}
-
-	//we iterate over all active slots and check if constituents fits them
-	for (int i = 0; i < GameConstants::BACKPACK_START; i++)
-	{
-		for(auto art = constituentsToBePlaced.begin(); art != constituentsToBePlaced.end(); art++)
-		{
-			if(art->art->canBePutAt(artSet, ArtifactPosition(i), i == slot)) // i == al.slot because we can remove already worn artifact only from that slot  that is our main destination
-			{
-				constituentsToBePlaced.erase(art);
-				break;
-			}
-		}
-	}
-
-	return constituentsToBePlaced.empty();
-}
-
-bool CCombinedArtifactInstance::canBeDisassembled() const
-{
-	return true;
-}
-
-CCombinedArtifactInstance::CCombinedArtifactInstance(CArtifact *Art)
-	: CArtifactInstance(Art) //TODO: seems unued, but need to be written
-{
-}
-
-CCombinedArtifactInstance::CCombinedArtifactInstance()
-{
-}
-
-void CCombinedArtifactInstance::createConstituents()
-{
-	assert(artType);
-	assert(artType->constituents);
-
-	for(const CArtifact * art : *artType->constituents)
-	{
-		addAsConstituent(CArtifactInstance::createNewArtifactInstance(art->id), ArtifactPosition::PRE_FIRST);
-	}
-}
-
-void CCombinedArtifactInstance::addAsConstituent(CArtifactInstance *art, ArtifactPosition slot)
-{
-	assert(vstd::contains(*artType->constituents, art->artType.get()));
-	assert(art->getParentNodes().size() == 1  &&  art->getParentNodes().front() == art->artType);
-	constituentsInfo.push_back(ConstituentInfo(art, slot));
-	attachTo(art);
-}
-
-void CCombinedArtifactInstance::putAt(ArtifactLocation al)
-{
-	if(al.slot >= GameConstants::BACKPACK_START)
-	{
-		CArtifactInstance::putAt(al);
-		for(ConstituentInfo &ci : constituentsInfo)
-			ci.slot = ArtifactPosition::PRE_FIRST;
-	}
-	else
-	{
-		CArtifactInstance *mainConstituent = figureMainConstituent(al); //it'll be replaced with combined artifact, not a lock
-		CArtifactInstance::putAt(al); //puts combined art (this)
-
-		for(ConstituentInfo &ci : constituentsInfo)
-		{
-			if(ci.art != mainConstituent)
-			{
-				const ArtifactLocation suggestedPos(al.artHolder, ci.slot);
-				const bool inActiveSlot = vstd::isbetween(ci.slot, 0, GameConstants::BACKPACK_START);
-				const bool suggestedPosValid = ci.art->canBePutAt(suggestedPos);
-
-				ArtifactPosition pos = ArtifactPosition::PRE_FIRST;
-				if(inActiveSlot  &&  suggestedPosValid) //there is a valid suggestion where to place lock
-					pos = ci.slot;
-				else
-					ci.slot = pos = ci.art->firstAvailableSlot(al.getHolderArtSet());
-
-				assert(pos < GameConstants::BACKPACK_START);
-				al.getHolderArtSet()->setNewArtSlot(pos, ci.art, true); //sets as lock
-			}
-			else
-			{
-				ci.slot = ArtifactPosition::PRE_FIRST;
-			}
-		}
-	}
-}
-
-void CCombinedArtifactInstance::removeFrom(ArtifactLocation al)
-{
-	if(al.slot >= GameConstants::BACKPACK_START)
-	{
-		CArtifactInstance::removeFrom(al);
-	}
-	else
-	{
-		for(ConstituentInfo &ci : constituentsInfo)
-		{
-			if(ci.slot >= 0)
-			{
-				al.getHolderArtSet()->eraseArtSlot(ci.slot);
-				ci.slot = ArtifactPosition::PRE_FIRST;
-			}
-			else
-			{
-				//main constituent
-				CArtifactInstance::removeFrom(al);
-			}
-		}
-	}
-}
-
-CArtifactInstance * CCombinedArtifactInstance::figureMainConstituent(const ArtifactLocation al)
-{
-	CArtifactInstance *mainConstituent = nullptr; //it'll be replaced with combined artifact, not a lock
-	for(ConstituentInfo &ci : constituentsInfo)
-		if(ci.slot == al.slot)
-			mainConstituent = ci.art;
-
-	if(!mainConstituent)
-	{
-		for(ConstituentInfo &ci : constituentsInfo)
-		{
-			if(vstd::contains(ci.art->artType->possibleSlots[al.getHolderArtSet()->bearerType()], al.slot))
-			{
-				mainConstituent = ci.art;
-			}
-		}
-	}
-
-	return mainConstituent;
-}
-
-void CCombinedArtifactInstance::deserializationFix()
-{
-	for(ConstituentInfo &ci : constituentsInfo)
-		attachTo(ci.art);
-}
-
-bool CCombinedArtifactInstance::isPart(const CArtifactInstance *supposedPart) const
-{
-	bool me = CArtifactInstance::isPart(supposedPart);
-	if(me)
-		return true;
-
-	//check for constituents
-	for(const ConstituentInfo &constituent : constituentsInfo)
-		if(constituent.art == supposedPart)
-			return true;
-
-	return false;
-}
-
-CCombinedArtifactInstance::ConstituentInfo::ConstituentInfo(CArtifactInstance *Art /*= nullptr*/, ArtifactPosition Slot /*= -1*/)
-{
-	art = Art;
-	slot = Slot;
-}
-
-bool CCombinedArtifactInstance::ConstituentInfo::operator==(const ConstituentInfo &rhs) const
-{
-	return art == rhs.art && slot == rhs.slot;
-}
-
-const CArtifactInstance* CArtifactSet::getArt(ArtifactPosition pos, bool excludeLocked /*= true*/) const
-{
-	if(const ArtSlotInfo *si = getSlot(pos))
-	{
-		if(si->artifact && (!excludeLocked || !si->locked))
-			return si->artifact;
-	}
-
-	return nullptr;
-}
-
-CArtifactInstance* CArtifactSet::getArt(ArtifactPosition pos, bool excludeLocked /*= true*/)
-{
-	return const_cast<CArtifactInstance*>((const_cast<const CArtifactSet*>(this))->getArt(pos, excludeLocked));
-}
-
-ArtifactPosition CArtifactSet::getArtPos(int aid, bool onlyWorn /*= true*/) const
-{
-	for(auto i = artifactsWorn.cbegin(); i != artifactsWorn.cend(); i++)
-		if(i->second.artifact->artType->id == aid)
-			return i->first;
-
-	if(onlyWorn)
-		return ArtifactPosition::PRE_FIRST;
-
-	for(int i = 0; i < artifactsInBackpack.size(); i++)
-		if(artifactsInBackpack[i].artifact->artType->id == aid)
-			return ArtifactPosition(GameConstants::BACKPACK_START + i);
-
-	return ArtifactPosition::PRE_FIRST;
-}
-
-ArtifactPosition CArtifactSet::getArtPos(const CArtifactInstance *art) const
-{
-	for(auto i : artifactsWorn)
-		if(i.second.artifact == art)
-			return i.first;
-
-	for(int i = 0; i < artifactsInBackpack.size(); i++)
-		if(artifactsInBackpack[i].artifact == art)
-			return ArtifactPosition(GameConstants::BACKPACK_START + i);
-
-	return ArtifactPosition::PRE_FIRST;
-}
-
-const CArtifactInstance * CArtifactSet::getArtByInstanceId( ArtifactInstanceID artInstId ) const
-{
-	for(auto i : artifactsWorn)
-		if(i.second.artifact->id == artInstId)
-			return i.second.artifact;
-
-	for(auto i : artifactsInBackpack)
-		if(i.artifact->id == artInstId)
-			return i.artifact;
-
-	return nullptr;
-}
-
-bool CArtifactSet::hasArt(ui32 aid, bool onlyWorn /*= false*/) const
-{
-	return getArtPos(aid, onlyWorn) != ArtifactPosition::PRE_FIRST;
-}
-
-const ArtSlotInfo * CArtifactSet::getSlot(ArtifactPosition pos) const
-{
-	if(vstd::contains(artifactsWorn, pos))
-		return &artifactsWorn.at(pos);
-	if(pos >= ArtifactPosition::AFTER_LAST )
-	{
-		int backpackPos = (int)pos - GameConstants::BACKPACK_START;
-		if(backpackPos < 0 || backpackPos >= artifactsInBackpack.size())
-			return nullptr;
-		else
-			return &artifactsInBackpack[backpackPos];
-	}
-
-	return nullptr;
-}
-
-bool CArtifactSet::isPositionFree(ArtifactPosition pos, bool onlyLockCheck /*= false*/) const
-{
-	if(const ArtSlotInfo *s = getSlot(pos))
-		return (onlyLockCheck || !s->artifact) && !s->locked;
-
-	return true; //no slot means not used
-}
-
-si32 CArtifactSet::getArtTypeId(ArtifactPosition pos) const
-{
-	const CArtifactInstance * const a = getArt(pos);
-	if(!a)
-	{
-        logGlobal->warnStream() << (dynamic_cast<const CGHeroInstance*>(this))->name << " has no artifact at " << pos << " (getArtTypeId)";
-		return -1;
-	}
-	return a->artType->id;
-}
-
-CArtifactSet::~CArtifactSet()
-{
-
-}
-
-ArtSlotInfo & CArtifactSet::retreiveNewArtSlot(ArtifactPosition slot)
-{
-	assert(!vstd::contains(artifactsWorn, slot));
-	ArtSlotInfo &ret = slot < GameConstants::BACKPACK_START
-		? artifactsWorn[slot]
-		: *artifactsInBackpack.insert(artifactsInBackpack.begin() + (slot - GameConstants::BACKPACK_START), ArtSlotInfo());
-
-	return ret;
-}
-
-void CArtifactSet::setNewArtSlot(ArtifactPosition slot, CArtifactInstance *art, bool locked)
-{
-	ArtSlotInfo &asi = retreiveNewArtSlot(slot);
-	asi.artifact = art;
-	asi.locked = locked;
-}
-
-void CArtifactSet::eraseArtSlot(ArtifactPosition slot)
-{
-	if(slot < GameConstants::BACKPACK_START)
-	{
-		artifactsWorn.erase(slot);
-	}
-	else
-	{
-		slot = ArtifactPosition(slot - GameConstants::BACKPACK_START);
-		artifactsInBackpack.erase(artifactsInBackpack.begin() + slot);
-	}
-}
-
-void CArtifactSet::artDeserializationFix(CBonusSystemNode *node)
-{
-	for(auto & elem : artifactsWorn)
-		if(elem.second.artifact && !elem.second.locked)
-			node->attachTo(elem.second.artifact);
-}
+/*
+ * CArtHandler.cpp, part of VCMI engine
+ *
+ * Authors: listed in file AUTHORS in main folder
+ *
+ * License: GNU General Public License v2.0 or later
+ * Full text of license available in license.txt file, in main folder
+ *
+ */
+
+#include "StdInc.h"
+#include "CArtHandler.h"
+
+#include "filesystem/Filesystem.h"
+#include "CGeneralTextHandler.h"
+#include "VCMI_Lib.h"
+#include "CModHandler.h"
+#include "spells/CSpellHandler.h"
+#include "mapObjects/MapObjects.h"
+#include "NetPacksBase.h"
+#include "GameConstants.h"
+#include "CRandomGenerator.h"
+
+#include "mapObjects/CObjectClassesHandler.h"
+
+// Note: list must match entries in ArtTraits.txt
+#define ART_POS_LIST    \
+	ART_POS(SPELLBOOK)  \
+	ART_POS(MACH4)      \
+	ART_POS(MACH3)      \
+	ART_POS(MACH2)      \
+	ART_POS(MACH1)      \
+	ART_POS(MISC5)      \
+	ART_POS(MISC4)      \
+	ART_POS(MISC3)      \
+	ART_POS(MISC2)      \
+	ART_POS(MISC1)      \
+	ART_POS(FEET)       \
+	ART_POS(LEFT_RING)  \
+	ART_POS(RIGHT_RING) \
+	ART_POS(TORSO)      \
+	ART_POS(LEFT_HAND)  \
+	ART_POS(RIGHT_HAND) \
+	ART_POS(NECK)       \
+	ART_POS(SHOULDERS)  \
+	ART_POS(HEAD)
+
+const std::string & CArtifact::Name() const
+{
+	return name;
+}
+
+const std::string & CArtifact::Description() const
+{
+	return description;
+}
+const std::string & CArtifact::EventText() const
+{
+	return eventText;
+}
+
+bool CArtifact::isBig () const
+{
+	return VLC->arth->isBigArtifact(id);
+}
+
+bool CArtifact::isTradable () const
+{
+	return VLC->arth->isTradableArtifact(id);
+}
+
+CArtifact::CArtifact()
+{
+	setNodeType(ARTIFACT);
+	possibleSlots[ArtBearer::HERO]; //we want to generate map entry even if it will be empty
+	possibleSlots[ArtBearer::CREATURE]; //we want to generate map entry even if it will be empty
+	possibleSlots[ArtBearer::COMMANDER];
+}
+
+CArtifact::~CArtifact()
+{
+}
+
+int CArtifact::getArtClassSerial() const
+{
+	if(id == ArtifactID::SPELL_SCROLL)
+		return 4;
+	switch(aClass)
+	{
+	case ART_TREASURE:
+		return 0;
+	case ART_MINOR:
+		return 1;
+	case ART_MAJOR:
+		return 2;
+	case ART_RELIC:
+		return 3;
+	case ART_SPECIAL:
+		return 5;
+	}
+
+	return -1;
+}
+
+std::string CArtifact::nodeName() const
+{
+	return "Artifact: " + Name();
+}
+
+void CArtifact::addNewBonus(Bonus *b)
+{
+	b->source = Bonus::ARTIFACT;
+	b->duration = Bonus::PERMANENT;
+	b->description = name;
+	CBonusSystemNode::addNewBonus(b);
+}
+
+void CGrowingArtifact::levelUpArtifact (CArtifactInstance * art)
+{
+	Bonus b;
+	b.type = Bonus::LEVEL_COUNTER;
+	b.val = 1;
+	b.duration = Bonus::COMMANDER_KILLED;
+	art->accumulateBonus (b);
+
+	for (auto bonus : bonusesPerLevel)
+	{
+		if (art->valOfBonuses(Bonus::LEVEL_COUNTER) % bonus.first == 0) //every n levels
+		{
+			art->accumulateBonus (bonus.second);
+		}
+	}
+	for (auto bonus : thresholdBonuses)
+	{
+		if (art->valOfBonuses(Bonus::LEVEL_COUNTER) == bonus.first) //every n levels
+		{
+			art->addNewBonus (&bonus.second);
+		}
+	}
+}
+
+CArtHandler::CArtHandler()
+{
+	//VLC->arth = this;
+
+	// War machines are the default big artifacts.
+	for (ArtifactID i = ArtifactID::CATAPULT; i <= ArtifactID::FIRST_AID_TENT; i.advance(1))
+		bigArtifacts.insert(i);
+}
+
+CArtHandler::~CArtHandler()
+{
+	for(CArtifact * art : artifacts)
+		delete art;
+}
+
+std::vector<JsonNode> CArtHandler::loadLegacyData(size_t dataSize)
+{
+	artifacts.resize(dataSize);
+	std::vector<JsonNode> h3Data;
+	h3Data.reserve(dataSize);
+
+	#define ART_POS(x) #x ,
+	const std::vector<std::string> artSlots = { ART_POS_LIST };
+	#undef ART_POS
+
+	static std::map<char, std::string> classes =
+		{{'S',"SPECIAL"}, {'T',"TREASURE"},{'N',"MINOR"},{'J',"MAJOR"},{'R',"RELIC"},};
+
+	CLegacyConfigParser parser("DATA/ARTRAITS.TXT");
+	CLegacyConfigParser events("DATA/ARTEVENT.TXT");
+
+	parser.endLine(); // header
+	parser.endLine();
+
+	for (size_t i = 0; i < dataSize; i++)
+	{
+		JsonNode artData;
+
+		artData["text"]["name"].String() = parser.readString();
+		artData["text"]["event"].String() = events.readString();
+		artData["value"].Float() = parser.readNumber();
+
+		for(auto & artSlot : artSlots)
+		{
+			if(parser.readString() == "x")
+			{
+				artData["slot"].Vector().push_back(JsonNode());
+				artData["slot"].Vector().back().String() = artSlot;
+			}
+		}
+		artData["class"].String() = classes[parser.readString()[0]];
+		artData["text"]["description"].String() = parser.readString();
+
+		parser.endLine();
+		events.endLine();
+		h3Data.push_back(artData);
+	}
+	return h3Data;
+}
+
+void CArtHandler::loadObject(std::string scope, std::string name, const JsonNode & data)
+{
+	auto object = loadFromJson(data, name);
+	object->id = ArtifactID(artifacts.size());
+	object->iconIndex = object->id + 5;
+
+	artifacts.push_back(object);
+
+	VLC->modh->identifiers.requestIdentifier(scope, "object", "artifact", [=](si32 index)
+	{
+		JsonNode conf;
+		conf.setMeta(scope);
+
+		VLC->objtypeh->loadSubObject(object->identifier, conf, Obj::ARTIFACT, object->id.num);
+
+		if (!object->advMapDef.empty())
+		{
+			JsonNode templ;
+			templ.setMeta(scope);
+			templ["animation"].String() = object->advMapDef;
+
+			// add new template.
+			// Necessary for objects added via mods that don't have any templates in H3
+			VLC->objtypeh->getHandlerFor(Obj::ARTIFACT, object->id)->addTemplate(templ);
+		}
+		// object does not have any templates - this is not usable object (e.g. pseudo-art like lock)
+		if (VLC->objtypeh->getHandlerFor(Obj::ARTIFACT, object->id)->getTemplates().empty())
+			VLC->objtypeh->removeSubObject(Obj::ARTIFACT, object->id);
+	});
+
+	registerObject(scope, "artifact", object->identifier, object->id);
+}
+
+void CArtHandler::loadObject(std::string scope, std::string name, const JsonNode & data, size_t index)
+{
+	auto object = loadFromJson(data, name);
+	object->id = ArtifactID(index);
+	object->iconIndex = object->id;
+
+	assert(artifacts[index] == nullptr); // ensure that this id was not loaded before
+	artifacts[index] = object;
+
+	VLC->modh->identifiers.requestIdentifier(scope, "object", "artifact", [=](si32 index)
+	{
+		JsonNode conf;
+		conf.setMeta(scope);
+
+		VLC->objtypeh->loadSubObject(object->identifier, conf, Obj::ARTIFACT, object->id.num);
+
+		if (!object->advMapDef.empty())
+		{
+			JsonNode templ;
+			templ.setMeta(scope);
+			templ["animation"].String() = object->advMapDef;
+
+			// add new template.
+			// Necessary for objects added via mods that don't have any templates in H3
+			VLC->objtypeh->getHandlerFor(Obj::ARTIFACT, object->id)->addTemplate(templ);
+		}
+		// object does not have any templates - this is not usable object (e.g. pseudo-art like lock)
+		if (VLC->objtypeh->getHandlerFor(Obj::ARTIFACT, object->id)->getTemplates().empty())
+			VLC->objtypeh->removeSubObject(Obj::ARTIFACT, object->id);
+	});
+	registerObject(scope, "artifact", object->identifier, object->id);
+}
+
+CArtifact * CArtHandler::loadFromJson(const JsonNode & node, const std::string & identifier)
+{
+	CArtifact * art;
+
+	if (!VLC->modh->modules.COMMANDERS || node["growing"].isNull())
+		art = new CArtifact();
+	else
+	{
+		auto  growing = new CGrowingArtifact();
+		loadGrowingArt(growing, node);
+		art = growing;
+	}
+	art->identifier = identifier;
+	const JsonNode & text = node["text"];
+	art->name        = text["name"].String();
+	art->description = text["description"].String();
+	art->eventText   = text["event"].String();
+
+	const JsonNode & graphics = node["graphics"];
+	art->image = graphics["image"].String();
+
+	if (!graphics["large"].isNull())
+		art->large = graphics["large"].String();
+	else
+		art->large = art->image;
+
+	art->advMapDef = graphics["map"].String();
+
+	art->price = node["value"].Float();
+
+	loadSlots(art, node);
+	loadClass(art, node);
+	loadType(art, node);
+	loadComponents(art, node);
+
+	for (auto b : node["bonuses"].Vector())
+	{
+		auto bonus = JsonUtils::parseBonus (b);
+		art->addNewBonus(bonus);
+	}
+	return art;
+}
+
+ArtifactPosition CArtHandler::stringToSlot(std::string slotName)
+{
+#define ART_POS(x) { #x, ArtifactPosition::x },
+	static const std::map<std::string, ArtifactPosition> artifactPositionMap = { ART_POS_LIST };
+#undef ART_POS
+	auto it = artifactPositionMap.find (slotName);
+	if (it != artifactPositionMap.end())
+		return it->second;
+
+	logGlobal->warnStream() << "Warning! Artifact slot " << slotName << " not recognized!";
+	return ArtifactPosition::PRE_FIRST;
+}
+
+void CArtHandler::addSlot(CArtifact * art, const std::string & slotID)
+{
+	static const std::vector<ArtifactPosition> miscSlots =
+	{
+		ArtifactPosition::MISC1, ArtifactPosition::MISC2, ArtifactPosition::MISC3, ArtifactPosition::MISC4, ArtifactPosition::MISC5
+	};
+
+	static const std::vector<ArtifactPosition> ringSlots =
+	{
+		ArtifactPosition::LEFT_RING, ArtifactPosition::RIGHT_RING
+	};
+
+	if (slotID == "MISC")
+	{
+		vstd::concatenate(art->possibleSlots[ArtBearer::HERO], miscSlots);
+	}
+	else if (slotID == "RING")
+	{
+		vstd::concatenate(art->possibleSlots[ArtBearer::HERO], ringSlots);
+	}
+	else
+	{
+		auto slot = stringToSlot(slotID);
+		if (slot != ArtifactPosition::PRE_FIRST)
+			art->possibleSlots[ArtBearer::HERO].push_back (slot);
+	}
+}
+
+void CArtHandler::loadSlots(CArtifact * art, const JsonNode & node)
+{
+	if (!node["slot"].isNull()) //we assume non-hero slots are irrelevant?
+	{
+		if (node["slot"].getType() == JsonNode::DATA_STRING)
+			addSlot(art, node["slot"].String());
+		else
+		{
+			for (const JsonNode & slot : node["slot"].Vector())
+				addSlot(art, slot.String());
+		}
+	}
+}
+
+CArtifact::EartClass CArtHandler::stringToClass(std::string className)
+{
+	static const std::map<std::string, CArtifact::EartClass> artifactClassMap =
+	{
+		{"TREASURE", CArtifact::ART_TREASURE},
+		{"MINOR", CArtifact::ART_MINOR},
+		{"MAJOR", CArtifact::ART_MAJOR},
+		{"RELIC", CArtifact::ART_RELIC},
+		{"SPECIAL", CArtifact::ART_SPECIAL}
+	};
+
+	auto it = artifactClassMap.find (className);
+	if (it != artifactClassMap.end())
+		return it->second;
+
+	logGlobal->warnStream() << "Warning! Artifact rarity " << className << " not recognized!";
+	return CArtifact::ART_SPECIAL;
+}
+
+void CArtHandler::loadClass(CArtifact * art, const JsonNode & node)
+{
+	art->aClass = stringToClass(node["class"].String());
+}
+
+void CArtHandler::loadType(CArtifact * art, const JsonNode & node)
+{
+#define ART_BEARER(x) { #x, ArtBearer::x },
+	static const std::map<std::string, int> artifactBearerMap = { ART_BEARER_LIST };
+#undef ART_BEARER
+
+	for (const JsonNode & b : node["type"].Vector())
+	{
+		auto it = artifactBearerMap.find (b.String());
+		if (it != artifactBearerMap.end())
+		{
+			int bearerType = it->second;
+			switch (bearerType)
+			{
+				case ArtBearer::HERO://TODO: allow arts having several possible bearers
+					break;
+				case ArtBearer::COMMANDER:
+					makeItCommanderArt (art); //original artifacts should have only one bearer type
+					break;
+				case ArtBearer::CREATURE:
+					makeItCreatureArt (art);
+					break;
+			}
+		}
+		else
+            logGlobal->warnStream() << "Warning! Artifact type " << b.String() << " not recognized!";
+	}
+}
+
+void CArtHandler::loadComponents(CArtifact * art, const JsonNode & node)
+{
+	if (!node["components"].isNull())
+	{
+		art->constituents.reset(new std::vector<CArtifact *>());
+		for (auto component : node["components"].Vector())
+		{
+			VLC->modh->identifiers.requestIdentifier("artifact", component, [=](si32 id)
+			{
+				// when this code is called both combinational art as well as component are loaded
+				// so it is safe to access any of them
+				art->constituents->push_back(VLC->arth->artifacts[id]);
+				VLC->arth->artifacts[id]->constituentOf.push_back(art);
+			});
+		}
+	}
+}
+
+void CArtHandler::loadGrowingArt(CGrowingArtifact * art, const JsonNode & node)
+{
+	for (auto b : node["growing"]["bonusesPerLevel"].Vector())
+	{
+		art->bonusesPerLevel.push_back (std::pair <ui16, Bonus> (b["level"].Float(), *JsonUtils::parseBonus (b["bonus"])));
+	}
+	for (auto b : node["growing"]["thresholdBonuses"].Vector())
+	{
+		art->thresholdBonuses.push_back (std::pair <ui16, Bonus> (b["level"].Float(), *JsonUtils::parseBonus (b["bonus"])));
+	}
+}
+
+//TODO: use bimap
+ArtifactID CArtHandler::creatureToMachineID(CreatureID id)
+{
+	switch (id)
+	{
+	case CreatureID::CATAPULT: //Catapult
+		return ArtifactID::CATAPULT;
+		break;
+	case CreatureID::BALLISTA: //Ballista
+		return ArtifactID::BALLISTA;
+		break;
+	case CreatureID::FIRST_AID_TENT: //First Aid tent
+		return ArtifactID::FIRST_AID_TENT;
+		break;
+	case CreatureID::AMMO_CART: //Ammo cart
+		return ArtifactID::AMMO_CART;
+		break;
+	}
+	return ArtifactID::NONE; //this creature is not artifact
+}
+
+CreatureID CArtHandler::machineIDToCreature(ArtifactID id)
+{
+	switch (id)
+	{
+	case ArtifactID::CATAPULT:
+		return CreatureID::CATAPULT;
+		break;
+	case ArtifactID::BALLISTA:
+		return CreatureID::BALLISTA;
+		break;
+	case ArtifactID::FIRST_AID_TENT:
+		return CreatureID::FIRST_AID_TENT;
+		break;
+	case ArtifactID::AMMO_CART:
+		return CreatureID::AMMO_CART;
+		break;
+	}
+	return CreatureID::NONE; //this artifact is not a creature
+}
+
+ArtifactID CArtHandler::pickRandomArtifact(CRandomGenerator & rand, int flags, std::function<bool(ArtifactID)> accepts)
+{
+	auto getAllowedArts = [&](std::vector<ConstTransitivePtr<CArtifact> > &out, std::vector<CArtifact*> *arts, CArtifact::EartClass flag)
+	{
+		if (arts->empty()) //restock available arts
+			fillList(*arts, flag);
+
+		for (auto & arts_i : *arts)
+		{
+			if (accepts(arts_i->id))
+			{
+				CArtifact *art = arts_i;
+				out.push_back(art);
+			}
+		}
+	};
+
+	auto getAllowed = [&](std::vector<ConstTransitivePtr<CArtifact> > &out)
+	{
+		if (flags & CArtifact::ART_TREASURE)
+			getAllowedArts (out, &treasures, CArtifact::ART_TREASURE);
+		if (flags & CArtifact::ART_MINOR)
+			getAllowedArts (out, &minors, CArtifact::ART_MINOR);
+		if (flags & CArtifact::ART_MAJOR)
+			getAllowedArts (out, &majors, CArtifact::ART_MAJOR);
+		if (flags & CArtifact::ART_RELIC)
+			getAllowedArts (out, &relics, CArtifact::ART_RELIC);
+		if (!out.size()) //no artifact of specified rarity, we need to take another one
+		{
+			getAllowedArts (out, &treasures, CArtifact::ART_TREASURE);
+			getAllowedArts (out, &minors, CArtifact::ART_MINOR);
+			getAllowedArts (out, &majors, CArtifact::ART_MAJOR);
+			getAllowedArts (out, &relics, CArtifact::ART_RELIC);
+		}
+		if (!out.size()) //no arts are available at all
+		{
+			out.resize (64);
+			std::fill_n (out.begin(), 64, artifacts[2]); //Give Grail - this can't be banned (hopefully)
+		}
+	};
+
+	std::vector<ConstTransitivePtr<CArtifact> > out;
+	getAllowed(out);
+	ArtifactID artID = (*RandomGeneratorUtil::nextItem(out, rand))->id;
+	erasePickedArt(artID);
+	return artID;
+}
+
+ArtifactID CArtHandler::pickRandomArtifact(CRandomGenerator & rand, std::function<bool(ArtifactID)> accepts)
+{
+	return pickRandomArtifact(rand, 0xff, accepts);
+}
+
+ArtifactID CArtHandler::pickRandomArtifact(CRandomGenerator & rand, int flags)
+{
+	return pickRandomArtifact(rand, flags, [](ArtifactID){ return true;});
+}
+
+Bonus *createBonus(Bonus::BonusType type, int val, int subtype, Bonus::ValueType valType, std::shared_ptr<ILimiter> limiter = std::shared_ptr<ILimiter>(), int additionalInfo = 0)
+{
+	auto added = new Bonus(Bonus::PERMANENT,type,Bonus::ARTIFACT,val,-1,subtype);
+	added->additionalInfo = additionalInfo;
+	added->valType = valType;
+	added->limiter = limiter;
+	return added;
+}
+
+Bonus *createBonus(Bonus::BonusType type, int val, int subtype, std::shared_ptr<IPropagator> propagator = std::shared_ptr<IPropagator>(), int additionalInfo = 0)
+{
+	auto added = new Bonus(Bonus::PERMANENT,type,Bonus::ARTIFACT,val,-1,subtype);
+	added->additionalInfo = additionalInfo;
+	added->valType = Bonus::BASE_NUMBER;
+	added->propagator = propagator;
+	return added;
+}
+
+void CArtHandler::giveArtBonus( ArtifactID aid, Bonus::BonusType type, int val, int subtype, Bonus::ValueType valType, std::shared_ptr<ILimiter> limiter, int additionalInfo)
+{
+	giveArtBonus(aid, createBonus(type, val, subtype, valType, limiter, additionalInfo));
+}
+
+void CArtHandler::giveArtBonus(ArtifactID aid, Bonus::BonusType type, int val, int subtype, std::shared_ptr<IPropagator> propagator /*= nullptr*/, int additionalInfo)
+{
+	giveArtBonus(aid, createBonus(type, val, subtype, propagator, additionalInfo));
+}
+
+void CArtHandler::giveArtBonus(ArtifactID aid, Bonus *bonus)
+{
+	bonus->sid = aid;
+	if(bonus->subtype == Bonus::MORALE || bonus->type == Bonus::LUCK)
+		bonus->description = artifacts[aid]->Name()  + (bonus->val > 0 ? " +" : " ") + boost::lexical_cast<std::string>(bonus->val);
+	else
+		bonus->description = artifacts[aid]->Name();
+
+	artifacts[aid]->addNewBonus(bonus);
+}
+void CArtHandler::makeItCreatureArt (CArtifact * a, bool onlyCreature /*=true*/)
+{
+	if (onlyCreature)
+	{
+		a->possibleSlots[ArtBearer::HERO].clear();
+		a->possibleSlots[ArtBearer::COMMANDER].clear();
+	}
+	a->possibleSlots[ArtBearer::CREATURE].push_back(ArtifactPosition::CREATURE_SLOT);
+}
+
+void CArtHandler::makeItCreatureArt (ArtifactID aid, bool onlyCreature /*=true*/)
+{
+	CArtifact *a = artifacts[aid];
+	makeItCreatureArt (a, onlyCreature);
+}
+
+void CArtHandler::makeItCommanderArt (CArtifact * a, bool onlyCommander /*= true*/ )
+{
+	if (onlyCommander)
+	{
+		a->possibleSlots[ArtBearer::HERO].clear();
+		a->possibleSlots[ArtBearer::CREATURE].clear();
+	}
+	for (int i = ArtifactPosition::COMMANDER1; i <= ArtifactPosition::COMMANDER6; ++i)
+		a->possibleSlots[ArtBearer::COMMANDER].push_back(ArtifactPosition(i));
+}
+
+void CArtHandler::makeItCommanderArt( ArtifactID aid, bool onlyCommander /*= true*/ )
+{
+	CArtifact *a = artifacts[aid];
+	makeItCommanderArt (a, onlyCommander);
+}
+
+bool CArtHandler::legalArtifact(ArtifactID id)
+{
+	auto art = artifacts[id];
+	//assert ( (!art->constituents) || art->constituents->size() ); //artifacts is not combined or has some components
+	return ((art->possibleSlots[ArtBearer::HERO].size() ||
+		(art->possibleSlots[ArtBearer::COMMANDER].size() && VLC->modh->modules.COMMANDERS) ||
+		(art->possibleSlots[ArtBearer::CREATURE].size() && VLC->modh->modules.STACK_ARTIFACT)) &&
+		!(art->constituents) && //no combo artifacts spawning
+		art->aClass >= CArtifact::ART_TREASURE &&
+		art->aClass <= CArtifact::ART_RELIC);
+}
+
+bool CArtHandler::isTradableArtifact(ArtifactID id) const
+{
+	switch (id)
+	{
+	case ArtifactID::SPELLBOOK:
+	case ArtifactID::GRAIL:
+	case ArtifactID::CATAPULT:
+	case ArtifactID::BALLISTA:
+	case ArtifactID::AMMO_CART:
+	case ArtifactID::FIRST_AID_TENT:
+		return false;
+	default:
+		return true;
+	}
+}
+
+void CArtHandler::initAllowedArtifactsList(const std::vector<bool> &allowed)
+{
+	allowedArtifacts.clear();
+	treasures.clear();
+	minors.clear();
+	majors.clear();
+	relics.clear();
+
+	for (ArtifactID i=ArtifactID::SPELLBOOK; i<ArtifactID::ART_SELECTION; i.advance(1))
+	{
+		//check artifacts allowed on a map
+		//TODO: This line will be different when custom map format is implemented
+		if (allowed[i] && legalArtifact(i))
+			allowedArtifacts.push_back(artifacts[i]);
+	}
+	for (ArtifactID i = ArtifactID::ART_SELECTION; i<ArtifactID(artifacts.size()); i.advance(1)) //try to allow all artifacts added by mods
+	{
+		if (legalArtifact(ArtifactID(i)))
+			allowedArtifacts.push_back(artifacts[i]);
+			 //keep im mind that artifact can be worn by more than one type of bearer
+	}
+}
+
+std::vector<bool> CArtHandler::getDefaultAllowed() const
+{
+	std::vector<bool> allowedArtifacts;
+	allowedArtifacts.resize(127, true);
+	allowedArtifacts.resize(141, false);
+	allowedArtifacts.resize(GameConstants::ARTIFACTS_QUANTITY, true);
+	return allowedArtifacts;
+}
+
+void CArtHandler::erasePickedArt(ArtifactID id)
+{
+	CArtifact *art = artifacts[id];
+
+	if(auto artifactList = listFromClass(art->aClass))
+	{
+		if(artifactList->empty())
+			fillList(*artifactList, art->aClass);
+
+		auto itr = vstd::find(*artifactList, art);
+		if(itr != artifactList->end())
+		{
+			artifactList->erase(itr);
+		}
+		else
+            logGlobal->warnStream() << "Problem: cannot erase artifact " << art->Name() << " from list, it was not present";
+
+	}
+	else
+        logGlobal->warnStream() << "Problem: cannot find list for artifact " << art->Name() << ", strange class. (special?)";
+}
+
+boost::optional<std::vector<CArtifact*>&> CArtHandler::listFromClass( CArtifact::EartClass artifactClass )
+{
+	switch(artifactClass)
+	{
+	case CArtifact::ART_TREASURE:
+		return treasures;
+	case CArtifact::ART_MINOR:
+		return minors;
+	case CArtifact::ART_MAJOR:
+		return majors;
+	case CArtifact::ART_RELIC:
+		return relics;
+	default: //special artifacts should not be erased
+		return boost::optional<std::vector<CArtifact*>&>();
+	}
+}
+
+void CArtHandler::fillList( std::vector<CArtifact*> &listToBeFilled, CArtifact::EartClass artifactClass )
+{
+	assert(listToBeFilled.empty());
+	for (auto & elem : allowedArtifacts)
+	{
+		if (elem->aClass == artifactClass)
+			listToBeFilled.push_back(elem);
+	}
+}
+
+void CArtHandler::afterLoadFinalization()
+{
+	//All artifacts have their id, so we can properly update their bonuses' source ids.
+	for(auto &art : artifacts)
+	{
+		for(auto &bonus : art->getExportedBonusList())
+		{
+			assert(art == artifacts[art->id]);
+			assert(bonus->source == Bonus::ARTIFACT);
+			bonus->sid = art->id;
+		}
+	}
+	CBonusSystemNode::treeHasChanged();
+}
+
+CArtifactInstance::CArtifactInstance()
+{
+	init();
+}
+
+CArtifactInstance::CArtifactInstance( CArtifact *Art)
+{
+	init();
+	setType(Art);
+}
+
+void CArtifactInstance::setType( CArtifact *Art )
+{
+	artType = Art;
+	attachTo(Art);
+}
+
+std::string CArtifactInstance::nodeName() const
+{
+	return "Artifact instance of " + (artType ? artType->Name() : std::string("uninitialized")) + " type";
+}
+
+CArtifactInstance * CArtifactInstance::createScroll( const CSpell *s)
+{
+	auto ret = new CArtifactInstance(VLC->arth->artifacts[ArtifactID::SPELL_SCROLL]);
+	auto b = new Bonus(Bonus::PERMANENT, Bonus::SPELL, Bonus::ARTIFACT_INSTANCE, -1, ArtifactID::SPELL_SCROLL, s->id);
+	ret->addNewBonus(b);
+	return ret;
+}
+
+void CArtifactInstance::init()
+{
+	id = ArtifactInstanceID();
+	id = static_cast<ArtifactInstanceID>(ArtifactID::NONE); //to be randomized
+	setNodeType(ARTIFACT_INSTANCE);
+}
+
+ArtifactPosition CArtifactInstance::firstAvailableSlot(const CArtifactSet *h) const
+{
+	for(auto slot : artType->possibleSlots.at(h->bearerType()))
+	{
+		if(canBePutAt(h, slot)) //if(artType->fitsAt(h->artifWorn, slot))
+		{
+			//we've found a free suitable slot.
+			return slot;
+		}
+	}
+
+	//if haven't find proper slot, use backpack
+	return firstBackpackSlot(h);
+}
+
+ArtifactPosition CArtifactInstance::firstBackpackSlot(const CArtifactSet *h) const
+{
+	if(!artType->isBig()) //discard big artifact
+		return ArtifactPosition(
+			GameConstants::BACKPACK_START + h->artifactsInBackpack.size());
+
+	return ArtifactPosition::PRE_FIRST;
+}
+
+bool CArtifactInstance::canBePutAt(const ArtifactLocation & al, bool assumeDestRemoved /*= false*/) const
+{
+	return canBePutAt(al.getHolderArtSet(), al.slot, assumeDestRemoved);
+}
+
+bool CArtifactInstance::canBePutAt(const CArtifactSet *artSet, ArtifactPosition slot, bool assumeDestRemoved /*= false*/) const
+{
+	if(slot >= GameConstants::BACKPACK_START)
+	{
+		if(artType->isBig())
+			return false;
+
+		//TODO backpack limit
+		return true;
+	}
+
+ 	auto possibleSlots = artType->possibleSlots.find(artSet->bearerType());
+ 	if(possibleSlots == artType->possibleSlots.end())
+ 	{
+        logGlobal->warnStream() << "Warning: artifact " << artType->Name() << " doesn't have defined allowed slots for bearer of type "
+            << artSet->bearerType();
+		return false;
+	}
+
+	if(!vstd::contains(possibleSlots->second, slot))
+		return false;
+
+	return artSet->isPositionFree(slot, assumeDestRemoved);
+}
+
+void CArtifactInstance::putAt(ArtifactLocation al)
+{
+	assert(canBePutAt(al));
+
+	al.getHolderArtSet()->setNewArtSlot(al.slot, this, false);
+	if(al.slot < GameConstants::BACKPACK_START)
+		al.getHolderNode()->attachTo(this);
+}
+
+void CArtifactInstance::removeFrom(ArtifactLocation al)
+{
+	assert(al.getHolderArtSet()->getArt(al.slot) == this);
+	al.getHolderArtSet()->eraseArtSlot(al.slot);
+	if(al.slot < GameConstants::BACKPACK_START)
+		al.getHolderNode()->detachFrom(this);
+
+	//TODO delete me?
+}
+
+bool CArtifactInstance::canBeDisassembled() const
+{
+	return bool(artType->constituents);
+}
+
+std::vector<const CArtifact *> CArtifactInstance::assemblyPossibilities(const CArtifactSet *h) const
+{
+	std::vector<const CArtifact *> ret;
+	if(artType->constituents) //combined artifact already: no combining of combined artifacts... for now.
+		return ret;
+
+	for(const CArtifact * artifact : artType->constituentOf)
+	{
+		assert(artifact->constituents);
+		bool possible = true;
+
+		for(const CArtifact * constituent : *artifact->constituents) //check if all constituents are available
+		{
+			if(!h->hasArt(constituent->id, true)) //constituent must be equipped
+			{
+				possible = false;
+				break;
+			}
+		}
+
+		if(possible)
+			ret.push_back(artifact);
+	}
+
+	return ret;
+}
+
+void CArtifactInstance::move(ArtifactLocation src, ArtifactLocation dst)
+{
+	removeFrom(src);
+	putAt(dst);
+}
+
+CArtifactInstance * CArtifactInstance::createNewArtifactInstance(CArtifact *Art)
+{
+	if(!Art->constituents)
+	{
+		auto  ret = new CArtifactInstance(Art);
+		if (dynamic_cast<CGrowingArtifact *>(Art))
+		{
+			auto  bonus = new Bonus;
+			bonus->type = Bonus::LEVEL_COUNTER;
+			bonus->val = 0;
+			ret->addNewBonus (bonus);
+		}
+		return ret;
+	}
+	else
+	{
+		auto  ret = new CCombinedArtifactInstance(Art);
+		ret->createConstituents();
+		return ret;
+	}
+}
+
+CArtifactInstance * CArtifactInstance::createNewArtifactInstance(int aid)
+{
+	return createNewArtifactInstance(VLC->arth->artifacts[aid]);
+}
+
+void CArtifactInstance::deserializationFix()
+{
+	setType(artType);
+}
+
+SpellID CArtifactInstance::getGivenSpellID() const
+{
+	const Bonus * b = getBonusLocalFirst(Selector::type(Bonus::SPELL));
+	if(!b)
+	{
+        logGlobal->warnStream() << "Warning: " << nodeName() << " doesn't bear any spell!";
+		return SpellID::NONE;
+	}
+	return SpellID(b->subtype);
+}
+
+bool CArtifactInstance::isPart(const CArtifactInstance *supposedPart) const
+{
+	return supposedPart == this;
+}
+
+bool CCombinedArtifactInstance::canBePutAt(const CArtifactSet *artSet, ArtifactPosition slot, bool assumeDestRemoved /*= false*/) const
+{
+	bool canMainArtifactBePlaced = CArtifactInstance::canBePutAt(artSet, slot, assumeDestRemoved);
+	if(!canMainArtifactBePlaced)
+		return false; //no is no...
+	if(slot >= GameConstants::BACKPACK_START)
+		return true; //we can always remove combined art to the backapck
+
+
+	assert(artType->constituents);
+	std::vector<ConstituentInfo> constituentsToBePlaced = constituentsInfo; //we'll remove constituents from that list, as we find a suitable slot for them
+
+	//it may be that we picked a combined artifact in hero screen (though technically it's still there) to move it
+	//so we remove from the list all constituents that are already present on dst hero in the form of locks
+	for(const ConstituentInfo &constituent : constituentsInfo)
+	{
+		if(constituent.art == artSet->getArt(constituent.slot, false)) //no need to worry about locked constituent
+			constituentsToBePlaced -= constituent;
+	}
+
+	//we iterate over all active slots and check if constituents fits them
+	for (int i = 0; i < GameConstants::BACKPACK_START; i++)
+	{
+		for(auto art = constituentsToBePlaced.begin(); art != constituentsToBePlaced.end(); art++)
+		{
+			if(art->art->canBePutAt(artSet, ArtifactPosition(i), i == slot)) // i == al.slot because we can remove already worn artifact only from that slot  that is our main destination
+			{
+				constituentsToBePlaced.erase(art);
+				break;
+			}
+		}
+	}
+
+	return constituentsToBePlaced.empty();
+}
+
+bool CCombinedArtifactInstance::canBeDisassembled() const
+{
+	return true;
+}
+
+CCombinedArtifactInstance::CCombinedArtifactInstance(CArtifact *Art)
+	: CArtifactInstance(Art) //TODO: seems unued, but need to be written
+{
+}
+
+CCombinedArtifactInstance::CCombinedArtifactInstance()
+{
+}
+
+void CCombinedArtifactInstance::createConstituents()
+{
+	assert(artType);
+	assert(artType->constituents);
+
+	for(const CArtifact * art : *artType->constituents)
+	{
+		addAsConstituent(CArtifactInstance::createNewArtifactInstance(art->id), ArtifactPosition::PRE_FIRST);
+	}
+}
+
+void CCombinedArtifactInstance::addAsConstituent(CArtifactInstance *art, ArtifactPosition slot)
+{
+	assert(vstd::contains(*artType->constituents, art->artType.get()));
+	assert(art->getParentNodes().size() == 1  &&  art->getParentNodes().front() == art->artType);
+	constituentsInfo.push_back(ConstituentInfo(art, slot));
+	attachTo(art);
+}
+
+void CCombinedArtifactInstance::putAt(ArtifactLocation al)
+{
+	if(al.slot >= GameConstants::BACKPACK_START)
+	{
+		CArtifactInstance::putAt(al);
+		for(ConstituentInfo &ci : constituentsInfo)
+			ci.slot = ArtifactPosition::PRE_FIRST;
+	}
+	else
+	{
+		CArtifactInstance *mainConstituent = figureMainConstituent(al); //it'll be replaced with combined artifact, not a lock
+		CArtifactInstance::putAt(al); //puts combined art (this)
+
+		for(ConstituentInfo &ci : constituentsInfo)
+		{
+			if(ci.art != mainConstituent)
+			{
+				const ArtifactLocation suggestedPos(al.artHolder, ci.slot);
+				const bool inActiveSlot = vstd::isbetween(ci.slot, 0, GameConstants::BACKPACK_START);
+				const bool suggestedPosValid = ci.art->canBePutAt(suggestedPos);
+
+				ArtifactPosition pos = ArtifactPosition::PRE_FIRST;
+				if(inActiveSlot  &&  suggestedPosValid) //there is a valid suggestion where to place lock
+					pos = ci.slot;
+				else
+					ci.slot = pos = ci.art->firstAvailableSlot(al.getHolderArtSet());
+
+				assert(pos < GameConstants::BACKPACK_START);
+				al.getHolderArtSet()->setNewArtSlot(pos, ci.art, true); //sets as lock
+			}
+			else
+			{
+				ci.slot = ArtifactPosition::PRE_FIRST;
+			}
+		}
+	}
+}
+
+void CCombinedArtifactInstance::removeFrom(ArtifactLocation al)
+{
+	if(al.slot >= GameConstants::BACKPACK_START)
+	{
+		CArtifactInstance::removeFrom(al);
+	}
+	else
+	{
+		for(ConstituentInfo &ci : constituentsInfo)
+		{
+			if(ci.slot >= 0)
+			{
+				al.getHolderArtSet()->eraseArtSlot(ci.slot);
+				ci.slot = ArtifactPosition::PRE_FIRST;
+			}
+			else
+			{
+				//main constituent
+				CArtifactInstance::removeFrom(al);
+			}
+		}
+	}
+}
+
+CArtifactInstance * CCombinedArtifactInstance::figureMainConstituent(const ArtifactLocation al)
+{
+	CArtifactInstance *mainConstituent = nullptr; //it'll be replaced with combined artifact, not a lock
+	for(ConstituentInfo &ci : constituentsInfo)
+		if(ci.slot == al.slot)
+			mainConstituent = ci.art;
+
+	if(!mainConstituent)
+	{
+		for(ConstituentInfo &ci : constituentsInfo)
+		{
+			if(vstd::contains(ci.art->artType->possibleSlots[al.getHolderArtSet()->bearerType()], al.slot))
+			{
+				mainConstituent = ci.art;
+			}
+		}
+	}
+
+	return mainConstituent;
+}
+
+void CCombinedArtifactInstance::deserializationFix()
+{
+	for(ConstituentInfo &ci : constituentsInfo)
+		attachTo(ci.art);
+}
+
+bool CCombinedArtifactInstance::isPart(const CArtifactInstance *supposedPart) const
+{
+	bool me = CArtifactInstance::isPart(supposedPart);
+	if(me)
+		return true;
+
+	//check for constituents
+	for(const ConstituentInfo &constituent : constituentsInfo)
+		if(constituent.art == supposedPart)
+			return true;
+
+	return false;
+}
+
+CCombinedArtifactInstance::ConstituentInfo::ConstituentInfo(CArtifactInstance *Art /*= nullptr*/, ArtifactPosition Slot /*= -1*/)
+{
+	art = Art;
+	slot = Slot;
+}
+
+bool CCombinedArtifactInstance::ConstituentInfo::operator==(const ConstituentInfo &rhs) const
+{
+	return art == rhs.art && slot == rhs.slot;
+}
+
+const CArtifactInstance* CArtifactSet::getArt(ArtifactPosition pos, bool excludeLocked /*= true*/) const
+{
+	if(const ArtSlotInfo *si = getSlot(pos))
+	{
+		if(si->artifact && (!excludeLocked || !si->locked))
+			return si->artifact;
+	}
+
+	return nullptr;
+}
+
+CArtifactInstance* CArtifactSet::getArt(ArtifactPosition pos, bool excludeLocked /*= true*/)
+{
+	return const_cast<CArtifactInstance*>((const_cast<const CArtifactSet*>(this))->getArt(pos, excludeLocked));
+}
+
+ArtifactPosition CArtifactSet::getArtPos(int aid, bool onlyWorn /*= true*/) const
+{
+	for(auto i = artifactsWorn.cbegin(); i != artifactsWorn.cend(); i++)
+		if(i->second.artifact->artType->id == aid)
+			return i->first;
+
+	if(onlyWorn)
+		return ArtifactPosition::PRE_FIRST;
+
+	for(int i = 0; i < artifactsInBackpack.size(); i++)
+		if(artifactsInBackpack[i].artifact->artType->id == aid)
+			return ArtifactPosition(GameConstants::BACKPACK_START + i);
+
+	return ArtifactPosition::PRE_FIRST;
+}
+
+ArtifactPosition CArtifactSet::getArtPos(const CArtifactInstance *art) const
+{
+	for(auto i : artifactsWorn)
+		if(i.second.artifact == art)
+			return i.first;
+
+	for(int i = 0; i < artifactsInBackpack.size(); i++)
+		if(artifactsInBackpack[i].artifact == art)
+			return ArtifactPosition(GameConstants::BACKPACK_START + i);
+
+	return ArtifactPosition::PRE_FIRST;
+}
+
+const CArtifactInstance * CArtifactSet::getArtByInstanceId( ArtifactInstanceID artInstId ) const
+{
+	for(auto i : artifactsWorn)
+		if(i.second.artifact->id == artInstId)
+			return i.second.artifact;
+
+	for(auto i : artifactsInBackpack)
+		if(i.artifact->id == artInstId)
+			return i.artifact;
+
+	return nullptr;
+}
+
+bool CArtifactSet::hasArt(ui32 aid, bool onlyWorn /*= false*/) const
+{
+	return getArtPos(aid, onlyWorn) != ArtifactPosition::PRE_FIRST;
+}
+
+const ArtSlotInfo * CArtifactSet::getSlot(ArtifactPosition pos) const
+{
+	if(vstd::contains(artifactsWorn, pos))
+		return &artifactsWorn.at(pos);
+	if(pos >= ArtifactPosition::AFTER_LAST )
+	{
+		int backpackPos = (int)pos - GameConstants::BACKPACK_START;
+		if(backpackPos < 0 || backpackPos >= artifactsInBackpack.size())
+			return nullptr;
+		else
+			return &artifactsInBackpack[backpackPos];
+	}
+
+	return nullptr;
+}
+
+bool CArtifactSet::isPositionFree(ArtifactPosition pos, bool onlyLockCheck /*= false*/) const
+{
+	if(const ArtSlotInfo *s = getSlot(pos))
+		return (onlyLockCheck || !s->artifact) && !s->locked;
+
+	return true; //no slot means not used
+}
+
+si32 CArtifactSet::getArtTypeId(ArtifactPosition pos) const
+{
+	const CArtifactInstance * const a = getArt(pos);
+	if(!a)
+	{
+        logGlobal->warnStream() << (dynamic_cast<const CGHeroInstance*>(this))->name << " has no artifact at " << pos << " (getArtTypeId)";
+		return -1;
+	}
+	return a->artType->id;
+}
+
+CArtifactSet::~CArtifactSet()
+{
+
+}
+
+ArtSlotInfo & CArtifactSet::retreiveNewArtSlot(ArtifactPosition slot)
+{
+	assert(!vstd::contains(artifactsWorn, slot));
+	ArtSlotInfo &ret = slot < GameConstants::BACKPACK_START
+		? artifactsWorn[slot]
+		: *artifactsInBackpack.insert(artifactsInBackpack.begin() + (slot - GameConstants::BACKPACK_START), ArtSlotInfo());
+
+	return ret;
+}
+
+void CArtifactSet::setNewArtSlot(ArtifactPosition slot, CArtifactInstance *art, bool locked)
+{
+	ArtSlotInfo &asi = retreiveNewArtSlot(slot);
+	asi.artifact = art;
+	asi.locked = locked;
+}
+
+void CArtifactSet::eraseArtSlot(ArtifactPosition slot)
+{
+	if(slot < GameConstants::BACKPACK_START)
+	{
+		artifactsWorn.erase(slot);
+	}
+	else
+	{
+		slot = ArtifactPosition(slot - GameConstants::BACKPACK_START);
+		artifactsInBackpack.erase(artifactsInBackpack.begin() + slot);
+	}
+}
+
+void CArtifactSet::artDeserializationFix(CBonusSystemNode *node)
+{
+	for(auto & elem : artifactsWorn)
+		if(elem.second.artifact && !elem.second.locked)
+			node->attachTo(elem.second.artifact);
+}