<<<<<<< HEAD
/*
 * IGameCallback.cpp, part of VCMI engine
 *
 * Authors: listed in file AUTHORS in main folder
 *
 * License: GNU General Public License v2.0 or later
 * Full text of license available in license.txt file, in main folder
 *
 */
#include "StdInc.h"
#include "IGameCallback.h"

#include "CHeroHandler.h" // for CHeroHandler
#include "spells/CSpellHandler.h"// for CSpell
#include "CSkillHandler.h"// for CSkill
#include "NetPacks.h"
#include "CBonusTypeHandler.h"
#include "BattleFieldHandler.h"
#include "ObstacleHandler.h"
#include "bonuses/CBonusSystemNode.h"
#include "bonuses/Limiters.h"
#include "bonuses/Propagators.h"
#include "bonuses/Updaters.h"

#include "serializer/CSerializer.h" // for SAVEGAME_MAGIC
#include "serializer/BinaryDeserializer.h"
#include "serializer/BinarySerializer.h"
#include "serializer/CLoadIntegrityValidator.h"
#include "rmg/CMapGenOptions.h"
#include "mapObjectConstructors/AObjectTypeHandler.h"
#include "mapObjectConstructors/CObjectClassesHandler.h"
#include "mapObjects/CObjectHandler.h"
#include "mapObjects/ObjectTemplate.h"
#include "campaign/CampaignState.h"
#include "StartInfo.h"
#include "gameState/CGameState.h"
#include "gameState/CGameStateCampaign.h"
#include "gameState/TavernHeroesPool.h"
#include "mapping/CMap.h"
#include "modding/CModHandler.h"
#include "modding/CModInfo.h"
#include "modding/IdentifierStorage.h"
#include "modding/CModVersion.h"
#include "CPlayerState.h"
#include "GameSettings.h"
#include "ScriptHandler.h"
#include "RoadHandler.h"
#include "RiverHandler.h"
#include "TerrainHandler.h"

#include "serializer/Connection.h"

VCMI_LIB_NAMESPACE_BEGIN

void CPrivilegedInfoCallback::getFreeTiles(std::vector<int3> & tiles) const
{
	std::vector<int> floors;
	floors.reserve(gs->map->levels());
	for(int b = 0; b < gs->map->levels(); ++b)
	{
		floors.push_back(b);
	}
	const TerrainTile * tinfo = nullptr;
	for (auto zd : floors)
	{
		for (int xd = 0; xd < gs->map->width; xd++)
		{
			for (int yd = 0; yd < gs->map->height; yd++)
			{
				tinfo = getTile(int3 (xd,yd,zd));
				if (tinfo->terType->isLand() && tinfo->terType->isPassable() && !tinfo->blocked) //land and free
					tiles.emplace_back(xd, yd, zd);
			}
		}
	}
}

void CPrivilegedInfoCallback::getTilesInRange(std::unordered_set<int3> & tiles,
											  const int3 & pos,
											  int radious,
											  ETileVisibility mode,
											  std::optional<PlayerColor> player,
											  int3::EDistanceFormula distanceFormula) const
{
	if(!!player && !player->isValidPlayer())
	{
		logGlobal->error("Illegal call to getTilesInRange!");
		return;
	}
	if(radious == CBuilding::HEIGHT_SKYSHIP) //reveal entire map
		getAllTiles (tiles, player, -1, [](auto * tile){return true;});
	else
	{
		const TeamState * team = !player ? nullptr : gs->getPlayerTeam(*player);
		for (int xd = std::max<int>(pos.x - radious , 0); xd <= std::min<int>(pos.x + radious, gs->map->width - 1); xd++)
		{
			for (int yd = std::max<int>(pos.y - radious, 0); yd <= std::min<int>(pos.y + radious, gs->map->height - 1); yd++)
			{
				int3 tilePos(xd,yd,pos.z);
				int distance = pos.dist(tilePos, distanceFormula);

				if(distance <= radious)
				{
					if(!player
						|| (mode == ETileVisibility::HIDDEN  && (*team->fogOfWarMap)[pos.z][xd][yd] == 0)
						|| (mode == ETileVisibility::REVEALED && (*team->fogOfWarMap)[pos.z][xd][yd] == 1)
					)
						tiles.insert(int3(xd,yd,pos.z));
				}
			}
		}
	}
}

void CPrivilegedInfoCallback::getAllTiles(std::unordered_set<int3> & tiles, std::optional<PlayerColor> Player, int level, std::function<bool(const TerrainTile *)> filter) const
{
	if(!!Player && !Player->isValidPlayer())
	{
		logGlobal->error("Illegal call to getAllTiles !");
		return;
	}

	std::vector<int> floors;
	if(level == -1)
	{
		for(int b = 0; b < gs->map->levels(); ++b)
		{
			floors.push_back(b);
		}
	}
	else
		floors.push_back(level);

	for(auto zd: floors)
	{
		for(int xd = 0; xd < gs->map->width; xd++)
		{
			for(int yd = 0; yd < gs->map->height; yd++)
			{
				int3 coordinates(xd, yd, zd);
				if (filter(getTile(coordinates)))
					tiles.insert(coordinates);
			}
		}
	}
}

void CPrivilegedInfoCallback::pickAllowedArtsSet(std::vector<const CArtifact *> & out, CRandomGenerator & rand) const
{
	for (int j = 0; j < 3 ; j++)
		out.push_back(VLC->arth->objects[VLC->arth->pickRandomArtifact(rand, CArtifact::ART_TREASURE)]);
	for (int j = 0; j < 3 ; j++)
		out.push_back(VLC->arth->objects[VLC->arth->pickRandomArtifact(rand, CArtifact::ART_MINOR)]);

	out.push_back(VLC->arth->objects[VLC->arth->pickRandomArtifact(rand, CArtifact::ART_MAJOR)]);
}

void CPrivilegedInfoCallback::getAllowedSpells(std::vector<SpellID> & out, std::optional<ui16> level)
{
	for (ui32 i = 0; i < gs->map->allowedSpells.size(); i++) //spellh size appears to be greater (?)
	{
		const spells::Spell * spell = SpellID(i).toSpell();

		if (!isAllowed(0, spell->getIndex()))
			continue;

		if (level.has_value() && spell->getLevel() != level)
			continue;

		out.push_back(spell->getId());
	}
}

CGameState * CPrivilegedInfoCallback::gameState()
{
	return gs;
}

template<typename Loader>
void CPrivilegedInfoCallback::loadCommonState(Loader & in)
{
	logGlobal->info("Loading lib part of game...");
	in.checkMagicBytes(SAVEGAME_MAGIC);

	CMapHeader dum;
	StartInfo * si = nullptr;

	logGlobal->info("\tReading header");
	in.serializer & dum;

	logGlobal->info("\tReading options");
	in.serializer & si;

	logGlobal->info("\tReading handlers");
	in.serializer & *VLC;

	logGlobal->info("\tReading gamestate");
	in.serializer & gs;
}

template<typename Saver>
void CPrivilegedInfoCallback::saveCommonState(Saver & out) const
{
	logGlobal->info("Saving lib part of game...");
	out.putMagicBytes(SAVEGAME_MAGIC);
	logGlobal->info("\tSaving header");
	out.serializer & static_cast<CMapHeader&>(*gs->map);
	logGlobal->info("\tSaving options");
	out.serializer & gs->scenarioOps;
	logGlobal->info("\tSaving handlers");
	out.serializer & *VLC;
	logGlobal->info("\tSaving gamestate");
	out.serializer & gs;
}

// hardly memory usage for `-gdwarf-4` flag
template DLL_LINKAGE void CPrivilegedInfoCallback::loadCommonState<CLoadIntegrityValidator>(CLoadIntegrityValidator &);
template DLL_LINKAGE void CPrivilegedInfoCallback::loadCommonState<CLoadFile>(CLoadFile &);
template DLL_LINKAGE void CPrivilegedInfoCallback::saveCommonState<CSaveFile>(CSaveFile &) const;

TerrainTile * CNonConstInfoCallback::getTile(const int3 & pos)
{
	if(!gs->map->isInTheMap(pos))
		return nullptr;
	return &gs->map->getTile(pos);
}

CGHeroInstance * CNonConstInfoCallback::getHero(const ObjectInstanceID & objid)
{
	return const_cast<CGHeroInstance*>(CGameInfoCallback::getHero(objid));
}

CGTownInstance * CNonConstInfoCallback::getTown(const ObjectInstanceID & objid)
{
	return const_cast<CGTownInstance*>(CGameInfoCallback::getTown(objid));
}

TeamState * CNonConstInfoCallback::getTeam(const TeamID & teamID)
{
	return const_cast<TeamState*>(CGameInfoCallback::getTeam(teamID));
}

TeamState * CNonConstInfoCallback::getPlayerTeam(const PlayerColor & color)
{
	return const_cast<TeamState*>(CGameInfoCallback::getPlayerTeam(color));
}

PlayerState * CNonConstInfoCallback::getPlayerState(const PlayerColor & color, bool verbose)
{
	return const_cast<PlayerState*>(CGameInfoCallback::getPlayerState(color, verbose));
}

CArtifactInstance * CNonConstInfoCallback::getArtInstance(const ArtifactInstanceID & aid)
{
	return gs->map->artInstances.at(aid.num);
}

CGObjectInstance * CNonConstInfoCallback::getObjInstance(const ObjectInstanceID & oid)
{
	return gs->map->objects.at(oid.num);
}

CArmedInstance * CNonConstInfoCallback::getArmyInstance(const ObjectInstanceID & oid)
{
	return dynamic_cast<CArmedInstance *>(getObjInstance(oid));
}

bool IGameCallback::isVisitCoveredByAnotherQuery(const CGObjectInstance *obj, const CGHeroInstance *hero)
{
	//only server knows
	logGlobal->error("isVisitCoveredByAnotherQuery call on client side");
	return false;
}

VCMI_LIB_NAMESPACE_END
=======
/*
 * IGameCallback.cpp, part of VCMI engine
 *
 * Authors: listed in file AUTHORS in main folder
 *
 * License: GNU General Public License v2.0 or later
 * Full text of license available in license.txt file, in main folder
 *
 */
#include "StdInc.h"
#include "IGameCallback.h"

#include "CHeroHandler.h" // for CHeroHandler
#include "spells/CSpellHandler.h"// for CSpell
#include "CSkillHandler.h"// for CSkill
#include "NetPacks.h"
#include "CBonusTypeHandler.h"
#include "BattleFieldHandler.h"
#include "ObstacleHandler.h"
#include "bonuses/CBonusSystemNode.h"
#include "bonuses/Limiters.h"
#include "bonuses/Propagators.h"
#include "bonuses/Updaters.h"

#include "serializer/CSerializer.h" // for SAVEGAME_MAGIC
#include "serializer/BinaryDeserializer.h"
#include "serializer/BinarySerializer.h"
#include "serializer/CLoadIntegrityValidator.h"
#include "rmg/CMapGenOptions.h"
#include "mapObjectConstructors/AObjectTypeHandler.h"
#include "mapObjectConstructors/CObjectClassesHandler.h"
#include "mapObjects/CObjectHandler.h"
#include "mapObjects/ObjectTemplate.h"
#include "campaign/CampaignState.h"
#include "StartInfo.h"
#include "gameState/CGameState.h"
#include "gameState/CGameStateCampaign.h"
#include "gameState/TavernHeroesPool.h"
#include "mapping/CMap.h"
#include "modding/CModHandler.h"
#include "modding/CModInfo.h"
#include "modding/IdentifierStorage.h"
#include "modding/CModVersion.h"
#include "CPlayerState.h"
#include "GameSettings.h"
#include "ScriptHandler.h"
#include "RoadHandler.h"
#include "RiverHandler.h"
#include "TerrainHandler.h"

#include "serializer/Connection.h"

VCMI_LIB_NAMESPACE_BEGIN

void CPrivilegedInfoCallback::getFreeTiles(std::vector<int3> & tiles) const
{
	std::vector<int> floors;
	floors.reserve(gs->map->levels());
	for(int b = 0; b < gs->map->levels(); ++b)
	{
		floors.push_back(b);
	}
	const TerrainTile * tinfo = nullptr;
	for (auto zd : floors)
	{
		for (int xd = 0; xd < gs->map->width; xd++)
		{
			for (int yd = 0; yd < gs->map->height; yd++)
			{
				tinfo = getTile(int3 (xd,yd,zd));
				if (tinfo->terType->isLand() && tinfo->terType->isPassable() && !tinfo->blocked) //land and free
					tiles.emplace_back(xd, yd, zd);
			}
		}
	}
}

void CPrivilegedInfoCallback::getTilesInRange(std::unordered_set<int3> & tiles,
											  const int3 & pos,
											  int radious,
											  std::optional<PlayerColor> player,
											  int mode,
											  int3::EDistanceFormula distanceFormula) const
{
	if(!!player && !player->isValidPlayer())
	{
		logGlobal->error("Illegal call to getTilesInRange!");
		return;
	}
	if(radious == CBuilding::HEIGHT_SKYSHIP) //reveal entire map
		getAllTiles (tiles, player, -1, MapTerrainFilterMode::NONE);
	else
	{
		const TeamState * team = !player ? nullptr : gs->getPlayerTeam(*player);
		for (int xd = std::max<int>(pos.x - radious , 0); xd <= std::min<int>(pos.x + radious, gs->map->width - 1); xd++)
		{
			for (int yd = std::max<int>(pos.y - radious, 0); yd <= std::min<int>(pos.y + radious, gs->map->height - 1); yd++)
			{
				int3 tilePos(xd,yd,pos.z);
				double distance = pos.dist(tilePos, distanceFormula);

				if(distance <= radious)
				{
					if(!player
						|| (mode == 1  && (*team->fogOfWarMap)[pos.z][xd][yd] == 0)
						|| (mode == -1 && (*team->fogOfWarMap)[pos.z][xd][yd] == 1)
					)
						tiles.insert(int3(xd,yd,pos.z));
				}
			}
		}
	}
}

void CPrivilegedInfoCallback::getAllTiles(std::unordered_set<int3> & tiles, std::optional<PlayerColor> Player, int level, MapTerrainFilterMode tileFilterMode) const
{
	if(!!Player && !Player->isValidPlayer())
	{
		logGlobal->error("Illegal call to getAllTiles !");
		return;
	}

	std::vector<int> floors;
	if(level == -1)
	{
		for(int b = 0; b < gs->map->levels(); ++b)
		{
			floors.push_back(b);
		}
	}
	else
		floors.push_back(level);

	for(auto zd: floors)
	{
		for(int xd = 0; xd < gs->map->width; xd++)
		{
			for(int yd = 0; yd < gs->map->height; yd++)
			{
				bool isTileEligible = false;

				switch(tileFilterMode)
				{
					case MapTerrainFilterMode::NONE:
						isTileEligible = true;
						break;
					case MapTerrainFilterMode::WATER:
						isTileEligible = getTile(int3(xd, yd, zd))->terType->isWater();
						break;
					case MapTerrainFilterMode::LAND:
						isTileEligible = getTile(int3(xd, yd, zd))->terType->isLand();
						break;
					case MapTerrainFilterMode::LAND_CARTOGRAPHER:
						isTileEligible = getTile(int3(xd, yd, zd))->terType->isSurfaceCartographerCompatible();
						break;
					case MapTerrainFilterMode::UNDERGROUND_CARTOGRAPHER:
						isTileEligible = getTile(int3(xd, yd, zd))->terType->isUndergroundCartographerCompatible();
						break;
				}

				if(isTileEligible)
					tiles.insert(int3(xd, yd, zd));
			}
		}
	}
}

void CPrivilegedInfoCallback::pickAllowedArtsSet(std::vector<const CArtifact *> & out, CRandomGenerator & rand) const
{
	for (int j = 0; j < 3 ; j++)
		out.push_back(VLC->arth->objects[VLC->arth->pickRandomArtifact(rand, CArtifact::ART_TREASURE)]);
	for (int j = 0; j < 3 ; j++)
		out.push_back(VLC->arth->objects[VLC->arth->pickRandomArtifact(rand, CArtifact::ART_MINOR)]);

	out.push_back(VLC->arth->objects[VLC->arth->pickRandomArtifact(rand, CArtifact::ART_MAJOR)]);
}

void CPrivilegedInfoCallback::getAllowedSpells(std::vector<SpellID> & out, std::optional<ui16> level)
{
	for (ui32 i = 0; i < gs->map->allowedSpells.size(); i++) //spellh size appears to be greater (?)
	{
		const spells::Spell * spell = SpellID(i).toSpell();

		if (!isAllowed(0, spell->getIndex()))
			continue;

		if (level.has_value() && spell->getLevel() != level)
			continue;

		out.push_back(spell->getId());
	}
}

CGameState * CPrivilegedInfoCallback::gameState()
{
	return gs;
}

template<typename Loader>
void CPrivilegedInfoCallback::loadCommonState(Loader & in)
{
	logGlobal->info("Loading lib part of game...");
	in.checkMagicBytes(SAVEGAME_MAGIC);

	CMapHeader dum;
	StartInfo * si = nullptr;

	logGlobal->info("\tReading header");
	in.serializer & dum;

	logGlobal->info("\tReading options");
	in.serializer & si;

	logGlobal->info("\tReading handlers");
	in.serializer & *VLC;

	logGlobal->info("\tReading gamestate");
	in.serializer & gs;
}

template<typename Saver>
void CPrivilegedInfoCallback::saveCommonState(Saver & out) const
{
	logGlobal->info("Saving lib part of game...");
	out.putMagicBytes(SAVEGAME_MAGIC);
	logGlobal->info("\tSaving header");
	out.serializer & static_cast<CMapHeader&>(*gs->map);
	logGlobal->info("\tSaving options");
	out.serializer & gs->scenarioOps;
	logGlobal->info("\tSaving handlers");
	out.serializer & *VLC;
	logGlobal->info("\tSaving gamestate");
	out.serializer & gs;
}

// hardly memory usage for `-gdwarf-4` flag
template DLL_LINKAGE void CPrivilegedInfoCallback::loadCommonState<CLoadIntegrityValidator>(CLoadIntegrityValidator &);
template DLL_LINKAGE void CPrivilegedInfoCallback::loadCommonState<CLoadFile>(CLoadFile &);
template DLL_LINKAGE void CPrivilegedInfoCallback::saveCommonState<CSaveFile>(CSaveFile &) const;

TerrainTile * CNonConstInfoCallback::getTile(const int3 & pos)
{
	if(!gs->map->isInTheMap(pos))
		return nullptr;
	return &gs->map->getTile(pos);
}

CGHeroInstance * CNonConstInfoCallback::getHero(const ObjectInstanceID & objid)
{
	return const_cast<CGHeroInstance*>(CGameInfoCallback::getHero(objid));
}

CGTownInstance * CNonConstInfoCallback::getTown(const ObjectInstanceID & objid)
{
	return const_cast<CGTownInstance*>(CGameInfoCallback::getTown(objid));
}

TeamState * CNonConstInfoCallback::getTeam(const TeamID & teamID)
{
	return const_cast<TeamState*>(CGameInfoCallback::getTeam(teamID));
}

TeamState * CNonConstInfoCallback::getPlayerTeam(const PlayerColor & color)
{
	return const_cast<TeamState*>(CGameInfoCallback::getPlayerTeam(color));
}

PlayerState * CNonConstInfoCallback::getPlayerState(const PlayerColor & color, bool verbose)
{
	return const_cast<PlayerState*>(CGameInfoCallback::getPlayerState(color, verbose));
}

CArtifactInstance * CNonConstInfoCallback::getArtInstance(const ArtifactInstanceID & aid)
{
	return gs->map->artInstances.at(aid.num);
}

CGObjectInstance * CNonConstInfoCallback::getObjInstance(const ObjectInstanceID & oid)
{
	return gs->map->objects.at(oid.num);
}

CArmedInstance * CNonConstInfoCallback::getArmyInstance(const ObjectInstanceID & oid)
{
	return dynamic_cast<CArmedInstance *>(getObjInstance(oid));
}

bool IGameCallback::isVisitCoveredByAnotherQuery(const CGObjectInstance *obj, const CGHeroInstance *hero)
{
	//only server knows
	logGlobal->error("isVisitCoveredByAnotherQuery call on client side");
	return false;
}

VCMI_LIB_NAMESPACE_END
>>>>>>> a1a5bc28
<|MERGE_RESOLUTION|>--- conflicted
+++ resolved
@@ -1,4 +1,3 @@
-<<<<<<< HEAD
 /*
  * IGameCallback.cpp, part of VCMI engine
  *
@@ -273,301 +272,4 @@
 	return false;
 }
 
-VCMI_LIB_NAMESPACE_END
-=======
-/*
- * IGameCallback.cpp, part of VCMI engine
- *
- * Authors: listed in file AUTHORS in main folder
- *
- * License: GNU General Public License v2.0 or later
- * Full text of license available in license.txt file, in main folder
- *
- */
-#include "StdInc.h"
-#include "IGameCallback.h"
-
-#include "CHeroHandler.h" // for CHeroHandler
-#include "spells/CSpellHandler.h"// for CSpell
-#include "CSkillHandler.h"// for CSkill
-#include "NetPacks.h"
-#include "CBonusTypeHandler.h"
-#include "BattleFieldHandler.h"
-#include "ObstacleHandler.h"
-#include "bonuses/CBonusSystemNode.h"
-#include "bonuses/Limiters.h"
-#include "bonuses/Propagators.h"
-#include "bonuses/Updaters.h"
-
-#include "serializer/CSerializer.h" // for SAVEGAME_MAGIC
-#include "serializer/BinaryDeserializer.h"
-#include "serializer/BinarySerializer.h"
-#include "serializer/CLoadIntegrityValidator.h"
-#include "rmg/CMapGenOptions.h"
-#include "mapObjectConstructors/AObjectTypeHandler.h"
-#include "mapObjectConstructors/CObjectClassesHandler.h"
-#include "mapObjects/CObjectHandler.h"
-#include "mapObjects/ObjectTemplate.h"
-#include "campaign/CampaignState.h"
-#include "StartInfo.h"
-#include "gameState/CGameState.h"
-#include "gameState/CGameStateCampaign.h"
-#include "gameState/TavernHeroesPool.h"
-#include "mapping/CMap.h"
-#include "modding/CModHandler.h"
-#include "modding/CModInfo.h"
-#include "modding/IdentifierStorage.h"
-#include "modding/CModVersion.h"
-#include "CPlayerState.h"
-#include "GameSettings.h"
-#include "ScriptHandler.h"
-#include "RoadHandler.h"
-#include "RiverHandler.h"
-#include "TerrainHandler.h"
-
-#include "serializer/Connection.h"
-
-VCMI_LIB_NAMESPACE_BEGIN
-
-void CPrivilegedInfoCallback::getFreeTiles(std::vector<int3> & tiles) const
-{
-	std::vector<int> floors;
-	floors.reserve(gs->map->levels());
-	for(int b = 0; b < gs->map->levels(); ++b)
-	{
-		floors.push_back(b);
-	}
-	const TerrainTile * tinfo = nullptr;
-	for (auto zd : floors)
-	{
-		for (int xd = 0; xd < gs->map->width; xd++)
-		{
-			for (int yd = 0; yd < gs->map->height; yd++)
-			{
-				tinfo = getTile(int3 (xd,yd,zd));
-				if (tinfo->terType->isLand() && tinfo->terType->isPassable() && !tinfo->blocked) //land and free
-					tiles.emplace_back(xd, yd, zd);
-			}
-		}
-	}
-}
-
-void CPrivilegedInfoCallback::getTilesInRange(std::unordered_set<int3> & tiles,
-											  const int3 & pos,
-											  int radious,
-											  std::optional<PlayerColor> player,
-											  int mode,
-											  int3::EDistanceFormula distanceFormula) const
-{
-	if(!!player && !player->isValidPlayer())
-	{
-		logGlobal->error("Illegal call to getTilesInRange!");
-		return;
-	}
-	if(radious == CBuilding::HEIGHT_SKYSHIP) //reveal entire map
-		getAllTiles (tiles, player, -1, MapTerrainFilterMode::NONE);
-	else
-	{
-		const TeamState * team = !player ? nullptr : gs->getPlayerTeam(*player);
-		for (int xd = std::max<int>(pos.x - radious , 0); xd <= std::min<int>(pos.x + radious, gs->map->width - 1); xd++)
-		{
-			for (int yd = std::max<int>(pos.y - radious, 0); yd <= std::min<int>(pos.y + radious, gs->map->height - 1); yd++)
-			{
-				int3 tilePos(xd,yd,pos.z);
-				double distance = pos.dist(tilePos, distanceFormula);
-
-				if(distance <= radious)
-				{
-					if(!player
-						|| (mode == 1  && (*team->fogOfWarMap)[pos.z][xd][yd] == 0)
-						|| (mode == -1 && (*team->fogOfWarMap)[pos.z][xd][yd] == 1)
-					)
-						tiles.insert(int3(xd,yd,pos.z));
-				}
-			}
-		}
-	}
-}
-
-void CPrivilegedInfoCallback::getAllTiles(std::unordered_set<int3> & tiles, std::optional<PlayerColor> Player, int level, MapTerrainFilterMode tileFilterMode) const
-{
-	if(!!Player && !Player->isValidPlayer())
-	{
-		logGlobal->error("Illegal call to getAllTiles !");
-		return;
-	}
-
-	std::vector<int> floors;
-	if(level == -1)
-	{
-		for(int b = 0; b < gs->map->levels(); ++b)
-		{
-			floors.push_back(b);
-		}
-	}
-	else
-		floors.push_back(level);
-
-	for(auto zd: floors)
-	{
-		for(int xd = 0; xd < gs->map->width; xd++)
-		{
-			for(int yd = 0; yd < gs->map->height; yd++)
-			{
-				bool isTileEligible = false;
-
-				switch(tileFilterMode)
-				{
-					case MapTerrainFilterMode::NONE:
-						isTileEligible = true;
-						break;
-					case MapTerrainFilterMode::WATER:
-						isTileEligible = getTile(int3(xd, yd, zd))->terType->isWater();
-						break;
-					case MapTerrainFilterMode::LAND:
-						isTileEligible = getTile(int3(xd, yd, zd))->terType->isLand();
-						break;
-					case MapTerrainFilterMode::LAND_CARTOGRAPHER:
-						isTileEligible = getTile(int3(xd, yd, zd))->terType->isSurfaceCartographerCompatible();
-						break;
-					case MapTerrainFilterMode::UNDERGROUND_CARTOGRAPHER:
-						isTileEligible = getTile(int3(xd, yd, zd))->terType->isUndergroundCartographerCompatible();
-						break;
-				}
-
-				if(isTileEligible)
-					tiles.insert(int3(xd, yd, zd));
-			}
-		}
-	}
-}
-
-void CPrivilegedInfoCallback::pickAllowedArtsSet(std::vector<const CArtifact *> & out, CRandomGenerator & rand) const
-{
-	for (int j = 0; j < 3 ; j++)
-		out.push_back(VLC->arth->objects[VLC->arth->pickRandomArtifact(rand, CArtifact::ART_TREASURE)]);
-	for (int j = 0; j < 3 ; j++)
-		out.push_back(VLC->arth->objects[VLC->arth->pickRandomArtifact(rand, CArtifact::ART_MINOR)]);
-
-	out.push_back(VLC->arth->objects[VLC->arth->pickRandomArtifact(rand, CArtifact::ART_MAJOR)]);
-}
-
-void CPrivilegedInfoCallback::getAllowedSpells(std::vector<SpellID> & out, std::optional<ui16> level)
-{
-	for (ui32 i = 0; i < gs->map->allowedSpells.size(); i++) //spellh size appears to be greater (?)
-	{
-		const spells::Spell * spell = SpellID(i).toSpell();
-
-		if (!isAllowed(0, spell->getIndex()))
-			continue;
-
-		if (level.has_value() && spell->getLevel() != level)
-			continue;
-
-		out.push_back(spell->getId());
-	}
-}
-
-CGameState * CPrivilegedInfoCallback::gameState()
-{
-	return gs;
-}
-
-template<typename Loader>
-void CPrivilegedInfoCallback::loadCommonState(Loader & in)
-{
-	logGlobal->info("Loading lib part of game...");
-	in.checkMagicBytes(SAVEGAME_MAGIC);
-
-	CMapHeader dum;
-	StartInfo * si = nullptr;
-
-	logGlobal->info("\tReading header");
-	in.serializer & dum;
-
-	logGlobal->info("\tReading options");
-	in.serializer & si;
-
-	logGlobal->info("\tReading handlers");
-	in.serializer & *VLC;
-
-	logGlobal->info("\tReading gamestate");
-	in.serializer & gs;
-}
-
-template<typename Saver>
-void CPrivilegedInfoCallback::saveCommonState(Saver & out) const
-{
-	logGlobal->info("Saving lib part of game...");
-	out.putMagicBytes(SAVEGAME_MAGIC);
-	logGlobal->info("\tSaving header");
-	out.serializer & static_cast<CMapHeader&>(*gs->map);
-	logGlobal->info("\tSaving options");
-	out.serializer & gs->scenarioOps;
-	logGlobal->info("\tSaving handlers");
-	out.serializer & *VLC;
-	logGlobal->info("\tSaving gamestate");
-	out.serializer & gs;
-}
-
-// hardly memory usage for `-gdwarf-4` flag
-template DLL_LINKAGE void CPrivilegedInfoCallback::loadCommonState<CLoadIntegrityValidator>(CLoadIntegrityValidator &);
-template DLL_LINKAGE void CPrivilegedInfoCallback::loadCommonState<CLoadFile>(CLoadFile &);
-template DLL_LINKAGE void CPrivilegedInfoCallback::saveCommonState<CSaveFile>(CSaveFile &) const;
-
-TerrainTile * CNonConstInfoCallback::getTile(const int3 & pos)
-{
-	if(!gs->map->isInTheMap(pos))
-		return nullptr;
-	return &gs->map->getTile(pos);
-}
-
-CGHeroInstance * CNonConstInfoCallback::getHero(const ObjectInstanceID & objid)
-{
-	return const_cast<CGHeroInstance*>(CGameInfoCallback::getHero(objid));
-}
-
-CGTownInstance * CNonConstInfoCallback::getTown(const ObjectInstanceID & objid)
-{
-	return const_cast<CGTownInstance*>(CGameInfoCallback::getTown(objid));
-}
-
-TeamState * CNonConstInfoCallback::getTeam(const TeamID & teamID)
-{
-	return const_cast<TeamState*>(CGameInfoCallback::getTeam(teamID));
-}
-
-TeamState * CNonConstInfoCallback::getPlayerTeam(const PlayerColor & color)
-{
-	return const_cast<TeamState*>(CGameInfoCallback::getPlayerTeam(color));
-}
-
-PlayerState * CNonConstInfoCallback::getPlayerState(const PlayerColor & color, bool verbose)
-{
-	return const_cast<PlayerState*>(CGameInfoCallback::getPlayerState(color, verbose));
-}
-
-CArtifactInstance * CNonConstInfoCallback::getArtInstance(const ArtifactInstanceID & aid)
-{
-	return gs->map->artInstances.at(aid.num);
-}
-
-CGObjectInstance * CNonConstInfoCallback::getObjInstance(const ObjectInstanceID & oid)
-{
-	return gs->map->objects.at(oid.num);
-}
-
-CArmedInstance * CNonConstInfoCallback::getArmyInstance(const ObjectInstanceID & oid)
-{
-	return dynamic_cast<CArmedInstance *>(getObjInstance(oid));
-}
-
-bool IGameCallback::isVisitCoveredByAnotherQuery(const CGObjectInstance *obj, const CGHeroInstance *hero)
-{
-	//only server knows
-	logGlobal->error("isVisitCoveredByAnotherQuery call on client side");
-	return false;
-}
-
-VCMI_LIB_NAMESPACE_END
->>>>>>> a1a5bc28
+VCMI_LIB_NAMESPACE_END