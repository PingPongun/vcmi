<<<<<<< HEAD
/*
 * CConfigHandler.cpp, part of VCMI engine
 *
 * Authors: listed in file AUTHORS in main folder
 *
 * License: GNU General Public License v2.0 or later
 * Full text of license available in license.txt file, in main folder
 *
 */
#include "StdInc.h"
#include "CConfigHandler.h"

#include "../lib/filesystem/Filesystem.h"
#include "../lib/GameConstants.h"
#include "../lib/VCMIDirs.h"

VCMI_LIB_NAMESPACE_BEGIN

SettingsStorage settings;
SettingsStorage persistentStorage;

template<typename Accessor>
SettingsStorage::NodeAccessor<Accessor>::NodeAccessor(SettingsStorage & _parent, std::vector<std::string> _path):
	parent(_parent),
	path(std::move(_path))
{
}

template<typename Accessor>
SettingsStorage::NodeAccessor<Accessor> SettingsStorage::NodeAccessor<Accessor>::operator[](const std::string & nextNode) const
{
	std::vector<std::string> newPath = path;
	newPath.push_back(nextNode);
	return NodeAccessor(parent, newPath);
}

template<typename Accessor>
SettingsStorage::NodeAccessor<Accessor>::operator Accessor() const
{
	return Accessor(parent, path);
}

template<typename Accessor>
SettingsStorage::NodeAccessor<Accessor> SettingsStorage::NodeAccessor<Accessor>::operator () (std::vector<std::string> _path) const
{
	std::vector<std::string> newPath = path;
	newPath.insert( newPath.end(), _path.begin(), _path.end());
	return NodeAccessor(parent, newPath);
}

SettingsStorage::SettingsStorage():
	write(NodeAccessor<Settings>(*this, std::vector<std::string>() )),
	listen(NodeAccessor<SettingsListener>(*this, std::vector<std::string>() ))
{
}

void SettingsStorage::init(const std::string & dataFilename, const std::string & schema)
{
	this->dataFilename = dataFilename;
	this->schema = schema;

	JsonPath confName = JsonPath::builtin(dataFilename);

	config = JsonUtils::assembleFromFiles(confName.getOriginalName());

	// Probably new install. Create config file to save settings to
	if (!CResourceHandler::get("local")->existsResource(confName))
	{
		CResourceHandler::get("local")->createResource(dataFilename);
		if(schema.empty())
			invalidateNode(std::vector<std::string>());
	}

	if(!schema.empty())
	{
		JsonUtils::maximize(config, schema);
		JsonUtils::validate(config, schema, "settings");
	}
}

void SettingsStorage::invalidateNode(const std::vector<std::string> &changedPath)
{
	for(SettingsListener * listener : listeners)
		listener->nodeInvalidated(changedPath);

	JsonNode savedConf = config;
	savedConf.Struct().erase("session");
	if(!schema.empty())
		JsonUtils::minimize(savedConf, schema);

	std::fstream file(CResourceHandler::get()->getResourceName(JsonPath::builtin(dataFilename))->c_str(), std::ofstream::out | std::ofstream::trunc);
	file << savedConf.toJson();
}

JsonNode & SettingsStorage::getNode(const std::vector<std::string> & path)
{
	JsonNode *node = &config;
	for(const std::string & value : path)
		node = &(*node)[value];

	return *node;
}

Settings SettingsStorage::get(const std::vector<std::string> & path)
{
	return Settings(*this, path);
}

const JsonNode & SettingsStorage::operator[](const std::string & value) const
{
	return config[value];
}

const JsonNode & SettingsStorage::toJsonNode() const
{
	return config;
}

SettingsListener::SettingsListener(SettingsStorage & _parent, std::vector<std::string> _path):
	parent(_parent),
	path(std::move(_path))
{
	parent.listeners.insert(this);
}

SettingsListener::SettingsListener(const SettingsListener &sl):
	parent(sl.parent),
	path(sl.path),
	callback(sl.callback)
{
	parent.listeners.insert(this);
}

SettingsListener::~SettingsListener()
{
	parent.listeners.erase(this);
}

void SettingsListener::nodeInvalidated(const std::vector<std::string> &changedPath)
{
	if (!callback)
		return;

	size_t min = std::min(path.size(), changedPath.size());
	size_t mismatch = std::mismatch(path.begin(), path.begin()+min, changedPath.begin()).first - path.begin();

	if (min == mismatch)
		callback(parent.getNode(path));
}

void SettingsListener::operator() (std::function<void(const JsonNode&)> _callback)
{
	callback = std::move(_callback);
}

Settings::Settings(SettingsStorage &_parent, const std::vector<std::string> &_path):
	parent(_parent),
	path(_path),
	node(_parent.getNode(_path)),
	copy(_parent.getNode(_path))
{
}

Settings::~Settings()
{
	if (node != copy)
		parent.invalidateNode(path);
}

JsonNode* Settings::operator -> ()
{
	return &node;
}

const JsonNode* Settings::operator ->() const
{
	return &node;
}

const JsonNode & Settings::operator[](const std::string & value) const
{
	return node[value];
}

JsonNode & Settings::operator[](const std::string & value)
{
	return node[value];
}

// Force instantiation of the SettingsStorage::NodeAccessor class template.
// That way method definitions can sit in the cpp file
template struct SettingsStorage::NodeAccessor<SettingsListener>;
template struct SettingsStorage::NodeAccessor<Settings>;

VCMI_LIB_NAMESPACE_END
=======
/*
 * CConfigHandler.cpp, part of VCMI engine
 *
 * Authors: listed in file AUTHORS in main folder
 *
 * License: GNU General Public License v2.0 or later
 * Full text of license available in license.txt file, in main folder
 *
 */
#include "StdInc.h"
#include "CConfigHandler.h"

#include "../lib/filesystem/Filesystem.h"
#include "../lib/GameConstants.h"
#include "../lib/VCMIDirs.h"

VCMI_LIB_NAMESPACE_BEGIN

SettingsStorage settings;
SettingsStorage persistentStorage;

template<typename Accessor>
SettingsStorage::NodeAccessor<Accessor>::NodeAccessor(SettingsStorage & _parent, std::vector<std::string> _path):
	parent(_parent),
	path(std::move(_path))
{
}

template<typename Accessor>
SettingsStorage::NodeAccessor<Accessor> SettingsStorage::NodeAccessor<Accessor>::operator[](const std::string & nextNode) const
{
	std::vector<std::string> newPath = path;
	newPath.push_back(nextNode);
	return NodeAccessor(parent, newPath);
}

template<typename Accessor>
SettingsStorage::NodeAccessor<Accessor>::operator Accessor() const
{
	return Accessor(parent, path);
}

template<typename Accessor>
SettingsStorage::NodeAccessor<Accessor> SettingsStorage::NodeAccessor<Accessor>::operator () (std::vector<std::string> _path) const
{
	std::vector<std::string> newPath = path;
	newPath.insert( newPath.end(), _path.begin(), _path.end());
	return NodeAccessor(parent, newPath);
}

SettingsStorage::SettingsStorage():
	write(NodeAccessor<Settings>(*this, std::vector<std::string>() )),
	listen(NodeAccessor<SettingsListener>(*this, std::vector<std::string>() ))
{
}

void SettingsStorage::init(const std::string & dataFilename, const std::string & schema)
{
	this->dataFilename = dataFilename;
	this->schema = schema;

	JsonPath confName = JsonPath::builtin(dataFilename);

	JsonUtils::assembleFromFiles(confName.getOriginalName()).swap(config);

	// Probably new install. Create config file to save settings to
	if (!CResourceHandler::get("local")->existsResource(confName))
	{
		CResourceHandler::get("local")->createResource(dataFilename);
		if(schema.empty())
			invalidateNode(std::vector<std::string>());
	}

	if(!schema.empty())
	{
		JsonUtils::maximize(config, schema);
		JsonUtils::validate(config, schema, "settings");
	}
}

void SettingsStorage::invalidateNode(const std::vector<std::string> &changedPath)
{
	for(SettingsListener * listener : listeners)
		listener->nodeInvalidated(changedPath);

	JsonNode savedConf = config;
	savedConf.Struct().erase("session");
	if(!schema.empty())
		JsonUtils::minimize(savedConf, schema);

	std::fstream file(CResourceHandler::get()->getResourceName(JsonPath::builtin(dataFilename))->c_str(), std::ofstream::out | std::ofstream::trunc);
	file << savedConf.toJson();
}

JsonNode & SettingsStorage::getNode(const std::vector<std::string> & path)
{
	JsonNode *node = &config;
	for(const std::string & value : path)
		node = &(*node)[value];

	return *node;
}

Settings SettingsStorage::get(const std::vector<std::string> & path)
{
	return Settings(*this, path);
}

const JsonNode & SettingsStorage::operator[](const std::string & value) const
{
	return config[value];
}

const JsonNode & SettingsStorage::toJsonNode() const
{
	return config;
}

SettingsListener::SettingsListener(SettingsStorage & _parent, std::vector<std::string> _path):
	parent(_parent),
	path(std::move(_path))
{
	parent.listeners.insert(this);
}

SettingsListener::SettingsListener(const SettingsListener &sl):
	parent(sl.parent),
	path(sl.path),
	callback(sl.callback)
{
	parent.listeners.insert(this);
}

SettingsListener::~SettingsListener()
{
	parent.listeners.erase(this);
}

void SettingsListener::nodeInvalidated(const std::vector<std::string> &changedPath)
{
	if (!callback)
		return;

	size_t min = std::min(path.size(), changedPath.size());
	size_t mismatch = std::mismatch(path.begin(), path.begin()+min, changedPath.begin()).first - path.begin();

	if (min == mismatch)
		callback(parent.getNode(path));
}

void SettingsListener::operator() (std::function<void(const JsonNode&)> _callback)
{
	callback = std::move(_callback);
}

Settings::Settings(SettingsStorage &_parent, const std::vector<std::string> &_path):
	parent(_parent),
	path(_path),
	node(_parent.getNode(_path)),
	copy(_parent.getNode(_path))
{
}

Settings::~Settings()
{
	if (node != copy)
		parent.invalidateNode(path);
}

JsonNode* Settings::operator -> ()
{
	return &node;
}

const JsonNode* Settings::operator ->() const
{
	return &node;
}

const JsonNode & Settings::operator[](const std::string & value) const
{
	return node[value];
}

JsonNode & Settings::operator[](const std::string & value)
{
	return node[value];
}

// Force instantiation of the SettingsStorage::NodeAccessor class template.
// That way method definitions can sit in the cpp file
template struct SettingsStorage::NodeAccessor<SettingsListener>;
template struct SettingsStorage::NodeAccessor<Settings>;

VCMI_LIB_NAMESPACE_END
>>>>>>> a1a5bc28
<|MERGE_RESOLUTION|>--- conflicted
+++ resolved
@@ -1,4 +1,3 @@
-<<<<<<< HEAD
 /*
  * CConfigHandler.cpp, part of VCMI engine
  *
@@ -193,201 +192,4 @@
 template struct SettingsStorage::NodeAccessor<SettingsListener>;
 template struct SettingsStorage::NodeAccessor<Settings>;
 
-VCMI_LIB_NAMESPACE_END
-=======
-/*
- * CConfigHandler.cpp, part of VCMI engine
- *
- * Authors: listed in file AUTHORS in main folder
- *
- * License: GNU General Public License v2.0 or later
- * Full text of license available in license.txt file, in main folder
- *
- */
-#include "StdInc.h"
-#include "CConfigHandler.h"
-
-#include "../lib/filesystem/Filesystem.h"
-#include "../lib/GameConstants.h"
-#include "../lib/VCMIDirs.h"
-
-VCMI_LIB_NAMESPACE_BEGIN
-
-SettingsStorage settings;
-SettingsStorage persistentStorage;
-
-template<typename Accessor>
-SettingsStorage::NodeAccessor<Accessor>::NodeAccessor(SettingsStorage & _parent, std::vector<std::string> _path):
-	parent(_parent),
-	path(std::move(_path))
-{
-}
-
-template<typename Accessor>
-SettingsStorage::NodeAccessor<Accessor> SettingsStorage::NodeAccessor<Accessor>::operator[](const std::string & nextNode) const
-{
-	std::vector<std::string> newPath = path;
-	newPath.push_back(nextNode);
-	return NodeAccessor(parent, newPath);
-}
-
-template<typename Accessor>
-SettingsStorage::NodeAccessor<Accessor>::operator Accessor() const
-{
-	return Accessor(parent, path);
-}
-
-template<typename Accessor>
-SettingsStorage::NodeAccessor<Accessor> SettingsStorage::NodeAccessor<Accessor>::operator () (std::vector<std::string> _path) const
-{
-	std::vector<std::string> newPath = path;
-	newPath.insert( newPath.end(), _path.begin(), _path.end());
-	return NodeAccessor(parent, newPath);
-}
-
-SettingsStorage::SettingsStorage():
-	write(NodeAccessor<Settings>(*this, std::vector<std::string>() )),
-	listen(NodeAccessor<SettingsListener>(*this, std::vector<std::string>() ))
-{
-}
-
-void SettingsStorage::init(const std::string & dataFilename, const std::string & schema)
-{
-	this->dataFilename = dataFilename;
-	this->schema = schema;
-
-	JsonPath confName = JsonPath::builtin(dataFilename);
-
-	JsonUtils::assembleFromFiles(confName.getOriginalName()).swap(config);
-
-	// Probably new install. Create config file to save settings to
-	if (!CResourceHandler::get("local")->existsResource(confName))
-	{
-		CResourceHandler::get("local")->createResource(dataFilename);
-		if(schema.empty())
-			invalidateNode(std::vector<std::string>());
-	}
-
-	if(!schema.empty())
-	{
-		JsonUtils::maximize(config, schema);
-		JsonUtils::validate(config, schema, "settings");
-	}
-}
-
-void SettingsStorage::invalidateNode(const std::vector<std::string> &changedPath)
-{
-	for(SettingsListener * listener : listeners)
-		listener->nodeInvalidated(changedPath);
-
-	JsonNode savedConf = config;
-	savedConf.Struct().erase("session");
-	if(!schema.empty())
-		JsonUtils::minimize(savedConf, schema);
-
-	std::fstream file(CResourceHandler::get()->getResourceName(JsonPath::builtin(dataFilename))->c_str(), std::ofstream::out | std::ofstream::trunc);
-	file << savedConf.toJson();
-}
-
-JsonNode & SettingsStorage::getNode(const std::vector<std::string> & path)
-{
-	JsonNode *node = &config;
-	for(const std::string & value : path)
-		node = &(*node)[value];
-
-	return *node;
-}
-
-Settings SettingsStorage::get(const std::vector<std::string> & path)
-{
-	return Settings(*this, path);
-}
-
-const JsonNode & SettingsStorage::operator[](const std::string & value) const
-{
-	return config[value];
-}
-
-const JsonNode & SettingsStorage::toJsonNode() const
-{
-	return config;
-}
-
-SettingsListener::SettingsListener(SettingsStorage & _parent, std::vector<std::string> _path):
-	parent(_parent),
-	path(std::move(_path))
-{
-	parent.listeners.insert(this);
-}
-
-SettingsListener::SettingsListener(const SettingsListener &sl):
-	parent(sl.parent),
-	path(sl.path),
-	callback(sl.callback)
-{
-	parent.listeners.insert(this);
-}
-
-SettingsListener::~SettingsListener()
-{
-	parent.listeners.erase(this);
-}
-
-void SettingsListener::nodeInvalidated(const std::vector<std::string> &changedPath)
-{
-	if (!callback)
-		return;
-
-	size_t min = std::min(path.size(), changedPath.size());
-	size_t mismatch = std::mismatch(path.begin(), path.begin()+min, changedPath.begin()).first - path.begin();
-
-	if (min == mismatch)
-		callback(parent.getNode(path));
-}
-
-void SettingsListener::operator() (std::function<void(const JsonNode&)> _callback)
-{
-	callback = std::move(_callback);
-}
-
-Settings::Settings(SettingsStorage &_parent, const std::vector<std::string> &_path):
-	parent(_parent),
-	path(_path),
-	node(_parent.getNode(_path)),
-	copy(_parent.getNode(_path))
-{
-}
-
-Settings::~Settings()
-{
-	if (node != copy)
-		parent.invalidateNode(path);
-}
-
-JsonNode* Settings::operator -> ()
-{
-	return &node;
-}
-
-const JsonNode* Settings::operator ->() const
-{
-	return &node;
-}
-
-const JsonNode & Settings::operator[](const std::string & value) const
-{
-	return node[value];
-}
-
-JsonNode & Settings::operator[](const std::string & value)
-{
-	return node[value];
-}
-
-// Force instantiation of the SettingsStorage::NodeAccessor class template.
-// That way method definitions can sit in the cpp file
-template struct SettingsStorage::NodeAccessor<SettingsListener>;
-template struct SettingsStorage::NodeAccessor<Settings>;
-
-VCMI_LIB_NAMESPACE_END
->>>>>>> a1a5bc28
+VCMI_LIB_NAMESPACE_END