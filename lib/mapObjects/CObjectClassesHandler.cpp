/*
 * CObjectClassesHandler.cpp, part of VCMI engine
 *
 * Authors: listed in file AUTHORS in main folder
 *
 * License: GNU General Public License v2.0 or later
 * Full text of license available in license.txt file, in main folder
 *
 */
#include "StdInc.h"
#include "CObjectClassesHandler.h"

#include "../filesystem/Filesystem.h"
#include "../filesystem/CBinaryReader.h"
#include "../VCMI_Lib.h"
#include "../GameConstants.h"
#include "../StringConstants.h"
#include "../CGeneralTextHandler.h"
#include "../CModHandler.h"
#include "../JsonNode.h"
#include "../CSoundBase.h"

#include "CRewardableConstructor.h"
#include "CommonConstructors.h"
#include "MapObjects.h"

// FIXME: move into inheritNode?
static void inheritNodeWithMeta(JsonNode & descendant, const JsonNode & base)
{
	std::string oldMeta = descendant.meta;
	JsonUtils::inherit(descendant, base);
	descendant.setMeta(oldMeta);
}

CObjectClassesHandler::CObjectClassesHandler()
{
#define SET_HANDLER_CLASS(STRING, CLASSNAME) handlerConstructors[STRING] = std::make_shared<CLASSNAME>;
#define SET_HANDLER(STRING, TYPENAME) handlerConstructors[STRING] = std::make_shared<CDefaultObjectTypeHandler<TYPENAME>>

	// list of all known handlers, hardcoded for now since the only way to add new objects is via C++ code
	//Note: should be in sync with registerTypesMapObjectTypes function
	SET_HANDLER_CLASS("configurable", CRewardableConstructor);
	SET_HANDLER_CLASS("dwelling", CDwellingInstanceConstructor);
	SET_HANDLER_CLASS("hero", CHeroInstanceConstructor);
	SET_HANDLER_CLASS("town", CTownInstanceConstructor);
	SET_HANDLER_CLASS("bank", CBankInstanceConstructor);

	SET_HANDLER_CLASS("static", CObstacleConstructor);
	SET_HANDLER_CLASS("", CObstacleConstructor);

	SET_HANDLER("randomArtifact", CGArtifact);
	SET_HANDLER("randomHero", CGHeroInstance);
	SET_HANDLER("randomResource", CGResource);
	SET_HANDLER("randomTown", CGTownInstance);
	SET_HANDLER("randomMonster", CGCreature);
	SET_HANDLER("randomDwelling", CGDwelling);

	SET_HANDLER("generic", CGObjectInstance);
	SET_HANDLER("market", CGMarket);
	SET_HANDLER("cartographer", CCartographer);
	SET_HANDLER("artifact", CGArtifact);
	SET_HANDLER("blackMarket", CGBlackMarket);
	SET_HANDLER("boat", CGBoat);
	SET_HANDLER("bonusingObject", CGBonusingObject);
	SET_HANDLER("borderGate", CGBorderGate);
	SET_HANDLER("borderGuard", CGBorderGuard);
	SET_HANDLER("monster", CGCreature);
	SET_HANDLER("denOfThieves", CGDenOfthieves);
	SET_HANDLER("event", CGEvent);
	SET_HANDLER("garrison", CGGarrison);
	SET_HANDLER("heroPlaceholder", CGHeroPlaceholder);
	SET_HANDLER("keymaster", CGKeymasterTent);
	SET_HANDLER("lighthouse", CGLighthouse);
	SET_HANDLER("magi", CGMagi);
	SET_HANDLER("magicSpring", CGMagicSpring);
	SET_HANDLER("magicWell", CGMagicWell);
	SET_HANDLER("market", CGMarket);
	SET_HANDLER("mine", CGMine);
	SET_HANDLER("obelisk", CGObelisk);
	SET_HANDLER("observatory", CGObservatory);
	SET_HANDLER("onceVisitable", CGOnceVisitable);
	SET_HANDLER("pandora", CGPandoraBox);
	SET_HANDLER("pickable", CGPickable);
	SET_HANDLER("prison", CGHeroInstance);
	SET_HANDLER("questGuard", CGQuestGuard);
	SET_HANDLER("resource", CGResource);
	SET_HANDLER("scholar", CGScholar);
	SET_HANDLER("seerHut", CGSeerHut);
	SET_HANDLER("shipyard", CGShipyard);
	SET_HANDLER("shrine", CGShrine);
	SET_HANDLER("sign", CGSignBottle);
	SET_HANDLER("siren", CGSirens);
	SET_HANDLER("monolith", CGMonolith);
	SET_HANDLER("subterraneanGate", CGSubterraneanGate);
	SET_HANDLER("whirlpool", CGWhirlpool);
	SET_HANDLER("university", CGUniversity);
	SET_HANDLER("oncePerHero", CGVisitableOPH);
	SET_HANDLER("oncePerWeek", CGVisitableOPW);
	SET_HANDLER("witch", CGWitchHut);
	SET_HANDLER("terrain", CGTerrainPatch);

#undef SET_HANDLER_CLASS
#undef SET_HANDLER
}

CObjectClassesHandler::~CObjectClassesHandler()
{
	for(auto p : objects)
		delete p.second;
}

std::vector<JsonNode> CObjectClassesHandler::loadLegacyData(size_t dataSize)
{
	CLegacyConfigParser parser("Data/Objects.txt");
	size_t totalNumber = static_cast<size_t>(parser.readNumber()); // first line contains number of objects to read and nothing else
	parser.endLine();

	for (size_t i=0; i<totalNumber; i++)
	{
		auto templ = new ObjectTemplate;
		templ->readTxt(parser);
		parser.endLine();
		std::pair<si32, si32> key(templ->id.num, templ->subid);
		legacyTemplates.insert(std::make_pair(key, std::shared_ptr<const ObjectTemplate>(templ)));
	}

	std::vector<JsonNode> ret(dataSize);// create storage for 256 objects
	assert(dataSize == 256);

	CLegacyConfigParser namesParser("Data/ObjNames.txt");
	for (size_t i=0; i<256; i++)
	{
		ret[i]["name"].String() = namesParser.readString();
		namesParser.endLine();
	}

	CLegacyConfigParser cregen1Parser("data/crgen1");
	do
		customNames[Obj::CREATURE_GENERATOR1].push_back(cregen1Parser.readString());
	while(cregen1Parser.endLine());

	CLegacyConfigParser cregen4Parser("data/crgen4");
	do
		customNames[Obj::CREATURE_GENERATOR4].push_back(cregen4Parser.readString());
	while(cregen4Parser.endLine());

	return ret;
}

/// selects preferred ID (or subID) for new object
template<typename Map>
si32 selectNextID(const JsonNode & fixedID, const Map & map, si32 fixedObjectsBound)
{
	assert(fixedObjectsBound > 0);
	if(fixedID.isNull())
	{
		auto lastID = map.empty() ? 0 : map.rbegin()->first;
		return lastID < fixedObjectsBound ? fixedObjectsBound : lastID + 1;
	}
	auto id = static_cast<si32>(fixedID.Float());
	if(id >= fixedObjectsBound)
		logGlobal->error("Getting next ID overflowed: %d >= %d", id, fixedObjectsBound);

	return id;
}

void CObjectClassesHandler::loadObjectEntry(const std::string & identifier, const JsonNode & entry, ObjectContainter * obj, bool isSubobject)
{
	static const si32 fixedObjectsBound = 1000; // legacy value for backward compatibilitty
	static const si32 fixedSubobjectsBound = 10000000; // large enough arbitrary value to avoid ID-collisions
	si32 usedBound = fixedObjectsBound;

	if(!handlerConstructors.count(obj->handlerName))
	{
		logGlobal->error("Handler with name %s was not found!", obj->handlerName);
		return;
	}
	const auto convertedId = VLC->modh->normalizeIdentifier(entry.meta, "core", identifier);
	const auto & entryIndex = entry["index"];
	bool useSelectNextID = !isSubobject || entryIndex.isNull();

	if(useSelectNextID && isSubobject)
	{
		usedBound = fixedSubobjectsBound;
		logGlobal->error("Subobject index is Null. convertedId = '%s' obj->id = %d", convertedId, obj->id);
	}
	si32 id = useSelectNextID ? selectNextID(entryIndex, obj->subObjects, usedBound) 
		: (si32)entryIndex.Float();

	auto handler = handlerConstructors.at(obj->handlerName)();
	handler->setType(obj->id, id);
	handler->setTypeName(obj->identifier, convertedId);

	if (customNames.count(obj->id) && customNames.at(obj->id).size() > id)
		handler->init(entry, customNames.at(obj->id).at(id));
	else
		handler->init(entry);

	//if (handler->getTemplates().empty())
	{
		auto range = legacyTemplates.equal_range(std::make_pair(obj->id, id));
		for (auto & templ : boost::make_iterator_range(range.first, range.second))
		{
			handler->addTemplate(templ.second);
		}
		legacyTemplates.erase(range.first, range.second);
	}

	logGlobal->debug("Loaded object %s(%d)::%s(%d)", obj->identifier, obj->id, convertedId, id);

	//some mods redefine content handlers in the decoration.json in such way:
	//"core:sign" : { "types" : { "forgeSign" : { ...
	static const std::vector<std::string> breakersRMG
	{
		"hota.hota decorations:hotaPandoraBox"
		, "hota.hota decorations:hotaSubterreanGate"
	};
	const bool isExistingKey = obj->subObjects.count(id) > 0;
	const bool isBreaker = std::any_of(breakersRMG.begin(), breakersRMG.end(),
		[&handler](const std::string & str)
		{
			return str.compare(handler->subTypeName) == 0;
		});
	const bool passedHandler = !isExistingKey && !isBreaker;

	if(passedHandler)
	{
		obj->subObjects[id] = handler;
		obj->subIds[convertedId] = id;
	}
	else if(isExistingKey) //It's supposed that fan mods handlers are not overridden by default handlers
	{
		logGlobal->trace("Handler '%s' has not been overridden with handler '%s' in object %s(%d)::%s(%d)",
			obj->subObjects[id]->subTypeName, obj->handlerName, obj->identifier, obj->id, convertedId, id);
	}
	else
	{
		logGlobal->warn("Handler '%s' for object %s(%d)::%s(%d) has not been activated as RMG breaker",
			obj->handlerName, obj->identifier, obj->id, convertedId, id);
	}
}

CObjectClassesHandler::ObjectContainter * CObjectClassesHandler::loadFromJson(const std::string & scope, const JsonNode & json, const std::string & name)
{
	auto obj = new ObjectContainter();
	static const si32 fixedObjectsBound = 256; //Legacy value for backward compatibility

	obj->identifier = name;
	obj->name = json["name"].String();
	obj->handlerName = json["handler"].String();
	obj->base = json["base"];
	obj->id = selectNextID(json["index"], objects, fixedObjectsBound);

	if(json["defaultAiValue"].isNull())
		obj->groupDefaultAiValue = boost::none;
	else
		obj->groupDefaultAiValue = static_cast<boost::optional<si32>>(json["defaultAiValue"].Integer());

	for (auto entry : json["types"].Struct())
		loadObjectEntry(entry.first, entry.second, obj);

	return obj;
}

void CObjectClassesHandler::loadObject(std::string scope, std::string name, const JsonNode & data)
{
	auto object = loadFromJson(scope, data, normalizeIdentifier(scope, "core", name));
	objects[object->id] = object;
	VLC->modh->identifiers.registerObject(scope, "object", name, object->id);
}

void CObjectClassesHandler::loadObject(std::string scope, std::string name, const JsonNode & data, size_t index)
{
	auto object = loadFromJson(scope, data, normalizeIdentifier(scope, "core", name));
	assert(objects[(si32)index] == nullptr); // ensure that this id was not loaded before
	objects[(si32)index] = object;
	VLC->modh->identifiers.registerObject(scope, "object", name, object->id);
}

void CObjectClassesHandler::loadSubObject(const std::string & identifier, JsonNode config, si32 ID, boost::optional<si32> subID)
{
	static const bool isSubObject = true;

	config.setType(JsonNode::JsonType::DATA_STRUCT); // ensure that input is not NULL
	assert(objects.count(ID));
	if (subID)
	{
		assert(objects.at(ID)->subObjects.count(subID.get()) == 0);
		assert(config["index"].isNull());
		config["index"].Float() = subID.get();
	}
	inheritNodeWithMeta(config, objects.at(ID)->base);
	loadObjectEntry(identifier, config, objects[ID], isSubObject);
}

void CObjectClassesHandler::removeSubObject(si32 ID, si32 subID)
{
	assert(objects.count(ID));
	assert(objects.at(ID)->subObjects.count(subID));
	objects.at(ID)->subObjects.erase(subID); //TODO: cleanup string id map
}

std::vector<bool> CObjectClassesHandler::getDefaultAllowed() const
{
	return std::vector<bool>(); //TODO?
}

TObjectTypeHandler CObjectClassesHandler::getHandlerFor(si32 type, si32 subtype) const
{
	if (objects.count(type))
	{
		if (objects.at(type)->subObjects.count(subtype))
			return objects.at(type)->subObjects.at(subtype);
	}
	logGlobal->error("Failed to find object of type %d:%d", type, subtype);
	throw std::runtime_error("Object type handler not found");
}

TObjectTypeHandler CObjectClassesHandler::getHandlerFor(std::string type, std::string subtype) const
{
	boost::optional<si32> id = VLC->modh->identifiers.getIdentifier("core", "object", type, false);
	if(id)
	{
		auto object = objects.at(id.get());
		if(object->subIds.count(subtype))
		{
			si32 subId = object->subIds.at(subtype);

			return object->subObjects.at(subId);
		}
	}
	logGlobal->error("Failed to find object of type %s::%s", type, subtype);
	throw std::runtime_error("Object type handler not found");
}

TObjectTypeHandler CObjectClassesHandler::getHandlerFor(CompoundMapObjectID compoundIdentifier) const
{
	return getHandlerFor(compoundIdentifier.primaryID, compoundIdentifier.secondaryID);
}

std::set<si32> CObjectClassesHandler::knownObjects() const
{
	std::set<si32> ret;

	for (auto entry : objects)
		ret.insert(entry.first);

	return ret;
}

std::set<si32> CObjectClassesHandler::knownSubObjects(si32 primaryID) const
{
	std::set<si32> ret;

	if (objects.count(primaryID))
	{
		for (auto entry : objects.at(primaryID)->subObjects)
			ret.insert(entry.first);
	}
	return ret;
}

void CObjectClassesHandler::beforeValidate(JsonNode & object)
{
	for (auto & entry : object["types"].Struct())
	{
		inheritNodeWithMeta(entry.second, object["base"]);
		for (auto & templ : entry.second["templates"].Struct())
		{
			inheritNodeWithMeta(templ.second, entry.second["base"]);
		}
	}
}

void CObjectClassesHandler::afterLoadFinalization()
{
	for(auto entry : objects)
	{
		for(auto obj : entry.second->subObjects)
		{
			obj.second->afterLoadFinalization();
			if(obj.second->getTemplates().empty())
				logGlobal->warn("No templates found for %d:%d", entry.first, obj.first);
		}
	}

	//duplicate existing two-way portals to make reserve for RMG
	auto& portalVec = objects[Obj::MONOLITH_TWO_WAY]->subObjects;
	size_t portalCount = portalVec.size();
	size_t currentIndex = portalCount;
	while(portalVec.size() < 100)
	{
		portalVec[(si32)currentIndex] = portalVec[static_cast<si32>(currentIndex % portalCount)];
		currentIndex++;
	}
}

std::string CObjectClassesHandler::getObjectName(si32 type) const
{
	if (objects.count(type))
		return objects.at(type)->name;
	logGlobal->error("Access to non existing object of type %d", type);
	return "";
}

std::string CObjectClassesHandler::getObjectName(si32 type, si32 subtype) const
{
	if (knownSubObjects(type).count(subtype))
	{
		auto name = getHandlerFor(type, subtype)->getCustomName();
		if (name)
			return name.get();
	}
	return getObjectName(type);
}

SObjectSounds CObjectClassesHandler::getObjectSounds(si32 type) const
{
	if(objects.count(type))
		return objects.at(type)->sounds;
	logGlobal->error("Access to non existing object of type %d", type);
	return SObjectSounds();
}

SObjectSounds CObjectClassesHandler::getObjectSounds(si32 type, si32 subtype) const
{
	if(knownSubObjects(type).count(subtype))
		return getHandlerFor(type, subtype)->getSounds();
	else
		return getObjectSounds(type);
}

std::string CObjectClassesHandler::getObjectHandlerName(si32 type) const
{
	return objects.at(type)->handlerName;
}

boost::optional<si32> CObjectClassesHandler::getObjGroupAiValue(si32 primaryID) const
{
	return objects.at(primaryID)->groupDefaultAiValue;
}

AObjectTypeHandler::AObjectTypeHandler():
	type(-1), subtype(-1)
{

}

AObjectTypeHandler::~AObjectTypeHandler()
{
}

void AObjectTypeHandler::setType(si32 type, si32 subtype)
{
	this->type = type;
	this->subtype = subtype;
}

void AObjectTypeHandler::setTypeName(std::string type, std::string subtype)
{
	this->typeName = type;
	this->subTypeName = subtype;
}

static ui32 loadJsonOrMax(const JsonNode & input)
{
	if (input.isNull())
		return std::numeric_limits<ui32>::max();
	else
		return static_cast<ui32>(input.Float());
}

void AObjectTypeHandler::init(const JsonNode & input, boost::optional<std::string> name)
{
	base = input["base"];

	if (!input["rmg"].isNull())
	{
		rmgInfo.value =     static_cast<ui32>(input["rmg"]["value"].Float());
		rmgInfo.mapLimit =  loadJsonOrMax(input["rmg"]["mapLimit"]);
		rmgInfo.zoneLimit = loadJsonOrMax(input["rmg"]["zoneLimit"]);
		rmgInfo.rarity =    static_cast<ui32>(input["rmg"]["rarity"].Float());
	} // else block is not needed - set in constructor

	for (auto entry : input["templates"].Struct())
	{
		entry.second.setType(JsonNode::JsonType::DATA_STRUCT);
		JsonUtils::inherit(entry.second, base);

		auto tmpl = new ObjectTemplate;
		tmpl->id = Obj(type);
		tmpl->subid = subtype;
		tmpl->stringID = entry.first; // FIXME: create "fullID" - type.object.template?
		tmpl->readJson(entry.second);
		templates.push_back(std::shared_ptr<const ObjectTemplate>(tmpl));
	}

	if (input["name"].isNull())
		objectName = name;
	else
		objectName.reset(input["name"].String());

	for(const JsonNode & node : input["sounds"]["ambient"].Vector())
		sounds.ambient.push_back(node.String());

	for(const JsonNode & node : input["sounds"]["visit"].Vector())
		sounds.visit.push_back(node.String());

	for(const JsonNode & node : input["sounds"]["removal"].Vector())
		sounds.removal.push_back(node.String());

	if(input["aiValue"].isNull())
		aiValue = boost::none;
	else
		aiValue = static_cast<boost::optional<si32>>(input["aiValue"].Integer());

	if(input["battleground"].getType() == JsonNode::JsonType::DATA_STRING)
		battlefield = input["battleground"].String();
	else
		battlefield = boost::none;

	initTypeData(input);
}

bool AObjectTypeHandler::objectFilter(const CGObjectInstance *, std::shared_ptr<const ObjectTemplate>) const
{
	return false; // by default there are no overrides
}

void AObjectTypeHandler::preInitObject(CGObjectInstance * obj) const
{
	obj->ID = Obj(type);
	obj->subID = subtype;
	obj->typeName = typeName;
	obj->subTypeName = subTypeName;
}

void AObjectTypeHandler::initTypeData(const JsonNode & input)
{
	// empty implementation for overrides
}

boost::optional<std::string> AObjectTypeHandler::getCustomName() const
{
	return objectName;
}

SObjectSounds AObjectTypeHandler::getSounds() const
{
	return sounds;
}

void AObjectTypeHandler::addTemplate(std::shared_ptr<const ObjectTemplate> templ)
{
	//Otherwise the template remains constant
	auto ptr = const_cast<ObjectTemplate*>(templ.get());
	ptr->id = Obj(type);
	ptr->subid = subtype;
	templates.push_back(templ);
}

void AObjectTypeHandler::addTemplate(JsonNode config)
{
	config.setType(JsonNode::JsonType::DATA_STRUCT); // ensure that input is not null
	JsonUtils::inherit(config, base);
	auto tmpl = new ObjectTemplate;
	tmpl->id = Obj(type);
	tmpl->subid = subtype;
	tmpl->stringID = ""; // TODO?
	tmpl->readJson(config);
	templates.emplace_back(tmpl);
}

std::vector<std::shared_ptr<const ObjectTemplate>> AObjectTypeHandler::getTemplates() const
{
	return templates;
}

BattleField AObjectTypeHandler::getBattlefield() const
{
	return battlefield ? BattleField::fromString(battlefield.get()) : BattleField::NONE;
}

<<<<<<< HEAD
std::vector<ObjectTemplate> AObjectTypeHandler::getTemplates(const Terrain & terrainType) const
=======
std::vector<std::shared_ptr<const ObjectTemplate>>AObjectTypeHandler::getTemplates(const Terrain & terrainType) const
>>>>>>> 3d2dc233
{
	std::vector<std::shared_ptr<const ObjectTemplate>> templates = getTemplates();
	std::vector<std::shared_ptr<const ObjectTemplate>> filtered;

	std::copy_if(templates.begin(), templates.end(), std::back_inserter(filtered), [&](std::shared_ptr<const ObjectTemplate> obj)
	{
<<<<<<< HEAD
		return obj.canBePlacedAt(terrainType);
=======
		return obj->canBePlacedAt(terrainType);
>>>>>>> 3d2dc233
	});
	// H3 defines allowed terrains in a weird way - artifacts, monsters and resources have faulty masks here
	// Perhaps we should re-define faulty templates and remove this workaround (already done for resources)
	if (type == Obj::ARTIFACT || type == Obj::MONSTER)
		return templates;
	else
		return filtered;
}

<<<<<<< HEAD
boost::optional<ObjectTemplate> AObjectTypeHandler::getOverride(const Terrain & terrainType, const CGObjectInstance * object) const
=======
std::shared_ptr<const ObjectTemplate> AObjectTypeHandler::getOverride(const Terrain & terrainType, const CGObjectInstance * object) const
>>>>>>> 3d2dc233
{
	std::vector<std::shared_ptr<const ObjectTemplate>> ret = getTemplates(terrainType);
	for (const auto & tmpl: ret)
	{
		if (objectFilter(object, tmpl))
			return tmpl;
	}
	return std::shared_ptr<const ObjectTemplate>(); //empty
}

const RandomMapInfo & AObjectTypeHandler::getRMGInfo()
{
	return rmgInfo;
}

boost::optional<si32> AObjectTypeHandler::getAiValue() const
{
	return aiValue;
}

bool AObjectTypeHandler::isStaticObject()
{
	return false; // most of classes are not static
}

void AObjectTypeHandler::afterLoadFinalization()
{
}<|MERGE_RESOLUTION|>--- conflicted
+++ resolved
@@ -581,22 +581,14 @@
 	return battlefield ? BattleField::fromString(battlefield.get()) : BattleField::NONE;
 }
 
-<<<<<<< HEAD
-std::vector<ObjectTemplate> AObjectTypeHandler::getTemplates(const Terrain & terrainType) const
-=======
 std::vector<std::shared_ptr<const ObjectTemplate>>AObjectTypeHandler::getTemplates(const Terrain & terrainType) const
->>>>>>> 3d2dc233
 {
 	std::vector<std::shared_ptr<const ObjectTemplate>> templates = getTemplates();
 	std::vector<std::shared_ptr<const ObjectTemplate>> filtered;
 
 	std::copy_if(templates.begin(), templates.end(), std::back_inserter(filtered), [&](std::shared_ptr<const ObjectTemplate> obj)
 	{
-<<<<<<< HEAD
-		return obj.canBePlacedAt(terrainType);
-=======
 		return obj->canBePlacedAt(terrainType);
->>>>>>> 3d2dc233
 	});
 	// H3 defines allowed terrains in a weird way - artifacts, monsters and resources have faulty masks here
 	// Perhaps we should re-define faulty templates and remove this workaround (already done for resources)
@@ -606,11 +598,7 @@
 		return filtered;
 }
 
-<<<<<<< HEAD
-boost::optional<ObjectTemplate> AObjectTypeHandler::getOverride(const Terrain & terrainType, const CGObjectInstance * object) const
-=======
 std::shared_ptr<const ObjectTemplate> AObjectTypeHandler::getOverride(const Terrain & terrainType, const CGObjectInstance * object) const
->>>>>>> 3d2dc233
 {
 	std::vector<std::shared_ptr<const ObjectTemplate>> ret = getTemplates(terrainType);
 	for (const auto & tmpl: ret)
