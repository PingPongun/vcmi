/*
* CommonConstructors.cpp, part of VCMI engine
*
* Authors: listed in file AUTHORS in main folder
*
* License: GNU General Public License v2.0 or later
* Full text of license available in license.txt file, in main folder
*
*/
#include "StdInc.h"
#include "CommonConstructors.h"

#include "CGTownInstance.h"
#include "CGHeroInstance.h"
#include "CBank.h"
#include "../TerrainHandler.h"
#include "../mapping/CMap.h"
#include "../CHeroHandler.h"
#include "../CGeneralTextHandler.h"
#include "../CCreatureHandler.h"
#include "JsonRandom.h"
#include "../CModHandler.h"
#include "../IGameCallback.h"
#include "../StringConstants.h"

VCMI_LIB_NAMESPACE_BEGIN

bool CObstacleConstructor::isStaticObject()
{
	return true;
}

void CTownInstanceConstructor::initTypeData(const JsonNode & input)
{
	VLC->modh->identifiers.requestIdentifier("faction", input["faction"], [&](si32 index)
	{
		faction = (*VLC->townh)[index];
	});

	filtersJson = input["filters"];

	// change scope of "filters" to scope of object that is being loaded
	// since this filters require to resolve building ID's
	filtersJson.setMeta(input["faction"].meta);
}

void CTownInstanceConstructor::afterLoadFinalization()
{
	assert(faction);
	for(const auto & entry : filtersJson.Struct())
	{
		filters[entry.first] = LogicalExpression<BuildingID>(entry.second, [this](const JsonNode & node)
		{
			return BuildingID(VLC->modh->identifiers.getIdentifier("building." + faction->getJsonKey(), node.Vector()[0]).value());
		});
	}
}

bool CTownInstanceConstructor::objectFilter(const CGObjectInstance * object, std::shared_ptr<const ObjectTemplate> templ) const
{
	const auto * town = dynamic_cast<const CGTownInstance *>(object);

	auto buildTest = [&](const BuildingID & id)
	{
		return town->hasBuilt(id);
	};

	return filters.count(templ->stringID) != 0 && filters.at(templ->stringID).test(buildTest);
}

CGObjectInstance * CTownInstanceConstructor::create(std::shared_ptr<const ObjectTemplate> tmpl) const
{
	CGTownInstance * obj = createTyped(tmpl);
	obj->town = faction->town;
	obj->tempOwner = PlayerColor::NEUTRAL;
	return obj;
}

void CTownInstanceConstructor::configureObject(CGObjectInstance * object, CRandomGenerator & rng) const
{
	auto templ = getOverride(CGObjectInstance::cb->getTile(object->pos)->terType->getId(), object);
	if(templ)
		object->appearance = templ;
}

void CHeroInstanceConstructor::initTypeData(const JsonNode & input)
{
	VLC->modh->identifiers.requestIdentifier(
		"heroClass",
		input["heroClass"],
		[&](si32 index) { heroClass = VLC->heroh->classes[index]; });

	filtersJson = input["filters"];
}

void CHeroInstanceConstructor::afterLoadFinalization()
{
	for(const auto & entry : filtersJson.Struct())
	{
		filters[entry.first] = LogicalExpression<HeroTypeID>(entry.second, [](const JsonNode & node)
		{
			return HeroTypeID(VLC->modh->identifiers.getIdentifier("hero", node.Vector()[0]).value());
		});
	}
}

bool CHeroInstanceConstructor::objectFilter(const CGObjectInstance * object, std::shared_ptr<const ObjectTemplate> templ) const
{
	const auto * hero = dynamic_cast<const CGHeroInstance *>(object);

	auto heroTest = [&](const HeroTypeID & id)
	{
		return hero->type->getId() == id;
	};

	if(filters.count(templ->stringID))
	{
		return filters.at(templ->stringID).test(heroTest);
	}
	return false;
}

CGObjectInstance * CHeroInstanceConstructor::create(std::shared_ptr<const ObjectTemplate> tmpl) const
{
	CGHeroInstance * obj = createTyped(tmpl);
	obj->type = nullptr; //FIXME: set to valid value. somehow.
	return obj;
}

void CHeroInstanceConstructor::configureObject(CGObjectInstance * object, CRandomGenerator & rng) const
{

}

bool CDwellingInstanceConstructor::hasNameTextID() const
{
	return true;
}

void CDwellingInstanceConstructor::initTypeData(const JsonNode & input)
{
	if (input.Struct().count("name") == 0)
		logMod->warn("Dwelling %s missing name!", getJsonKey());

	VLC->generaltexth->registerString( input.meta, getNameTextID(), input["name"].String());

	const JsonVector & levels = input["creatures"].Vector();
	const auto totalLevels = levels.size();

	availableCreatures.resize(totalLevels);
	for(auto currentLevel = 0; currentLevel < totalLevels; currentLevel++)
	{
		const JsonVector & creaturesOnLevel = levels[currentLevel].Vector();
		const auto creaturesNumber = creaturesOnLevel.size();
		availableCreatures[currentLevel].resize(creaturesNumber);

		for(auto currentCreature = 0; currentCreature < creaturesNumber; currentCreature++)
		{
			VLC->modh->identifiers.requestIdentifier("creature", creaturesOnLevel[currentCreature], [=] (si32 index)
			{
				availableCreatures[currentLevel][currentCreature] = VLC->creh->objects[index];
			});
		}
		assert(!availableCreatures[currentLevel].empty());
	}
	guards = input["guards"];
}

bool CDwellingInstanceConstructor::objectFilter(const CGObjectInstance * obj, std::shared_ptr<const ObjectTemplate> tmpl) const
{
	return false;
}

CGObjectInstance * CDwellingInstanceConstructor::create(std::shared_ptr<const ObjectTemplate> tmpl) const
{
	CGDwelling * obj = createTyped(tmpl);

	obj->creatures.resize(availableCreatures.size());
	for(const auto & entry : availableCreatures)
	{
		for(const CCreature * cre : entry)
			obj->creatures.back().second.push_back(cre->getId());
	}
	return obj;
}

void CDwellingInstanceConstructor::configureObject(CGObjectInstance * object, CRandomGenerator &rng) const
{
	auto * dwelling = dynamic_cast<CGDwelling *>(object);

	dwelling->creatures.clear();
	dwelling->creatures.reserve(availableCreatures.size());

	for(const auto & entry : availableCreatures)
	{
		dwelling->creatures.resize(dwelling->creatures.size() + 1);
		for(const CCreature * cre : entry)
			dwelling->creatures.back().second.push_back(cre->getId());
	}

	bool guarded = false; //TODO: serialize for sanity

	if(guards.getType() == JsonNode::JsonType::DATA_BOOL) //simple switch
	{
		if(guards.Bool())
		{
			guarded = true;
		}
	}
	else if(guards.getType() == JsonNode::JsonType::DATA_VECTOR) //custom guards (eg. Elemental Conflux)
	{
		for(auto & stack : JsonRandom::loadCreatures(guards, rng))
		{
			dwelling->putStack(SlotID(dwelling->stacksCount()), new CStackInstance(stack.type->getId(), stack.count));
		}
	}
	else //default condition - creatures are of level 5 or higher
	{
		for(auto creatureEntry : availableCreatures)
		{
			if(creatureEntry.at(0)->getLevel() >= 5)
			{
				guarded = true;
				break;
			}
		}
	}

	if(guarded)
	{
		for(auto creatureEntry : availableCreatures)
		{
			const CCreature * crea = creatureEntry.at(0);
			dwelling->putStack(SlotID(dwelling->stacksCount()), new CStackInstance(crea->getId(), crea->getGrowth() * 3));
		}
	}
}

bool CDwellingInstanceConstructor::producesCreature(const CCreature * crea) const
{
	for(const auto & entry : availableCreatures)
	{
		for(const CCreature * cre : entry)
			if(crea == cre)
				return true;
	}
	return false;
}

std::vector<const CCreature *> CDwellingInstanceConstructor::getProducedCreatures() const
{
	std::vector<const CCreature *> creatures; //no idea why it's 2D, to be honest
	for(const auto & entry : availableCreatures)
	{
		for(const CCreature * cre : entry)
			creatures.push_back(cre);
	}
	return creatures;
}

void BoatInstanceConstructor::initTypeData(const JsonNode & input)
{
	layer = EPathfindingLayer::SAIL;
	int pos = vstd::find_pos(NPathfindingLayer::names, input["layer"].String());
	if(pos != -1)
		layer = EPathfindingLayer(pos);
	onboardAssaultAllowed = input["onboardAssaultAllowed"].Bool();
	onboardVisitAllowed = input["onboardVisitAllowed"].Bool();
	actualAnimation = input["actualAnimation"].String();
	overlayAnimation = input["overlayAnimation"].String();
	for(int i = 0; i < flagAnimations.size() && i < input["flagAnimations"].Vector().size(); ++i)
		flagAnimations[i] = input["flagAnimations"].Vector()[i].String();
	bonuses = JsonRandom::loadBonuses(input["bonuses"]);
}

CGObjectInstance * BoatInstanceConstructor::create(std::shared_ptr<const ObjectTemplate> tmpl) const
{
	CGBoat * boat = createTyped(tmpl);
	boat->layer = layer;
	boat->actualAnimation = actualAnimation;
	boat->overlayAnimation = overlayAnimation;
	boat->flagAnimations = flagAnimations;
	for(auto & b : bonuses)
		boat->addNewBonus(std::make_shared<Bonus>(b));
	
	return boat;
}

void BoatInstanceConstructor::configureObject(CGObjectInstance * object, CRandomGenerator & rng) const
{

}

void MarketInstanceConstructor::initTypeData(const JsonNode & input)
{
	for(auto & element : input["modes"].Vector())
	{
		if(MappedKeys::MARKET_NAMES_TO_TYPES.count(element.String()))
			marketModes.insert(MappedKeys::MARKET_NAMES_TO_TYPES.at(element.String()));
	}
	
<<<<<<< HEAD
	marketEfficacy = input["efficacy"].isNull() ? -1 : input["efficacy"].Integer();
=======
	marketEfficiency = input["efficiency"].isNull() ? 5 : input["efficiency"].Integer();
>>>>>>> c9b59735
	predefinedOffer = input["offer"];
	
	title = input["title"].String();
	speech = input["speech"].String();
}

CGObjectInstance * MarketInstanceConstructor::create(std::shared_ptr<const ObjectTemplate> tmpl) const
{
	CGMarket * market = nullptr;
	if(marketModes.size() == 1)
	{
		switch(*marketModes.begin())
		{
			case EMarketMode::ARTIFACT_RESOURCE:
			case EMarketMode::RESOURCE_ARTIFACT:
				market = new CGBlackMarket;
				break;
				
			case EMarketMode::RESOURCE_SKILL:
				market = new CGUniversity;
				break;
		}
	}
	
	if(!market)
		market = new CGMarket;
	
	preInitObject(market);

	if(tmpl)
		market->appearance = tmpl;
	market->marketModes = marketModes;
<<<<<<< HEAD
	if(marketEfficacy >= 0)
		market->marketEfficacy = marketEfficacy;
=======
	market->marketEfficiency = marketEfficiency;
	
	market->title = market->getObjectName();
	if(!title.empty())
		market->title = VLC->generaltexth->translate(title);
	
	market->speech = VLC->generaltexth->translate(speech);
>>>>>>> c9b59735
	
	return market;
}

void MarketInstanceConstructor::configureObject(CGObjectInstance * object, CRandomGenerator & rng) const
{
	if(auto * university = dynamic_cast<CGUniversity *>(object))
	{
		for(auto skill : JsonRandom::loadSecondary(predefinedOffer, rng))
			university->skills.push_back(skill.first.getNum());
<<<<<<< HEAD
		
		university->title = VLC->generaltexth->translate(title);
		university->speech = VLC->generaltexth->translate(speech);
=======
>>>>>>> c9b59735
	}
}


bool CBankInstanceConstructor::hasNameTextID() const
{
	return true;
}

void CBankInstanceConstructor::initTypeData(const JsonNode & input)
{
	if (input.Struct().count("name") == 0)
		logMod->warn("Bank %s missing name!", getJsonKey());

	VLC->generaltexth->registerString(input.meta, getNameTextID(), input["name"].String());

	levels = input["levels"].Vector();
	bankResetDuration = static_cast<si32>(input["resetDuration"].Float());
}

CGObjectInstance *CBankInstanceConstructor::create(std::shared_ptr<const ObjectTemplate> tmpl) const
{
	return createTyped(tmpl);
}

BankConfig CBankInstanceConstructor::generateConfig(const JsonNode & level, CRandomGenerator & rng) const
{
	BankConfig bc;

	bc.chance = static_cast<ui32>(level["chance"].Float());

	bc.guards = JsonRandom::loadCreatures(level["guards"], rng);
	bc.upgradeChance = static_cast<ui32>(level["upgrade_chance"].Float());
	bc.combatValue = static_cast<ui32>(level["combat_value"].Float());

	std::vector<SpellID> spells;
	for (size_t i=0; i<6; i++)
		IObjectInterface::cb->getAllowedSpells(spells, static_cast<ui16>(i));

	bc.resources = ResourceSet(level["reward"]["resources"]);
	bc.creatures = JsonRandom::loadCreatures(level["reward"]["creatures"], rng);
	bc.artifacts = JsonRandom::loadArtifacts(level["reward"]["artifacts"], rng);
	bc.spells = JsonRandom::loadSpells(level["reward"]["spells"], rng, spells);

	bc.value = static_cast<ui32>(level["value"].Float());

	return bc;
}

void CBankInstanceConstructor::configureObject(CGObjectInstance * object, CRandomGenerator & rng) const
{
	auto * bank = dynamic_cast<CBank *>(object);

	bank->resetDuration = bankResetDuration;

	si32 totalChance = 0;
	for(const auto & node : levels)
		totalChance += static_cast<si32>(node["chance"].Float());

	assert(totalChance != 0);

	si32 selectedChance = rng.nextInt(totalChance - 1);

	int cumulativeChance = 0;
	for(const auto & node : levels)
	{
		cumulativeChance += static_cast<int>(node["chance"].Float());
		if(selectedChance < cumulativeChance)
		{
			bank->setConfig(generateConfig(node, rng));
			break;
		}
	}
}

CBankInfo::CBankInfo(const JsonVector & Config) :
	config(Config)
{
	assert(!Config.empty());
}

static void addStackToArmy(IObjectInfo::CArmyStructure & army, const CCreature * crea, si32 amount)
{
	army.totalStrength += crea->getFightValue() * amount;

	bool walker = true;
	if(crea->hasBonusOfType(Bonus::SHOOTER))
	{
		army.shootersStrength += crea->getFightValue() * amount;
		walker = false;
	}
	if(crea->hasBonusOfType(Bonus::FLYING))
	{
		army.flyersStrength += crea->getFightValue() * amount;
		walker = false;
	}
	if(walker)
		army.walkersStrength += crea->getFightValue() * amount;
}

IObjectInfo::CArmyStructure CBankInfo::minGuards() const
{
	std::vector<IObjectInfo::CArmyStructure> armies;
	for(auto configEntry : config)
	{
		auto stacks = JsonRandom::evaluateCreatures(configEntry["guards"]);
		IObjectInfo::CArmyStructure army;
		for(auto & stack : stacks)
		{
			assert(!stack.allowedCreatures.empty());
			auto weakest = boost::range::min_element(stack.allowedCreatures, [](const CCreature * a, const CCreature * b)
			{
				return a->getFightValue() < b->getFightValue();
			});
			addStackToArmy(army, *weakest, stack.minAmount);
		}
		armies.push_back(army);
	}
	return *boost::range::min_element(armies);
}

IObjectInfo::CArmyStructure CBankInfo::maxGuards() const
{
	std::vector<IObjectInfo::CArmyStructure> armies;
	for(auto configEntry : config)
	{
		auto stacks = JsonRandom::evaluateCreatures(configEntry["guards"]);
		IObjectInfo::CArmyStructure army;
		for(auto & stack : stacks)
		{
			assert(!stack.allowedCreatures.empty());
			auto strongest = boost::range::max_element(stack.allowedCreatures, [](const CCreature * a, const CCreature * b)
			{
				return a->getFightValue() < b->getFightValue();
			});
			addStackToArmy(army, *strongest, stack.maxAmount);
		}
		armies.push_back(army);
	}
	return *boost::range::max_element(armies);
}

TPossibleGuards CBankInfo::getPossibleGuards() const
{
	TPossibleGuards out;

	for(const JsonNode & configEntry : config)
	{
		const JsonNode & guardsInfo = configEntry["guards"];
		auto stacks = JsonRandom::evaluateCreatures(guardsInfo);
		IObjectInfo::CArmyStructure army;


		for(auto stack : stacks)
		{
			army.totalStrength += stack.allowedCreatures.front()->getAIValue() * (stack.minAmount + stack.maxAmount) / 2;
			//TODO: add fields for flyers, walkers etc...
		}

		ui8 chance = static_cast<ui8>(configEntry["chance"].Float());
		out.push_back(std::make_pair(chance, army));
	}
	return out;
}

std::vector<PossibleReward<TResources>> CBankInfo::getPossibleResourcesReward() const
{
	std::vector<PossibleReward<TResources>> result;

	for(const JsonNode & configEntry : config)
	{
		const JsonNode & resourcesInfo = configEntry["reward"]["resources"];

		if(!resourcesInfo.isNull())
		{
			result.emplace_back(configEntry["chance"].Integer(), TResources(resourcesInfo));
		}
	}

	return result;
}

std::vector<PossibleReward<CStackBasicDescriptor>> CBankInfo::getPossibleCreaturesReward() const
{
	std::vector<PossibleReward<CStackBasicDescriptor>> aproximateReward;

	for(const JsonNode & configEntry : config)
	{
		const JsonNode & guardsInfo = configEntry["reward"]["creatures"];
		auto stacks = JsonRandom::evaluateCreatures(guardsInfo);

		for(auto stack : stacks)
		{
			const auto * creature = stack.allowedCreatures.front();

			aproximateReward.emplace_back(configEntry["chance"].Integer(), CStackBasicDescriptor(creature, (stack.minAmount + stack.maxAmount) / 2));
		}
	}

	return aproximateReward;
}

bool CBankInfo::givesResources() const
{
	for(const JsonNode & node : config)
		if(!node["reward"]["resources"].isNull())
			return true;
	return false;
}

bool CBankInfo::givesArtifacts() const
{
	for(const JsonNode & node : config)
		if(!node["reward"]["artifacts"].isNull())
			return true;
	return false;
}

bool CBankInfo::givesCreatures() const
{
	for(const JsonNode & node : config)
		if(!node["reward"]["creatures"].isNull())
			return true;
	return false;
}

bool CBankInfo::givesSpells() const
{
	for(const JsonNode & node : config)
		if(!node["reward"]["spells"].isNull())
			return true;
	return false;
}


std::unique_ptr<IObjectInfo> CBankInstanceConstructor::getObjectInfo(std::shared_ptr<const ObjectTemplate> tmpl) const
{
	return std::unique_ptr<IObjectInfo>(new CBankInfo(levels));
}

VCMI_LIB_NAMESPACE_END<|MERGE_RESOLUTION|>--- conflicted
+++ resolved
@@ -299,11 +299,7 @@
 			marketModes.insert(MappedKeys::MARKET_NAMES_TO_TYPES.at(element.String()));
 	}
 	
-<<<<<<< HEAD
-	marketEfficacy = input["efficacy"].isNull() ? -1 : input["efficacy"].Integer();
-=======
 	marketEfficiency = input["efficiency"].isNull() ? 5 : input["efficiency"].Integer();
->>>>>>> c9b59735
 	predefinedOffer = input["offer"];
 	
 	title = input["title"].String();
@@ -336,10 +332,6 @@
 	if(tmpl)
 		market->appearance = tmpl;
 	market->marketModes = marketModes;
-<<<<<<< HEAD
-	if(marketEfficacy >= 0)
-		market->marketEfficacy = marketEfficacy;
-=======
 	market->marketEfficiency = marketEfficiency;
 	
 	market->title = market->getObjectName();
@@ -347,7 +339,6 @@
 		market->title = VLC->generaltexth->translate(title);
 	
 	market->speech = VLC->generaltexth->translate(speech);
->>>>>>> c9b59735
 	
 	return market;
 }
@@ -358,12 +349,6 @@
 	{
 		for(auto skill : JsonRandom::loadSecondary(predefinedOffer, rng))
 			university->skills.push_back(skill.first.getNum());
-<<<<<<< HEAD
-		
-		university->title = VLC->generaltexth->translate(title);
-		university->speech = VLC->generaltexth->translate(speech);
-=======
->>>>>>> c9b59735
 	}
 }
 
