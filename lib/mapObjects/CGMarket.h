--- conflicted
+++ resolved
@@ -35,15 +35,11 @@
 public:
 	
 	std::set<EMarketMode::EMarketMode> marketModes;
-<<<<<<< HEAD
-	int marketEfficacy = 5;
-=======
 	int marketEfficiency;
 	
 	//window variables
 	std::string title;
 	std::string speech; //currently shown only in university
->>>>>>> c9b59735
 	
 	CGMarket();
 	///IObjectInterface
@@ -60,13 +56,9 @@
 	{
 		h & static_cast<CGObjectInstance&>(*this);
 		h & marketModes;
-<<<<<<< HEAD
-		h & marketEfficacy;
-=======
 		h & marketEfficiency;
 		h & title;
 		h & speech;
->>>>>>> c9b59735
 	}
 };
 
@@ -88,12 +80,7 @@
 class DLL_LINKAGE CGUniversity : public CGMarket
 {
 public:
-	int skillsTotal = 4;
 	std::vector<int> skills; //available skills
-	
-	//window variables
-	std::string title;
-	std::string speech;
 
 	std::vector<int> availableItemsIds(EMarketMode::EMarketMode mode) const override;
 	void initObj(CRandomGenerator & rand) override;//set skills for trade
@@ -103,8 +90,6 @@
 	{
 		h & static_cast<CGMarket&>(*this);
 		h & skills;
-		h & title;
-		h & speech;
 	}
 };
 
