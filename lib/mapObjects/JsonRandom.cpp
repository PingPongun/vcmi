/*
 *
 * CRewardableObject.cpp, part of VCMI engine
 *
 * Authors: listed in file AUTHORS in main folder
 *
 * License: GNU General Public License v2.0 or later
 * Full text of license available in license.txt file, in main folder
 *
 */

#include "StdInc.h"
#include "JsonRandom.h"

#include "../JsonNode.h"
#include "../CRandomGenerator.h"
#include "../StringConstants.h"
#include "../VCMI_Lib.h"
#include "../CModHandler.h"
#include "../CArtHandler.h"
#include "../CCreatureHandler.h"
#include "../CCreatureSet.h"
#include "../CSpellHandler.h"

namespace JsonRandom
{
	si32 loadValue(const JsonNode & value, CRandomGenerator & rng, si32 defaultValue)
	{
		if (value.isNull())
			return defaultValue;
		if (value.getType() == JsonNode::DATA_FLOAT)
			return value.Float();
		if (!value["amount"].isNull())
			return value["amount"].Float();
		si32 min = value["min"].Float();
		si32 max = value["max"].Float();
		return rng.getIntRange(min, max)();
	}

	TResources loadResources(const JsonNode & value, CRandomGenerator & rng)
	{
		TResources ret;
		for (size_t i=0; i<GameConstants::RESOURCE_QUANTITY; i++)
		{
			ret[i] = loadValue(value[GameConstants::RESOURCE_NAMES[i]], rng);
		}
		return ret;
	}

	std::vector<si32> loadPrimary(const JsonNode & value, CRandomGenerator & rng)
	{
		std::vector<si32> ret;
		for (auto & name : PrimarySkill::names)
		{
			ret.push_back(loadValue(value[name], rng));
		}
		return ret;
	}

	std::map<SecondarySkill, si32> loadSecondary(const JsonNode & value, CRandomGenerator & rng)
	{
		std::map<SecondarySkill, si32> ret;
		for (auto & pair : value.Struct())
		{
			SecondarySkill id(VLC->modh->identifiers.getIdentifier(pair.second.meta, "skill", pair.first).get());
			ret[id] = loadValue(pair.second, rng);
		}
		return ret;
	}

	ArtifactID loadArtifact(const JsonNode & value, CRandomGenerator & rng)
	{
		if (value.getType() == JsonNode::DATA_STRING)
			return ArtifactID(VLC->modh->identifiers.getIdentifier("artifact", value).get());

		std::set<CArtifact::EartClass> allowedClasses;
		std::set<ArtifactPosition> allowedPositions;
		ui32 minValue = 0;
		ui32 maxValue = std::numeric_limits<ui32>::max();

		if (value["class"].getType() == JsonNode::DATA_STRING)
			allowedClasses.insert(VLC->arth->stringToClass(value["class"].String()));
		else
			for (auto & entry : value["class"].Vector())
				allowedClasses.insert(VLC->arth->stringToClass(entry.String()));

		if (value["slot"].getType() == JsonNode::DATA_STRING)
			allowedPositions.insert(VLC->arth->stringToSlot(value["class"].String()));
		else
			for (auto & entry : value["slot"].Vector())
				allowedPositions.insert(VLC->arth->stringToSlot(entry.String()));

		if (!value["minValue"].isNull()) minValue = value["minValue"].Float();
		if (!value["maxValue"].isNull()) maxValue = value["maxValue"].Float();

		return VLC->arth->pickRandomArtifact(rng, [=](ArtifactID artID) -> bool
		{
			CArtifact * art = VLC->arth->artifacts[artID];

			if (!vstd::iswithin(art->price, minValue, maxValue))
				return false;

			if (!allowedClasses.empty() && !allowedClasses.count(art->aClass))
				return false;

			if (!allowedPositions.empty())
			{
				for (auto pos : art->possibleSlots[ArtBearer::HERO])
				{
					if (allowedPositions.count(pos))
						return true;
				}
				return false;
			}
			return true;
		});
	}

	std::vector<ArtifactID> loadArtifacts(const JsonNode & value, CRandomGenerator & rng)
	{
		std::vector<ArtifactID> ret;
		for (const JsonNode & entry : value.Vector())
		{
			ret.push_back(loadArtifact(entry, rng));
		}
		return ret;
	}

	SpellID loadSpell(const JsonNode & value, CRandomGenerator & rng, std::vector<SpellID> spells)
	{
		if (value.getType() == JsonNode::DATA_STRING)
			return SpellID(VLC->modh->identifiers.getIdentifier("spell", value).get());
		if (value["type"].getType() == JsonNode::DATA_STRING)
			return SpellID(VLC->modh->identifiers.getIdentifier("spell", value["type"]).get());

		spells.erase(std::remove_if(spells.begin(), spells.end(), [=](SpellID spell)
		{
			return VLC->spellh->objects[spell]->level != si32(value["level"].Float());
		}), spells.end());

		return SpellID(*RandomGeneratorUtil::nextItem(spells, rng));
	}

	std::vector<SpellID> loadSpells(const JsonNode & value, CRandomGenerator & rng, std::vector<SpellID> spells)
	{
		// possible extensions: (taken from spell json config)
		// "type": "adventure",//"adventure", "combat", "ability"
		// "school": {"air":true, "earth":true, "fire":true, "water":true},
		// "level": 1,

		std::vector<SpellID> ret;
		for (const JsonNode & entry : value.Vector())
		{
			ret.push_back(loadSpell(entry, rng, spells));
		}
		return ret;
	}

	CStackBasicDescriptor loadCreature(const JsonNode & value, CRandomGenerator & rng)
	{
		CStackBasicDescriptor stack;
		stack.type = VLC->creh->creatures[VLC->modh->identifiers.getIdentifier("creature", value["type"]).get()];
		stack.count = loadValue(value, rng);
		if (!value["upgradeChance"].isNull() && !stack.type->upgrades.empty())
		{
			if (int(value["upgradeChance"].Float()) > rng.nextInt(99)) // select random upgrade
			{
				stack.type = VLC->creh->creatures[*RandomGeneratorUtil::nextItem(stack.type->upgrades, rng)];
			}
		}
		return stack;
	}

	std::vector<CStackBasicDescriptor> loadCreatures(const JsonNode & value, CRandomGenerator & rng)
	{
		std::vector<CStackBasicDescriptor> ret;
		for (const JsonNode & node : value.Vector())
		{
			ret.push_back(loadCreature(node, rng));
		}
		return ret;
	}

	std::vector<RandomStackInfo> evaluateCreatures(const JsonNode & value)
	{
		std::vector<RandomStackInfo> ret;
		for (const JsonNode & node : value.Vector())
		{
			RandomStackInfo info;

			if (!node["amount"].isNull())
				info.minAmount = info.maxAmount = node["amount"].Float();
			else
			{
				info.minAmount = node["min"].Float();
				info.maxAmount = node["max"].Float();
			}
			const CCreature * crea = VLC->creh->creatures[VLC->modh->identifiers.getIdentifier("creature", node["type"]).get()];
			info.allowedCreatures.push_back(crea);
<<<<<<< HEAD
            if (node["upgradeChance"].Float() > 0)
=======
			if (node["upgradeChance"].Float() > 0)
>>>>>>> 98416008
			{
				for (auto creaID : crea->upgrades)
					info.allowedCreatures.push_back(VLC->creh->creatures[creaID]);
			}
			ret.push_back(info);
		}
		return ret;
	}

	//std::vector<Component> loadComponents(const JsonNode & value)
	//{
	//	std::vector<Component> ret;
	//	return ret;
	//	//TODO
	//}

	std::vector<Bonus> DLL_LINKAGE loadBonuses(const JsonNode & value)
	{
		std::vector<Bonus> ret;
		for (const JsonNode & entry : value.Vector())
		{
			Bonus * bonus = JsonUtils::parseBonus(entry);
			ret.push_back(*bonus);
			delete bonus;
		}
		return ret;
	}

}<|MERGE_RESOLUTION|>--- conflicted
+++ resolved
@@ -197,11 +197,7 @@
 			}
 			const CCreature * crea = VLC->creh->creatures[VLC->modh->identifiers.getIdentifier("creature", node["type"]).get()];
 			info.allowedCreatures.push_back(crea);
-<<<<<<< HEAD
-            if (node["upgradeChance"].Float() > 0)
-=======
 			if (node["upgradeChance"].Float() > 0)
->>>>>>> 98416008
 			{
 				for (auto creaID : crea->upgrades)
 					info.allowedCreatures.push_back(VLC->creh->creatures[creaID]);
