/*
 * CQuest.cpp, part of VCMI engine
 *
 * Authors: listed in file AUTHORS in main folder
 *
 * License: GNU General Public License v2.0 or later
 * Full text of license available in license.txt file, in main folder
 *
 */

#include "StdInc.h"
#include "CQuest.h"

#include <vcmi/spells/Spell.h>

#include "../NetPacks.h"
#include "../CSoundBase.h"
#include "../CGeneralTextHandler.h"
#include "../CHeroHandler.h"
#include "CObjectClassesHandler.h"
#include "MiscObjects.h"
#include "../IGameCallback.h"
#include "../CGameState.h"
#include "../serializer/JsonSerializeFormat.h"
#include "../CModHandler.h"
#include "../GameConstants.h"
#include "../StringConstants.h"
#include "../CSkillHandler.h"
#include "../mapping/CMap.h"

VCMI_LIB_NAMESPACE_BEGIN


std::map <PlayerColor, std::set <ui8> > CGKeys::playerKeyMap;

//TODO: Remove constructor
CQuest::CQuest():
	qid(-1),
	missionType(MISSION_NONE),
	progress(NOT_ACTIVE),
	lastDay(-1),
	m13489val(0),
	textOption(0),
	completedOption(0),
	stackDirection(0),
	heroPortrait(-1),
	isCustomFirst(false),
	isCustomNext(false),
	isCustomComplete(false)
{
}

static std::string visitedTxt(const bool visited)
{
	int id = visited ? 352 : 353;
	return VLC->generaltexth->allTexts[id];
}

const std::string & CQuest::missionName(CQuest::Emission mission)
{
	static const std::array<std::string, 11> names = {
		"empty",
		"heroLevel",
		"primarySkill",
		"killHero",
		"killCreature",
		"bringArt",
		"bringCreature",
		"bringResources",
		"bringHero",
		"bringPlayer",
		"keymaster"
	};

	if(static_cast<size_t>(mission) < names.size())
		return names[static_cast<size_t>(mission)];
	return names[0];
}

const std::string & CQuest::missionState(int state)
{
	static const std::array<std::string, 5> states = {
		"receive",
		"visit",
		"complete",
		"hover",
		"description",
	};

	if(state < states.size())
		return states[state];
	return states[0];
}

bool CQuest::checkMissionArmy(const CQuest * q, const CCreatureSet * army)
{
	std::vector<CStackBasicDescriptor>::const_iterator cre;
	TSlots::const_iterator it;
	ui32 count = 0;
	ui32 slotsCount = 0;
	bool hasExtraCreatures = false;
	for(cre = q->m6creatures.begin(); cre != q->m6creatures.end(); ++cre)
	{
		for(count = 0, it = army->Slots().begin(); it != army->Slots().end(); ++it)
		{
			if(it->second->type == cre->type)
			{
				count += it->second->count;
				slotsCount++;
			}
		}

		if(static_cast<TQuantity>(count) < cre->count) //not enough creatures of this kind
			return false;

		hasExtraCreatures |= static_cast<TQuantity>(count) > cre->count;
	}

	return hasExtraCreatures || slotsCount < army->Slots().size();
}

bool CQuest::checkQuest(const CGHeroInstance * h) const
{
	switch (missionType)
	{
		case MISSION_NONE:
			return true;
		case MISSION_LEVEL:
			return m13489val <= h->level;
		case MISSION_PRIMARY_STAT:
			for(int i = 0; i < GameConstants::PRIMARY_SKILLS; ++i)
			{
				if(h->getPrimSkillLevel(static_cast<PrimarySkill::PrimarySkill>(i)) < static_cast<int>(m2stats[i]))
					return false;
			}
			return true;
		case MISSION_KILL_HERO:
		case MISSION_KILL_CREATURE:
			if(!CGHeroInstance::cb->getObjByQuestIdentifier(m13489val))
				return true;
			return false;
		case MISSION_ART:
		{
			// if the object was deserialized
			if(artifactsRequirements.empty())
				for(const auto & id : m5arts)
					++artifactsRequirements[id];

			size_t reqSlots = 0;
			for(const auto & elem : artifactsRequirements)
			{
				// check required amount of artifacts
				if(h->getArtPosCount(elem.first, false, true, true) < elem.second)
					return false;
				if(!h->hasArt(elem.first))
					reqSlots += h->getAssemblyByConstituent(elem.first)->constituentsInfo.size() - 2;
			}
			if(ArtifactUtils::isBackpackFreeSlots(h, reqSlots))
				return true;
			else
				return false;
		}
		case MISSION_ARMY:
			return checkMissionArmy(this, h);
		case MISSION_RESOURCES:
			for(auto i = EGameResID::WOOD; i <= EGameResID::GOLD; vstd::advance(i, +1)) //including Mithril ?
			{	//Quest has no direct access to callback
				if(CGHeroInstance::cb->getResource(h->tempOwner, i) < static_cast<int>(m7resources[i]))
					return false;
			}
			return true;
		case MISSION_HERO:
			return m13489val == h->type->getIndex();
		case MISSION_PLAYER:
			return m13489val == h->getOwner().getNum();
		default:
			return false;
	}
}

void CQuest::getVisitText(MetaString &iwText, std::vector<Component> &components, bool isCustom, bool firstVisit, const CGHeroInstance * h) const
{
	std::string text;
	bool failRequirements = (h ? !checkQuest(h) : true);

	if(firstVisit)
	{
		isCustom = isCustomFirst;
		iwText << (text = firstVisitText);
	}
	else if(failRequirements)
	{
		isCustom = isCustomNext;
		iwText << (text = nextVisitText);
	}
	switch (missionType)
	{
		case MISSION_LEVEL:
			components.emplace_back(Component::EComponentType::EXPERIENCE, 0, m13489val, 0);
			if(!isCustom)
				iwText.addReplacement(m13489val);
			break;
		case MISSION_PRIMARY_STAT:
		{
			MetaString loot;
			for(int i = 0; i < 4; ++i)
			{
				if(m2stats[i])
				{
					components.emplace_back(Component::EComponentType::PRIM_SKILL, i, m2stats[i], 0);
					loot << "%d %s";
					loot.addReplacement(m2stats[i]);
					loot.addReplacement(VLC->generaltexth->primarySkillNames[i]);
				}
			}
			if (!isCustom)
				iwText.addReplacement(loot.buildList());
		}
			break;
		case MISSION_KILL_HERO:
			components.emplace_back(Component::EComponentType::HERO_PORTRAIT, heroPortrait, 0, 0);
			if(!isCustom)
				addReplacements(iwText, text);
			break;
		case MISSION_HERO:
			//FIXME: portrait may not match hero, if custom portrait was set in map editor
			components.emplace_back(Component::EComponentType::HERO_PORTRAIT, VLC->heroh->objects[m13489val]->imageIndex, 0, 0);
			if(!isCustom)
				iwText.addReplacement(VLC->heroh->objects[m13489val]->getNameTranslated());
			break;
		case MISSION_KILL_CREATURE:
			{
				components.emplace_back(stackToKill);
				if(!isCustom)
				{
					addReplacements(iwText, text);
				}
			}
			break;
		case MISSION_ART:
		{
			MetaString loot;
			for(const auto & elem : m5arts)
			{
				components.emplace_back(Component::EComponentType::ARTIFACT, elem, 0, 0);
				loot << "%s";
				loot.addReplacement(MetaString::ART_NAMES, elem);
			}
			if(!isCustom)
				iwText.addReplacement(loot.buildList());
		}
			break;
		case MISSION_ARMY:
		{
			MetaString loot;
			for(const auto & elem : m6creatures)
			{
				components.emplace_back(elem);
				loot << "%s";
				loot.addReplacement(elem);
			}
			if(!isCustom)
				iwText.addReplacement(loot.buildList());
		}
			break;
		case MISSION_RESOURCES:
		{
			MetaString loot;
			for(int i = 0; i < 7; ++i)
			{
				if(m7resources[i])
				{
					components.emplace_back(Component::EComponentType::RESOURCE, i, m7resources[i], 0);
					loot << "%d %s";
					loot.addReplacement(m7resources[i]);
					loot.addReplacement(MetaString::RES_NAMES, i);
				}
			}
			if(!isCustom)
				iwText.addReplacement(loot.buildList());
		}
			break;
		case MISSION_PLAYER:
			components.emplace_back(Component::EComponentType::FLAG, m13489val, 0, 0);
			if(!isCustom)
				iwText.addReplacement(VLC->generaltexth->colors[m13489val]);
			break;
	}
}

void CQuest::getRolloverText(MetaString &ms, bool onHover) const
{
	// Quests with MISSION_NONE type don't have a text for them
	assert(missionType != MISSION_NONE);

	if(onHover)
		ms << "\n\n";

	std::string questName = missionName(missionType);
	std::string questState = missionState(onHover ? 3 : 4);

	ms << VLC->generaltexth->translate("core.seerhut.quest", questName, questState,textOption);

	switch(missionType)
	{
		case MISSION_LEVEL:
			ms.addReplacement(m13489val);
			break;
		case MISSION_PRIMARY_STAT:
			{
				MetaString loot;
				for (int i = 0; i < 4; ++i)
				{
					if (m2stats[i])
					{
						loot << "%d %s";
						loot.addReplacement(m2stats[i]);
						loot.addReplacement(VLC->generaltexth->primarySkillNames[i]);
					}
				}
				ms.addReplacement(loot.buildList());
			}
			break;
		case MISSION_KILL_HERO:
			ms.addReplacement(heroName);
			break;
		case MISSION_KILL_CREATURE:
			ms.addReplacement(stackToKill);
			break;
		case MISSION_ART:
			{
				MetaString loot;
				for(const auto & elem : m5arts)
				{
					loot << "%s";
					loot.addReplacement(MetaString::ART_NAMES, elem);
				}
				ms.addReplacement(loot.buildList());
			}
			break;
		case MISSION_ARMY:
			{
				MetaString loot;
				for(const auto & elem : m6creatures)
				{
					loot << "%s";
					loot.addReplacement(elem);
				}
				ms.addReplacement(loot.buildList());
			}
			break;
		case MISSION_RESOURCES:
			{
				MetaString loot;
				for (int i = 0; i < 7; ++i)
				{
					if (m7resources[i])
					{
						loot << "%d %s";
						loot.addReplacement(m7resources[i]);
						loot.addReplacement(MetaString::RES_NAMES, i);
					}
				}
				ms.addReplacement(loot.buildList());
			}
			break;
		case MISSION_HERO:
			ms.addReplacement(VLC->heroh->objects[m13489val]->getNameTranslated());
			break;
		case MISSION_PLAYER:
			ms.addReplacement(VLC->generaltexth->colors[m13489val]);
			break;
		default:
			break;
	}
}

void CQuest::getCompletionText(MetaString &iwText, std::vector<Component> &components, bool isCustom, const CGHeroInstance * h) const
{
	iwText << completedText;
	switch(missionType)
	{
		case CQuest::MISSION_LEVEL:
			if (!isCustomComplete)
				iwText.addReplacement(m13489val);
			break;
		case CQuest::MISSION_PRIMARY_STAT:
			if (vstd::contains (completedText,'%')) //there's one case when there's nothing to replace
			{
				MetaString loot;
				for (int i = 0; i < 4; ++i)
				{
					if (m2stats[i])
					{
						loot << "%d %s";
						loot.addReplacement(m2stats[i]);
						loot.addReplacement(VLC->generaltexth->primarySkillNames[i]);
					}
				}
				if (!isCustomComplete)
					iwText.addReplacement(loot.buildList());
			}
			break;
		case CQuest::MISSION_ART:
		{
			MetaString loot;
			for(const auto & elem : m5arts)
			{
				loot << "%s";
				loot.addReplacement(MetaString::ART_NAMES, elem);
			}
			if (!isCustomComplete)
				iwText.addReplacement(loot.buildList());
		}
			break;
		case CQuest::MISSION_ARMY:
		{
			MetaString loot;
			for(const auto & elem : m6creatures)
			{
				loot << "%s";
				loot.addReplacement(elem);
			}
			if (!isCustomComplete)
				iwText.addReplacement(loot.buildList());
		}
			break;
		case CQuest::MISSION_RESOURCES:
		{
			MetaString loot;
			for (int i = 0; i < 7; ++i)
			{
				if (m7resources[i])
				{
					loot << "%d %s";
					loot.addReplacement(m7resources[i]);
					loot.addReplacement(MetaString::RES_NAMES, i);
				}
			}
			if (!isCustomComplete)
				iwText.addReplacement(loot.buildList());
		}
			break;
		case MISSION_KILL_HERO:
		case MISSION_KILL_CREATURE:
			if (!isCustomComplete)
				addReplacements(iwText, completedText);
			break;
		case MISSION_HERO:
			if (!isCustomComplete)
				iwText.addReplacement(VLC->heroh->objects[m13489val]->getNameTranslated());
			break;
		case MISSION_PLAYER:
			if (!isCustomComplete)
				iwText.addReplacement(VLC->generaltexth->colors[m13489val]);
			break;
	}
}

void CQuest::addArtifactID(const ArtifactID & id)
{
	m5arts.push_back(id);
	++artifactsRequirements[id];
}

void CQuest::serializeJson(JsonSerializeFormat & handler, const std::string & fieldName)
{
	auto q = handler.enterStruct(fieldName);

	handler.serializeString("firstVisitText", firstVisitText);
	handler.serializeString("nextVisitText", nextVisitText);
	handler.serializeString("completedText", completedText);

	if(!handler.saving)
	{
		isCustomFirst = !firstVisitText.empty();
		isCustomNext = !nextVisitText.empty();
		isCustomComplete = !completedText.empty();
	}

	static const std::vector<std::string> MISSION_TYPE_JSON =
	{
		"None", "Level", "PrimaryStat", "KillHero", "KillCreature", "Artifact", "Army", "Resources", "Hero", "Player"
	};

	handler.serializeEnum("missionType", missionType, Emission::MISSION_NONE, MISSION_TYPE_JSON);
	handler.serializeInt("timeLimit", lastDay, -1);

	switch (missionType)
	{
	case MISSION_NONE:
		break;
	case MISSION_LEVEL:
		handler.serializeInt("heroLevel", m13489val, -1);
		break;
	case MISSION_PRIMARY_STAT:
		{
			auto primarySkills = handler.enterStruct("primarySkills");
			if(!handler.saving)
				m2stats.resize(GameConstants::PRIMARY_SKILLS);

			for(int i = 0; i < GameConstants::PRIMARY_SKILLS; ++i)
				handler.serializeInt(PrimarySkill::names[i], m2stats[i], 0);
		}
		break;
	case MISSION_KILL_HERO:
	case MISSION_KILL_CREATURE:
		handler.serializeInstance<ui32>("killTarget", m13489val, static_cast<ui32>(-1));
		break;
	case MISSION_ART:
		//todo: ban artifacts
		handler.serializeIdArray<ArtifactID>("artifacts", m5arts);
		break;
	case MISSION_ARMY:
		{
			auto a = handler.enterArray("creatures");
			a.serializeStruct(m6creatures);
		}
		break;
	case MISSION_RESOURCES:
		{
			auto r = handler.enterStruct("resources");

<<<<<<< HEAD
=======
			if(!handler.saving)
				m7resources.resize(GameConstants::RESOURCE_QUANTITY-1);

>>>>>>> c125e040
			for(size_t idx = 0; idx < (GameConstants::RESOURCE_QUANTITY - 1); idx++)
			{
				handler.serializeInt(GameConstants::RESOURCE_NAMES[idx], m7resources[idx], 0);
			}
		}
		break;
	case MISSION_HERO:
		handler.serializeId<ui32, ui32, HeroTypeID>("hero", m13489val, 0);
		break;
	case MISSION_PLAYER:
		handler.serializeEnum("player",  m13489val, PlayerColor::CANNOT_DETERMINE.getNum(), GameConstants::PLAYER_COLOR_NAMES);
		break;
	default:
		logGlobal->error("Invalid quest mission type");
		break;
	}

}

void CGSeerHut::setObjToKill()
{
	if(quest->missionType == CQuest::MISSION_KILL_CREATURE)
	{
		quest->stackToKill = getCreatureToKill(false)->getStack(SlotID(0)); //FIXME: stacks tend to disappear (desync?) on server :?
		assert(quest->stackToKill.type);
		quest->stackToKill.count = 0; //no count in info window
		quest->stackDirection = checkDirection();
	}
	else if(quest->missionType == CQuest::MISSION_KILL_HERO)
	{
		quest->heroName = getHeroToKill(false)->getNameTranslated();
		quest->heroPortrait = getHeroToKill(false)->portrait;
	}
}

void CGSeerHut::init(CRandomGenerator & rand)
{
	auto names = VLC->generaltexth->findStringsWithPrefix("core.seerhut.names");

	auto seerNameID = *RandomGeneratorUtil::nextItem(names, rand);
	seerName = VLC->generaltexth->translate(seerNameID);
	quest->textOption = rand.nextInt(2);
	quest->completedOption = rand.nextInt(1, 3);
}

void CGSeerHut::initObj(CRandomGenerator & rand)
{
	init(rand);

	quest->progress = CQuest::NOT_ACTIVE;
	if(quest->missionType)
	{
		std::string questName  = quest->missionName(quest->missionType);

		if(!quest->isCustomFirst)
			quest->firstVisitText = VLC->generaltexth->translate("core.seerhut.quest." + questName + "." + quest->missionState(0), quest->textOption);
		if(!quest->isCustomNext)
			quest->nextVisitText = VLC->generaltexth->translate("core.seerhut.quest." + questName + "." + quest->missionState(1), quest->textOption);
		if(!quest->isCustomComplete)
			quest->completedText = VLC->generaltexth->translate("core.seerhut.quest." + questName + "." + quest->missionState(2), quest->textOption);
	}
	else
	{
		quest->progress = CQuest::COMPLETE;
		quest->firstVisitText = VLC->generaltexth->seerEmpty[quest->completedOption];
	}
}

void CGSeerHut::getRolloverText(MetaString &text, bool onHover) const
{
	quest->getRolloverText (text, onHover);//TODO: simplify?
	if(!onHover)
		text.addReplacement(seerName);
}

std::string CGSeerHut::getHoverText(PlayerColor player) const
{
	std::string hoverName = getObjectName();
	if(ID == Obj::SEER_HUT && quest->progress != CQuest::NOT_ACTIVE)
	{
		hoverName = VLC->generaltexth->allTexts[347];
		boost::algorithm::replace_first(hoverName, "%s", seerName);
	}

	if(quest->progress & quest->missionType) //rollover when the quest is active
	{
		MetaString ms;
		getRolloverText (ms, true);
		hoverName += ms.toString();
	}
	return hoverName;
}

void CQuest::addReplacements(MetaString &out, const std::string &base) const
{
	switch(missionType)
	{
	case MISSION_KILL_CREATURE:
		out.addReplacement(stackToKill);
		if (std::count(base.begin(), base.end(), '%') == 2) //say where is placed monster
		{
			out.addReplacement(VLC->generaltexth->arraytxt[147+stackDirection]);
		}
		break;
	case MISSION_KILL_HERO:
		out.addReplacement(heroName);
		break;
	}
}

bool IQuestObject::checkQuest(const CGHeroInstance* h) const
{
	return quest->checkQuest(h);
}

void IQuestObject::getVisitText (MetaString &text, std::vector<Component> &components, bool isCustom, bool FirstVisit, const CGHeroInstance * h) const
{
	quest->getVisitText (text,components, isCustom, FirstVisit, h);
}

void IQuestObject::afterAddToMapCommon(CMap * map) const
{
	map->addNewQuestInstance(quest);
}

void CGSeerHut::getCompletionText(MetaString &text, std::vector<Component> &components, bool isCustom, const CGHeroInstance * h) const
{
	quest->getCompletionText (text, components, isCustom, h);
	switch(rewardType)
	{
	case EXPERIENCE:
		components.emplace_back(Component::EComponentType::EXPERIENCE, 0, static_cast<si32>(h->calculateXp(rVal)), 0);
		break;
	case MANA_POINTS:
		components.emplace_back(Component::EComponentType::PRIM_SKILL, 5, rVal, 0);
		break;
	case MORALE_BONUS:
		components.emplace_back(Component::EComponentType::MORALE, 0, rVal, 0);
		break;
	case LUCK_BONUS:
		components.emplace_back(Component::EComponentType::LUCK, 0, rVal, 0);
		break;
	case RESOURCES:
		components.emplace_back(Component::EComponentType::RESOURCE, rID, rVal, 0);
		break;
	case PRIMARY_SKILL:
		components.emplace_back(Component::EComponentType::PRIM_SKILL, rID, rVal, 0);
		break;
	case SECONDARY_SKILL:
		components.emplace_back(Component::EComponentType::SEC_SKILL, rID, rVal, 0);
		break;
	case ARTIFACT:
		components.emplace_back(Component::EComponentType::ARTIFACT, rID, 0, 0);
		break;
	case SPELL:
		components.emplace_back(Component::EComponentType::SPELL, rID, 0, 0);
		break;
	case CREATURE:
		components.emplace_back(Component::EComponentType::CREATURE, rID, rVal, 0);
		break;
	}
}

void CGSeerHut::setPropertyDer (ui8 what, ui32 val)
{
	switch(what)
	{
		case 10:
			quest->progress = static_cast<CQuest::Eprogress>(val);
			break;
	}
}

void CGSeerHut::newTurn(CRandomGenerator & rand) const
{
	if(quest->lastDay >= 0 && quest->lastDay <= cb->getDate() - 1) //time is up
	{
		cb->setObjProperty (id, CGSeerHut::OBJPROP_VISITED, CQuest::COMPLETE);
	}
}

void CGSeerHut::onHeroVisit(const CGHeroInstance * h) const
{
	InfoWindow iw;
	iw.player = h->getOwner();
	if(quest->progress < CQuest::COMPLETE)
	{
		bool firstVisit = !quest->progress;
		bool failRequirements = !checkQuest(h);
		bool isCustom = false;

		if(firstVisit)
		{
			isCustom = quest->isCustomFirst;
			cb->setObjProperty(id, CGSeerHut::OBJPROP_VISITED, CQuest::IN_PROGRESS);

			AddQuest aq;
			aq.quest = QuestInfo (quest, this, visitablePos());
			aq.player = h->tempOwner;
			cb->sendAndApply(&aq); //TODO: merge with setObjProperty?
		}
		else if(failRequirements)
		{
			isCustom = quest->isCustomNext;
		}

		if(firstVisit || failRequirements)
		{
			getVisitText (iw.text, iw.components, isCustom, firstVisit, h);

			cb->showInfoDialog(&iw);
		}
		if(!failRequirements) // propose completion, also on first visit
		{
			BlockingDialog bd (true, false);
			bd.player = h->getOwner();

			getCompletionText (bd.text, bd.components, isCustom, h);

			cb->showBlockingDialog (&bd);
			return;
		}
	}
	else
	{
		iw.text << VLC->generaltexth->seerEmpty[quest->completedOption];
		if (ID == Obj::SEER_HUT)
			iw.text.addReplacement(seerName);
		cb->showInfoDialog(&iw);
	}
}

int CGSeerHut::checkDirection() const
{
	int3 cord = getCreatureToKill()->pos;
	if(static_cast<double>(cord.x) / static_cast<double>(cb->getMapSize().x) < 0.34) //north
	{
		if(static_cast<double>(cord.y) / static_cast<double>(cb->getMapSize().y) < 0.34) //northwest
			return 8;
		else if(static_cast<double>(cord.y) / static_cast<double>(cb->getMapSize().y) < 0.67) //north
			return 1;
		else //northeast
			return 2;
	}
	else if(static_cast<double>(cord.x) / static_cast<double>(cb->getMapSize().x) < 0.67) //horizontal
	{
		if(static_cast<double>(cord.y) / static_cast<double>(cb->getMapSize().y) < 0.34) //west
			return 7;
		else if(static_cast<double>(cord.y) / static_cast<double>(cb->getMapSize().y) < 0.67) //central
			return 9;
		else //east
			return 3;
	}
	else //south
	{
		if(static_cast<double>(cord.y) / static_cast<double>(cb->getMapSize().y) < 0.34) //southwest
			return 6;
		else if(static_cast<double>(cord.y) / static_cast<double>(cb->getMapSize().y) < 0.67) //south
			return 5;
		else //southeast
			return 4;
	}
}

void CGSeerHut::finishQuest(const CGHeroInstance * h, ui32 accept) const
{
	if (accept)
	{
		switch (quest->missionType)
		{
			case CQuest::MISSION_ART:
				for(auto & elem : quest->m5arts)
				{
					if(h->hasArt(elem))
					{
						cb->removeArtifact(ArtifactLocation(h, h->getArtPos(elem, false)));
					}
					else
					{
						const auto * assembly = h->getAssemblyByConstituent(elem);
						assert(assembly);
						auto parts = assembly->constituentsInfo;

						// Remove the assembly
						cb->removeArtifact(ArtifactLocation(h, h->getArtPos(assembly)));

						// Disassemble this backpack artifact
						for(const auto & ci : parts)
						{
							if(ci.art->getTypeId() != elem)
								cb->giveHeroNewArtifact(h, ci.art->artType, GameConstants::BACKPACK_START);
						}
					}
				}
				break;
			case CQuest::MISSION_ARMY:
					cb->takeCreatures(h->id, quest->m6creatures);
				break;
			case CQuest::MISSION_RESOURCES:
				for (int i = 0; i < 7; ++i)
				{
					cb->giveResource(h->getOwner(), static_cast<EGameResID>(i), -static_cast<int>(quest->m7resources[i]));
				}
				break;
			default:
				break;
		}
		cb->setObjProperty (id, CGSeerHut::OBJPROP_VISITED, CQuest::COMPLETE); //mission complete
		completeQuest(h); //make sure to remove QuestGuard at the very end
	}
}

void CGSeerHut::completeQuest (const CGHeroInstance * h) const //reward
{
	switch (rewardType)
	{
		case EXPERIENCE:
		{
			TExpType expVal = h->calculateXp(rVal);
			cb->changePrimSkill(h, PrimarySkill::EXPERIENCE, expVal, false);
			break;
		}
		case MANA_POINTS:
		{
			cb->setManaPoints(h->id, h->mana+rVal);
			break;
		}
		case MORALE_BONUS: case LUCK_BONUS:
		{
			Bonus hb(Bonus::ONE_WEEK, (rewardType == 3 ? Bonus::MORALE : Bonus::LUCK),
				Bonus::OBJECT, rVal, h->id.getNum(), "", -1);
			GiveBonus gb;
			gb.id = h->id.getNum();
			gb.bonus = hb;
			cb->giveHeroBonus(&gb);
		}
			break;
		case RESOURCES:
			cb->giveResource(h->getOwner(), static_cast<EGameResID>(rID), rVal);
			break;
		case PRIMARY_SKILL:
			cb->changePrimSkill(h, static_cast<PrimarySkill::PrimarySkill>(rID), rVal, false);
			break;
		case SECONDARY_SKILL:
			cb->changeSecSkill(h, SecondarySkill(rID), rVal, false);
			break;
		case ARTIFACT:
			cb->giveHeroNewArtifact(h, VLC->arth->objects[rID],ArtifactPosition::FIRST_AVAILABLE);
			break;
		case SPELL:
		{
			std::set<SpellID> spell;
			spell.insert (SpellID(rID));
			cb->changeSpells(h, true, spell);
		}
			break;
		case CREATURE:
			{
				CCreatureSet creatures;
				creatures.setCreature(SlotID(0), CreatureID(rID), rVal);
				cb->giveCreatures(this, h, creatures, false);
			}
			break;
		default:
			break;
	}
}

const CGHeroInstance * CGSeerHut::getHeroToKill(bool allowNull) const
{
	const CGObjectInstance *o = cb->getObjByQuestIdentifier(quest->m13489val);
	if(allowNull && !o)
		return nullptr;
	assert(o && (o->ID == Obj::HERO  ||  o->ID == Obj::PRISON));
	return dynamic_cast<const CGHeroInstance *>(o);
}

const CGCreature * CGSeerHut::getCreatureToKill(bool allowNull) const
{
	const CGObjectInstance *o = cb->getObjByQuestIdentifier(quest->m13489val);
	if(allowNull && !o)
		return nullptr;
	assert(o && o->ID == Obj::MONSTER);
	return dynamic_cast<const CGCreature *>(o);
}

void CGSeerHut::blockingDialogAnswered(const CGHeroInstance *hero, ui32 answer) const
{
	finishQuest(hero, answer);
}

void CGSeerHut::afterAddToMap(CMap* map)
{
	IQuestObject::afterAddToMapCommon(map);
}

void CGSeerHut::serializeJsonOptions(JsonSerializeFormat & handler)
{
	static const std::map<ERewardType, std::string> REWARD_MAP =
	{
		{NOTHING,		""},
		{EXPERIENCE,	"experience"},
		{MANA_POINTS,	"mana"},
		{MORALE_BONUS,	"morale"},
		{LUCK_BONUS,	"luck"},
		{RESOURCES,		"resource"},
		{PRIMARY_SKILL,	"primarySkill"},
		{SECONDARY_SKILL,"secondarySkill"},
		{ARTIFACT,		"artifact"},
		{SPELL,			"spell"},
		{CREATURE,		"creature"}
	};

	static const std::map<std::string, ERewardType> REWARD_RMAP =
	{
		{"experience",    EXPERIENCE},
		{"mana",          MANA_POINTS},
		{"morale",        MORALE_BONUS},
		{"luck",          LUCK_BONUS},
		{"resource",      RESOURCES},
		{"primarySkill",  PRIMARY_SKILL},
		{"secondarySkill",SECONDARY_SKILL},
		{"artifact",      ARTIFACT},
		{"spell",         SPELL},
		{"creature",      CREATURE}
	};

	//quest and reward
	quest->serializeJson(handler, "quest");

	//only one reward is supported
	//todo: full reward format support after CRewardInfo integration

	auto s = handler.enterStruct("reward");
	std::string fullIdentifier;
	std::string metaTypeName;
	std::string scope;
	std::string identifier;

	if(handler.saving)
	{
		si32 amount = rVal;

		metaTypeName = REWARD_MAP.at(rewardType);
		switch (rewardType)
		{
		case NOTHING:
			break;
		case EXPERIENCE:
		case MANA_POINTS:
		case MORALE_BONUS:
		case LUCK_BONUS:
			identifier.clear();
			break;
		case RESOURCES:
			identifier = GameConstants::RESOURCE_NAMES[rID];
			break;
		case PRIMARY_SKILL:
			identifier = PrimarySkill::names[rID];
			break;
		case SECONDARY_SKILL:
			identifier = CSkillHandler::encodeSkill(rID);
			break;
		case ARTIFACT:
			identifier = ArtifactID(rID).toArtifact(VLC->artifacts())->getJsonKey();
			amount = 1;
			break;
		case SPELL:
			identifier = SpellID(rID).toSpell(VLC->spells())->getJsonKey();
			amount = 1;
			break;
		case CREATURE:
			identifier = CreatureID(rID).toCreature(VLC->creatures())->getJsonKey();
			break;
		default:
			assert(false);
			break;
		}
		if(rewardType != NOTHING)
		{
			fullIdentifier = CModHandler::makeFullIdentifier(scope, metaTypeName, identifier);
			handler.serializeInt(fullIdentifier, amount);
		}
	}
	else
	{
		rewardType = NOTHING;

		const JsonNode & rewardsJson = handler.getCurrent();

		fullIdentifier.clear();

		if(rewardsJson.Struct().empty())
			return;
		else
		{
			auto iter = rewardsJson.Struct().begin();
			fullIdentifier = iter->first;
		}

		CModHandler::parseIdentifier(fullIdentifier, scope, metaTypeName, identifier);

		auto it = REWARD_RMAP.find(metaTypeName);

		if(it == REWARD_RMAP.end())
		{
			logGlobal->error("%s: invalid metatype in reward item %s", instanceName, fullIdentifier);
			return;
		}
		else
		{
			rewardType = it->second;
		}

		bool doRequest = false;

		switch (rewardType)
		{
		case NOTHING:
			return;
		case EXPERIENCE:
		case MANA_POINTS:
		case MORALE_BONUS:
		case LUCK_BONUS:
			break;
		case PRIMARY_SKILL:
			doRequest = true;
			break;
		case RESOURCES:
		case SECONDARY_SKILL:
		case ARTIFACT:
		case SPELL:
		case CREATURE:
			doRequest = true;
			break;
		default:
			assert(false);
			break;
		}

		if(doRequest)
		{
			auto rawId = VLC->modh->identifiers.getIdentifier(CModHandler::scopeMap(), fullIdentifier, false);

			if(rawId)
			{
				rID = rawId.get();
			}
			else
			{
				rewardType = NOTHING;//fallback in case of error
				return;
			}
		}
		handler.serializeInt(fullIdentifier, rVal);
	}
}

void CGQuestGuard::init(CRandomGenerator & rand)
{
	blockVisit = true;
	quest->textOption = rand.nextInt(3, 5);
	quest->completedOption = rand.nextInt(4, 5);
}

void CGQuestGuard::completeQuest(const CGHeroInstance *h) const
{
	cb->removeObject(this);
}

void CGQuestGuard::serializeJsonOptions(JsonSerializeFormat & handler)
{
	//quest only, do not call base class
	quest->serializeJson(handler, "quest");
}

void CGKeys::reset()
{
	playerKeyMap.clear();
}

void CGKeys::setPropertyDer (ui8 what, ui32 val) //101-108 - enable key for player 1-8
{
	if (what >= 101 && what <= (100 + PlayerColor::PLAYER_LIMIT_I))
	{
		PlayerColor player(what-101);
		playerKeyMap[player].insert(static_cast<ui8>(val));
	}
	else
		logGlobal->error("Unexpected properties requested to set: what=%d, val=%d", static_cast<int>(what), val);
}

bool CGKeys::wasMyColorVisited(const PlayerColor & player) const
{
	return playerKeyMap.count(player) && vstd::contains(playerKeyMap[player], subID);
}

std::string CGKeys::getHoverText(PlayerColor player) const
{
	return getObjectName() + "\n" + visitedTxt(wasMyColorVisited(player));
}

std::string CGKeys::getObjectName() const
{
	return VLC->generaltexth->tentColors[subID] + " " + CGObjectInstance::getObjectName();
}

bool CGKeymasterTent::wasVisited (PlayerColor player) const
{
	return wasMyColorVisited (player);
}

void CGKeymasterTent::onHeroVisit( const CGHeroInstance * h ) const
{
	int txt_id;
	if (!wasMyColorVisited (h->getOwner()) )
	{
		cb->setObjProperty(id, h->tempOwner.getNum()+101, subID);
		txt_id=19;
	}
	else
		txt_id=20;
	h->showInfoDialog(txt_id);
}

void CGBorderGuard::initObj(CRandomGenerator & rand)
{
	//ui32 m13489val = subID; //store color as quest info
	blockVisit = true;
}

void CGBorderGuard::getVisitText (MetaString &text, std::vector<Component> &components, bool isCustom, bool FirstVisit, const CGHeroInstance * h) const
{
	text << std::pair<ui8,ui32>(11,18);
}

void CGBorderGuard::getRolloverText (MetaString &text, bool onHover) const
{
	if (!onHover)
		text << VLC->generaltexth->tentColors[subID] << " " << VLC->objtypeh->getObjectName(Obj::KEYMASTER, subID);
}

bool CGBorderGuard::checkQuest(const CGHeroInstance * h) const
{
	return wasMyColorVisited (h->tempOwner);
}

void CGBorderGuard::onHeroVisit(const CGHeroInstance * h) const
{
	if (wasMyColorVisited (h->getOwner()) )
	{
		BlockingDialog bd (true, false);
		bd.player = h->getOwner();
		bd.text.addTxt (MetaString::ADVOB_TXT, 17);
		cb->showBlockingDialog (&bd);
	}
	else
	{
		h->showInfoDialog(18);

		AddQuest aq;
		aq.quest = QuestInfo (quest, this, visitablePos());
		aq.player = h->tempOwner;
		cb->sendAndApply (&aq);
		//TODO: add this quest only once OR check for multiple instances later
	}
}

void CGBorderGuard::blockingDialogAnswered(const CGHeroInstance *hero, ui32 answer) const
{
	if (answer)
		cb->removeObject(this);
}

void CGBorderGuard::afterAddToMap(CMap * map)
{
	IQuestObject::afterAddToMapCommon(map);
}

void CGBorderGate::onHeroVisit(const CGHeroInstance * h) const //TODO: passability
{
	if (!wasMyColorVisited (h->getOwner()) )
	{
		h->showInfoDialog(18);

		AddQuest aq;
		aq.quest = QuestInfo (quest, this, visitablePos());
		aq.player = h->tempOwner;
		cb->sendAndApply (&aq);
	}
}

bool CGBorderGate::passableFor(PlayerColor color) const
{
	return wasMyColorVisited(color);
}

VCMI_LIB_NAMESPACE_END<|MERGE_RESOLUTION|>--- conflicted
+++ resolved
@@ -521,12 +521,6 @@
 		{
 			auto r = handler.enterStruct("resources");
 
-<<<<<<< HEAD
-=======
-			if(!handler.saving)
-				m7resources.resize(GameConstants::RESOURCE_QUANTITY-1);
-
->>>>>>> c125e040
 			for(size_t idx = 0; idx < (GameConstants::RESOURCE_QUANTITY - 1); idx++)
 			{
 				handler.serializeInt(GameConstants::RESOURCE_NAMES[idx], m7resources[idx], 0);
