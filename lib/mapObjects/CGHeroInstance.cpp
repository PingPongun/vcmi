/*
 * CGHeroInstance.cpp, part of VCMI engine
 *
 * Authors: listed in file AUTHORS in main folder
 *
 * License: GNU General Public License v2.0 or later
 * Full text of license available in license.txt file, in main folder
 *
 */

#include "StdInc.h"
#include "CGHeroInstance.h"

#include "../NetPacks.h"
#include "../CGeneralTextHandler.h"
#include "../CHeroHandler.h"
#include "../CModHandler.h"
#include "../CSoundBase.h"
#include "../spells/CSpellHandler.h"
#include "CObjectClassesHandler.h"
#include "../IGameCallback.h"
#include "../CGameState.h"
#include "../CCreatureHandler.h"
#include "../BattleState.h"
#include "../CTownHandler.h"
#include "../mapping/CMap.h"
#include "CGTownInstance.h"

///helpers
static void showInfoDialog(const PlayerColor playerID, const ui32 txtID, const ui16 soundID)
{
	InfoWindow iw;
	iw.soundID = soundID;
	iw.player = playerID;
	iw.text.addTxt(MetaString::ADVOB_TXT,txtID);
	IObjectInterface::cb->sendAndApply(&iw);
}

static void showInfoDialog(const CGHeroInstance* h, const ui32 txtID, const ui16 soundID)
{
	const PlayerColor playerID = h->getOwner();
	showInfoDialog(playerID,txtID,soundID);
}

static int lowestSpeed(const CGHeroInstance * chi)
{
	if(!chi->stacksCount())
	{
        logGlobal->errorStream() << "Error! Hero " << chi->id.getNum() << " ("<<chi->name<<") has no army!";
		return 20;
	}
	auto i = chi->Slots().begin();
	//TODO? should speed modifiers (eg from artifacts) affect hero movement?
	int ret = (i++)->second->valOfBonuses(Bonus::STACKS_SPEED);
	for (;i!=chi->Slots().end();i++)
	{
		ret = std::min(ret, i->second->valOfBonuses(Bonus::STACKS_SPEED));
	}
	return ret;
}

ui32 CGHeroInstance::getTileCost(const TerrainTile &dest, const TerrainTile &from, const TurnInfo * ti) const
{
	unsigned ret = GameConstants::BASE_MOVEMENT_COST;

	//if there is road both on dest and src tiles - use road movement cost
	if(dest.roadType != ERoadType::NO_ROAD && from.roadType != ERoadType::NO_ROAD)
	{
		int road = std::min(dest.roadType,from.roadType); //used road ID
		switch(road)
		{
		case ERoadType::DIRT_ROAD:
			ret = 75;
			break;
		case ERoadType::GRAVEL_ROAD:
			ret = 65;
			break;
		case ERoadType::COBBLESTONE_ROAD:
			ret = 50;
			break;
		default:
			logGlobal->errorStream() << "Unknown road type: " << road << "... Something wrong!";
			break;
		}
	}
	else if(ti->nativeTerrain != from.terType && !ti->hasBonusOfType(Bonus::NO_TERRAIN_PENALTY, from.terType))
	{
		ret = VLC->heroh->terrCosts[from.terType];
		ret -= getSecSkillLevel(SecondarySkill::PATHFINDING) * 25;
		if(ret < GameConstants::BASE_MOVEMENT_COST)
			ret = GameConstants::BASE_MOVEMENT_COST;
	}
	return ret;
}

int CGHeroInstance::getNativeTerrain() const
{
	// NOTE: in H3 neutral stacks will ignore terrain penalty only if placed as topmost stack(s) in hero army.
	// This is clearly bug in H3 however intended behaviour is not clear.
	// Current VCMI behaviour will ignore neutrals in calculations so army in VCMI
	// will always have best penalty without any influence from player-defined stacks order

	// TODO: What should we do if all hero stacks are neutral creatures?
	int nativeTerrain = -1;
	for(auto stack : stacks)
	{
		int stackNativeTerrain = VLC->townh->factions[stack.second->type->faction]->nativeTerrain;
		if(stackNativeTerrain == -1)
			continue;

		if(nativeTerrain == -1)
			nativeTerrain = stackNativeTerrain;
		else if(nativeTerrain != stackNativeTerrain)
			return -1;
	}

	return nativeTerrain;
}

int3 CGHeroInstance::convertPosition(int3 src, bool toh3m) //toh3m=true: manifest->h3m; toh3m=false: h3m->manifest
{
	if (toh3m)
	{
		src.x+=1;
		return src;
	}
	else
	{
		src.x-=1;
		return src;
	}
}
int3 CGHeroInstance::getPosition(bool h3m) const //h3m=true - returns position of hero object; h3m=false - returns position of hero 'manifestation'
{
	if (h3m)
	{
		return pos;
	}
	else
	{
		return convertPosition(pos,false);
	}
}

ui8 CGHeroInstance::getSecSkillLevel(SecondarySkill skill) const
{
	for(auto & elem : secSkills)
		if(elem.first == skill)
			return elem.second;
	return 0;
}

void CGHeroInstance::setSecSkillLevel(SecondarySkill which, int val, bool abs)
{
	if(getSecSkillLevel(which) == 0)
	{
		secSkills.push_back(std::pair<SecondarySkill,ui8>(which, val));
		updateSkill(which, val);
	}
	else
	{
		for (auto & elem : secSkills)
		{
			if(elem.first == which)
			{
				if(abs)
					elem.second = val;
				else
					elem.second += val;

				if(elem.second > 3) //workaround to avoid crashes when same sec skill is given more than once
				{
                    logGlobal->warnStream() << "Warning: Skill " << which << " increased over limit! Decreasing to Expert.";
					elem.second = 3;
				}
				updateSkill(which, elem.second); //when we know final value
			}
		}
	}
}

bool CGHeroInstance::canLearnSkill() const
{
	return secSkills.size() < GameConstants::SKILL_PER_HERO;
}

int CGHeroInstance::maxMovePoints(bool onLand, const TurnInfo * ti) const
{
	if(!ti)
		ti = new TurnInfo(this);

	int base;

	if(onLand)
	{
		// used function is f(x) = 66.6x + 1300, rounded to second digit, where x is lowest speed in army
		static const int baseSpeed = 1300; // base speed from creature with 0 speed

		int armySpeed = lowestSpeed(this) * 20 / 3;

		base = armySpeed * 10 + baseSpeed; // separate *10 is intentional to receive same rounding as in h3
		vstd::abetween(base, 1500, 2000); // base speed is limited by these values
	}
	else
	{
		base = 1500; //on water base movement is always 1500 (speed of army doesn't matter)
	}

	const Bonus::BonusType bt = onLand ? Bonus::LAND_MOVEMENT : Bonus::SEA_MOVEMENT;
	const int bonus = ti->valOfBonuses(Bonus::MOVEMENT) + ti->valOfBonuses(bt);

	const int subtype = onLand ? SecondarySkill::LOGISTICS : SecondarySkill::NAVIGATION;
	const double modifier = ti->valOfBonuses(Bonus::SECONDARY_SKILL_PREMY, subtype) / 100.0;

	return int(base* (1+modifier)) + bonus;
}

CGHeroInstance::CGHeroInstance()
 : IBoatGenerator(this)
{
	setNodeType(HERO);
	ID = Obj::HERO;
	tacticFormationEnabled = inTownGarrison = false;
	mana = UNINITIALIZED_MANA;
	movement = UNINITIALIZED_MOVEMENT;
	portrait = UNINITIALIZED_PORTRAIT;
	isStanding = true;
	moveDir = 4;
	level = 1;
	exp = 0xffffffff;
	visitedTown = nullptr;
	type = nullptr;
	boat = nullptr;
	commander = nullptr;
	sex = 0xff;
	secSkills.push_back(std::make_pair(SecondarySkill::DEFAULT, -1));
}

void CGHeroInstance::initHero(HeroTypeID SUBID)
{
	subID = SUBID.getNum();
	initHero();
}

void CGHeroInstance::setType(si32 ID, si32 subID)
{
	assert(ID == Obj::HERO); // just in case
	type = VLC->heroh->heroes[subID];
	portrait = type->imageIndex;
	CGObjectInstance::setType(ID, type->heroClass->id);
	randomizeArmy(type->heroClass->faction);
}

void CGHeroInstance::initHero()
{
	assert(validTypes(true));
	if(!type)
		type = VLC->heroh->heroes[subID];

	if (ID == Obj::HERO)
		appearance = VLC->objtypeh->getHandlerFor(Obj::HERO, type->heroClass->id)->getTemplates().front();

	if(!vstd::contains(spells, SpellID::PRESET)) //hero starts with a spell
	{
		for(auto spellID : type->spells)
			spells.insert(spellID);
	}
	else //remove placeholder
		spells -= SpellID::PRESET;

	if(!getArt(ArtifactPosition::MACH4) && !getArt(ArtifactPosition::SPELLBOOK) && type->haveSpellBook) //no catapult means we haven't read pre-existent set -> use default rules for spellbook
		putArtifact(ArtifactPosition::SPELLBOOK, CArtifactInstance::createNewArtifactInstance(ArtifactID::SPELLBOOK));

	if(!getArt(ArtifactPosition::MACH4))
		putArtifact(ArtifactPosition::MACH4, CArtifactInstance::createNewArtifactInstance(ArtifactID::CATAPULT)); //everyone has a catapult

	if(portrait < 0 || portrait == 255)
		portrait = type->imageIndex;
	if(!hasBonus(Selector::sourceType(Bonus::HERO_BASE_SKILL)))
	{
		for(int g=0; g<GameConstants::PRIMARY_SKILLS; ++g)
		{
			pushPrimSkill(static_cast<PrimarySkill::PrimarySkill>(g), type->heroClass->primarySkillInitial[g]);
		}
	}
	if(secSkills.size() == 1 && secSkills[0] == std::pair<SecondarySkill,ui8>(SecondarySkill::DEFAULT, -1)) //set secondary skills to default
		secSkills = type->secSkillsInit;
	if (!name.length())
		name = type->name;

	if (sex == 0xFF)//sex is default
		sex = type->sex;

	setFormation(false);
	if (!stacksCount()) //standard army//initial army
	{
		initArmy();
	}
	assert(validTypes());

	if(exp == 0xffffffff)
	{
		initExp();
	}
	else
	{
		levelUpAutomatically();
	}

	if (VLC->modh->modules.COMMANDERS && !commander)
	{
		commander = new CCommanderInstance(type->heroClass->commander->idNumber);
		commander->setArmyObj (castToArmyObj()); //TODO: separate function for setting commanders
		commander->giveStackExp (exp); //after our exp is set
	}

	if (mana < 0)
		mana = manaLimit();
}

void CGHeroInstance::initArmy(IArmyDescriptor *dst /*= nullptr*/)
{
	if(!dst)
		dst = this;

	int howManyStacks = 0; //how many stacks will hero receives <1 - 3>
	int pom = cb->gameState()->getRandomGenerator().nextInt(99);
	int warMachinesGiven = 0;

	if(pom < 9)
		howManyStacks = 1;
	else if(pom < 79)
		howManyStacks = 2;
	else
		howManyStacks = 3;

	vstd::amin(howManyStacks, type->initialArmy.size());

	for(int stackNo=0; stackNo < howManyStacks; stackNo++)
	{
		auto & stack = type->initialArmy[stackNo];

		int count = cb->gameState()->getRandomGenerator().nextInt(stack.minAmount, stack.maxAmount);

		if(stack.creature >= CreatureID::CATAPULT &&
		   stack.creature <= CreatureID::ARROW_TOWERS) //war machine
		{
			warMachinesGiven++;
			if(dst != this)
				continue;

			int slot = -1;
			ArtifactID aid = ArtifactID::NONE;
			switch (stack.creature)
			{
			case CreatureID::CATAPULT:
				slot = ArtifactPosition::MACH4;
				aid = ArtifactID::CATAPULT;
				break;
			default:
				aid = CArtHandler::creatureToMachineID(stack.creature);
				slot = 9 + aid;
				break;
			}
			auto convSlot = ArtifactPosition(slot);
			if(!getArt(convSlot))
				putArtifact(convSlot, CArtifactInstance::createNewArtifactInstance(aid));
			else
                logGlobal->warnStream() << "Hero " << name << " already has artifact at " << slot << ", omitting giving " << aid;
		}
		else
			dst->setCreature(SlotID(stackNo-warMachinesGiven), stack.creature, count);
	}
}

CGHeroInstance::~CGHeroInstance()
{
	commander.dellNull();
}

bool CGHeroInstance::needsLastStack() const
{
	return true;
}

void CGHeroInstance::onHeroVisit(const CGHeroInstance * h) const
{
	if(h == this) return; //exclude potential self-visiting

	if (ID == Obj::HERO)
	{
		if( cb->gameState()->getPlayerRelations(tempOwner, h->tempOwner)) //our or ally hero
		{
			//exchange
			cb->heroExchange(h->id, id);
		}
		else //battle
		{
			if(visitedTown) //we're in town
				visitedTown->onHeroVisit(h); //town will handle attacking
			else
				cb->startBattleI(h,	this);
		}
	}
	else if(ID == Obj::PRISON)
	{
		int txt_id;

		if (cb->getHeroCount(h->tempOwner, false) < VLC->modh->settings.MAX_HEROES_ON_MAP_PER_PLAYER)//GameConstants::MAX_HEROES_PER_PLAYER) //free hero slot
		{
			cb->changeObjPos(id,pos+int3(1,0,0),0);
			//update hero parameters
			SetMovePoints smp;
			smp.hid = id;
			smp.val = maxMovePoints (true); //TODO: hota prison on water?
			cb->setMovePoints (&smp);
			cb->setManaPoints (id, manaLimit());

			cb->setObjProperty(id, ObjProperty::ID, Obj::HERO); //set ID to 34
			cb->giveHero(id,h->tempOwner); //recreates def and adds hero to player

			txt_id = 102;
		}
		else //already 8 wandering heroes
		{
			txt_id = 103;
		}

		showInfoDialog(h,txt_id,soundBase::ROGUE);
	}
}

std::string CGHeroInstance::getObjectName() const
{
	if(ID != Obj::PRISON)
	{
		std::string hoverName = VLC->generaltexth->allTexts[15];
		boost::algorithm::replace_first(hoverName,"%s",name);
		boost::algorithm::replace_first(hoverName,"%s", type->heroClass->name);
		return hoverName;
	}
	else
		return CGObjectInstance::getObjectName();
}

const std::string & CGHeroInstance::getBiography() const
{
	if (biography.length())
		return biography;
	return type->biography;
}

ui8 CGHeroInstance::maxlevelsToMagicSchool() const
{
	return type->heroClass->isMagicHero() ? 3 : 4;
}
ui8 CGHeroInstance::maxlevelsToWisdom() const
{
	return type->heroClass->isMagicHero() ? 3 : 6;
}

void CGHeroInstance::SecondarySkillsInfo::resetMagicSchoolCounter()
{
	magicSchoolCounter = 1;
}
void CGHeroInstance::SecondarySkillsInfo::resetWisdomCounter()
{
	wisdomCounter = 1;
}

void CGHeroInstance::initObj()
{
	blockVisit = true;
	auto  hs = new HeroSpecial();
	hs->setNodeType(CBonusSystemNode::SPECIALTY);
	attachTo(hs); //do we ever need to detach it?

	if(!type)
		initHero(); //TODO: set up everything for prison before specialties are configured

	skillsInfo.rand.setSeed(cb->gameState()->getRandomGenerator().nextInt());
	skillsInfo.resetMagicSchoolCounter();
	skillsInfo.resetWisdomCounter();

	if (ID != Obj::PRISON)
	{
		auto customApp = VLC->objtypeh->getHandlerFor(ID, type->heroClass->id)->getOverride(cb->gameState()->getTile(visitablePos())->terType, this);
		if (customApp)
			appearance = customApp.get();
	}

	for(const auto &spec : type->spec) //TODO: unfity with bonus system
	{
		auto bonus = new Bonus();
		bonus->val = spec.val;
		bonus->sid = id.getNum(); //from the hero, specialty has no unique id
		bonus->duration = Bonus::PERMANENT;
		bonus->source = Bonus::HERO_SPECIAL;
		switch (spec.type)
		{
			case 1:// creature specialty
				{
					hs->growsWithLevel = true;

					const CCreature &specCreature = *VLC->creh->creatures[spec.additionalinfo]; //creature in which we have specialty

					//int creLevel = specCreature.level;
					//if(!creLevel)
					//{
					//	if(spec.additionalinfo == 146)
					//		creLevel = 5; //treat ballista as 5-level
					//	else
					//	{
					//        logGlobal->warnStream() << "Warning: unknown level of " << specCreature.namePl;
					//		continue;
					//	}
					//}

					//bonus->additionalInfo = spec.additionalinfo; //creature id, should not be used again - this works only with limiter
					bonus->limiter.reset(new CCreatureTypeLimiter (specCreature, true)); //with upgrades
					bonus->type = Bonus::PRIMARY_SKILL;
					bonus->valType = Bonus::ADDITIVE_VALUE;

					bonus->subtype = PrimarySkill::ATTACK;
					hs->addNewBonus(bonus);

					bonus = new Bonus(*bonus);
					bonus->subtype = PrimarySkill::DEFENSE;
					hs->addNewBonus(bonus);
					//values will be calculated later

					bonus = new Bonus(*bonus);
					bonus->type = Bonus::STACKS_SPEED;
					bonus->val = 1; //+1 speed
					hs->addNewBonus(bonus);
				}
				break;
			case 2://secondary skill
				hs->growsWithLevel = true;
				bonus->type = Bonus::SPECIAL_SECONDARY_SKILL; //needs to be recalculated with level, based on this value
				bonus->valType = Bonus::BASE_NUMBER; // to receive nonzero value
				bonus->subtype = spec.subtype; //skill id
				bonus->val = spec.val; //value per level, in percent
				hs->addNewBonus(bonus);
				bonus = new Bonus(*bonus);

				switch (spec.additionalinfo)
				{
					case 0: //normal
						bonus->valType = Bonus::PERCENT_TO_BASE;
						break;
					case 1: //when it's navigation or there's no 'base' at all
						bonus->valType = Bonus::PERCENT_TO_ALL;
						break;
				}
				bonus->type = Bonus::SECONDARY_SKILL_PREMY; //value will be calculated later
				hs->addNewBonus(bonus);
				break;
			case 3://spell damage bonus, level dependent but calculated elsewhere
				bonus->type = Bonus::SPECIAL_SPELL_LEV;
				bonus->subtype = spec.subtype;
				hs->addNewBonus(bonus);
				break;
			case 4://creature stat boost
				switch (spec.subtype)
				{
					case 1://attack
						bonus->type = Bonus::PRIMARY_SKILL;
						bonus->subtype = PrimarySkill::ATTACK;
						break;
					case 2://defense
						bonus->type = Bonus::PRIMARY_SKILL;
						bonus->subtype = PrimarySkill::DEFENSE;
						break;
					case 3:
						bonus->type = Bonus::CREATURE_DAMAGE;
						bonus->subtype = 0; //both min and max
						break;
					case 4://hp
						bonus->type = Bonus::STACK_HEALTH;
						break;
					case 5:
						bonus->type = Bonus::STACKS_SPEED;
						break;
					default:
						continue;
				}
				bonus->additionalInfo = spec.additionalinfo; //creature id
				bonus->valType = Bonus::ADDITIVE_VALUE;
				bonus->limiter.reset(new CCreatureTypeLimiter (*VLC->creh->creatures[spec.additionalinfo], true));
				hs->addNewBonus(bonus);
				break;
			case 5://spell damage bonus in percent
				bonus->type = Bonus::SPECIFIC_SPELL_DAMAGE;
				bonus->valType = Bonus::BASE_NUMBER; // current spell system is screwed
				bonus->subtype = spec.subtype; //spell id
				hs->addNewBonus(bonus);
				break;
			case 6://damage bonus for bless (Adela)
				bonus->type = Bonus::SPECIAL_BLESS_DAMAGE;
				bonus->subtype = spec.subtype; //spell id if you ever wanted to use it otherwise
				bonus->additionalInfo = spec.additionalinfo; //damage factor
				hs->addNewBonus(bonus);
				break;
			case 7://maxed mastery for spell
				bonus->type = Bonus::MAXED_SPELL;
				bonus->subtype = spec.subtype; //spell i
				hs->addNewBonus(bonus);
				break;
			case 8://peculiar spells - enchantments
				bonus->type = Bonus::SPECIAL_PECULIAR_ENCHANT;
				bonus->subtype = spec.subtype; //spell id
				bonus->additionalInfo = spec.additionalinfo;//0, 1 for Coronius
				hs->addNewBonus(bonus);
				break;
			case 9://upgrade creatures
			{
				const auto &creatures = VLC->creh->creatures;
				bonus->type = Bonus::SPECIAL_UPGRADE;
				bonus->subtype = spec.subtype; //base id
				bonus->additionalInfo = spec.additionalinfo; //target id
				hs->addNewBonus(bonus);
				bonus = new Bonus(*bonus);

				for(auto cre_id : creatures[spec.subtype]->upgrades)
				{
					bonus->subtype = cre_id; //propagate for regular upgrades of base creature
					hs->addNewBonus(bonus);
					bonus = new Bonus(*bonus);
				}
				vstd::clear_pointer(bonus);
				break;
			}
			case 10://resource generation
				bonus->type = Bonus::GENERATE_RESOURCE;
				bonus->subtype = spec.subtype;
				hs->addNewBonus(bonus);
				break;
			case 11://starting skill with mastery (Adrienne)
				setSecSkillLevel(SecondarySkill(spec.val), spec.additionalinfo, true);
				break;
			case 12://army speed
				bonus->type = Bonus::STACKS_SPEED;
				hs->addNewBonus(bonus);
				break;
			case 13://Dragon bonuses (Mutare)
				bonus->type = Bonus::PRIMARY_SKILL;
				bonus->valType = Bonus::ADDITIVE_VALUE;
				switch (spec.subtype)
				{
					case 1:
						bonus->subtype = PrimarySkill::ATTACK;
						break;
					case 2:
						bonus->subtype = PrimarySkill::DEFENSE;
						break;
				}
				bonus->limiter.reset(new HasAnotherBonusLimiter(Bonus::DRAGON_NATURE));
				hs->addNewBonus(bonus);
				break;
			default:
                logGlobal->warnStream() << "Unexpected hero specialty " << type;
		}
	}
	specialty.push_back(hs); //will it work?

	for (auto hs2 : type->specialty) //copy active (probably growing) bonuses from hero prootype to hero object
	{
		auto  hs = new HeroSpecial();
		attachTo(hs); //do we ever need to detach it?

		hs->setNodeType(CBonusSystemNode::SPECIALTY);
		for (auto bonus : hs2.bonuses)
		{
			hs->addNewBonus (bonus);
		}
		hs->growsWithLevel = hs2.growsWithLevel;

		specialty.push_back(hs); //will it work?
	}

	//initialize bonuses
	recreateSecondarySkillsBonuses();
	Updatespecialty();

	mana = manaLimit(); //after all bonuses are taken into account, make sure this line is the last one
	type->name = name;
}
void CGHeroInstance::Updatespecialty() //TODO: calculate special value of bonuses on-the-fly?
{
	for (auto hs : specialty)
	{
		if (hs->growsWithLevel)
		{
			//const auto &creatures = VLC->creh->creatures;

			for(Bonus * b : hs->getBonusList())
			{
				switch (b->type)
				{
					case Bonus::SECONDARY_SKILL_PREMY:
						b->val = (hs->valOfBonuses(Bonus::SPECIAL_SECONDARY_SKILL, b->subtype) * level);
						break; //use only hero skills as bonuses to avoid feedback loop
					case Bonus::PRIMARY_SKILL: //for creatures, that is
					{
						const CCreature * cre = nullptr;
						int creLevel = 0;
						if (auto creatureLimiter = std::dynamic_pointer_cast<CCreatureTypeLimiter>(b->limiter)) //TODO: more general eveluation of bonuses?
						{
							cre = creatureLimiter->creature;
							creLevel = cre->level;
							if (!creLevel)
							{
								creLevel = 5; //treat ballista as tier 5
							}
						}
						else //no creature found, can't calculate value
						{
                            logGlobal->warnStream() << "Primary skill specialty growth supported only with creature type limiters";
							break;
						}

						double primSkillModifier = (int)(level / creLevel) / 20.0;
						int param;
						switch (b->subtype)
						{
							case PrimarySkill::ATTACK:
								param = cre->Attack();
								break;
							case PrimarySkill::DEFENSE:
								param = cre->Defense();
								break;
							default:
								continue;
						}
						b->val = ceil(param * (1 + primSkillModifier)) - param; //yep, overcomplicated but matches original
						break;
					}
				}
			}
		}
	}
}

void CGHeroInstance::recreateSecondarySkillsBonuses()
{
	auto secondarySkillsBonuses = getBonuses(Selector::sourceType(Bonus::SECONDARY_SKILL));
	for(auto bonus : *secondarySkillsBonuses)
		removeBonus(bonus);

	for(auto skill_info : secSkills)
		updateSkill(SecondarySkill(skill_info.first), skill_info.second);
}

void CGHeroInstance::updateSkill(SecondarySkill which, int val)
{
	if(which == SecondarySkill::LEADERSHIP || which == SecondarySkill::LUCK)
	{ //luck-> VLC->generaltexth->arraytxt[73+luckSkill]; VLC->generaltexth->arraytxt[104+moraleSkill]
		bool luck = which == SecondarySkill::LUCK;
		Bonus::BonusType type[] = {Bonus::MORALE, Bonus::LUCK};

		Bonus *b = getBonusLocalFirst(Selector::type(type[luck]).And(Selector::sourceType(Bonus::SECONDARY_SKILL)));
		if(!b)
		{
			b = new Bonus(Bonus::PERMANENT, type[luck], Bonus::SECONDARY_SKILL, +val, which, which, Bonus::BASE_NUMBER);
			addNewBonus(b);
		}
		else
			b->val = +val;
	}
	else if(which == SecondarySkill::DIPLOMACY) //surrender discount: 20% per level
	{

		if(Bonus *b = getBonusLocalFirst(Selector::type(Bonus::SURRENDER_DISCOUNT).And(Selector::sourceType(Bonus::SECONDARY_SKILL))))
			b->val = +val;
		else
			addNewBonus(new Bonus(Bonus::PERMANENT, Bonus::SURRENDER_DISCOUNT, Bonus::SECONDARY_SKILL, val * 20, which));
	}

	int skillVal = 0;
	switch (which)
	{
	case SecondarySkill::ARCHERY:
		switch (val)
		{
		case 1:
			skillVal = 10; break;
		case 2:
			skillVal = 25; break;
		case 3:
			skillVal = 50; break;
		}
		break;
	case SecondarySkill::LOGISTICS:
		skillVal = 10 * val; break;
	case SecondarySkill::NAVIGATION:
		skillVal = 50 * val; break;
	case SecondarySkill::MYSTICISM:
		skillVal = val; break;
	case SecondarySkill::EAGLE_EYE:
		skillVal = 30 + 10 * val; break;
	case SecondarySkill::NECROMANCY:
		skillVal = 10 * val; break;
	case SecondarySkill::LEARNING:
		skillVal = 5 * val; break;
	case SecondarySkill::OFFENCE:
		skillVal = 10 * val; break;
	case SecondarySkill::ARMORER:
		skillVal = 5 * val; break;
	case SecondarySkill::INTELLIGENCE:
		skillVal = 25 << (val-1); break;
	case SecondarySkill::SORCERY:
		skillVal = 5 * val; break;
	case SecondarySkill::RESISTANCE:
		skillVal = 5 << (val-1); break;
	case SecondarySkill::FIRST_AID:
		skillVal = 25 + 25*val; break;
	case SecondarySkill::ESTATES:
		skillVal = 125 << (val-1); break;
	}


	Bonus::ValueType skillValType = skillVal ? Bonus::BASE_NUMBER : Bonus::INDEPENDENT_MIN;
	if(Bonus * b = getExportedBonusList().getFirst(Selector::typeSubtype(Bonus::SECONDARY_SKILL_PREMY, which)
										.And(Selector::sourceType(Bonus::SECONDARY_SKILL)))) //only local hero bonus
	{
		b->val = skillVal;
		b->valType = skillValType;
	}
	else
	{
		auto bonus = new Bonus(Bonus::PERMANENT, Bonus::SECONDARY_SKILL_PREMY, Bonus::SECONDARY_SKILL, skillVal, id.getNum(), which, skillValType);
		bonus->source = Bonus::SECONDARY_SKILL;
		addNewBonus(bonus);
	}

	CBonusSystemNode::treeHasChanged();
}
void CGHeroInstance::setPropertyDer( ui8 what, ui32 val )
{
	if(what == ObjProperty::PRIMARY_STACK_COUNT)
		setStackCount(SlotID(0), val);
}

double CGHeroInstance::getFightingStrength() const
{
	return sqrt((1.0 + 0.05*getPrimSkillLevel(PrimarySkill::ATTACK)) * (1.0 + 0.05*getPrimSkillLevel(PrimarySkill::DEFENSE)));
}

double CGHeroInstance::getMagicStrength() const
{
	return sqrt((1.0 + 0.05*getPrimSkillLevel(PrimarySkill::KNOWLEDGE)) * (1.0 + 0.05*getPrimSkillLevel(PrimarySkill::SPELL_POWER)));
}

double CGHeroInstance::getHeroStrength() const
{
	return sqrt(pow(getFightingStrength(), 2.0) * pow(getMagicStrength(), 2.0));
}

ui64 CGHeroInstance::getTotalStrength() const
{
	double ret = getFightingStrength() * getArmyStrength();
	return (ui64) ret;
}

TExpType CGHeroInstance::calculateXp(TExpType exp) const
{
	return exp * (100 + valOfBonuses(Bonus::SECONDARY_SKILL_PREMY, SecondarySkill::LEARNING))/100.0;
}

ui8 CGHeroInstance::getSpellSchoolLevel(const CSpell * spell, int *outSelectedSchool) const
{
	si16 skill = -1; //skill level

	spell->forEachSchool([&, this](const SpellSchoolInfo & cnf, bool & stop)
	{
		int thisSchool = std::max<int>(getSecSkillLevel(cnf.skill),	valOfBonuses(Bonus::MAGIC_SCHOOL_SKILL, 1 << ((ui8)cnf.id))); //FIXME: Bonus shouldn't be additive (Witchking Artifacts : Crown of Skies)
		if(thisSchool > skill)
		{
			skill = thisSchool;
			if(outSelectedSchool)
				*outSelectedSchool = (ui8)cnf.id;
		}
	});

	vstd::amax(skill, valOfBonuses(Bonus::MAGIC_SCHOOL_SKILL, 0)); //any school bonus
	vstd::amax(skill, valOfBonuses(Bonus::SPELL, spell->id.toEnum())); //given by artifact or other effect

	vstd::amax(skill, 0); //in case we don't know any school
	vstd::amin(skill, 3);
	return skill;
}

ui32 CGHeroInstance::getSpellBonus(const CSpell * spell, ui32 base, const CStack * affectedStack) const
{
	//applying sorcery secondary skill

	base *= (100.0 + valOfBonuses(Bonus::SECONDARY_SKILL_PREMY, SecondarySkill::SORCERY)) / 100.0;
	base *= (100.0 + valOfBonuses(Bonus::SPELL_DAMAGE) + valOfBonuses(Bonus::SPECIFIC_SPELL_DAMAGE, spell->id.toEnum())) / 100.0;

	spell->forEachSchool([&base, this](const SpellSchoolInfo & cnf, bool & stop)
	{
		base *= (100.0 + valOfBonuses(cnf.damagePremyBonus)) / 100.0;
		stop = true; //only bonus from one school is used
	});

	if (affectedStack && affectedStack->getCreature()->level) //Hero specials like Solmyr, Deemer
		base *= (100. + ((valOfBonuses(Bonus::SPECIAL_SPELL_LEV,  spell->id.toEnum()) * level) / affectedStack->getCreature()->level)) / 100.0;

	return base;
}

int CGHeroInstance::getEffectLevel(const CSpell * spell) const
{
	if(hasBonusOfType(Bonus::MAXED_SPELL, spell->id))
		return 3;//todo: recheck specialty from where this bonus is. possible bug
	else
		return getSpellSchoolLevel(spell);
}

int CGHeroInstance::getEffectPower(const CSpell * spell) const
{
	return getPrimSkillLevel(PrimarySkill::SPELL_POWER);
}

int CGHeroInstance::getEnchantPower(const CSpell * spell) const
{
	return getPrimSkillLevel(PrimarySkill::SPELL_POWER) + valOfBonuses(Bonus::SPELL_DURATION);
}

int CGHeroInstance::getEffectValue(const CSpell * spell) const
{
	return 0;
}

const PlayerColor CGHeroInstance::getOwner() const
{
	return tempOwner;
}

bool CGHeroInstance::canCastThisSpell(const CSpell * spell) const
{
	if(nullptr == getArt(ArtifactPosition::SPELLBOOK))
		return false;

	const bool isAllowed = IObjectInterface::cb->isAllowed(0, spell->id);

	const bool inSpellBook = vstd::contains(spells, spell->id);
	const bool specificBonus = hasBonusOfType(Bonus::SPELL, spell->id);

	bool schoolBonus = false;

	spell->forEachSchool([this, &schoolBonus](const SpellSchoolInfo & cnf, bool & stop)
	{
		if(hasBonusOfType(cnf.knoledgeBonus))
		{
			schoolBonus = stop = true;
		}
	});

	const bool levelBonus = hasBonusOfType(Bonus::SPELLS_OF_LEVEL, spell->level);

    if (spell->isSpecialSpell())
    {
        if (inSpellBook)
        {//hero has this spell in spellbook
            logGlobal->errorStream() << "Special spell " << spell->name << "in spellbook.";
        }
        return specificBonus;
    }
    else if(!isAllowed)
    {
        if (inSpellBook)
        {//hero has this spell in spellbook
            logGlobal->errorStream() << "Banned spell " << spell->name << " in spellbook.";
        }
        return specificBonus || schoolBonus || levelBonus;
    }
    else
    {
		return inSpellBook || schoolBonus || specificBonus || levelBonus;
    }
}

/**
 * Calculates what creatures and how many to be raised from a battle.
 * @param battleResult The results of the battle.
 * @return Returns a pair with the first value indicating the ID of the creature
 * type and second value the amount. Both values are returned as -1 if necromancy
 * could not be applied.
 */
CStackBasicDescriptor CGHeroInstance::calculateNecromancy (const BattleResult &battleResult) const
{
	const ui8 necromancyLevel = getSecSkillLevel(SecondarySkill::NECROMANCY);

	// Hero knows necromancy or has Necromancer Cloak
	if (necromancyLevel > 0 || hasBonusOfType(Bonus::IMPROVED_NECROMANCY))
	{
		double necromancySkill = valOfBonuses(Bonus::SECONDARY_SKILL_PREMY, SecondarySkill::NECROMANCY)/100.0;
		vstd::amin(necromancySkill, 1.0); //it's impossible to raise more creatures than all...
		const std::map<ui32,si32> &casualties = battleResult.casualties[!battleResult.winner];
		ui32 raisedUnits = 0;

		// Figure out what to raise and how many.
		const CreatureID creatureTypes[] = {CreatureID::SKELETON, CreatureID::WALKING_DEAD, CreatureID::WIGHTS, CreatureID::LICHES};
		const bool improvedNecromancy = hasBonusOfType(Bonus::IMPROVED_NECROMANCY);
		const CCreature *raisedUnitType = VLC->creh->creatures[creatureTypes[improvedNecromancy ? necromancyLevel : 0]];
		const ui32 raisedUnitHP = raisedUnitType->valOfBonuses(Bonus::STACK_HEALTH);

		//calculate creatures raised from each defeated stack
		for (auto & casualtie : casualties)
		{
			// Get lost enemy hit points convertible to units.
			CCreature * c = VLC->creh->creatures[casualtie.first];

			const ui32 raisedHP = c->valOfBonuses(Bonus::STACK_HEALTH) * casualtie.second * necromancySkill;
			raisedUnits += std::min<ui32>(raisedHP / raisedUnitHP, casualtie.second * necromancySkill); //limit to % of HP and % of original stack count
		}

		// Make room for new units.
		SlotID slot = getSlotFor(raisedUnitType->idNumber);
		if (slot == SlotID())
		{
			// If there's no room for unit, try it's upgraded version 2/3rds the size.
			raisedUnitType = VLC->creh->creatures[*raisedUnitType->upgrades.begin()];
			raisedUnits = (raisedUnits*2)/3;

			slot = getSlotFor(raisedUnitType->idNumber);
		}
		if (raisedUnits <= 0)
			raisedUnits = 1;

		return CStackBasicDescriptor(raisedUnitType->idNumber, raisedUnits);
	}

	return CStackBasicDescriptor();
}

/**
 * Show the necromancy dialog with information about units raised.
 * @param raisedStack Pair where the first element represents ID of the raised creature
 * and the second element the amount.
 */
void CGHeroInstance::showNecromancyDialog(const CStackBasicDescriptor &raisedStack) const
{
	InfoWindow iw;
	iw.soundID = soundBase::pickup01 + cb->gameState()->getRandomGenerator().nextInt(6);
	iw.player = tempOwner;
	iw.components.push_back(Component(raisedStack));

	if (raisedStack.count > 1) // Practicing the dark arts of necromancy, ... (plural)
	{
		iw.text.addTxt(MetaString::GENERAL_TXT, 145);
		iw.text.addReplacement(raisedStack.count);
	}
	else // Practicing the dark arts of necromancy, ... (singular)
	{
		iw.text.addTxt(MetaString::GENERAL_TXT, 146);
	}
	iw.text.addReplacement(raisedStack);

	cb->showInfoDialog(&iw);
}
/*
int3 CGHeroInstance::getSightCenter() const
{
	return getPosition(false);
}*/

int CGHeroInstance::getSightRadious() const
{
	return 5 + getSecSkillLevel(SecondarySkill::SCOUTING) + valOfBonuses(Bonus::SIGHT_RADIOUS); //default + scouting
}

si32 CGHeroInstance::manaRegain() const
{
	if (hasBonusOfType(Bonus::FULL_MANA_REGENERATION))
		return manaLimit();

	return 1 + valOfBonuses(Bonus::SECONDARY_SKILL_PREMY, 8) + valOfBonuses(Bonus::MANA_REGENERATION); //1 + Mysticism level
}

// /**
//  * Places an artifact in hero's backpack. If it's a big artifact equips it
//  * or discards it if it cannot be equipped.
//  */
// void CGHeroInstance::giveArtifact (ui32 aid) //use only for fixed artifacts
// {
// 	CArtifact * const artifact = VLC->arth->artifacts[aid]; //pointer to constant object
// 	CArtifactInstance *ai = CArtifactInstance::createNewArtifactInstance(artifact);
// 	ai->putAt(this, ai->firstAvailableSlot(this));
// }

int CGHeroInstance::getBoatType() const
{
	switch(type->heroClass->getAlignment())
	{
	case EAlignment::GOOD:
		return 1;
	case EAlignment::EVIL:
		return 0;
	case EAlignment::NEUTRAL:
		return 2;
	default:
		throw std::runtime_error("Wrong alignment!");
	}
}

void CGHeroInstance::getOutOffsets(std::vector<int3> &offsets) const
{
	// FIXME: Offsets need to be fixed once we get rid of convertPosition
	// Check issue 515 for details
	offsets =
	{
		int3(-1,1,0), int3(-1,-1,0), int3(-2,0,0), int3(0,0,0), int3(0,1,0), int3(-2,1,0), int3(0,-1,0), int3(-2,-1,0)
	};
}

int CGHeroInstance::getSpellCost(const CSpell *sp) const
{
	return sp->getCost(getSpellSchoolLevel(sp));
}

void CGHeroInstance::pushPrimSkill( PrimarySkill::PrimarySkill which, int val )
{
	assert(!hasBonus(Selector::typeSubtype(Bonus::PRIMARY_SKILL, which)
						.And(Selector::sourceType(Bonus::HERO_BASE_SKILL))));
	addNewBonus(new Bonus(Bonus::PERMANENT, Bonus::PRIMARY_SKILL, Bonus::HERO_BASE_SKILL, val, id.getNum(), which));
}

EAlignment::EAlignment CGHeroInstance::getAlignment() const
{
	return type->heroClass->getAlignment();
}

void CGHeroInstance::initExp()
{
	exp = cb->gameState()->getRandomGenerator().nextInt(40, 89);
}

std::string CGHeroInstance::nodeName() const
{
	return "Hero " + name;
}

void CGHeroInstance::putArtifact(ArtifactPosition pos, CArtifactInstance *art)
{
	assert(!getArt(pos));
	art->putAt(ArtifactLocation(this, pos));
}

void CGHeroInstance::putInBackpack(CArtifactInstance *art)
{
	putArtifact(art->firstBackpackSlot(this), art);
}

bool CGHeroInstance::hasSpellbook() const
{
	return getArt(ArtifactPosition::SPELLBOOK);
}

void CGHeroInstance::deserializationFix()
{
	artDeserializationFix(this);

	for (auto hs : specialty)
	{
		attachTo (hs);
	}
}

CBonusSystemNode * CGHeroInstance::whereShouldBeAttached(CGameState *gs)
{
	if(visitedTown)
	{
		if(inTownGarrison)
			return visitedTown;
		else
			return &visitedTown->townAndVis;
	}
	else
		return CArmedInstance::whereShouldBeAttached(gs);
}

int CGHeroInstance::movementPointsAfterEmbark(int MPsBefore, int basicCost, bool disembark /*= false*/, const TurnInfo * ti) const
{
	if(!ti)
		ti = new TurnInfo(this);

	int mp1 = ti->getMaxMovePoints(disembark ? EPathfindingLayer::LAND : EPathfindingLayer::SAIL);
	int mp2 = ti->getMaxMovePoints(disembark ? EPathfindingLayer::SAIL : EPathfindingLayer::LAND);
	if(ti->hasBonusOfType(Bonus::FREE_SHIP_BOARDING))
		return (MPsBefore - basicCost) * static_cast<double>(mp1) / mp2;

	return 0; //take all MPs otherwise
}

EDiggingStatus CGHeroInstance::diggingStatus() const
{
	if(movement < maxMovePoints(true))
		return EDiggingStatus::LACK_OF_MOVEMENT;

	return cb->getTile(getPosition(false))->getDiggingStatus();
}

ArtBearer::ArtBearer CGHeroInstance::bearerType() const
{
	return ArtBearer::HERO;
}

std::vector<SecondarySkill> CGHeroInstance::getLevelUpProposedSecondarySkills() const
{
	std::vector<SecondarySkill> obligatorySkills; //hero is offered magic school or wisdom if possible
	if (!skillsInfo.wisdomCounter)
	{
		if (cb->isAllowed(2, SecondarySkill::WISDOM) && !getSecSkillLevel(SecondarySkill::WISDOM))
			obligatorySkills.push_back(SecondarySkill::WISDOM);
	}
	if (!skillsInfo.magicSchoolCounter)
	{
		std::vector<SecondarySkill> ss =
		{
			SecondarySkill::FIRE_MAGIC, SecondarySkill::AIR_MAGIC, SecondarySkill::WATER_MAGIC, SecondarySkill::EARTH_MAGIC
		};

		std::shuffle(ss.begin(), ss.end(), skillsInfo.rand.getStdGenerator());

		for (auto skill : ss)
		{
			if (cb->isAllowed(2, skill) && !getSecSkillLevel(skill)) //only schools hero doesn't know yet
			{
				obligatorySkills.push_back(skill);
				break; //only one
			}
		}
	}

	std::vector<SecondarySkill> skills;
	//picking sec. skills for choice
	std::set<SecondarySkill> basicAndAdv, expert, none;
	for(int i=0;i<GameConstants::SKILL_QUANTITY;i++)
		if (cb->isAllowed(2,i))
			none.insert(SecondarySkill(i));

	for(auto & elem : secSkills)
	{
		if(elem.second < SecSkillLevel::EXPERT)
			basicAndAdv.insert(elem.first);
		else
			expert.insert(elem.first);
		none.erase(elem.first);
	}
	for (auto s : obligatorySkills) //don't duplicate them
	{
		none.erase (s);
		basicAndAdv.erase (s);
		expert.erase (s);
	}

	//first offered skill:
	// 1) give obligatory skill
	// 2) give any other new skill
	// 3) upgrade existing
	if (canLearnSkill() && obligatorySkills.size() > 0)
	{
		skills.push_back (obligatorySkills[0]);
	}
	else if(none.size() && canLearnSkill()) //hero have free skill slot
	{
		skills.push_back(type->heroClass->chooseSecSkill(none, skillsInfo.rand)); //new skill
		none.erase(skills.back());
	}
	else if(!basicAndAdv.empty())
	{
		skills.push_back(type->heroClass->chooseSecSkill(basicAndAdv, skillsInfo.rand)); //upgrade existing
		basicAndAdv.erase(skills.back());
	}

	//second offered skill:
	//1) upgrade existing
	//2) give obligatory skill
	//3) give any other new skill
	if(!basicAndAdv.empty())
	{
		SecondarySkill s = type->heroClass->chooseSecSkill(basicAndAdv, skillsInfo.rand);//upgrade existing
		skills.push_back(s);
		basicAndAdv.erase(s);
	}
	else if (canLearnSkill() && obligatorySkills.size() > 1)
	{
		skills.push_back (obligatorySkills[1]);
	}
	else if(none.size() && canLearnSkill())
	{
		skills.push_back(type->heroClass->chooseSecSkill(none, skillsInfo.rand)); //give new skill
		none.erase(skills.back());
	}

	if (skills.size() == 2) // Fix for #1868 to avoid changing logic (possibly causing bugs in process)
		std::swap(skills[0], skills[1]);
	return skills;
}

PrimarySkill::PrimarySkill CGHeroInstance::nextPrimarySkill() const
{
	assert(gainsLevel());
	int randomValue = cb->gameState()->getRandomGenerator().nextInt(99), pom = 0, primarySkill = 0;
	const auto & skillChances = (level > 9) ? type->heroClass->primarySkillLowLevel : type->heroClass->primarySkillHighLevel;

	for(; primarySkill < GameConstants::PRIMARY_SKILLS; ++primarySkill)
	{
		pom += skillChances[primarySkill];
		if(randomValue < pom)
		{
			break;
		}
	}

	logGlobal->traceStream() << "The hero gets the primary skill " << primarySkill << " with a probability of " << randomValue << "%.";
	return static_cast<PrimarySkill::PrimarySkill>(primarySkill);
}

boost::optional<SecondarySkill> CGHeroInstance::nextSecondarySkill() const
{
	assert(gainsLevel());

	boost::optional<SecondarySkill> chosenSecondarySkill;
	const auto proposedSecondarySkills = getLevelUpProposedSecondarySkills();
	if(!proposedSecondarySkills.empty())
	{
		std::vector<SecondarySkill> learnedSecondarySkills;
		for(auto secondarySkill : proposedSecondarySkills)
		{
			if(getSecSkillLevel(secondarySkill) > 0)
			{
				learnedSecondarySkills.push_back(secondarySkill);
			}
		}

		auto & rand = cb->gameState()->getRandomGenerator();
		if(learnedSecondarySkills.empty())
		{
			// there are only new skills to learn, so choose anyone of them
			chosenSecondarySkill = *RandomGeneratorUtil::nextItem(proposedSecondarySkills, rand);
		}
		else
		{
			// preferably upgrade a already learned secondary skill
			chosenSecondarySkill = *RandomGeneratorUtil::nextItem(learnedSecondarySkills, rand);
		}
	}
	return chosenSecondarySkill;
}

void CGHeroInstance::setPrimarySkill(PrimarySkill::PrimarySkill primarySkill, si64 value, ui8 abs)
{
	if(primarySkill < PrimarySkill::EXPERIENCE)
	{
		Bonus * skill = getBonusLocalFirst(Selector::type(Bonus::PRIMARY_SKILL)
											.And(Selector::subtype(primarySkill))
											.And(Selector::sourceType(Bonus::HERO_BASE_SKILL)));
		assert(skill);

		if(abs)
		{
			skill->val = value;
		}
		else
		{
			skill->val += value;
		}
		CBonusSystemNode::treeHasChanged();
	}
	else if(primarySkill == PrimarySkill::EXPERIENCE)
	{
		if(abs)
		{
			exp = value;
		}
		else
		{
			exp += value;
		}
	}
}

bool CGHeroInstance::gainsLevel() const
{
	return exp >= VLC->heroh->reqExp(level+1);
}

void CGHeroInstance::levelUp(std::vector<SecondarySkill> skills)
{
	++level;

	//deterministic secondary skills
	skillsInfo.magicSchoolCounter = (skillsInfo.magicSchoolCounter + 1) % maxlevelsToMagicSchool();
	skillsInfo.wisdomCounter = (skillsInfo.wisdomCounter + 1) % maxlevelsToWisdom();
	if(vstd::contains(skills, SecondarySkill::WISDOM))
	{
		skillsInfo.resetWisdomCounter();
	}

	SecondarySkill spellSchools[] = {
		SecondarySkill::FIRE_MAGIC, SecondarySkill::AIR_MAGIC, SecondarySkill::WATER_MAGIC, SecondarySkill::EARTH_MAGIC};
	for(auto skill : spellSchools)
	{
		if(vstd::contains(skills, skill))
		{
			skillsInfo.resetMagicSchoolCounter();
			break;
		}
	}

	//specialty
	Updatespecialty();
}

void CGHeroInstance::levelUpAutomatically()
{
	while(gainsLevel())
	{
		const auto primarySkill = nextPrimarySkill();
		setPrimarySkill(primarySkill, 1, false);

		auto proposedSecondarySkills = getLevelUpProposedSecondarySkills();

		const auto secondarySkill = nextSecondarySkill();
		if(secondarySkill)
		{
			setSecSkillLevel(*secondarySkill, 1, false);
		}

		//TODO why has the secondary skills to be passed to the method?
		levelUp(proposedSecondarySkills);
	}
}

bool CGHeroInstance::hasVisions(const CGObjectInstance * target, const int subtype) const
{
	//VISIONS spell support

	const std::string cached = boost::to_string((boost::format("type_%d__subtype_%d") % Bonus::VISIONS % subtype));

	const int visionsMultiplier = valOfBonuses(Selector::typeSubtype(Bonus::VISIONS,subtype), cached);

	int visionsRange =  visionsMultiplier * getPrimSkillLevel(PrimarySkill::SPELL_POWER);

	if (visionsMultiplier > 0)
		vstd::amax(visionsRange, 3); //minimum range is 3 tiles, but only if VISIONS bonus present

	const int distance = target->pos.dist2d(getPosition(false));

	//logGlobal->debug(boost::to_string(boost::format("Visions: dist %d, mult %d, range %d") % distance % visionsMultiplier % visionsRange));

	return (distance < visionsRange) && (target->pos.z == pos.z);
<<<<<<< HEAD
}

void CGHeroInstance::writeJsonOptions(JsonNode& json) const
{
	CArmedInstance::writeJsonOptions(json);
	CGObjectInstance::writeOwner(json);
	CArtifactSet::writeJson(json["artifacts"]);
}

void CGHeroInstance::readJsonOptions(const JsonNode& json)
{
	CArmedInstance::readJsonOptions(json);
	CGObjectInstance::readOwner(json);
	CArtifactSet::readJson(json["artifacts"]);
=======
}

bool CGHeroInstance::isMissionCritical() const
{
	for(const TriggeredEvent & event : IObjectInterface::cb->getMapHeader()->triggeredEvents)
	{
		if(event.trigger.test([&](const EventCondition & condition)
		{
			if (condition.condition == EventCondition::CONTROL && condition.object)
			{
				auto hero = dynamic_cast<const CGHeroInstance*>(condition.object);
				return (hero != this);
			}
			else if(condition.condition == EventCondition::IS_HUMAN)
			{
				return true;
			}
			return false;
		}))
		{
			return true;
		}
	}
	return false;
>>>>>>> 3c844002
}<|MERGE_RESOLUTION|>--- conflicted
+++ resolved
@@ -1454,7 +1454,6 @@
 	//logGlobal->debug(boost::to_string(boost::format("Visions: dist %d, mult %d, range %d") % distance % visionsMultiplier % visionsRange));
 
 	return (distance < visionsRange) && (target->pos.z == pos.z);
-<<<<<<< HEAD
 }
 
 void CGHeroInstance::writeJsonOptions(JsonNode& json) const
@@ -1469,9 +1468,7 @@
 	CArmedInstance::readJsonOptions(json);
 	CGObjectInstance::readOwner(json);
 	CArtifactSet::readJson(json["artifacts"]);
-=======
-}
-
+}
 bool CGHeroInstance::isMissionCritical() const
 {
 	for(const TriggeredEvent & event : IObjectInterface::cb->getMapHeader()->triggeredEvents)
@@ -1494,5 +1491,4 @@
 		}
 	}
 	return false;
->>>>>>> 3c844002
 }