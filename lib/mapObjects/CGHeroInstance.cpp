/*
 * CGHeroInstance.cpp, part of VCMI engine
 *
 * Authors: listed in file AUTHORS in main folder
 *
 * License: GNU General Public License v2.0 or later
 * Full text of license available in license.txt file, in main folder
 *
 */

#include "StdInc.h"
#include "CGHeroInstance.h"

#include <vcmi/ServerCallback.h>
#include <vcmi/spells/Spell.h>

#include "../NetPacks.h"
#include "../CGeneralTextHandler.h"
#include "../CHeroHandler.h"
#include "../TerrainHandler.h"
#include "../RoadHandler.h"
#include "../GameSettings.h"
#include "../CModHandler.h"
#include "../CSoundBase.h"
#include "../spells/CSpellHandler.h"
#include "../CSkillHandler.h"
#include "CObjectClassesHandler.h"
#include "../IGameCallback.h"
#include "../CGameState.h"
#include "../CCreatureHandler.h"
#include "../CTownHandler.h"
#include "../mapping/CMap.h"
#include "CGTownInstance.h"
#include "../serializer/JsonSerializeFormat.h"
#include "../StringConstants.h"
#include "../battle/Unit.h"

VCMI_LIB_NAMESPACE_BEGIN

static int lowestSpeed(const CGHeroInstance * chi)
{
	static const CSelector selectorSTACKS_SPEED = Selector::type()(Bonus::STACKS_SPEED);
	static const std::string keySTACKS_SPEED = "type_" + std::to_string(static_cast<si32>(Bonus::STACKS_SPEED));

	if(!chi->stacksCount())
	{
		if(chi->commander && chi->commander->alive)
		{
			return chi->commander->valOfBonuses(selectorSTACKS_SPEED, keySTACKS_SPEED);
		}

		logGlobal->error("Hero %d (%s) has no army!", chi->id.getNum(), chi->getNameTranslated());
		return 20;
	}

	auto i = chi->Slots().begin();
	//TODO? should speed modifiers (eg from artifacts) affect hero movement?

	int ret = (i++)->second->valOfBonuses(selectorSTACKS_SPEED, keySTACKS_SPEED);
	for(; i != chi->Slots().end(); i++)
		ret = std::min(ret, i->second->valOfBonuses(selectorSTACKS_SPEED, keySTACKS_SPEED));
	return ret;
}

ui32 CGHeroInstance::getTileCost(const TerrainTile & dest, const TerrainTile & from, const TurnInfo * ti) const
{
	int64_t ret = GameConstants::BASE_MOVEMENT_COST;

	//if there is road both on dest and src tiles - use src road movement cost
	if(dest.roadType->getId() != Road::NO_ROAD && from.roadType->getId() != Road::NO_ROAD)
	{
		ret = from.roadType->movementCost;
	}
	else if(ti->nativeTerrain != from.terType->getId() &&//the terrain is not native
			ti->nativeTerrain != ETerrainId::ANY_TERRAIN && //no special creature bonus
			!ti->hasBonusOfType(Bonus::NO_TERRAIN_PENALTY, from.terType->getIndex())) //no special movement bonus
	{

		ret = VLC->terrainTypeHandler->getById(dest.terType->getId())->moveCost;
		ret -= ti->valOfBonuses(Bonus::ROUGH_TERRAIN_DISCOUNT);
		if(ret < GameConstants::BASE_MOVEMENT_COST)
			ret = GameConstants::BASE_MOVEMENT_COST;
	}
	return static_cast<ui32>(ret);
}

FactionID CGHeroInstance::getFaction() const
{
	return FactionID(type->heroClass->faction);
}

const IBonusBearer* CGHeroInstance::getBonusBearer() const
{
	return this;
}

TerrainId CGHeroInstance::getNativeTerrain() const
{
	// NOTE: in H3 neutral stacks will ignore terrain penalty only if placed as topmost stack(s) in hero army.
	// This is clearly bug in H3 however intended behaviour is not clear.
	// Current VCMI behaviour will ignore neutrals in calculations so army in VCMI
	// will always have best penalty without any influence from player-defined stacks order
	// and army that consist solely from neutral will always be considered to be on native terrain

	TerrainId nativeTerrain = ETerrainId::ANY_TERRAIN;

	for(const auto & stack : stacks)
	{
		TerrainId stackNativeTerrain = stack.second->getNativeTerrain(); //consider terrain bonuses e.g. Lodestar.

		if(stackNativeTerrain == ETerrainId::NONE)
			continue;

		if(nativeTerrain == ETerrainId::ANY_TERRAIN)
			nativeTerrain = stackNativeTerrain;
		else if(nativeTerrain != stackNativeTerrain)
			return ETerrainId::NONE;
	}
	return nativeTerrain;
}

BattleField CGHeroInstance::getBattlefield() const
{
	return BattleField::NONE;
}

ui8 CGHeroInstance::getSecSkillLevel(const SecondarySkill & skill) const
{
	for(const auto & elem : secSkills)
		if(elem.first == skill)
			return elem.second;
	return 0;
}

void CGHeroInstance::setSecSkillLevel(const SecondarySkill & which, int val, bool abs)
{
	if(getSecSkillLevel(which) == 0)
	{
		secSkills.emplace_back(which, val);
		updateSkillBonus(which, val);
	}
	else
	{
		for (auto & elem : secSkills)
		{
			if(elem.first == which)
			{
				if(abs)
					elem.second = val;
				else
					elem.second += val;

				if(elem.second > 3) //workaround to avoid crashes when same sec skill is given more than once
				{
					logGlobal->warn("Skill %d increased over limit! Decreasing to Expert.", static_cast<int>(which.toEnum()));
					elem.second = 3;
				}
				updateSkillBonus(which, elem.second); //when we know final value
			}
		}
	}
}

int3 CGHeroInstance::convertToVisitablePos(const int3 & position) const
{
	return position - getVisitableOffset();
}

int3 CGHeroInstance::convertFromVisitablePos(const int3 & position) const
{
	return position + getVisitableOffset();
}

bool CGHeroInstance::canLearnSkill() const
{
	return secSkills.size() < GameConstants::SKILL_PER_HERO;
}

bool CGHeroInstance::canLearnSkill(const SecondarySkill & which) const
{
	if ( !canLearnSkill())
		return false;

	if (!cb->isAllowed(2, which))
		return false;

	if (getSecSkillLevel(which) > 0)
		return false;

	if (type->heroClass->secSkillProbability[which] == 0)
		return false;

	return true;
}

int CGHeroInstance::maxMovePoints(bool onLand) const
{
	TurnInfo ti(this);
	return maxMovePointsCached(onLand, &ti);
}

int CGHeroInstance::getLowestCreatureSpeed() const
{
	return lowestCreatureSpeed;
}

void CGHeroInstance::updateArmyMovementBonus(bool onLand, const TurnInfo * ti) const
{
	auto realLowestSpeed = lowestSpeed(this);
	if(lowestCreatureSpeed != realLowestSpeed)
	{
		lowestCreatureSpeed = realLowestSpeed;
		//Let updaters run again
		treeHasChanged();
		ti->updateHeroBonuses(Bonus::MOVEMENT, Selector::subtype()(!!onLand));
	}
}

int CGHeroInstance::maxMovePointsCached(bool onLand, const TurnInfo * ti) const
{
	updateArmyMovementBonus(onLand, ti);
	return ti->valOfBonuses(Bonus::MOVEMENT, !!onLand);
}

CGHeroInstance::CGHeroInstance():
	IBoatGenerator(this),
	tacticFormationEnabled(false),
	inTownGarrison(false),
	moveDir(4),
	mana(UNINITIALIZED_MANA),
	movement(UNINITIALIZED_MOVEMENT),
	portrait(UNINITIALIZED_PORTRAIT),
	level(1),
	exp(UNINITIALIZED_EXPERIENCE),
	gender(EHeroGender::DEFAULT),
	lowestCreatureSpeed(0)
{
	setNodeType(HERO);
	ID = Obj::HERO;
	secSkills.emplace_back(SecondarySkill::DEFAULT, -1);
}

PlayerColor CGHeroInstance::getOwner() const
{
	return tempOwner;
}

void CGHeroInstance::initHero(CRandomGenerator & rand, const HeroTypeID & SUBID)
{
	subID = SUBID.getNum();
	initHero(rand);
}

void CGHeroInstance::setType(si32 ID, si32 subID)
{
	assert(ID == Obj::HERO); // just in case
	type = VLC->heroh->objects[subID];
	portrait = type->imageIndex;
	CGObjectInstance::setType(ID, type->heroClass->getIndex()); // to find object handler we must use heroClass->id
	this->subID = subID; // after setType subID used to store unique hero identify id. Check issue 2277 for details
	randomizeArmy(type->heroClass->faction);
}

void CGHeroInstance::initHero(CRandomGenerator & rand)
{
	assert(validTypes(true));
	if(!type)
		type = VLC->heroh->objects[subID];

	if (ID == Obj::HERO)
		appearance = VLC->objtypeh->getHandlerFor(Obj::HERO, type->heroClass->getIndex())->getTemplates().front();

	if(!vstd::contains(spells, SpellID::PRESET)) //hero starts with a spell
	{
		for(const auto & spellID : type->spells)
			spells.insert(spellID);
	}
	else //remove placeholder
		spells -= SpellID::PRESET;

	if(!getArt(ArtifactPosition::MACH4) && !getArt(ArtifactPosition::SPELLBOOK) && type->haveSpellBook) //no catapult means we haven't read pre-existent set -> use default rules for spellbook
		putArtifact(ArtifactPosition::SPELLBOOK, CArtifactInstance::createNewArtifactInstance(ArtifactID::SPELLBOOK));

	if(!getArt(ArtifactPosition::MACH4))
		putArtifact(ArtifactPosition::MACH4, CArtifactInstance::createNewArtifactInstance(ArtifactID::CATAPULT)); //everyone has a catapult

	if(portrait < 0 || portrait == 255)
		portrait = type->imageIndex;
	if(!hasBonus(Selector::sourceType()(Bonus::HERO_BASE_SKILL)))
	{
		for(int g=0; g<GameConstants::PRIMARY_SKILLS; ++g)
		{
			pushPrimSkill(static_cast<PrimarySkill::PrimarySkill>(g), type->heroClass->primarySkillInitial[g]);
		}
	}
	if(secSkills.size() == 1 && secSkills[0] == std::pair<SecondarySkill,ui8>(SecondarySkill::DEFAULT, -1)) //set secondary skills to default
		secSkills = type->secSkillsInit;

	if (gender == EHeroGender::DEFAULT)
		gender = type->gender;

	setFormation(false);
	if (!stacksCount()) //standard army//initial army
	{
		initArmy(rand);
	}
	assert(validTypes());

	if (patrol.patrolling)
		patrol.initialPos = visitablePos();

	if(exp == UNINITIALIZED_EXPERIENCE)
	{
		initExp(rand);
	}
	else
	{
		levelUpAutomatically(rand);
	}

	// load base hero bonuses, TODO: per-map loading of base hero bonuses
	// must be done separately from global bonuses since recruitable heroes in taverns 
	// are not attached to global bonus node but need access to some global bonuses
	// e.g. MANA_PER_KNOWLEDGE for correct preview and initial state after recruit	for(const auto & ob : VLC->modh->heroBaseBonuses)
	// or MOVEMENT to compute initial movement before recruiting is finished
	const JsonNode & baseBonuses = VLC->settings()->getValue(EGameSettings::BONUSES_PER_HERO);
	for(const auto & b : baseBonuses.Struct())
	{
		auto bonus = JsonUtils::parseBonus(b.second);
		bonus->source = Bonus::HERO_BASE_SKILL;
		bonus->sid = id.getNum();
		bonus->duration = Bonus::PERMANENT;
		addNewBonus(bonus);
	}

	if (VLC->settings()->getBoolean(EGameSettings::MODULE_COMMANDERS) && !commander)
	{
		commander = new CCommanderInstance(type->heroClass->commander->getId());
		commander->setArmyObj (castToArmyObj()); //TODO: separate function for setting commanders
		commander->giveStackExp (exp); //after our exp is set
	}

	if (mana < 0)
		mana = manaLimit();
}

void CGHeroInstance::initArmy(CRandomGenerator & rand, IArmyDescriptor * dst)
{
	if(!dst)
		dst = this;

	int warMachinesGiven = 0;

	auto stacksCountChances = VLC->settings()->getVector(EGameSettings::HEROES_STARTING_STACKS_CHANCES);
	int stacksCountInitRandomNumber = rand.nextInt(1, 100);

	size_t maxStacksCount = std::min(stacksCountChances.size(), type->initialArmy.size());

	for(int stackNo=0; stackNo < maxStacksCount; stackNo++)
	{
		if (stacksCountInitRandomNumber > stacksCountChances[stackNo])
			continue;

		auto & stack = type->initialArmy[stackNo];

		int count = rand.nextInt(stack.minAmount, stack.maxAmount);

		const CCreature * creature = stack.creature.toCreature();

		if(creature == nullptr)
		{
			logGlobal->error("Hero %s has invalid creature with id %d in initial army", getNameTranslated(), stack.creature.toEnum());
			continue;
		}

		if(creature->warMachine != ArtifactID::NONE) //war machine
		{
			warMachinesGiven++;
			if(dst != this)
				continue;

			ArtifactID aid = creature->warMachine;
			const CArtifact * art = aid.toArtifact();

			if(art != nullptr && !art->possibleSlots.at(ArtBearer::HERO).empty())
			{
				//TODO: should we try another possible slots?
				ArtifactPosition slot = art->possibleSlots.at(ArtBearer::HERO).front();

				if(!getArt(slot))
					putArtifact(slot, CArtifactInstance::createNewArtifactInstance(aid));
				else
					logGlobal->warn("Hero %s already has artifact at %d, omitting giving artifact %d", getNameTranslated(), slot.toEnum(), aid.toEnum());
			}
			else
			{
				logGlobal->error("Hero %s has invalid war machine in initial army", getNameTranslated());
			}
		}
		else
		{
			dst->setCreature(SlotID(stackNo-warMachinesGiven), stack.creature, count);
		}
	}
}

CGHeroInstance::~CGHeroInstance()
{
	commander.dellNull();
}

bool CGHeroInstance::needsLastStack() const
{
	return true;
}

void CGHeroInstance::onHeroVisit(const CGHeroInstance * h) const
{
	if(h == this) return; //exclude potential self-visiting

	if (ID == Obj::HERO)
	{
		if( cb->gameState()->getPlayerRelations(tempOwner, h->tempOwner)) //our or ally hero
		{
			//exchange
			cb->heroExchange(h->id, id);
		}
		else //battle
		{
			if(visitedTown) //we're in town
				visitedTown->onHeroVisit(h); //town will handle attacking
			else
				cb->startBattleI(h,	this);
		}
	}
	else if(ID == Obj::PRISON)
	{
		int txt_id;

		if (cb->getHeroCount(h->tempOwner, false) < VLC->settings()->getInteger(EGameSettings::HEROES_PER_PLAYER_ON_MAP_CAP))//free hero slot
		{
			//update hero parameters
			SetMovePoints smp;
			smp.hid = id;
			smp.val = maxMovePoints (true); //TODO: hota prison on water?
			cb->setMovePoints (&smp);
			cb->setManaPoints (id, manaLimit());

			cb->setObjProperty(id, ObjProperty::ID, Obj::HERO); //set ID to 34
			cb->giveHero(id,h->tempOwner); //recreates def and adds hero to player

			txt_id = 102;
		}
		else //already 8 wandering heroes
		{
			txt_id = 103;
		}

		h->showInfoDialog(txt_id);
	}
}

std::string CGHeroInstance::getObjectName() const
{
	if(ID != Obj::PRISON)
	{
		std::string hoverName = VLC->generaltexth->allTexts[15];
		boost::algorithm::replace_first(hoverName,"%s",getNameTranslated());
		boost::algorithm::replace_first(hoverName,"%s", type->heroClass->getNameTranslated());
		return hoverName;
	}
	else
		return VLC->objtypeh->getObjectName(ID, 0);
}

ui8 CGHeroInstance::maxlevelsToMagicSchool() const
{
	return type->heroClass->isMagicHero() ? 3 : 4;
}
ui8 CGHeroInstance::maxlevelsToWisdom() const
{
	return type->heroClass->isMagicHero() ? 3 : 6;
}

CGHeroInstance::SecondarySkillsInfo::SecondarySkillsInfo():
	magicSchoolCounter(1),
	wisdomCounter(1)
{
	rand.setSeed(0);
}

void CGHeroInstance::SecondarySkillsInfo::resetMagicSchoolCounter()
{
	magicSchoolCounter = 1;
}
void CGHeroInstance::SecondarySkillsInfo::resetWisdomCounter()
{
	wisdomCounter = 1;
}

void CGHeroInstance::initObj(CRandomGenerator & rand)
{
	blockVisit = true;

	if(!type)
		initHero(rand); //TODO: set up everything for prison before specialties are configured

	skillsInfo.rand.setSeed(rand.nextInt());
	skillsInfo.resetMagicSchoolCounter();
	skillsInfo.resetWisdomCounter();

	if (ID != Obj::PRISON)
	{
		auto terrain = cb->gameState()->getTile(visitablePos())->terType->getId();
		auto customApp = VLC->objtypeh->getHandlerFor(ID, type->heroClass->getIndex())->getOverride(terrain, this);
		if (customApp)
			appearance = customApp;
	}

	//copy active (probably growing) bonuses from hero prototype to hero object
	for(const std::shared_ptr<Bonus> & b : type->specialty)
		addNewBonus(b);

	//initialize bonuses
	recreateSecondarySkillsBonuses();

	mana = manaLimit(); //after all bonuses are taken into account, make sure this line is the last one
}

void CGHeroInstance::recreateSecondarySkillsBonuses()
{
	auto secondarySkillsBonuses = getBonuses(Selector::sourceType()(Bonus::SECONDARY_SKILL));
	for(const auto & bonus : *secondarySkillsBonuses)
		removeBonus(bonus);

	for(const auto & skill_info : secSkills)
		if(skill_info.second > 0)
			updateSkillBonus(SecondarySkill(skill_info.first), skill_info.second);
}

void CGHeroInstance::updateSkillBonus(const SecondarySkill & which, int val)
{
	removeBonuses(Selector::source(Bonus::SECONDARY_SKILL, which));
	auto skillBonus = (*VLC->skillh)[which]->at(val).effects;
	for(const auto & b : skillBonus)
		addNewBonus(std::make_shared<Bonus>(*b));
}

void CGHeroInstance::setPropertyDer( ui8 what, ui32 val )
{
	if(what == ObjProperty::PRIMARY_STACK_COUNT)
		setStackCount(SlotID(0), val);
}

double CGHeroInstance::getFightingStrength() const
{
	return sqrt((1.0 + 0.05*getPrimSkillLevel(PrimarySkill::ATTACK)) * (1.0 + 0.05*getPrimSkillLevel(PrimarySkill::DEFENSE)));
}

double CGHeroInstance::getMagicStrength() const
{
	return sqrt((1.0 + 0.05*getPrimSkillLevel(PrimarySkill::KNOWLEDGE)) * (1.0 + 0.05*getPrimSkillLevel(PrimarySkill::SPELL_POWER)));
}

double CGHeroInstance::getHeroStrength() const
{
	return sqrt(pow(getFightingStrength(), 2.0) * pow(getMagicStrength(), 2.0));
}

ui64 CGHeroInstance::getTotalStrength() const
{
	double ret = getFightingStrength() * getArmyStrength();
	return static_cast<ui64>(ret);
}

TExpType CGHeroInstance::calculateXp(TExpType exp) const
{
	return static_cast<TExpType>(exp * (valOfBonuses(Bonus::HERO_EXPERIENCE_GAIN_PERCENT)) / 100.0);
}

int32_t CGHeroInstance::getCasterUnitId() const
{
	return id.getNum();
}

int32_t CGHeroInstance::getSpellSchoolLevel(const spells::Spell * spell, int32_t * outSelectedSchool) const
{
	int32_t skill = -1; //skill level

	spell->forEachSchool([&, this](const spells::SchoolInfo & cnf, bool & stop)
	{
		int32_t thisSchool = valOfBonuses(Bonus::MAGIC_SCHOOL_SKILL, 1 << (static_cast<ui8>(cnf.id))); //FIXME: Bonus shouldn't be additive (Witchking Artifacts : Crown of Skies)
		if(thisSchool > skill)
		{
			skill = thisSchool;
			if(outSelectedSchool)
				*outSelectedSchool = static_cast<ui8>(cnf.id);
		}
	});

	vstd::amax(skill, valOfBonuses(Bonus::MAGIC_SCHOOL_SKILL, 0)); //any school bonus
	vstd::amax(skill, valOfBonuses(Bonus::SPELL, spell->getIndex())); //given by artifact or other effect

	vstd::amax(skill, 0); //in case we don't know any school
	vstd::amin(skill, 3);
	return skill;
}

int64_t CGHeroInstance::getSpellBonus(const spells::Spell * spell, int64_t base, const battle::Unit * affectedStack) const
{
	//applying sorcery secondary skill

	if(spell->isMagical())
		base = static_cast<int64_t>(base * (valOfBonuses(Bonus::SPELL_DAMAGE)) / 100.0);

	base = static_cast<int64_t>(base * (100 + valOfBonuses(Bonus::SPECIFIC_SPELL_DAMAGE, spell->getIndex())) / 100.0);

	int maxSchoolBonus = 0;

	spell->forEachSchool([&maxSchoolBonus, this](const spells::SchoolInfo & cnf, bool & stop)
	{
		vstd::amax(maxSchoolBonus, valOfBonuses(cnf.damagePremyBonus));
	});

	base = static_cast<int64_t>(base * (100 + maxSchoolBonus) / 100.0);

	if(affectedStack && affectedStack->creatureLevel() > 0) //Hero specials like Solmyr, Deemer
		base = static_cast<int64_t>(base * static_cast<double>(100 + valOfBonuses(Bonus::SPECIAL_SPELL_LEV, spell->getIndex()) / affectedStack->creatureLevel()) / 100.0);

	return base;
}

int64_t CGHeroInstance::getSpecificSpellBonus(const spells::Spell * spell, int64_t base) const
{
	base = static_cast<int64_t>(base * (100 + valOfBonuses(Bonus::SPECIFIC_SPELL_DAMAGE, spell->getIndex())) / 100.0);
	return base;
}

int32_t CGHeroInstance::getEffectLevel(const spells::Spell * spell) const
{
	return getSpellSchoolLevel(spell);
}

int32_t CGHeroInstance::getEffectPower(const spells::Spell * spell) const
{
	return getPrimSkillLevel(PrimarySkill::SPELL_POWER);
}

int32_t CGHeroInstance::getEnchantPower(const spells::Spell * spell) const
{
	return getPrimSkillLevel(PrimarySkill::SPELL_POWER) + valOfBonuses(Bonus::SPELL_DURATION);
}

int64_t CGHeroInstance::getEffectValue(const spells::Spell * spell) const
{
	return 0;
}

PlayerColor CGHeroInstance::getCasterOwner() const
{
	return tempOwner;
}

void CGHeroInstance::getCasterName(MetaString & text) const
{
	//FIXME: use local name, MetaString need access to gamestate as hero name is part of map object
	text.addReplacement(getNameTranslated());
}

void CGHeroInstance::getCastDescription(const spells::Spell * spell, const std::vector<const battle::Unit *> & attacked, MetaString & text) const
{
	const bool singleTarget = attacked.size() == 1;
	const int textIndex = singleTarget ? 195 : 196;

	text.addTxt(MetaString::GENERAL_TXT, textIndex);
	getCasterName(text);
	text.addReplacement(MetaString::SPELL_NAME, spell->getIndex());
	if(singleTarget)
		attacked.at(0)->addNameReplacement(text, true);
}

const CGHeroInstance * CGHeroInstance::getHeroCaster() const
{
	return this;
}

void CGHeroInstance::spendMana(ServerCallback * server, const int spellCost) const
{
	if(spellCost != 0)
	{
		SetMana sm;
		sm.absolute = false;
		sm.hid = id;
		sm.val = -spellCost;

		server->apply(&sm);
	}
}

bool CGHeroInstance::canCastThisSpell(const spells::Spell * spell) const
{
	const bool isAllowed = IObjectInterface::cb->isAllowed(0, spell->getIndex());

	const bool inSpellBook = vstd::contains(spells, spell->getId()) && hasSpellbook();
	const bool specificBonus = hasBonusOfType(Bonus::SPELL, spell->getIndex());

	bool schoolBonus = false;

	spell->forEachSchool([this, &schoolBonus](const spells::SchoolInfo & cnf, bool & stop)
	{
		if(hasBonusOfType(cnf.knoledgeBonus))
		{
			schoolBonus = stop = true;
		}
	});

	const bool levelBonus = hasBonusOfType(Bonus::SPELLS_OF_LEVEL, spell->getLevel());

	if(spell->isSpecial())
	{
		if(inSpellBook)
		{//hero has this spell in spellbook
			logGlobal->error("Special spell %s in spellbook.", spell->getNameTranslated());
		}
		return specificBonus;
	}
	else if(!isAllowed)
	{
		if(inSpellBook)
		{
			//hero has this spell in spellbook
			//it is normal if set in map editor, but trace it to possible debug of magic guild
			logGlobal->trace("Banned spell %s in spellbook.", spell->getNameTranslated());
		}
		return inSpellBook || specificBonus || schoolBonus || levelBonus;
	}
	else
	{
		return inSpellBook || schoolBonus || specificBonus || levelBonus;
	}
}

bool CGHeroInstance::canLearnSpell(const spells::Spell * spell) const
{
    if(!hasSpellbook())
		return false;

	if(spell->getLevel() > maxSpellLevel()) //not enough wisdom
		return false;

	if(vstd::contains(spells, spell->getId()))//already known
		return false;

	if(spell->isSpecial())
	{
		logGlobal->warn("Hero %s try to learn special spell %s", nodeName(), spell->getNameTranslated());
		return false;//special spells can not be learned
	}

	if(spell->isCreatureAbility())
	{
		logGlobal->warn("Hero %s try to learn creature spell %s", nodeName(), spell->getNameTranslated());
		return false;//creature abilities can not be learned
	}

	if(!IObjectInterface::cb->isAllowed(0, spell->getIndex()))
	{
		logGlobal->warn("Hero %s try to learn banned spell %s", nodeName(), spell->getNameTranslated());
		return false;//banned spells should not be learned
	}

	return true;
}

/**
 * Calculates what creatures and how many to be raised from a battle.
 * @param battleResult The results of the battle.
 * @return Returns a pair with the first value indicating the ID of the creature
 * type and second value the amount. Both values are returned as -1 if necromancy
 * could not be applied.
 */
CStackBasicDescriptor CGHeroInstance::calculateNecromancy (const BattleResult &battleResult) const
{
	bool hasImprovedNecromancy = hasBonusOfType(Bonus::IMPROVED_NECROMANCY);

	// need skill or cloak of undead king - lesser artifacts don't work without skill
	if (hasImprovedNecromancy)
	{
		double necromancySkill = valOfBonuses(Bonus::UNDEAD_RAISE_PERCENTAGE) / 100.0;
		const ui8 necromancyLevel = valOfBonuses(Bonus::IMPROVED_NECROMANCY);
		vstd::amin(necromancySkill, 1.0); //it's impossible to raise more creatures than all...
		const std::map<ui32,si32> &casualties = battleResult.casualties[!battleResult.winner];
		// figure out what to raise - pick strongest creature meeting requirements
		auto creatureTypeRaised = CreatureID::NONE; //now we always have IMPROVED_NECROMANCY, no need for hardcode
		int requiredCasualtyLevel = 1;
		TConstBonusListPtr improvedNecromancy = getBonuses(Selector::type()(Bonus::IMPROVED_NECROMANCY));
		if(!improvedNecromancy->empty())
		{
			auto getCreatureID = [](const std::shared_ptr<Bonus> & bonus) -> CreatureID
			{
				assert(bonus->subtype >=0);
				if(bonus->subtype >= 0)
					return CreatureID(bonus->subtype);
				return CreatureID::NONE;
			};
			int maxCasualtyLevel = 1;
			for(const auto & casualty : casualties)
				vstd::amax(maxCasualtyLevel, VLC->creatures()->getByIndex(casualty.first)->getLevel());
			// pick best bonus available
			std::shared_ptr<Bonus> topPick;
			for(const std::shared_ptr<Bonus> & newPick : *improvedNecromancy)
			{
				// addInfo[0] = required necromancy skill, addInfo[1] = required casualty level
				if(newPick->additionalInfo[0] > necromancyLevel || newPick->additionalInfo[1] > maxCasualtyLevel)
					continue;
				if(!topPick)
				{
					topPick = newPick;
				}
				else
				{
					auto quality = [getCreatureID](const std::shared_ptr<Bonus> & pick) -> std::tuple<int, int, int>
					{
						const auto * c = getCreatureID(pick).toCreature();
						return std::tuple<int, int, int> {c->getLevel(), static_cast<int>(c->getFullRecruitCost().marketValue()), -pick->additionalInfo[1]};
					};
					if(quality(topPick) < quality(newPick))
						topPick = newPick;
				}
			}
			if(topPick)
			{
				creatureTypeRaised = getCreatureID(topPick);
				requiredCasualtyLevel = std::max(topPick->additionalInfo[1], 1);
			}
		}
		assert(creatureTypeRaised != CreatureID::NONE);
		// raise upgraded creature (at 2/3 rate) if no space available otherwise
		if(getSlotFor(creatureTypeRaised) == SlotID())
		{
			for(const CreatureID & upgraded : VLC->creh->objects[creatureTypeRaised]->upgrades)
			{
				if(getSlotFor(upgraded) != SlotID())
				{
					creatureTypeRaised = upgraded;
					necromancySkill *= 2/3.0;
					break;
				}
			}
		}
		// calculate number of creatures raised - low level units contribute at 50% rate
		const double raisedUnitHealth = VLC->creh->objects[creatureTypeRaised]->MaxHealth();
		double raisedUnits = 0;
		for(const auto & casualty : casualties)
		{
			const CCreature * c = VLC->creh->objects[casualty.first];
			double raisedFromCasualty = std::min(c->MaxHealth() / raisedUnitHealth, 1.0) * casualty.second * necromancySkill;
			if(c->getLevel() < requiredCasualtyLevel)
				raisedFromCasualty *= 0.5;
			raisedUnits += raisedFromCasualty;
		}
		return CStackBasicDescriptor(creatureTypeRaised, std::max(static_cast<int>(raisedUnits), 1));
	}

	return CStackBasicDescriptor();
}

/**
 * Show the necromancy dialog with information about units raised.
 * @param raisedStack Pair where the first element represents ID of the raised creature
 * and the second element the amount.
 */
void CGHeroInstance::showNecromancyDialog(const CStackBasicDescriptor &raisedStack, CRandomGenerator & rand) const
{
	InfoWindow iw;
	iw.type = EInfoWindowMode::AUTO;
	iw.soundID = soundBase::pickup01 + rand.nextInt(6);
	iw.player = tempOwner;
	iw.components.emplace_back(raisedStack);

	if (raisedStack.count > 1) // Practicing the dark arts of necromancy, ... (plural)
	{
		iw.text.addTxt(MetaString::GENERAL_TXT, 145);
		iw.text.addReplacement(raisedStack.count);
	}
	else // Practicing the dark arts of necromancy, ... (singular)
	{
		iw.text.addTxt(MetaString::GENERAL_TXT, 146);
	}
	iw.text.addReplacement(raisedStack);

	cb->showInfoDialog(&iw);
}
/*
int3 CGHeroInstance::getSightCenter() const
{
	return getPosition(false);
}*/

int CGHeroInstance::getSightRadius() const
{
	return valOfBonuses(Bonus::SIGHT_RADIUS); // scouting gives SIGHT_RADIUS bonus
}

si32 CGHeroInstance::manaRegain() const
{
	if (hasBonusOfType(Bonus::FULL_MANA_REGENERATION))
		return manaLimit();

	return valOfBonuses(Bonus::MANA_REGENERATION);
}

si32 CGHeroInstance::getManaNewTurn() const
{
	if(visitedTown && visitedTown->hasBuilt(BuildingID::MAGES_GUILD_1))
	{
		//if hero starts turn in town with mage guild - restore all mana
		return std::max(mana, manaLimit());
	}
	si32 res = mana + manaRegain();
	res = std::min(res, manaLimit());
	res = std::max(res, mana);
	res = std::max(res, 0);
	return res;
}

// /**
//  * Places an artifact in hero's backpack. If it's a big artifact equips it
//  * or discards it if it cannot be equipped.
//  */
// void CGHeroInstance::giveArtifact (ui32 aid) //use only for fixed artifacts
// {
// 	CArtifact * const artifact = VLC->arth->objects[aid]; //pointer to constant object
// 	CArtifactInstance *ai = CArtifactInstance::createNewArtifactInstance(artifact);
// 	ai->putAt(this, ai->firstAvailableSlot(this));
// }

BoatId CGHeroInstance::getBoatType() const
{
	switch(type->heroClass->getAlignment())
	{
		case EAlignment::EVIL : return EBoatId::BOAT_EVIL;
		case EAlignment::GOOD : return EBoatId::BOAT_GOOD;
		case EAlignment::NEUTRAL : return EBoatId::BOAT_NEUTRAL;
		default: return EBoatId::NONE;
	}
}

void CGHeroInstance::getOutOffsets(std::vector<int3> &offsets) const
{
	// FIXME: Offsets need to be fixed once we get rid of convertPosition
	// Check issue 515 for details
	offsets =
	{
		int3(-1,1,0), int3(-1,-1,0), int3(-2,0,0), int3(0,0,0), int3(0,1,0), int3(-2,1,0), int3(0,-1,0), int3(-2,-1,0)
	};
}

int32_t CGHeroInstance::getSpellCost(const spells::Spell * sp) const
{
	return sp->getCost(getSpellSchoolLevel(sp));
}

void CGHeroInstance::pushPrimSkill( PrimarySkill::PrimarySkill which, int val )
{
	assert(!hasBonus(Selector::typeSubtype(Bonus::PRIMARY_SKILL, which)
						.And(Selector::sourceType()(Bonus::HERO_BASE_SKILL))));
	addNewBonus(std::make_shared<Bonus>(Bonus::PERMANENT, Bonus::PRIMARY_SKILL, Bonus::HERO_BASE_SKILL, val, id.getNum(), which));
}

EAlignment CGHeroInstance::getAlignment() const
{
	return type->heroClass->getAlignment();
}

void CGHeroInstance::initExp(CRandomGenerator & rand)
{
	exp = rand.nextInt(40, 89);
}

std::string CGHeroInstance::nodeName() const
{
	return "Hero " + getNameTextID();
}

si32 CGHeroInstance::manaLimit() const
{
	return si32(getPrimSkillLevel(PrimarySkill::KNOWLEDGE)
		* (valOfBonuses(Bonus::MANA_PER_KNOWLEDGE)));
}

std::string CGHeroInstance::getNameTranslated() const
{
	if (!nameCustom.empty())
		return nameCustom;
	return VLC->generaltexth->translate(getNameTextID());
}

std::string CGHeroInstance::getNameTextID() const
{
	if (!nameCustom.empty())
		return nameCustom;
	if (type)
		return type->getNameTextID();

	// FIXME: called by logging from some specialties (mods?) before type is set on deserialization
	// assert(0);
	return "";
}

std::string CGHeroInstance::getBiographyTranslated() const
{
	if (!biographyCustom.empty())
		return biographyCustom;

	return VLC->generaltexth->translate(getBiographyTextID());
}

std::string CGHeroInstance::getBiographyTextID() const
{
	if (!biographyCustom.empty())
		return biographyCustom;
	if (type)
		return type->getBiographyTextID();

	assert(0);
	return "";
}

void CGHeroInstance::putArtifact(ArtifactPosition pos, CArtifactInstance *art)
{
	assert(!getArt(pos));
	art->putAt(ArtifactLocation(this, pos));
}

bool CGHeroInstance::hasSpellbook() const
{
	return getArt(ArtifactPosition::SPELLBOOK);
}

void CGHeroInstance::addSpellToSpellbook(const SpellID & spell)
{
	spells.insert(spell);
}

void CGHeroInstance::removeSpellFromSpellbook(const SpellID & spell)
{
	spells.erase(spell);
}

bool CGHeroInstance::spellbookContainsSpell(const SpellID & spell) const
{
	return vstd::contains(spells, spell);
}

void CGHeroInstance::removeSpellbook()
{
	spells.clear();

	if(hasSpellbook())
	{
		ArtifactLocation(this, ArtifactPosition(ArtifactPosition::SPELLBOOK)).removeArtifact();
	}
}

const std::set<SpellID> & CGHeroInstance::getSpellsInSpellbook() const
{
	return spells;
}

int CGHeroInstance::maxSpellLevel() const
{
	return std::min(GameConstants::SPELL_LEVELS, valOfBonuses(Selector::type()(Bonus::MAX_LEARNABLE_SPELL_LEVEL)));
}

void CGHeroInstance::deserializationFix()
{
	artDeserializationFix(this);
}

CBonusSystemNode * CGHeroInstance::whereShouldBeAttachedOnSiege(const bool isBattleOutsideTown) const
{
	if(!visitedTown)
		return nullptr;

	return isBattleOutsideTown ? (CBonusSystemNode *)(& visitedTown->townAndVis)
		: (CBonusSystemNode *)(visitedTown.get());

}

CBonusSystemNode * CGHeroInstance::whereShouldBeAttachedOnSiege(CGameState * gs)
{
	if(visitedTown)
		return whereShouldBeAttachedOnSiege(visitedTown->isBattleOutsideTown(this));

	return &CArmedInstance::whereShouldBeAttached(gs);
}

CBonusSystemNode & CGHeroInstance::whereShouldBeAttached(CGameState * gs)
{
	if(visitedTown)
	{
		if(inTownGarrison)
			return *visitedTown;
		else
			return visitedTown->townAndVis;
	}
	else
		return CArmedInstance::whereShouldBeAttached(gs);
}

int CGHeroInstance::movementPointsAfterEmbark(int MPsBefore, int basicCost, bool disembark, const TurnInfo * ti) const
{
	std::unique_ptr<TurnInfo> turnInfoLocal;
	if(!ti)
	{
		turnInfoLocal = std::make_unique<TurnInfo>(this);
		ti = turnInfoLocal.get();
	}

	if(!ti->hasBonusOfType(Bonus::FREE_SHIP_BOARDING))
		return 0; // take all MPs by default
	
	auto boatLayer = boat ? boat->layer : EPathfindingLayer::SAIL;

	int mp1 = ti->getMaxMovePoints(disembark ? EPathfindingLayer::LAND : boatLayer);
	int mp2 = ti->getMaxMovePoints(disembark ? boatLayer : EPathfindingLayer::LAND);
	int ret = static_cast<int>((MPsBefore - basicCost) * static_cast<double>(mp1) / mp2);
	return ret;
}

EDiggingStatus CGHeroInstance::diggingStatus() const
{
	if(static_cast<int>(movement) < maxMovePoints(true))
		return EDiggingStatus::LACK_OF_MOVEMENT;
	if(!VLC->arth->objects[ArtifactID::GRAIL]->canBePutAt(this))
		return EDiggingStatus::BACKPACK_IS_FULL;
	return cb->getTileDigStatus(visitablePos());
}

ArtBearer::ArtBearer CGHeroInstance::bearerType() const
{
	return ArtBearer::HERO;
}

std::vector<SecondarySkill> CGHeroInstance::getLevelUpProposedSecondarySkills() const
{
	std::vector<SecondarySkill> obligatorySkills; //hero is offered magic school or wisdom if possible

	auto getObligatorySkills = [](CSkill::Obligatory obl){
		std::vector<SecondarySkill> obligatory = {};
		for(int i = 0; i < VLC->skillh->size(); i++)
			if((*VLC->skillh)[SecondarySkill(i)]->obligatory(obl))
			{
				obligatory.emplace_back(i);
				break;
			}
		return obligatory;
	};

	auto selectObligatorySkill = [&](std::vector<SecondarySkill>& ss) -> void
	{
		std::shuffle(ss.begin(), ss.end(), skillsInfo.rand.getStdGenerator());

		for(const auto & skill : ss)
		{
			if (canLearnSkill(skill)) //only skills hero doesn't know yet
			{
				obligatorySkills.push_back(skill);
				break; //only one
			}
		}
	};

	if (!skillsInfo.wisdomCounter)
	{
		auto obligatory = getObligatorySkills(CSkill::Obligatory::MAJOR);
		selectObligatorySkill(obligatory);
	}
	if (!skillsInfo.magicSchoolCounter)
	{
		auto obligatory = getObligatorySkills(CSkill::Obligatory::MINOR);
		selectObligatorySkill(obligatory);
	}

	std::vector<SecondarySkill> skills;
	//picking sec. skills for choice
	std::set<SecondarySkill> basicAndAdv;
	std::set<SecondarySkill> expert;
	std::set<SecondarySkill> none;
	for(int i = 0; i < VLC->skillh->size(); i++)
		if (canLearnSkill(SecondarySkill(i)))
			none.insert(SecondarySkill(i));

	for(const auto & elem : secSkills)
	{
		if(elem.second < SecSkillLevel::EXPERT)
			basicAndAdv.insert(elem.first);
		else
			expert.insert(elem.first);
		none.erase(elem.first);
	}
	for(const auto & s : obligatorySkills) //don't duplicate them
	{
		none.erase (s);
		basicAndAdv.erase (s);
		expert.erase (s);
	}

	//first offered skill:
	// 1) give obligatory skill
	// 2) give any other new skill
	// 3) upgrade existing
	if(canLearnSkill() && !obligatorySkills.empty())
	{
		skills.push_back (obligatorySkills[0]);
	}
	else if(!none.empty() && canLearnSkill()) //hero have free skill slot
	{
		skills.push_back(type->heroClass->chooseSecSkill(none, skillsInfo.rand)); //new skill
		none.erase(skills.back());
	}
	else if(!basicAndAdv.empty())
	{
		skills.push_back(type->heroClass->chooseSecSkill(basicAndAdv, skillsInfo.rand)); //upgrade existing
		basicAndAdv.erase(skills.back());
	}

	//second offered skill:
	//1) upgrade existing
	//2) give obligatory skill
	//3) give any other new skill
	if(!basicAndAdv.empty())
	{
		SecondarySkill s = type->heroClass->chooseSecSkill(basicAndAdv, skillsInfo.rand);//upgrade existing
		skills.push_back(s);
		basicAndAdv.erase(s);
	}
	else if (canLearnSkill() && obligatorySkills.size() > 1)
	{
		skills.push_back (obligatorySkills[1]);
	}
	else if(!none.empty() && canLearnSkill())
	{
		skills.push_back(type->heroClass->chooseSecSkill(none, skillsInfo.rand)); //give new skill
		none.erase(skills.back());
	}

	if (skills.size() == 2) // Fix for #1868 to avoid changing logic (possibly causing bugs in process)
		std::swap(skills[0], skills[1]);
	return skills;
}

PrimarySkill::PrimarySkill CGHeroInstance::nextPrimarySkill(CRandomGenerator & rand) const
{
	assert(gainsLevel());
	int randomValue = rand.nextInt(99);
	int pom = 0;
	int primarySkill = 0;
	const auto isLowLevelHero = level < GameConstants::HERO_HIGH_LEVEL;
	const auto & skillChances = isLowLevelHero ? type->heroClass->primarySkillLowLevel : type->heroClass->primarySkillHighLevel;

	for(; primarySkill < GameConstants::PRIMARY_SKILLS; ++primarySkill)
	{
		pom += skillChances[primarySkill];
		if(randomValue < pom)
		{
			break;
		}
	}
	if(primarySkill >= GameConstants::PRIMARY_SKILLS)
	{
		primarySkill = rand.nextInt(GameConstants::PRIMARY_SKILLS - 1);
		logGlobal->error("Wrong values in primarySkill%sLevel for hero class %s", isLowLevelHero ? "Low" : "High", type->heroClass->getNameTranslated());
		randomValue = 100 / GameConstants::PRIMARY_SKILLS;
	}
	logGlobal->trace("The hero gets the primary skill %d with a probability of %d %%.", primarySkill, randomValue);
	return static_cast<PrimarySkill::PrimarySkill>(primarySkill);
}

std::optional<SecondarySkill> CGHeroInstance::nextSecondarySkill(CRandomGenerator & rand) const
{
	assert(gainsLevel());

	std::optional<SecondarySkill> chosenSecondarySkill;
	const auto proposedSecondarySkills = getLevelUpProposedSecondarySkills();
	if(!proposedSecondarySkills.empty())
	{
		std::vector<SecondarySkill> learnedSecondarySkills;
		for(const auto & secondarySkill : proposedSecondarySkills)
		{
			if(getSecSkillLevel(secondarySkill) > 0)
			{
				learnedSecondarySkills.push_back(secondarySkill);
			}
		}

		if(learnedSecondarySkills.empty())
		{
			// there are only new skills to learn, so choose anyone of them
			chosenSecondarySkill = std::make_optional(*RandomGeneratorUtil::nextItem(proposedSecondarySkills, rand));
		}
		else
		{
			// preferably upgrade a already learned secondary skill
			chosenSecondarySkill = std::make_optional(*RandomGeneratorUtil::nextItem(learnedSecondarySkills, rand));
		}
	}
	return chosenSecondarySkill;
}

void CGHeroInstance::setPrimarySkill(PrimarySkill::PrimarySkill primarySkill, si64 value, ui8 abs)
{
	if(primarySkill < PrimarySkill::EXPERIENCE)
	{
		auto skill = getBonusLocalFirst(Selector::type()(Bonus::PRIMARY_SKILL)
			.And(Selector::subtype()(primarySkill))
			.And(Selector::sourceType()(Bonus::HERO_BASE_SKILL)));
		assert(skill);

		if(abs)
		{
			skill->val = static_cast<si32>(value);
		}
		else
		{
			skill->val += static_cast<si32>(value);
		}
		CBonusSystemNode::treeHasChanged();
	}
	else if(primarySkill == PrimarySkill::EXPERIENCE)
	{
		if(abs)
		{
			exp = value;
		}
		else
		{
			exp += value;
		}
	}
}

bool CGHeroInstance::gainsLevel() const
{
	return exp >= static_cast<TExpType>(VLC->heroh->reqExp(level+1));
}

void CGHeroInstance::levelUp(const std::vector<SecondarySkill> & skills)
{
	++level;

	//deterministic secondary skills
	skillsInfo.magicSchoolCounter = (skillsInfo.magicSchoolCounter + 1) % maxlevelsToMagicSchool();
	skillsInfo.wisdomCounter = (skillsInfo.wisdomCounter + 1) % maxlevelsToWisdom();
	for(const auto & skill : skills)
	{
		if((*VLC->skillh)[skill]->obligatory(CSkill::Obligatory::MAJOR))
			skillsInfo.resetWisdomCounter();
		if((*VLC->skillh)[skill]->obligatory(CSkill::Obligatory::MINOR))
			skillsInfo.resetMagicSchoolCounter();
	}

	//update specialty and other bonuses that scale with level
	treeHasChanged();
}

void CGHeroInstance::levelUpAutomatically(CRandomGenerator & rand)
{
	while(gainsLevel())
	{
		const auto primarySkill = nextPrimarySkill(rand);
		setPrimarySkill(primarySkill, 1, false);

		auto proposedSecondarySkills = getLevelUpProposedSecondarySkills();

		const auto secondarySkill = nextSecondarySkill(rand);
		if(secondarySkill)
		{
			setSecSkillLevel(*secondarySkill, 1, false);
		}

		//TODO why has the secondary skills to be passed to the method?
		levelUp(proposedSecondarySkills);
	}
}

bool CGHeroInstance::hasVisions(const CGObjectInstance * target, const int subtype) const
{
	//VISIONS spell support

	const std::string cached = boost::to_string((boost::format("type_%d__subtype_%d") % Bonus::VISIONS % subtype));

	const int visionsMultiplier = valOfBonuses(Selector::typeSubtype(Bonus::VISIONS,subtype), cached);

	int visionsRange =  visionsMultiplier * getPrimSkillLevel(PrimarySkill::SPELL_POWER);

	if (visionsMultiplier > 0)
		vstd::amax(visionsRange, 3); //minimum range is 3 tiles, but only if VISIONS bonus present

	const int distance = static_cast<int>(target->pos.dist2d(visitablePos()));

	//logGlobal->debug(boost::to_string(boost::format("Visions: dist %d, mult %d, range %d") % distance % visionsMultiplier % visionsRange));

	return (distance < visionsRange) && (target->pos.z == pos.z);
}

std::string CGHeroInstance::getHeroTypeName() const
{
	if(ID == Obj::HERO || ID == Obj::PRISON)
	{
		if(type)
		{
			return type->getJsonKey();
		}
		else
		{
			return VLC->heroh->objects[subID]->getJsonKey();
		}
	}
	return "";
}

void CGHeroInstance::afterAddToMap(CMap * map)
{
	if(ID == Obj::HERO)
		map->heroesOnMap.emplace_back(this);
}
void CGHeroInstance::afterRemoveFromMap(CMap* map)
{
	if (ID == Obj::HERO)
		vstd::erase_if_present(map->heroesOnMap, this);
}

void CGHeroInstance::setHeroTypeName(const std::string & identifier)
{
	if(ID == Obj::HERO || ID == Obj::PRISON)
	{
		auto rawId = VLC->modh->identifiers.getIdentifier(CModHandler::scopeMap(), "hero", identifier);

		if(rawId)
			subID = rawId.value();
		else
		{
			throw std::runtime_error("Couldn't resolve hero identifier " + identifier);
		}
	}
}

void CGHeroInstance::updateFrom(const JsonNode & data)
{
	CGObjectInstance::updateFrom(data);
}

void CGHeroInstance::serializeCommonOptions(JsonSerializeFormat & handler)
{
	handler.serializeString("biography", biographyCustom);
	handler.serializeInt("experience", exp, 0);

	if(!handler.saving && exp != UNINITIALIZED_EXPERIENCE) //do not gain levels if experience is not initialized
	{
		while (gainsLevel())
		{
			++level;
		}
	}

	handler.serializeString("name", nameCustom);
	handler.serializeInt("gender", gender, 0);

	{
		const int legacyHeroes = VLC->settings()->getInteger(EGameSettings::TEXTS_HERO);
		const int moddedStart = legacyHeroes + GameConstants::HERO_PORTRAIT_SHIFT;

		if(handler.saving)
		{
			if(portrait >= 0)
			{
				if(portrait < legacyHeroes || portrait >= moddedStart)
				{
<<<<<<< HEAD
					int tempPortrait = portrait - GameConstants::HERO_PORTRAIT_SHIFT;
=======
					int tempPortrait = portrait >= moddedStart
						? portrait - GameConstants::HERO_PORTRAIT_SHIFT
						: portrait;
>>>>>>> f26ff594
					handler.serializeId<si32, si32, HeroTypeID>("portrait", tempPortrait, -1);
				}
				else
					handler.serializeInt("portrait", portrait, -1);
			}
		}
		else
		{
			const JsonNode & portraitNode = handler.getCurrent()["portrait"];

			if(portraitNode.getType() == JsonNode::JsonType::DATA_STRING)
			{
				handler.serializeId<si32, si32, HeroTypeID>("portrait", portrait, -1);
<<<<<<< HEAD
				portrait += GameConstants::HERO_PORTRAIT_SHIFT;
=======
				if(portrait >= legacyHeroes)
					portrait += GameConstants::HERO_PORTRAIT_SHIFT;
>>>>>>> f26ff594
			}
			else
				handler.serializeInt("portrait", portrait, -1);
		}
	}

	//primary skills
	if(handler.saving)
	{
		const bool haveSkills = hasBonus(Selector::type()(Bonus::PRIMARY_SKILL).And(Selector::sourceType()(Bonus::HERO_BASE_SKILL)));

		if(haveSkills)
		{
			auto primarySkills = handler.enterStruct("primarySkills");

			for(int i = 0; i < GameConstants::PRIMARY_SKILLS; ++i)
			{
				int value = valOfBonuses(Selector::typeSubtype(Bonus::PRIMARY_SKILL, i).And(Selector::sourceType()(Bonus::HERO_BASE_SKILL)));

				handler.serializeInt(PrimarySkill::names[i], value, 0);
			}
		}
	}
	else
	{
		auto primarySkills = handler.enterStruct("primarySkills");

		if(handler.getCurrent().getType() == JsonNode::JsonType::DATA_STRUCT)
		{
			for(int i = 0; i < GameConstants::PRIMARY_SKILLS; ++i)
			{
				int value = 0;
				handler.serializeInt(PrimarySkill::names[i], value, 0);
				pushPrimSkill(static_cast<PrimarySkill::PrimarySkill>(i), value);
			}
		}
	}

	//secondary skills
	if(handler.saving)
	{
		//does hero have default skills?
		bool defaultSkills = false;
		bool normalSkills = false;
		for(const auto & p : secSkills)
		{
			if(p.first == SecondarySkill(SecondarySkill::DEFAULT))
				defaultSkills = true;
			else
				normalSkills = true;
		}

		if(defaultSkills && normalSkills)
			logGlobal->error("Mixed default and normal secondary skills");

		//in json default skills means no field/null
		if(!defaultSkills)
		{
			//enter structure here as handler initialize it
			auto secondarySkills = handler.enterStruct("secondarySkills");

			for(auto & p : secSkills)
			{
				const si32 rawId = p.first.num;

				if(rawId < 0 || rawId >= VLC->skillh->size())
					logGlobal->error("Invalid secondary skill %d", rawId);

				handler.serializeEnum((*VLC->skillh)[SecondarySkill(rawId)]->getJsonKey(), p.second, 0, NSecondarySkill::levels);
			}
		}
	}
	else
	{
		auto secondarySkills = handler.enterStruct("secondarySkills");
		const JsonNode & skillMap = handler.getCurrent();

		secSkills.clear();
		if(skillMap.getType() == JsonNode::JsonType::DATA_NULL)
		{
			secSkills.emplace_back(SecondarySkill::DEFAULT, -1);
		}
		else
		{
			for(const auto & p : skillMap.Struct())
			{
				const std::string skillId = p.first;
				const std::string levelId =  p.second.String();

				const int rawId = CSkillHandler::decodeSkill(skillId);
				if(rawId < 0)
				{
					logGlobal->error("Invalid secondary skill %s", skillId);
					continue;
				}

				const int level = vstd::find_pos(NSecondarySkill::levels, levelId);
				if(level < 0)
				{
					logGlobal->error("Invalid secondary skill level%s", levelId);
					continue;
				}

				secSkills.emplace_back(SecondarySkill(rawId), level);
			}
		}
	}

	handler.serializeIdArray("spellBook", spells);

	if(handler.saving)
		CArtifactSet::serializeJsonArtifacts(handler, "artifacts", nullptr);
}

void CGHeroInstance::serializeJsonOptions(JsonSerializeFormat & handler)
{
	serializeCommonOptions(handler);

	serializeJsonOwner(handler);

	if(ID == Obj::HERO || ID == Obj::PRISON)
	{
		std::string typeName;
		if(handler.saving)
			typeName = getHeroTypeName();
		handler.serializeString("type", typeName);
		if(!handler.saving)
			setHeroTypeName(typeName);
	}

	static const std::vector<std::string> FORMATIONS  =	{ "wide", "tight" };

	CCreatureSet::serializeJson(handler, "army", 7);
	handler.serializeEnum("formation", formation, FORMATIONS);

	{
		static constexpr int NO_PATROLING = -1;
		int rawPatrolRadius = NO_PATROLING;

		if(handler.saving)
		{
			rawPatrolRadius = patrol.patrolling ? patrol.patrolRadius : NO_PATROLING;
		}

		handler.serializeInt("patrolRadius", rawPatrolRadius, NO_PATROLING);

		if(!handler.saving)
		{
			if(!appearance)
			{
				// crossoverDeserialize
				type = VLC->heroh->objects[subID];
				appearance = VLC->objtypeh->getHandlerFor(Obj::HERO, type->heroClass->getIndex())->getTemplates().front();
			}

			patrol.patrolling = (rawPatrolRadius > NO_PATROLING);
			patrol.initialPos = visitablePos();
			patrol.patrolRadius = (rawPatrolRadius > NO_PATROLING) ? rawPatrolRadius : 0;
		}
	}
}

void CGHeroInstance::serializeJsonDefinition(JsonSerializeFormat & handler)
{
	serializeCommonOptions(handler);
}

bool CGHeroInstance::isMissionCritical() const
{
	for(const TriggeredEvent & event : IObjectInterface::cb->getMapHeader()->triggeredEvents)
	{
		if(event.trigger.test([&](const EventCondition & condition)
		{
			if ((condition.condition == EventCondition::CONTROL || condition.condition == EventCondition::HAVE_0) && condition.object)
			{
				const auto * hero = dynamic_cast<const CGHeroInstance *>(condition.object);
				return (hero != this);
			}
			else if(condition.condition == EventCondition::IS_HUMAN)
			{
				return true;
			}
			return false;
		}))
		{
			return true;
		}
	}
	return false;
}

VCMI_LIB_NAMESPACE_END<|MERGE_RESOLUTION|>--- conflicted
+++ resolved
@@ -1478,13 +1478,9 @@
 			{
 				if(portrait < legacyHeroes || portrait >= moddedStart)
 				{
-<<<<<<< HEAD
-					int tempPortrait = portrait - GameConstants::HERO_PORTRAIT_SHIFT;
-=======
 					int tempPortrait = portrait >= moddedStart
 						? portrait - GameConstants::HERO_PORTRAIT_SHIFT
 						: portrait;
->>>>>>> f26ff594
 					handler.serializeId<si32, si32, HeroTypeID>("portrait", tempPortrait, -1);
 				}
 				else
@@ -1498,12 +1494,8 @@
 			if(portraitNode.getType() == JsonNode::JsonType::DATA_STRING)
 			{
 				handler.serializeId<si32, si32, HeroTypeID>("portrait", portrait, -1);
-<<<<<<< HEAD
-				portrait += GameConstants::HERO_PORTRAIT_SHIFT;
-=======
 				if(portrait >= legacyHeroes)
 					portrait += GameConstants::HERO_PORTRAIT_SHIFT;
->>>>>>> f26ff594
 			}
 			else
 				handler.serializeInt("portrait", portrait, -1);
