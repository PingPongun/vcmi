--- conflicted
+++ resolved
@@ -262,11 +262,7 @@
 	
 	std::set<EMarketMode::EMarketMode> marketModes;
 	JsonNode predefinedOffer;
-<<<<<<< HEAD
-	int marketEfficacy;
-=======
 	int marketEfficiency;
->>>>>>> c9b59735
 	
 	std::string title, speech;
 	
@@ -278,11 +274,7 @@
 	{
 		h & static_cast<CDefaultObjectTypeHandler<CGMarket>&>(*this);
 		h & marketModes;
-<<<<<<< HEAD
-		h & marketEfficacy;
-=======
 		h & marketEfficiency;
->>>>>>> c9b59735
 	}
 };
 
