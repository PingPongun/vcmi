--- conflicted
+++ resolved
@@ -313,7 +313,6 @@
 	}
 }
 
-<<<<<<< HEAD
 void CGDwelling::writeJsonOptions(JsonNode& json) const
 {
 	//todo:CGDwelling::writeJsonOptions
@@ -326,10 +325,7 @@
 	CGObjectInstance::readOwner(json);
 }
 
-int CGTownInstance::getSightRadious() const //returns sight distance
-=======
 int CGTownInstance::getSightRadius() const //returns sight distance
->>>>>>> e7b63989
 {
 	if (subID == ETownType::TOWER)
 	{
