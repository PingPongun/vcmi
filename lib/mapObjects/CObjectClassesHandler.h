--- conflicted
+++ resolved
@@ -20,7 +20,7 @@
 class CRandomGenerator;
 
 /// Structure that describes placement rules for this object in random map
-struct RandomMapInfo
+struct DLL_LINKAGE RandomMapInfo
 {
 	/// How valuable this object is, 1k = worthless, 10k = Utopia-level
 	ui32 value;
@@ -47,7 +47,7 @@
 	}
 };
 
-class IObjectInfo
+class DLL_LINKAGE IObjectInfo
 {
 public:
 	struct CArmyStructure
@@ -93,11 +93,7 @@
 
 class CGObjectInstance;
 
-<<<<<<< HEAD
-class DLL_EXPORT AObjectTypeHandler : public boost::noncopyable
-=======
 class DLL_LINKAGE AObjectTypeHandler : public boost::noncopyable
->>>>>>> db49798b
 {
 	RandomMapInfo rmgInfo;
 
