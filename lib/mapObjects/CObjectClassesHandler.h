/*
 * CObjectClassesHandler.h, part of VCMI engine
 *
 * Authors: listed in file AUTHORS in main folder
 *
 * License: GNU General Public License v2.0 or later
 * Full text of license available in license.txt file, in main folder
 *
 */
#pragma once

#include "ObjectTemplate.h"

#include "../GameConstants.h"
#include "../ConstTransitivePtr.h"
#include "../IHandlerBase.h"
#include "../JsonNode.h"
#include "Terrain.h"

class JsonNode;
class CRandomGenerator;


struct SObjectSounds
{
	std::vector<std::string> ambient;
	std::vector<std::string> visit;
	std::vector<std::string> removal;

	template <typename Handler> void serialize(Handler &h, const int version)
	{
		h & ambient;
		h & visit;
		h & removal;
	}
};

/// Structure that describes placement rules for this object in random map
struct DLL_LINKAGE RandomMapInfo
{
	/// How valuable this object is, 1k = worthless, 10k = Utopia-level
	ui32 value;

	/// How many of such objects can be placed on map, 0 = object can not be placed by RMG
	ui32 mapLimit;

	/// How many of such objects can be placed in one zone, 0 = unplaceable
	ui32 zoneLimit;

	/// Rarity of object, 5 = extremely rare, 100 = common
	ui32 rarity;

	RandomMapInfo():
		value(0),
		mapLimit(0),
		zoneLimit(0),
		rarity(0)
	{}

	template <typename Handler> void serialize(Handler &h, const int version)
	{
		h & value;
		h & mapLimit;
		h & zoneLimit;
		h & rarity;
	}
};

struct DLL_LINKAGE CompoundMapObjectID
{
	si32 primaryID;
	si32 secondaryID;

	CompoundMapObjectID(si32 primID, si32 secID) : primaryID(primID), secondaryID(secID) {};

	bool operator<(const CompoundMapObjectID& other) const
	{
		if(this->primaryID != other.primaryID)
			return this->primaryID < other.primaryID;
		else
			return this->secondaryID < other.secondaryID;
	}

	bool operator==(const CompoundMapObjectID& other) const
	{
		return (this->primaryID == other.primaryID) && (this->secondaryID == other.secondaryID);
	}
};

class DLL_LINKAGE IObjectInfo
{
public:
	struct CArmyStructure
	{
		ui32 totalStrength;
		ui32 shootersStrength;
		ui32 flyersStrength;
		ui32 walkersStrength;

		CArmyStructure() :
			totalStrength(0),
			shootersStrength(0),
			flyersStrength(0),
			walkersStrength(0)
		{}

		bool operator <(const CArmyStructure & other) const
		{
			return this->totalStrength < other.totalStrength;
		}
	};

	/// Returns possible composition of guards. Actual guards would be
	/// somewhere between these two values
	virtual CArmyStructure minGuards() const { return CArmyStructure(); }
	virtual CArmyStructure maxGuards() const { return CArmyStructure(); }

	virtual bool givesResources() const { return false; }

	virtual bool givesExperience() const { return false; }
	virtual bool givesMana() const { return false; }
	virtual bool givesMovement() const { return false; }

	virtual bool givesPrimarySkills() const { return false; }
	virtual bool givesSecondarySkills() const { return false; }

	virtual bool givesArtifacts() const { return false; }
	virtual bool givesCreatures() const { return false; }
	virtual bool givesSpells() const { return false; }

	virtual bool givesBonuses() const { return false; }

	virtual ~IObjectInfo() = default;
};

class CGObjectInstance;

class DLL_LINKAGE AObjectTypeHandler : public boost::noncopyable
{
	RandomMapInfo rmgInfo;

	/// Human-readable name of this object, used for objects like banks and dwellings, if set
	boost::optional<std::string> objectName;

	JsonNode base; /// describes base template

	std::vector<std::shared_ptr<const ObjectTemplate>> templates;

	SObjectSounds sounds;

	boost::optional<si32> aiValue;

	boost::optional<std::string> battlefield;

protected:
	void preInitObject(CGObjectInstance * obj) const;
	virtual bool objectFilter(const CGObjectInstance *, std::shared_ptr<const ObjectTemplate>) const;

	/// initialization for classes that inherit this one
	virtual void initTypeData(const JsonNode & input);
public:
	std::string typeName;
	std::string subTypeName;

	si32 type;
	si32 subtype;
	AObjectTypeHandler();
	virtual ~AObjectTypeHandler();

	void setType(si32 type, si32 subtype);
	void setTypeName(std::string type, std::string subtype);

	/// loads generic data from Json structure and passes it towards type-specific constructors
	void init(const JsonNode & input, boost::optional<std::string> name = boost::optional<std::string>());

	/// Returns object-specific name, if set
	boost::optional<std::string> getCustomName() const;
	SObjectSounds getSounds() const;

	void addTemplate(std::shared_ptr<const ObjectTemplate> templ);
	void addTemplate(JsonNode config);

	/// returns all templates matching parameters
<<<<<<< HEAD
	std::vector<ObjectTemplate> getTemplates() const;
	std::vector<ObjectTemplate> getTemplates(const Terrain & terrainType) const;
=======
	std::vector<std::shared_ptr<const ObjectTemplate>> getTemplates() const;
	std::vector<std::shared_ptr<const ObjectTemplate>> getTemplates(const Terrain & terrainType) const;

	/// returns preferred template for this object, if present (e.g. one of 3 possible templates for town - village, fort and castle)
	/// note that appearance will not be changed - this must be done separately (either by assignment or via pack from server)
	std::shared_ptr<const ObjectTemplate> getOverride(const Terrain & terrainType, const CGObjectInstance * object) const;

>>>>>>> 3d2dc233
	BattleField getBattlefield() const;

	/// returns preferred template for this object, if present (e.g. one of 3 possible templates for town - village, fort and castle)
	/// note that appearance will not be changed - this must be done separately (either by assignment or via pack from server)
<<<<<<< HEAD
	boost::optional<ObjectTemplate> getOverride(const Terrain & terrainType, const CGObjectInstance * object) const;
=======
>>>>>>> 3d2dc233

	const RandomMapInfo & getRMGInfo();

	boost::optional<si32> getAiValue() const;

	virtual bool isStaticObject();

	virtual void afterLoadFinalization();

	/// Creates object and set up core properties (like ID/subID). Object is NOT initialized
	/// to allow creating objects before game start (e.g. map loading)
	virtual CGObjectInstance * create(std::shared_ptr<const ObjectTemplate> tmpl = nullptr) const = 0;

	/// Configures object properties. Should be re-entrable, resetting state of the object if necessarily
	/// This should set remaining properties, including randomized or depending on map
	virtual void configureObject(CGObjectInstance * object, CRandomGenerator & rng) const = 0;

	/// Returns object configuration, if available. Otherwise returns NULL
	virtual std::unique_ptr<IObjectInfo> getObjectInfo(std::shared_ptr<const ObjectTemplate> tmpl) const = 0;

	template <typename Handler> void serialize(Handler &h, const int version)
	{
		h & type;
		h & subtype;
		h & templates;
		h & rmgInfo;
		h & objectName;
		h & typeName;
		h & subTypeName;
		h & sounds;
		h & aiValue;
		h & battlefield;
	}
};

typedef std::shared_ptr<AObjectTypeHandler> TObjectTypeHandler;

class DLL_LINKAGE CObjectClassesHandler : public IHandlerBase
{
	/// Small internal structure that contains information on specific group of objects
	/// (creating separate entity is overcomplicating at least at this point)
	struct ObjectContainter
	{
		si32 id;
		std::string identifier;
		std::string name; // human-readable name
		std::string handlerName; // ID of handler that controls this object, should be determined using handlerConstructor map

		JsonNode base;
		std::map<si32, TObjectTypeHandler> subObjects;
		std::map<std::string, si32> subIds;//full id from core scope -> subtype

		SObjectSounds sounds;

		boost::optional<si32> groupDefaultAiValue;

		template <typename Handler> void serialize(Handler &h, const int version)
		{
			h & name;
			h & handlerName;
			h & base;
			h & subObjects;
			h & identifier;
			h & subIds;
			h & sounds;
			h & groupDefaultAiValue;
		}
	};

	/// list of object handlers, each of them handles only one type
	std::map<si32, ObjectContainter * > objects;

	/// map that is filled during contruction with all known handlers. Not serializeable due to usage of std::function
	std::map<std::string, std::function<TObjectTypeHandler()> > handlerConstructors;

	/// container with H3 templates, used only during loading, no need to serialize it
	typedef std::multimap<std::pair<si32, si32>, std::shared_ptr<const ObjectTemplate>> TTemplatesContainer;
	TTemplatesContainer legacyTemplates;

	/// contains list of custom names for H3 objects (e.g. Dwellings), used to load H3 data
	/// format: customNames[primaryID][secondaryID] -> name
	std::map<si32, std::vector<std::string>> customNames;

	void loadObjectEntry(const std::string & identifier, const JsonNode & entry, ObjectContainter * obj, bool isSubobject = false);
	ObjectContainter * loadFromJson(const std::string & scope, const JsonNode & json, const std::string & name);

public:
	CObjectClassesHandler();
	~CObjectClassesHandler();

	std::vector<JsonNode> loadLegacyData(size_t dataSize) override;

	void loadObject(std::string scope, std::string name, const JsonNode & data) override;
	void loadObject(std::string scope, std::string name, const JsonNode & data, size_t index) override;

	void loadSubObject(const std::string & identifier, JsonNode config, si32 ID, boost::optional<si32> subID = boost::optional<si32>());
	void removeSubObject(si32 ID, si32 subID);

	void beforeValidate(JsonNode & object) override;
	void afterLoadFinalization() override;

	std::vector<bool> getDefaultAllowed() const override;

	/// Queries to detect loaded objects
	std::set<si32> knownObjects() const;
	std::set<si32> knownSubObjects(si32 primaryID) const;

	/// returns handler for specified object (ID-based). ObjectHandler keeps ownership
	TObjectTypeHandler getHandlerFor(si32 type, si32 subtype) const;
	TObjectTypeHandler getHandlerFor(std::string type, std::string subtype) const;
	TObjectTypeHandler getHandlerFor(CompoundMapObjectID compoundIdentifier) const;

	std::string getObjectName(si32 type) const;
	std::string getObjectName(si32 type, si32 subtype) const;

	SObjectSounds getObjectSounds(si32 type) const;
	SObjectSounds getObjectSounds(si32 type, si32 subtype) const;

	/// Returns handler string describing the handler (for use in client)
	std::string getObjectHandlerName(si32 type) const;

	boost::optional<si32> getObjGroupAiValue(si32 primaryID) const; //default AI value of objects belonging to particular primaryID

	template <typename Handler> void serialize(Handler &h, const int version)
	{
		h & objects;
	}
};<|MERGE_RESOLUTION|>--- conflicted
+++ resolved
@@ -181,10 +181,6 @@
 	void addTemplate(JsonNode config);
 
 	/// returns all templates matching parameters
-<<<<<<< HEAD
-	std::vector<ObjectTemplate> getTemplates() const;
-	std::vector<ObjectTemplate> getTemplates(const Terrain & terrainType) const;
-=======
 	std::vector<std::shared_ptr<const ObjectTemplate>> getTemplates() const;
 	std::vector<std::shared_ptr<const ObjectTemplate>> getTemplates(const Terrain & terrainType) const;
 
@@ -192,15 +188,10 @@
 	/// note that appearance will not be changed - this must be done separately (either by assignment or via pack from server)
 	std::shared_ptr<const ObjectTemplate> getOverride(const Terrain & terrainType, const CGObjectInstance * object) const;
 
->>>>>>> 3d2dc233
 	BattleField getBattlefield() const;
 
 	/// returns preferred template for this object, if present (e.g. one of 3 possible templates for town - village, fort and castle)
 	/// note that appearance will not be changed - this must be done separately (either by assignment or via pack from server)
-<<<<<<< HEAD
-	boost::optional<ObjectTemplate> getOverride(const Terrain & terrainType, const CGObjectInstance * object) const;
-=======
->>>>>>> 3d2dc233
 
 	const RandomMapInfo & getRMGInfo();
 
