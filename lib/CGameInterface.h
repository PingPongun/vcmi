--- conflicted
+++ resolved
@@ -1,172 +1,168 @@
-/*
- * CGameInterface.h, part of VCMI engine
- *
- * Authors: listed in file AUTHORS in main folder
- *
- * License: GNU General Public License v2.0 or later
- * Full text of license available in license.txt file, in main folder
- *
- */
-#pragma once
-
-<<<<<<< HEAD
-=======
-#include "battle/AutocombatPreferences.h"
-#include "battle/BattleAction.h"
->>>>>>> eafa9cba
-#include "IGameEventsReceiver.h"
-
-#include "spells/ViewSpellInt.h"
-
-class CBattleCallback;
-class CCallback;
-
-VCMI_LIB_NAMESPACE_BEGIN
-
-using boost::logic::tribool;
-
-class Environment;
-
-class ICallback;
-class CGlobalAI;
-struct Component;
-struct TryMoveHero;
-class CGHeroInstance;
-class CGTownInstance;
-class CGObjectInstance;
-class CGBlackMarket;
-class CGDwelling;
-class CCreatureSet;
-class CArmedInstance;
-class IShipyard;
-class IMarket;
-class BattleAction;
-struct BattleResult;
-struct BattleAttack;
-struct BattleStackAttacked;
-struct BattleSpellCast;
-struct SetStackEffect;
-struct Bonus;
-struct PackageApplied;
-struct SetObjectProperty;
-struct CatapultAttack;
-struct StackLocation;
-class CStackInstance;
-class CCommanderInstance;
-class CStack;
-class CCreature;
-class CLoadFile;
-class CSaveFile;
-class BinaryDeserializer;
-class BinarySerializer;
-class BattleStateInfo;
-struct ArtifactLocation;
-class BattleStateInfoForRetreat;
-
-#if SCRIPTING_ENABLED
-namespace scripting
-{
-	class Module;
-}
-#endif
-
-using TTeleportExitsList = std::vector<std::pair<ObjectInstanceID, int3>>;
-
-class DLL_LINKAGE CBattleGameInterface : public IBattleEventsReceiver
-{
-public:
-	bool human;
-	PlayerColor playerID;
-	std::string dllName;
-
-	virtual ~CBattleGameInterface() {};
-	virtual void initBattleInterface(std::shared_ptr<Environment> ENV, std::shared_ptr<CBattleCallback> CB){};
-	virtual void initBattleInterface(std::shared_ptr<Environment> ENV, std::shared_ptr<CBattleCallback> CB, AutocombatPreferences autocombatPreferences){};
-
-	//battle call-ins
-	virtual void activeStack(const CStack * stack)=0; //called when it's turn of that stack
-	virtual void yourTacticPhase(int distance)=0; //called when interface has opportunity to use Tactics skill -> use cb->battleMakeTacticAction from this function
-};
-
-/// Central class for managing human player / AI interface logic
-class DLL_LINKAGE CGameInterface : public CBattleGameInterface, public IGameEventsReceiver
-{
-public:
-	virtual ~CGameInterface() = default;
-	virtual void initGameInterface(std::shared_ptr<Environment> ENV, std::shared_ptr<CCallback> CB){};
-	virtual void yourTurn(QueryID askID){}; //called AFTER playerStartsTurn(player)
-
-	//pskill is gained primary skill, interface has to choose one of given skills and call callback with selection id
-	virtual void heroGotLevel(const CGHeroInstance *hero, PrimarySkill pskill, std::vector<SecondarySkill> &skills, QueryID queryID)=0;
-	virtual void commanderGotLevel (const CCommanderInstance * commander, std::vector<ui32> skills, QueryID queryID)=0;
-
-	// Show a dialog, player must take decision. If selection then he has to choose between one of given components,
-	// if cancel he is allowed to not choose. After making choice, CCallback::selectionMade should be called
-	// with number of selected component (1 - n) or 0 for cancel (if allowed) and askID.
-	virtual void showBlockingDialog(const std::string &text, const std::vector<Component> &components, QueryID askID, const int soundID, bool selection, bool cancel) = 0;
-
-	// all stacks operations between these objects become allowed, interface has to call onEnd when done
-	virtual void showGarrisonDialog(const CArmedInstance *up, const CGHeroInstance *down, bool removableUnits, QueryID queryID) = 0;
-	virtual void showTeleportDialog(TeleportChannelID channel, TTeleportExitsList exits, bool impassable, QueryID askID) = 0;
-	virtual void showMapObjectSelectDialog(QueryID askID, const Component & icon, const MetaString & title, const MetaString & description, const std::vector<ObjectInstanceID> & objects) = 0;
-	virtual void finish(){}; //if for some reason we want to end
-
-	virtual void showWorldViewEx(const std::vector<ObjectPosInfo> & objectPositions, bool showTerrain){};
-
-	virtual std::optional<BattleAction> makeSurrenderRetreatDecision(const BattleStateInfoForRetreat & battleState) = 0;
-
-	virtual void saveGame(BinarySerializer & h, const int version) = 0;
-	virtual void loadGame(BinaryDeserializer & h, const int version) = 0;
-};
-
-class DLL_LINKAGE CDynLibHandler
-{
-public:
-	static std::shared_ptr<CGlobalAI> getNewAI(const std::string & dllname);
-	static std::shared_ptr<CBattleGameInterface> getNewBattleAI(const std::string & dllname);
-#if SCRIPTING_ENABLED
-	static std::shared_ptr<scripting::Module> getNewScriptingModule(const boost::filesystem::path & dllname);
-#endif
-};
-
-class DLL_LINKAGE CGlobalAI : public CGameInterface // AI class (to derivate)
-{
-public:
-	std::shared_ptr<Environment> env;
-	CGlobalAI();
-};
-
-//class to  be inherited by adventure-only AIs, it cedes battle actions to given battle-AI
-class DLL_LINKAGE CAdventureAI : public CGlobalAI
-{
-public:
-	CAdventureAI() = default;
-
-	std::shared_ptr<CBattleGameInterface> battleAI;
-	std::shared_ptr<CBattleCallback> cbc;
-
-	virtual std::string getBattleAIName() const = 0; //has to return name of the battle AI to be used
-
-	//battle interface
-	virtual void activeStack(const CStack * stack) override;
-	virtual void yourTacticPhase(int distance) override;
-	virtual void battleNewRound(int round) override;
-	virtual void battleCatapultAttacked(const CatapultAttack & ca) override;
-	virtual void battleStart(const CCreatureSet *army1, const CCreatureSet *army2, int3 tile, const CGHeroInstance *hero1, const CGHeroInstance *hero2, bool side, bool replayAllowed) override;
-	virtual void battleStacksAttacked(const std::vector<BattleStackAttacked> & bsa, bool ranged) override;
-	virtual void actionStarted(const BattleAction &action) override;
-	virtual void battleNewRoundFirst(int round) override;
-	virtual void actionFinished(const BattleAction &action) override;
-	virtual void battleStacksEffectsSet(const SetStackEffect & sse) override;
-	virtual void battleObstaclesChanged(const std::vector<ObstacleChanges> & obstacles) override;
-	virtual void battleStackMoved(const CStack * stack, std::vector<BattleHex> dest, int distance, bool teleport) override;
-	virtual void battleAttack(const BattleAttack *ba) override;
-	virtual void battleSpellCast(const BattleSpellCast *sc) override;
-	virtual void battleEnd(const BattleResult *br, QueryID queryID) override;
-	virtual void battleUnitsChanged(const std::vector<UnitChanges> & units) override;
-
-	virtual void saveGame(BinarySerializer & h, const int version) override;
-	virtual void loadGame(BinaryDeserializer & h, const int version) override;
-};
-
-VCMI_LIB_NAMESPACE_END
+/*
+ * CGameInterface.h, part of VCMI engine
+ *
+ * Authors: listed in file AUTHORS in main folder
+ *
+ * License: GNU General Public License v2.0 or later
+ * Full text of license available in license.txt file, in main folder
+ *
+ */
+#pragma once
+
+#include "battle/AutocombatPreferences.h"
+#include "IGameEventsReceiver.h"
+
+#include "spells/ViewSpellInt.h"
+
+class CBattleCallback;
+class CCallback;
+
+VCMI_LIB_NAMESPACE_BEGIN
+
+using boost::logic::tribool;
+
+class Environment;
+
+class ICallback;
+class CGlobalAI;
+struct Component;
+struct TryMoveHero;
+class CGHeroInstance;
+class CGTownInstance;
+class CGObjectInstance;
+class CGBlackMarket;
+class CGDwelling;
+class CCreatureSet;
+class CArmedInstance;
+class IShipyard;
+class IMarket;
+class BattleAction;
+struct BattleResult;
+struct BattleAttack;
+struct BattleStackAttacked;
+struct BattleSpellCast;
+struct SetStackEffect;
+struct Bonus;
+struct PackageApplied;
+struct SetObjectProperty;
+struct CatapultAttack;
+struct StackLocation;
+class CStackInstance;
+class CCommanderInstance;
+class CStack;
+class CCreature;
+class CLoadFile;
+class CSaveFile;
+class BinaryDeserializer;
+class BinarySerializer;
+class BattleStateInfo;
+struct ArtifactLocation;
+class BattleStateInfoForRetreat;
+
+#if SCRIPTING_ENABLED
+namespace scripting
+{
+	class Module;
+}
+#endif
+
+using TTeleportExitsList = std::vector<std::pair<ObjectInstanceID, int3>>;
+
+class DLL_LINKAGE CBattleGameInterface : public IBattleEventsReceiver
+{
+public:
+	bool human;
+	PlayerColor playerID;
+	std::string dllName;
+
+	virtual ~CBattleGameInterface() {};
+	virtual void initBattleInterface(std::shared_ptr<Environment> ENV, std::shared_ptr<CBattleCallback> CB){};
+	virtual void initBattleInterface(std::shared_ptr<Environment> ENV, std::shared_ptr<CBattleCallback> CB, AutocombatPreferences autocombatPreferences){};
+
+	//battle call-ins
+	virtual void activeStack(const CStack * stack)=0; //called when it's turn of that stack
+	virtual void yourTacticPhase(int distance)=0; //called when interface has opportunity to use Tactics skill -> use cb->battleMakeTacticAction from this function
+};
+
+/// Central class for managing human player / AI interface logic
+class DLL_LINKAGE CGameInterface : public CBattleGameInterface, public IGameEventsReceiver
+{
+public:
+	virtual ~CGameInterface() = default;
+	virtual void initGameInterface(std::shared_ptr<Environment> ENV, std::shared_ptr<CCallback> CB){};
+	virtual void yourTurn(QueryID askID){}; //called AFTER playerStartsTurn(player)
+
+	//pskill is gained primary skill, interface has to choose one of given skills and call callback with selection id
+	virtual void heroGotLevel(const CGHeroInstance *hero, PrimarySkill pskill, std::vector<SecondarySkill> &skills, QueryID queryID)=0;
+	virtual void commanderGotLevel (const CCommanderInstance * commander, std::vector<ui32> skills, QueryID queryID)=0;
+
+	// Show a dialog, player must take decision. If selection then he has to choose between one of given components,
+	// if cancel he is allowed to not choose. After making choice, CCallback::selectionMade should be called
+	// with number of selected component (1 - n) or 0 for cancel (if allowed) and askID.
+	virtual void showBlockingDialog(const std::string &text, const std::vector<Component> &components, QueryID askID, const int soundID, bool selection, bool cancel) = 0;
+
+	// all stacks operations between these objects become allowed, interface has to call onEnd when done
+	virtual void showGarrisonDialog(const CArmedInstance *up, const CGHeroInstance *down, bool removableUnits, QueryID queryID) = 0;
+	virtual void showTeleportDialog(TeleportChannelID channel, TTeleportExitsList exits, bool impassable, QueryID askID) = 0;
+	virtual void showMapObjectSelectDialog(QueryID askID, const Component & icon, const MetaString & title, const MetaString & description, const std::vector<ObjectInstanceID> & objects) = 0;
+	virtual void finish(){}; //if for some reason we want to end
+
+	virtual void showWorldViewEx(const std::vector<ObjectPosInfo> & objectPositions, bool showTerrain){};
+
+	virtual std::optional<BattleAction> makeSurrenderRetreatDecision(const BattleStateInfoForRetreat & battleState) = 0;
+
+	virtual void saveGame(BinarySerializer & h, const int version) = 0;
+	virtual void loadGame(BinaryDeserializer & h, const int version) = 0;
+};
+
+class DLL_LINKAGE CDynLibHandler
+{
+public:
+	static std::shared_ptr<CGlobalAI> getNewAI(const std::string & dllname);
+	static std::shared_ptr<CBattleGameInterface> getNewBattleAI(const std::string & dllname);
+#if SCRIPTING_ENABLED
+	static std::shared_ptr<scripting::Module> getNewScriptingModule(const boost::filesystem::path & dllname);
+#endif
+};
+
+class DLL_LINKAGE CGlobalAI : public CGameInterface // AI class (to derivate)
+{
+public:
+	std::shared_ptr<Environment> env;
+	CGlobalAI();
+};
+
+//class to  be inherited by adventure-only AIs, it cedes battle actions to given battle-AI
+class DLL_LINKAGE CAdventureAI : public CGlobalAI
+{
+public:
+	CAdventureAI() = default;
+
+	std::shared_ptr<CBattleGameInterface> battleAI;
+	std::shared_ptr<CBattleCallback> cbc;
+
+	virtual std::string getBattleAIName() const = 0; //has to return name of the battle AI to be used
+
+	//battle interface
+	virtual void activeStack(const CStack * stack) override;
+	virtual void yourTacticPhase(int distance) override;
+	virtual void battleNewRound(int round) override;
+	virtual void battleCatapultAttacked(const CatapultAttack & ca) override;
+	virtual void battleStart(const CCreatureSet *army1, const CCreatureSet *army2, int3 tile, const CGHeroInstance *hero1, const CGHeroInstance *hero2, bool side, bool replayAllowed) override;
+	virtual void battleStacksAttacked(const std::vector<BattleStackAttacked> & bsa, bool ranged) override;
+	virtual void actionStarted(const BattleAction &action) override;
+	virtual void battleNewRoundFirst(int round) override;
+	virtual void actionFinished(const BattleAction &action) override;
+	virtual void battleStacksEffectsSet(const SetStackEffect & sse) override;
+	virtual void battleObstaclesChanged(const std::vector<ObstacleChanges> & obstacles) override;
+	virtual void battleStackMoved(const CStack * stack, std::vector<BattleHex> dest, int distance, bool teleport) override;
+	virtual void battleAttack(const BattleAttack *ba) override;
+	virtual void battleSpellCast(const BattleSpellCast *sc) override;
+	virtual void battleEnd(const BattleResult *br, QueryID queryID) override;
+	virtual void battleUnitsChanged(const std::vector<UnitChanges> & units) override;
+
+	virtual void saveGame(BinarySerializer & h, const int version) override;
+	virtual void loadGame(BinaryDeserializer & h, const int version) override;
+};
+
+VCMI_LIB_NAMESPACE_END