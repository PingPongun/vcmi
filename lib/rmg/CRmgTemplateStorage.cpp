--- conflicted
+++ resolved
@@ -31,13 +31,8 @@
 	try
 	{
 		JsonDeserializer handler(nullptr, data);
-<<<<<<< HEAD
-		auto fullKey = normalizeIdentifier(scope, "core", name); //actually it's not used
+		auto fullKey = normalizeIdentifier(scope, CModHandler::scopeBuiltin(), name); //actually it's not used
 		templates[fullKey].setId(fullKey);
-=======
-		auto fullKey = normalizeIdentifier(scope, CModHandler::scopeBuiltin(), name); //actually it's not used
-		templates[fullKey].setId(name);
->>>>>>> 5b57b696
 		templates[fullKey].serializeJson(handler);
 		templates[fullKey].setName(name);
 		templates[fullKey].validate();
