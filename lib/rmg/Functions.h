/*
 * Functions.h, part of VCMI engine
 *
 * Authors: listed in file AUTHORS in main folder
 *
 * License: GNU General Public License v2.0 or later
 * Full text of license available in license.txt file, in main folder
 *
 */

#pragma once

#include "Zone.h"
#include <boost/heap/priority_queue.hpp> //A*

VCMI_LIB_NAMESPACE_BEGIN

class RmgMap;
class ObjectManager;
class ObjectTemplate;
class CMapGenerator;

class rmgException : public std::exception
{
	std::string msg;
public:
	explicit rmgException(const std::string& _Message) : msg(_Message)
	{
	}
	
	virtual ~rmgException() throw ()
	{
	};
	
	const char *what() const throw () override
	{
		return msg.c_str();
	}
};

rmg::Tileset collectDistantTiles(const Zone & zone, int distance);

void createBorder(RmgMap & gen, Zone & zone);

void paintZoneTerrain(const Zone & zone, CRandomGenerator & generator, RmgMap & map, TTerrainId terrainType);

void initTerrainType(Zone & zone, CMapGenerator & gen);

<<<<<<< HEAD
int chooseRandomAppearance(CRandomGenerator & generator, si32 ObjID, TTerrainId terrain);
=======
int chooseRandomAppearance(CRandomGenerator & generator, si32 ObjID, const Terrain & terrain);


VCMI_LIB_NAMESPACE_END
>>>>>>> 6ad468ec
<|MERGE_RESOLUTION|>--- conflicted
+++ resolved
@@ -46,11 +46,7 @@
 
 void initTerrainType(Zone & zone, CMapGenerator & gen);
 
-<<<<<<< HEAD
 int chooseRandomAppearance(CRandomGenerator & generator, si32 ObjID, TTerrainId terrain);
-=======
-int chooseRandomAppearance(CRandomGenerator & generator, si32 ObjID, const Terrain & terrain);
 
 
-VCMI_LIB_NAMESPACE_END
->>>>>>> 6ad468ec
+VCMI_LIB_NAMESPACE_END