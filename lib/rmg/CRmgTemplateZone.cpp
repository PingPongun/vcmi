
/*
 * CRmgTemplateZone.cpp, part of VCMI engine
 *
 * Authors: listed in file AUTHORS in main folder
 *
 * License: GNU General Public License v2.0 or later
 * Full text of license available in license.txt file, in main folder
 *
 */

#include "StdInc.h"
#include "CRmgTemplateZone.h"
#include "../mapping/CMapEditManager.h"
#include "../mapping/CMap.h"

#include "../VCMI_Lib.h"
#include "../CTownHandler.h"
#include "../CCreatureHandler.h"
#include "../CSpellHandler.h" //for choosing random spells

#include "../mapObjects/CObjectClassesHandler.h"
<<<<<<< HEAD
//#include "../mapObjects/CGPandoraBox.h"
//#include "../mapObjects/CRewardableObject.h"
#include "../mapObjects/MapObjects.h"
=======
#include "../mapObjects/CGPandoraBox.h"
#include "../mapObjects/CRewardableObject.h"
>>>>>>> db49798b

class CMap;
class CMapEditManager;

CRmgTemplateZone::CTownInfo::CTownInfo() : townCount(0), castleCount(0), townDensity(0), castleDensity(0)
{

}

int CRmgTemplateZone::CTownInfo::getTownCount() const
{
	return townCount;
}

void CRmgTemplateZone::CTownInfo::setTownCount(int value)
{
	if(value < 0)
		throw rmgException("Negative value for town count not allowed.");
	townCount = value;
}

int CRmgTemplateZone::CTownInfo::getCastleCount() const
{
	return castleCount;
}

void CRmgTemplateZone::CTownInfo::setCastleCount(int value)
{
	if(value < 0)
		throw rmgException("Negative value for castle count not allowed.");
	castleCount = value;
}

int CRmgTemplateZone::CTownInfo::getTownDensity() const
{
	return townDensity;
}

void CRmgTemplateZone::CTownInfo::setTownDensity(int value)
{
	if(value < 0)
		throw rmgException("Negative value for town density not allowed.");
	townDensity = value;
}

int CRmgTemplateZone::CTownInfo::getCastleDensity() const
{
	return castleDensity;
}

void CRmgTemplateZone::CTownInfo::setCastleDensity(int value)
{
	if(value < 0)
		throw rmgException("Negative value for castle density not allowed.");
	castleDensity = value;
}

CTileInfo::CTileInfo():nearestObjectDistance(INT_MAX), terrain(ETerrainType::WRONG) 
{
	occupied = ETileType::POSSIBLE; //all tiles are initially possible to place objects or passages
}

int CTileInfo::getNearestObjectDistance() const
{
	return nearestObjectDistance;
}

void CTileInfo::setNearestObjectDistance(int value)
{
	nearestObjectDistance = std::max(0, value); //never negative (or unitialized)
}
bool CTileInfo::shouldBeBlocked() const
{
	return occupied == ETileType::BLOCKED;
}
bool CTileInfo::isBlocked() const
{
	return occupied == ETileType::BLOCKED || occupied == ETileType::USED;
}
bool CTileInfo::isPossible() const
{
	return occupied == ETileType::POSSIBLE;
}
bool CTileInfo::isFree() const
{
	return occupied == ETileType::FREE;
}
void CTileInfo::setOccupied(ETileType::ETileType value)
{
	occupied = value;
}

ETerrainType CTileInfo::getTerrainType() const
{
	return terrain;
}

void CTileInfo::setTerrainType(ETerrainType value)
{
	terrain = value;
}

CRmgTemplateZone::CRmgTemplateZone() :
	id(0),
	type(ETemplateZoneType::PLAYER_START),
	size(1),
	townsAreSameType(false),
	matchTerrainToTown(true),
	townType(0),
	terrainType (ETerrainType::GRASS),
	zoneMonsterStrength(EMonsterStrength::ZONE_NORMAL),
	totalDensity(0)
{
	townTypes = getDefaultTownTypes();
	terrainTypes = getDefaultTerrainTypes();
}

TRmgTemplateZoneId CRmgTemplateZone::getId() const
{
	return id;
}

void CRmgTemplateZone::setId(TRmgTemplateZoneId value)
{
	if(value <= 0)
		throw rmgException(boost::to_string(boost::format("Zone %d id should be greater than 0.") %id));
	id = value;
}

ETemplateZoneType::ETemplateZoneType CRmgTemplateZone::getType() const
{
	return type;
}
void CRmgTemplateZone::setType(ETemplateZoneType::ETemplateZoneType value)
{
	type = value;
}

int CRmgTemplateZone::getSize() const
{
	return size;
}

void CRmgTemplateZone::setSize(int value)
{
	if(value <= 0)
		throw rmgException(boost::to_string(boost::format("Zone %d size needs to be greater than 0.") % id));
	size = value;
}

boost::optional<int> CRmgTemplateZone::getOwner() const
{
	return owner;
}

void CRmgTemplateZone::setOwner(boost::optional<int> value)
{
	if(!(*value >= 0 && *value <= PlayerColor::PLAYER_LIMIT_I))
		throw rmgException(boost::to_string(boost::format ("Owner of zone %d has to be in range 0 to max player count.") %id));
	owner = value;
}

const CRmgTemplateZone::CTownInfo & CRmgTemplateZone::getPlayerTowns() const
{
	return playerTowns;
}

void CRmgTemplateZone::setPlayerTowns(const CTownInfo & value)
{
	playerTowns = value;
}

const CRmgTemplateZone::CTownInfo & CRmgTemplateZone::getNeutralTowns() const
{
	return neutralTowns;
}

void CRmgTemplateZone::setNeutralTowns(const CTownInfo & value)
{
	neutralTowns = value;
}

bool CRmgTemplateZone::getTownsAreSameType() const
{
	return townsAreSameType;
}

void CRmgTemplateZone::setTownsAreSameType(bool value)
{
	townsAreSameType = value;
}

const std::set<TFaction> & CRmgTemplateZone::getTownTypes() const
{
	return townTypes;
}

void CRmgTemplateZone::setTownTypes(const std::set<TFaction> & value)
{
	townTypes = value;
}

std::set<TFaction> CRmgTemplateZone::getDefaultTownTypes() const
{
	std::set<TFaction> defaultTowns;
	auto towns = VLC->townh->getDefaultAllowed();
	for(int i = 0; i < towns.size(); ++i)
	{
		if(towns[i]) defaultTowns.insert(i);
	}
	return defaultTowns;
}

bool CRmgTemplateZone::getMatchTerrainToTown() const
{
	return matchTerrainToTown;
}

void CRmgTemplateZone::setMatchTerrainToTown(bool value)
{
	matchTerrainToTown = value;
}

const std::set<ETerrainType> & CRmgTemplateZone::getTerrainTypes() const
{
	return terrainTypes;
}

void CRmgTemplateZone::setTerrainTypes(const std::set<ETerrainType> & value)
{
	assert(value.find(ETerrainType::WRONG) == value.end() && value.find(ETerrainType::BORDER) == value.end() &&
		   value.find(ETerrainType::WATER) == value.end() && value.find(ETerrainType::ROCK) == value.end());
	terrainTypes = value;
}

std::set<ETerrainType> CRmgTemplateZone::getDefaultTerrainTypes() const
{
	std::set<ETerrainType> terTypes;
	static const ETerrainType::EETerrainType allowedTerTypes[] = {ETerrainType::DIRT, ETerrainType::SAND, ETerrainType::GRASS, ETerrainType::SNOW,
												   ETerrainType::SWAMP, ETerrainType::ROUGH, ETerrainType::SUBTERRANEAN, ETerrainType::LAVA};
	for (auto & allowedTerType : allowedTerTypes)
		terTypes.insert(allowedTerType);

	return terTypes;
}

void CRmgTemplateZone::setMinesAmount (TResource res, ui16 amount)
{
	mines[res] = amount;
}

std::map<TResource, ui16> CRmgTemplateZone::getMinesInfo() const
{
	return mines;
}

void CRmgTemplateZone::addConnection(TRmgTemplateZoneId otherZone)
{
	connections.push_back (otherZone);
}

std::vector<TRmgTemplateZoneId> CRmgTemplateZone::getConnections() const
{
	return connections;
}

void CRmgTemplateZone::setMonsterStrength (EMonsterStrength::EMonsterStrength val)
{
	assert (vstd::iswithin(val, EMonsterStrength::ZONE_WEAK, EMonsterStrength::ZONE_STRONG));
	zoneMonsterStrength = val;
}

void CRmgTemplateZone::setTotalDensity (ui16 val)
{
	totalDensity = val;
}

ui16 CRmgTemplateZone::getTotalDensity () const
{
	return totalDensity;
}

void CRmgTemplateZone::addTreasureInfo(CTreasureInfo & info)
{
	treasureInfo.push_back(info);
}

std::vector<CTreasureInfo> CRmgTemplateZone::getTreasureInfo()
{
	return treasureInfo;
}

float3 CRmgTemplateZone::getCenter() const
{
	return center;
}
void CRmgTemplateZone::setCenter(const float3 &f)
{
	//limit boundaries to (0,1) square
	center = float3 (std::min(std::max(f.x, 0.f), 1.f), std::min(std::max(f.y, 0.f), 1.f), f.z);
}

bool CRmgTemplateZone::pointIsIn(int x, int y)
{
	return true;
}

int3 CRmgTemplateZone::getPos() const
{
	return pos;
}
void CRmgTemplateZone::setPos(const int3 &Pos)
{
	pos = Pos;
}

void CRmgTemplateZone::addTile (const int3 &pos)
{
	tileinfo.insert(pos);
}

std::set<int3> CRmgTemplateZone::getTileInfo () const
{
	return tileinfo;
}

std::set<int3>* CRmgTemplateZone::getFreePaths()
{
	return &freePaths;
}

void CRmgTemplateZone::createBorder(CMapGenerator* gen)
{
	for (auto tile : tileinfo)
	{
		gen->foreach_neighbour (tile, [this, gen](int3 &pos)
		{
			if (!vstd::contains(this->tileinfo, pos))
			{
				gen->foreach_neighbour (pos, [this, gen](int3 &pos)
				{
					if (gen->isPossible(pos))
						gen->setOccupied (pos, ETileType::BLOCKED);
				});
			}
		});
	}
}

void CRmgTemplateZone::fractalize(CMapGenerator* gen)
{
	std::vector<int3> clearedTiles;
	std::set<int3> possibleTiles;
	std::set<int3> tilesToClear; //will be set clear
	std::set<int3> tilesToIgnore; //will be erased in this iteration

	const float minDistance = std::sqrt(totalDensity);
	for (auto tile : tileinfo)
	{
		if (gen->isFree(tile))
			clearedTiles.push_back(tile);
		else if (gen->isPossible(tile))
			possibleTiles.insert(tile);
	}
	if (clearedTiles.empty()) //this should come from zone connections
	{
		clearedTiles.push_back(pos); //zone center should be always clear
	}

	while (possibleTiles.size())
	{
		for (auto tileToMakePath : possibleTiles)
		{
			//find closest free tile
			float currentDistance = 1e10;
			int3 closestTile (-1,-1,-1);

			for (auto clearTile : clearedTiles)
			{
				float distance = tileToMakePath.dist2d(clearTile);
				
				if (distance < currentDistance)
				{
					currentDistance = distance;
					closestTile = clearTile;
				}
				if (currentDistance <= minDistance)
				{
					//this tile is close enough. Forget about it and check next one
					tilesToIgnore.insert (tileToMakePath);
					break;
				}
			}
			//if tiles is not close enough, make path to it
			if (currentDistance > minDistance)
			{
				crunchPath (gen, tileToMakePath, closestTile, id, &tilesToClear);
				break; //next iteration - use already cleared tiles
			}
		}

		for (auto tileToClear : tilesToClear)
		{
			//move cleared tiles from one set to another
			clearedTiles.push_back(tileToClear);
			vstd::erase_if_present(possibleTiles, tileToClear);
		}
		for (auto tileToClear : tilesToIgnore)
		{
			//these tiles are already connected, ignore them
			vstd::erase_if_present(possibleTiles, tileToClear);
		}
		if (tilesToClear.empty()) //nothing else can be done (?)
			break;
		tilesToClear.clear(); //empty this container
		tilesToIgnore.clear();
	}
	logGlobal->infoStream() << boost::format ("Zone %d subdivided fractally") %id;
}

bool CRmgTemplateZone::crunchPath (CMapGenerator* gen, const int3 &src, const int3 &dst, TRmgTemplateZoneId zone, std::set<int3>* clearedTiles)
{
/*
make shortest path with free tiles, reachning dst or closest already free tile. Avoid blocks.
do not leave zone border
*/
	bool result = false;
	bool end = false;

	int3 currentPos = src;
	float distance = currentPos.dist2dSQ (dst);

	while (!end)
	{
		if (currentPos == dst)
		{
			result = true;
			break;
		}

		auto lastDistance = distance;
		gen->foreach_neighbour (currentPos, [this, gen, &currentPos, dst, &distance, &result, &end, clearedTiles](int3 &pos)
		{
			if (!result) //not sure if lambda is worth it...
			{
				if (pos == dst)
				{
					result = true;
					end = true;
				}
				if (pos.dist2dSQ (dst) < distance)
				{
					if (!gen->isBlocked(pos))
					{
						if (vstd::contains (tileinfo, pos))
						{
							if (gen->isPossible(pos))
							{
								gen->setOccupied (pos, ETileType::FREE);
								if (clearedTiles)
									clearedTiles->insert(pos);
								currentPos = pos;
								distance = currentPos.dist2dSQ (dst);
							}
							else if (gen->isFree(pos))
							{
								end = true;
								result = true;
							}
							else
								throw rmgException(boost::to_string(boost::format("Tile %s of uknown type found on path") % pos()));
						}
					}
				}
			}
		});
		if (!(result || distance < lastDistance)) //we do not advance, use more avdnaced pathfinding algorithm?
		{
			logGlobal->warnStream() << boost::format ("No tile closer than %s found on path from %s to %s") %currentPos %src %dst;
			break;
		}
	}

	return result;
}

void CRmgTemplateZone::addRequiredObject(CGObjectInstance * obj, si32 strength)
{
	requiredObjects.push_back(std::make_pair(obj, strength));
}

bool CRmgTemplateZone::addMonster(CMapGenerator* gen, int3 &pos, si32 strength)
{
	//precalculate actual (randomized) monster strength based on this post
	//http://forum.vcmi.eu/viewtopic.php?p=12426#12426

	int mapMonsterStrength = gen->mapGenOptions->getMonsterStrength();
	int monsterStrength = zoneMonsterStrength + mapMonsterStrength - 1; //array index from 0 to 4
	static const int value1[] = {2500, 1500, 1000, 500, 0};
	static const int value2[] = {7500, 7500, 7500, 5000, 5000};
	static const float multiplier1[] = {0.5, 0.75, 1.0, 1.5, 1.5};
	static const float multiplier2[] = {0.5, 0.75, 1.0, 1.0, 1.5};

	int strength1 = std::max(0.f, (strength - value1[monsterStrength]) * multiplier1[monsterStrength]); 
	int strength2 = std::max(0.f, (strength - value2[monsterStrength]) * multiplier2[monsterStrength]); 

	strength = strength1 + strength2;
	if (strength < 2000)
		return false; //no guard at all

	CreatureID creId = CreatureID::NONE;
	int amount = 0;
	std::vector<CreatureID> possibleCreatures;
	for (auto cre : VLC->creh->creatures)
	{
		if (cre->special)
			continue;
		if ((cre->AIValue * (cre->ammMin + cre->ammMax) / 2 < strength) && (strength < cre->AIValue * 100)) //at least one full monster. size between minimum size of given stack and 100
		{
			possibleCreatures.push_back(cre->idNumber);
		}
	}
	if (possibleCreatures.size())
	{
		creId = *RandomGeneratorUtil::nextItem(possibleCreatures, gen->rand);
		amount = strength / VLC->creh->creatures[creId]->AIValue;
		if (amount >= 4)
			amount *= gen->rand.nextDouble(0.75, 1.25);
	}
	else //just pick any available creature
	{
		creId = CreatureID(132); //Azure Dragon
		amount = strength / VLC->creh->creatures[creId]->AIValue;
	}


	auto guard = new CGCreature();
	guard->ID = Obj::MONSTER;
	guard->subID = creId;
	auto  hlp = new CStackInstance(creId, amount);
	//will be set during initialization
	guard->putStack(SlotID(0), hlp);

	placeObject(gen, guard, pos);
	return true;
}

bool CRmgTemplateZone::createTreasurePile (CMapGenerator* gen, int3 &pos)
{
	std::map<int3, CGObjectInstance *> treasures;
	std::set<int3> boundary;
	int3 guardPos (-1,-1,-1);
	int3 nextTreasurePos = pos;

	//default values
	int maxValue = 5000;
	int minValue = 1500;

	if (treasureInfo.size())
	{
		//roulette wheel
		int r = gen->rand.nextInt (1, totalDensity);

		for (auto t : treasureInfo)
		{
			if (r <= t.threshold)
			{
				maxValue = t.max;
				minValue = t.min;
				break;
			}
		}
	}

	int currentValue = 0;
	CGObjectInstance * object = nullptr;
	while (currentValue < minValue)
	{
		//TODO: this works only for 1-tile objects
		//make sure our shape is consistent
		treasures[nextTreasurePos] = nullptr;
		for (auto treasurePos : treasures)
		{
			gen->foreach_neighbour (treasurePos.first, [gen, &boundary](int3 pos)
			{
				boundary.insert(pos);
			});
		}
		for (auto treasurePos : treasures)
		{
			//leaving only boundary around objects
			vstd::erase_if_present (boundary, treasurePos.first);
		}
		for (auto tile : boundary)
		{
			//we can't extend boundary anymore
			if (!(gen->isBlocked(tile) || gen->isPossible(tile)))
				break;
		}

		int remaining = maxValue - currentValue;

		auto oi = getRandomObject(gen, remaining);
		object = oi.generateObject();
		if (!object)
			break;

		currentValue += oi.value;
		
		treasures[nextTreasurePos] = object;

		//now find place for next object
		int3 placeFound(-1,-1,-1);

		//FIXME: find out why teh following code causes crashes
		//std::vector<int3> boundaryVec(boundary.begin(), boundary.end());
		//RandomGeneratorUtil::randomShuffle(boundaryVec, gen->rand);
		//for (auto tile : boundaryVec)
		for (auto tile : boundary)
		{
			if (gen->isPossible(tile)) //we can place new treasure only on possible tile
			{
				bool here = true;
				gen->foreach_neighbour (tile, [gen, &here](int3 pos)
				{
					if (!(gen->isBlocked(pos) || gen->isPossible(pos)))
						here = false;
				});
				if (here)
				{
					placeFound = tile;
					break;
				}
			}
		}
		if (placeFound.valid())
			nextTreasurePos = placeFound;
	}
	if (treasures.size())
	{
		//find object closest to zone center, then con nect it to the middle of the zone
		int3 zoneCenter = getPos();
		int3 closestTile = int3(-1,-1,-1);
		float minDistance = 1e10;

		for (auto treasure : treasures)
		{
			if (zoneCenter.dist2d(treasure.first) < minDistance)
			{
				closestTile = treasure.first;
				minDistance = zoneCenter.dist2d(treasure.first);
			}
		}
		assert (closestTile.valid());
		if (!crunchPath (gen, closestTile, getPos(), id)) //make sure pile is connected to the middle of zone
		{
			for (auto treasure : treasures)
			{
				if (gen->isPossible(treasure.first))
					gen->setOccupied (treasure.first, ETileType::BLOCKED);
			}
			return true;
		}

		for (auto tile : boundary) //guard must be standing there
		{
			if (gen->isFree(tile)) //this tile could be already blocked, don't place a monster here
			{
				guardPos = tile;
				break;
			}
		}

		if (guardPos.valid())
		{
			for (auto treasure : treasures)
			{
				placeObject(gen, treasure.second, treasure.first - treasure.second->getVisitableOffset());
			}
			if (addMonster(gen, guardPos, currentValue))
			{//block only if the object is guarded
				for (auto tile : boundary)
				{
					if (gen->isPossible(tile))
						gen->setOccupied (tile, ETileType::BLOCKED);
				}
			}
		}
		else //we couldn't make a connection to this location, block it
		{
			for (auto treasure : treasures)
			{
				if (gen->isPossible(treasure.first))
					gen->setOccupied (treasure.first, ETileType::BLOCKED);
			}
		}

		return true;
	}
	else //we did not place eveyrthing successfully
		return false;
}
void CRmgTemplateZone::initTownType (CMapGenerator* gen)
{

	//FIXME: handle case that this player is not present -> towns should be set to neutral
	int totalTowns = 0;

	if ((type == ETemplateZoneType::CPU_START) || (type == ETemplateZoneType::PLAYER_START))
	{
		//set zone types to player faction, generate main town
		logGlobal->infoStream() << "Preparing playing zone";
		int player_id = *owner - 1;
		auto & playerInfo = gen->map->players[player_id];
		if (playerInfo.canAnyonePlay())
		{
			PlayerColor player(player_id);
			townType = gen->mapGenOptions->getPlayersSettings().find(player)->second.getStartingTown();

			if(townType == CMapGenOptions::CPlayerSettings::RANDOM_TOWN)
				townType = *RandomGeneratorUtil::nextItem(VLC->townh->getAllowedFactions(), gen->rand); // all possible towns, skip neutral
			
			auto  town = new CGTownInstance();
			town->ID = Obj::TOWN;

			town->subID = townType;
			town->tempOwner = player;
			town->builtBuildings.insert(BuildingID::FORT);
			town->builtBuildings.insert(BuildingID::DEFAULT);
			placeObject(gen, town, getPos() + town->getVisitableOffset()); //towns are big objects and should be centered around visitable position

			totalTowns++;

			logGlobal->traceStream() << "Fill player info " << player_id;

			// Update player info
			playerInfo.allowedFactions.clear();
			playerInfo.allowedFactions.insert (townType);
			playerInfo.hasMainTown = true;
			playerInfo.posOfMainTown = town->pos - int3(2, 0, 0);
			playerInfo.generateHeroAtMainTown = true;

			//now create actual towns
			for (int i = 1; i < playerTowns.getCastleCount(); i++)
			{
				auto  town = new CGTownInstance();
				town->ID = Obj::TOWN;

				if (townsAreSameType)
					town->subID = townType;
				else
					town->subID = *RandomGeneratorUtil::nextItem(VLC->townh->getAllowedFactions(), gen->rand); //TODO: check allowed town types for this zone

				town->tempOwner = player;
				town->builtBuildings.insert(BuildingID::FORT);
				town->builtBuildings.insert(BuildingID::DEFAULT);

				addRequiredObject (town);
				totalTowns++;
			}

			for (int i = 0; i < playerTowns.getTownCount(); i++)
			{
				auto  town = new CGTownInstance();
				town->ID = Obj::TOWN;

				if (townsAreSameType)
					town->subID = townType;
				else
					town->subID = *RandomGeneratorUtil::nextItem(VLC->townh->getAllowedFactions(), gen->rand); //TODO: check allowed town types for this zone

				town->tempOwner = player;
				town->builtBuildings.insert(BuildingID::DEFAULT);

				addRequiredObject (town);
				totalTowns++;
			}

			//requiredObjects.push_back(town);
		}
		else
		{			
			type = ETemplateZoneType::TREASURE;
			townType = *RandomGeneratorUtil::nextItem(VLC->townh->getAllowedFactions(), gen->rand);
			logGlobal->infoStream() << "Skipping this zone cause no player";
		}
	}
	else //no player
	{
		townType = *RandomGeneratorUtil::nextItem(VLC->townh->getAllowedFactions(), gen->rand);
	}

	for (int i = 0; i < neutralTowns.getCastleCount(); i++)
	{
		auto  town = new CGTownInstance();
		town->ID = Obj::TOWN;

		if (townsAreSameType || totalTowns == 0) //first town must match zone type
			town->subID = townType;
		else
			town->subID = *RandomGeneratorUtil::nextItem(VLC->townh->getAllowedFactions(), gen->rand); //TODO: check allowed town types for this zone

		town->tempOwner = PlayerColor::NEUTRAL;
		town->builtBuildings.insert(BuildingID::FORT);
		town->builtBuildings.insert(BuildingID::DEFAULT);

		if (!totalTowns) //first town in zone goes in the middle
			placeObject(gen, town, getPos() + town->getVisitableOffset());
		else
			addRequiredObject (town);
		totalTowns++;
	}

	for (int i = 0; i < neutralTowns.getTownCount(); i++)
	{
		auto  town = new CGTownInstance();
		town->ID = Obj::TOWN;

		if (townsAreSameType || totalTowns == 0)
			town->subID = townType;
		else
			town->subID = *RandomGeneratorUtil::nextItem(VLC->townh->getAllowedFactions(), gen->rand); //TODO: check allowed town types for this zone

		town->tempOwner = PlayerColor::NEUTRAL;
		town->builtBuildings.insert(BuildingID::DEFAULT);

		if (!totalTowns)
			placeObject(gen, town, getPos() + town->getVisitableOffset());
		else
			addRequiredObject (town);
		totalTowns++;
	}
}

void CRmgTemplateZone::initTerrainType (CMapGenerator* gen)
{

	if (matchTerrainToTown)
		terrainType = VLC->townh->factions[townType]->nativeTerrain;
	else
		terrainType = *RandomGeneratorUtil::nextItem(terrainTypes, gen->rand);

	//paint zone with matching terrain
	std::vector<int3> tiles;
	for (auto tile : tileinfo)
	{
		tiles.push_back (tile);
	}
	gen->editManager->getTerrainSelection().setSelection(tiles);
	gen->editManager->drawTerrain(terrainType, &gen->rand);
}

bool CRmgTemplateZone::placeMines (CMapGenerator* gen)
{
	std::vector<Res::ERes> required_mines;
	required_mines.push_back(Res::ERes::WOOD);
	required_mines.push_back(Res::ERes::ORE);

	static const Res::ERes woodOre[] = {Res::ERes::WOOD, Res::ERes::ORE};
	static const Res::ERes preciousResources[] = {Res::ERes::GEMS, Res::ERes::CRYSTAL, Res::ERes::MERCURY, Res::ERes::SULFUR};


	//TODO: factory / copy constructor?
	for (const auto & res : woodOre)
	{
		//TODO: these 2 should be close to town (within 12 tiles radius)
		for (int i = 0; i < mines[res]; i++)
		{
			auto mine = new CGMine();
			mine->ID = Obj::MINE;
			mine->subID = static_cast<si32>(res);
			mine->producedResource = res;
			mine->producedQuantity = mine->defaultResProduction();
			addRequiredObject(mine, 1500);
		}
	}
	for (const auto & res : preciousResources)
	{
		for (int i = 0; i < mines[res]; i++)
		{
			auto mine = new CGMine();
			mine->ID = Obj::MINE;
			mine->subID = static_cast<si32>(res);
			mine->producedResource = res;
			mine->producedQuantity = mine->defaultResProduction();
			addRequiredObject(mine, 3500);
		}
	}
	for (int i = 0; i < mines[Res::GOLD]; i++)
	{
		auto mine = new CGMine();
		mine->ID = Obj::MINE;
		mine->subID = static_cast<si32>(Res::GOLD);
		mine->producedResource = Res::GOLD;
		mine->producedQuantity = mine->defaultResProduction();
		addRequiredObject(mine, 7000);
	}

	return true;
}

bool CRmgTemplateZone::createRequiredObjects(CMapGenerator* gen)
{
	logGlobal->infoStream() << "Creating required objects";
	for(const auto &obj : requiredObjects)
	{
		int3 pos;
		logGlobal->traceStream() << "Looking for place";
		if ( ! findPlaceForObject(gen, obj.first, 3, pos))		
		{
			logGlobal->errorStream() << boost::format("Failed to fill zone %d due to lack of space") %id;
			//TODO CLEANUP!
			return false;
		}
		logGlobal->traceStream() << "Place found";

		placeObject(gen, obj.first, pos);
		guardObject (gen, obj.first, obj.second);
	}
	return true;
}

void CRmgTemplateZone::createTreasures(CMapGenerator* gen)
{
	const double minDistance = 3;

	do {
		
		int3 pos;
		if ( ! findPlaceForTreasurePile(gen,  minDistance, pos))		
		{
			break;
		}
		createTreasurePile (gen, pos);

	} while(true);
}

void CRmgTemplateZone::createObstacles(CMapGenerator* gen)
{
	auto sel = gen->editManager->getTerrainSelection();
	sel.clearSelection();
	for (auto tile : tileinfo)
	{
		//test code - block all the map to show paths clearly
		//if (gen->isPossible(tile))
		//	gen->setOccupied(tile, ETileType::BLOCKED);

		if (gen->shouldBeBlocked(tile)) //fill tiles that should be blocked with obstacles
		{
			auto obj = new CGObjectInstance();
			obj->ID = static_cast<Obj>(130);
			obj->subID = 0;
			placeObject(gen, obj, tile);
		}
	}
}

bool CRmgTemplateZone::fill(CMapGenerator* gen)
{
	addAllPossibleObjects (gen);
	initTownType(gen);
	initTerrainType(gen);
	placeMines(gen);
	createRequiredObjects(gen);
	fractalize(gen); //after required objects are created and linked with their own paths
	createTreasures(gen);
	createObstacles(gen);

	logGlobal->infoStream() << boost::format ("Zone %d filled successfully") %id;
	return true;
}

bool CRmgTemplateZone::findPlaceForTreasurePile(CMapGenerator* gen, si32 min_dist, int3 &pos)
{
	//si32 min_dist = sqrt(tileinfo.size()/density);
	int best_distance = 0;
	bool result = false;

	//logGlobal->infoStream() << boost::format("Min dist for density %f is %d") % density % min_dist;
	for(auto tile : tileinfo)
	{
		auto dist = gen->getTile(tile).getNearestObjectDistance();

		if (gen->isPossible(tile) && (dist >= min_dist) && (dist > best_distance))
		{
			bool allTilesAvailable = true;
			gen->foreach_neighbour (tile, [&gen, &allTilesAvailable](int3 neighbour)
			{
				if (!(gen->isPossible(neighbour) || gen->isBlocked(neighbour)))
				{
					allTilesAvailable = false; //all present tiles must be already blocked or ready for new objects
				}
			});
			if (allTilesAvailable)
			{
				best_distance = dist;
				pos = tile;
				result = true;
			}
		}
	}
	if (result)
	{
		gen->setOccupied(pos, ETileType::BLOCKED); //block that tile
	}
	return result;
}

bool CRmgTemplateZone::findPlaceForObject(CMapGenerator* gen, CGObjectInstance* obj, si32 min_dist, int3 &pos)
{
	//we need object apperance to deduce free tiles
	if (obj->appearance.id == Obj::NO_OBJ)
	{
		auto templates = VLC->objtypeh->getHandlerFor(obj->ID, obj->subID)->getTemplates(gen->map->getTile(getPos()).terType);
		if (templates.empty())
			throw rmgException(boost::to_string(boost::format("Did not find graphics for object (%d,%d) at %s") %obj->ID %obj->subID %pos));
	
		obj->appearance = templates.front();
	}

	//si32 min_dist = sqrt(tileinfo.size()/density);
	int best_distance = 0;
	bool result = false;
	//si32 w = gen->map->width;
	//si32 h = gen->map->height;

	//logGlobal->infoStream() << boost::format("Min dist for density %f is %d") % density % min_dist;

	auto tilesBlockedByObject = obj->getBlockedOffsets();

	for (auto tile : tileinfo)
	{
		//object must be accessible from at least one surounding tile
		bool accessible = false;
		for (int x = -1; x < 2; x++)
			for (int y = -1; y <2; y++)
		{
			if (x && y) //check only if object is visitable from another tile
			{
				int3 offset = obj->getVisitableOffset() + int3(x, y, 0);
				if (!vstd::contains(tilesBlockedByObject, offset))
				{
					int3 nearbyPos = tile + offset;
					if (gen->map->isInTheMap(nearbyPos))
					{
						if (obj->appearance.isVisitableFrom(x, y) && !gen->isBlocked(nearbyPos))
							accessible = true;
					}
				}
			}
		};
		if (!accessible)
			continue;

		auto ti = gen->getTile(tile);
		auto dist = ti.getNearestObjectDistance();
		//avoid borders
		if (gen->isPossible(tile) && (dist >= min_dist) && (dist > best_distance))
		{
			bool allTilesAvailable = true;
			for (auto blockingTile : tilesBlockedByObject)
			{
				int3 t = tile + blockingTile;
				if (!gen->map->isInTheMap(t) || !gen->isPossible(t))
				{
					allTilesAvailable = false; //if at least one tile is not possible, object can't be placed here
					break;
				}
			}
			if (allTilesAvailable)
			{
				best_distance = dist;
				pos = tile;
				result = true;
			}
		}
	}
	if (result)
	{
		gen->setOccupied(pos, ETileType::BLOCKED); //block that tile
	}
	return result;
}

void CRmgTemplateZone::checkAndPlaceObject(CMapGenerator* gen, CGObjectInstance* object, const int3 &pos)
{
	if (!gen->map->isInTheMap(pos))
		throw rmgException(boost::to_string(boost::format("Position of object %d at %s is outside the map") % object->id % object->pos()));
	object->pos = pos;

	if (object->isVisitable() && !gen->map->isInTheMap(object->visitablePos()))
		throw rmgException(boost::to_string(boost::format("Visitable tile %s of object %d at %s is outside the map") % object->visitablePos() % object->id % object->pos()));
	for (auto tile : object->getBlockedPos())
	{
		if (!gen->map->isInTheMap(tile))
			throw rmgException(boost::to_string(boost::format("Tile %s of object %d at %s is outside the map") % tile() % object->id % object->pos()));
	}

	if (object->appearance.id == Obj::NO_OBJ)
	{
		auto templates = VLC->objtypeh->getHandlerFor(object->ID, object->subID)->getTemplates(gen->map->getTile(pos).terType);
		if (templates.empty())
			throw rmgException(boost::to_string(boost::format("Did not find graphics for object (%d,%d) at %s") %object->ID %object->subID %pos));
	
		object->appearance = templates.front();
	}

	gen->map->addBlockVisTiles(object);
	gen->editManager->insertObject(object, pos);
	//logGlobal->traceStream() << boost::format ("Successfully inserted object (%d,%d) at pos %s") %object->ID %object->subID %pos();
}

void CRmgTemplateZone::placeObject(CMapGenerator* gen, CGObjectInstance* object, const int3 &pos)
{
	//logGlobal->traceStream() << boost::format("Inserting object at %d %d") % pos.x % pos.y;

	checkAndPlaceObject (gen, object, pos);

	auto points = object->getBlockedPos();
	if (object->isVisitable())
		points.insert(pos + object->getVisitableOffset());
	points.insert(pos);
	for(auto p : points)
	{		
		if (gen->map->isInTheMap(p))
		{
			gen->setOccupied(p, ETileType::USED);
		}
	}
	for(auto tile : tileinfo)
	{		
		si32 d = pos.dist2d(tile);
		gen->setNearestObjectDistance(tile, std::min(d, gen->getNearestObjectDistance(tile)));
	}
}

std::vector<int3> CRmgTemplateZone::getAccessibleOffsets (CMapGenerator* gen, CGObjectInstance* object)
{
	//get all tiles from which this object can be accessed
	int3 visitable = object->visitablePos();
	std::vector<int3> tiles;

	auto tilesBlockedByObject = object->getBlockedPos(); //absolue value, as object is already placed

	gen->foreach_neighbour(visitable, [&](int3& pos) 
	{
		if (gen->isPossible(pos))
		{
			if (!vstd::contains(tilesBlockedByObject, pos))
			{
				if (object->appearance.isVisitableFrom(pos.x - visitable.x, pos.y - visitable.y) && !gen->isBlocked(pos)) //TODO: refactor - info about visitability from absolute coordinates
				{
					tiles.push_back(pos);
				}
			}

		};
	});

	return tiles;
}

bool CRmgTemplateZone::guardObject(CMapGenerator* gen, CGObjectInstance* object, si32 str)
{
	logGlobal->traceStream() << boost::format("Guard object at %s") % object->pos();

	std::vector<int3> tiles = getAccessibleOffsets (gen, object);

	int3 guardTile(-1,-1,-1);

	for (auto tile : tiles)
	{
		//crunching path may fail if center of teh zone is dirrectly over wide object
		if (crunchPath (gen, tile, findClosestTile(freePaths, tile), id, &freePaths)) //required objects will contitute our core free paths
		{
			//make sure object is accessible before surrounding it with blocked tiles
			guardTile = tile;
			break;
		}
	}
	if (!guardTile.valid())
	{
		logGlobal->errorStream() << boost::format("Failed to crunch path to object at %s") % object->pos();
		return false;
	}

	if (addMonster (gen, guardTile, str)) //do not place obstacles around unguarded object
	{
		for (auto pos : tiles)
		{
			if (!gen->isFree(pos))
				gen->setOccupied(pos, ETileType::BLOCKED);
		}

		gen->setOccupied (guardTile, ETileType::USED);
	}
	else //make sure no other stuff spawns next to unguarded object
	{
		for (auto tile : tiles)
		{
			if (!gen->isBlocked(tile))
				gen->setOccupied (tile, ETileType::FREE);
		}
	}

	return true;
}

ObjectInfo CRmgTemplateZone::getRandomObject (CMapGenerator* gen, ui32 value)
{
	std::vector<std::pair<ui32, ObjectInfo>> tresholds;
	ui32 total = 0;

	ui32 minValue = 0.25f * value;

	//roulette wheel
	for (auto oi : possibleObjects)
	{
		if (oi.value >= minValue && oi.value <= value)
		{
			//TODO: check place for non-removable object
			//problem: we need at least template for the object that does not yet exist
			total += oi.probability;
			tresholds.push_back (std::make_pair (total, oi));
		}
	}

	//TODO: generate pandora box with gold if the value is very high
	if (tresholds.empty())
	{
		ObjectInfo oi;
		if (minValue > 20000) //we don't have object valuable enough
		{
			oi.generateObject = [minValue]() -> CGObjectInstance *
			{
				auto obj = new CGPandoraBox();
				obj->ID = Obj::PANDORAS_BOX;
				obj->subID = 0;
				obj->resources[Res::GOLD] = minValue;
				return obj;
			};
			oi.value = minValue;
			oi.probability = 0;
		}
		else
		{
			oi.generateObject = [gen]() -> CGObjectInstance *
			{
				return nullptr;
			};
			oi.value = 0;
			oi.probability = 0;
		}
		return oi;
	}

	int r = gen->rand.nextInt (1, total);

	for (auto t : tresholds)
	{
		if (r <= t.first)
			return t.second;
	}
	//FIXME: control reaches end of non-void function. Missing return?
}

void CRmgTemplateZone::addAllPossibleObjects (CMapGenerator* gen)
{
	//TODO: move typical objects to config

	ObjectInfo oi;

	static const Res::ERes preciousRes[] = {Res::ERes::CRYSTAL, Res::ERes::GEMS, Res::ERes::MERCURY, Res::ERes::SULFUR};
	for (int i = 0; i < 4; i++)
	{
		oi.generateObject = [i, gen]() -> CGObjectInstance *
		{
			auto obj = new CGResource();
			obj->ID = Obj::RESOURCE;
			obj->subID = static_cast<si32>(preciousRes[i]);
			obj->amount = 0;
			return obj;
		};
		oi.value = 1400;
		oi.probability = 300;
		possibleObjects.push_back (oi);
	}

	static const Res::ERes woodOre[] = {Res::ERes::WOOD, Res::ERes::ORE};
	for (int i = 0; i < 2; i++)
	{
		oi.generateObject = [i, gen]() -> CGObjectInstance *
		{
			auto obj = new CGResource();
			obj->ID = Obj::RESOURCE;
			obj->subID = static_cast<si32>(woodOre[i]);
			obj->amount = 0;
			return obj;
		};
		oi.value = 1400;
		oi.probability = 300;
		possibleObjects.push_back (oi);
	}

	oi.generateObject = [gen]() -> CGObjectInstance *
	{
		auto obj = new CGResource();
		obj->ID = Obj::RESOURCE;
		obj->subID = static_cast<si32>(Res::ERes::GOLD);
		obj->amount = 0;
		return obj;
	};
	oi.value = 750;
	oi.probability = 300;
	possibleObjects.push_back (oi);

	oi.generateObject = [gen]() -> CGObjectInstance *
	{
		auto obj = new CGPickable();
		obj->ID = Obj::TREASURE_CHEST;
		obj->subID = 0;
		return obj;
	};
	oi.value = 1500;
	oi.probability = 1000;
	possibleObjects.push_back (oi);

	oi.generateObject = [gen]() -> CGObjectInstance *
	{
		auto obj = new CGArtifact();
		obj->ID = Obj::RANDOM_TREASURE_ART;
		obj->subID = 0;
		auto a = new CArtifactInstance();
		gen->map->addNewArtifactInstance(a);
		obj->storedArtifact = a;
		return obj;
	};
	oi.value = 2000;
	oi.probability = 150;
	possibleObjects.push_back (oi);

	oi.generateObject = [gen]() -> CGObjectInstance *
	{
		auto obj = new CGArtifact();
		obj->ID = Obj::RANDOM_MINOR_ART;
		obj->subID = 0;
		auto a = new CArtifactInstance();
		gen->map->addNewArtifactInstance(a);
		obj->storedArtifact = a;
		return obj;
	};
	oi.value = 5000;
	oi.probability = 150;
	possibleObjects.push_back (oi);

		oi.generateObject = [gen]() -> CGObjectInstance *
	{
		auto obj = new CGArtifact();
		obj->ID = Obj::RANDOM_MAJOR_ART;
		obj->subID = 0;
		auto a = new CArtifactInstance();
		gen->map->addNewArtifactInstance(a);
		obj->storedArtifact = a;
		return obj;
	};
	oi.value = 10000;
	oi.probability = 150;
	possibleObjects.push_back (oi);

	oi.generateObject = [gen]() -> CGObjectInstance *
	{
		auto obj = new CGArtifact();
		obj->ID = Obj::RANDOM_RELIC_ART;
		obj->subID = 0;
		auto a = new CArtifactInstance();
		gen->map->addNewArtifactInstance(a);
		obj->storedArtifact = a;
		return obj;
	};
	oi.value = 20000;
	oi.probability = 150;
	possibleObjects.push_back (oi);

	static const int scrollValues[] = {500, 2000, 3000, 4000, 5000};

	for (int i = 0; i < 5; i++)
	{
		oi.generateObject = [i, gen]() -> CGObjectInstance *
		{
			auto obj = new CGArtifact();
			obj->ID = Obj::SPELL_SCROLL;
			obj->subID = 0;
			std::vector<SpellID> out;

			//TODO: unify with cb->getAllowedSpells?
			for (ui32 i = 0; i < gen->map->allowedSpell.size(); i++) //spellh size appears to be greater (?)
			{
				const CSpell *spell = SpellID(i).toSpell();
				if (gen->map->allowedSpell[spell->id] && spell->level == i+1)
				{
					out.push_back(spell->id);
				}
			}
			auto a = CArtifactInstance::createScroll(RandomGeneratorUtil::nextItem(out, gen->rand)->toSpell());
			gen->map->addNewArtifactInstance(a);
			obj->storedArtifact = a;
			return obj;
		};
		oi.value = scrollValues[i];
		oi.probability = 30;
		possibleObjects.push_back (oi);
	}

	//non-removable object for test
	//oi.generateObject = [gen]() -> CGObjectInstance *
	//{
	//	auto obj = new CGMagicWell();
	//	obj->ID = Obj::MAGIC_WELL;
	//	obj->subID = 0;
	//	return obj;
	//};
	//oi.value = 250;
	//oi.probability = 100;
	//possibleObjects.push_back (oi);

	//oi.generateObject = [gen]() -> CGObjectInstance *
	//{
	//	auto obj = new CGObelisk();
	//	obj->ID = Obj::OBELISK;
	//	obj->subID = 0;
	//	return obj;
	//};
	//oi.value = 3500;
	//oi.probability = 200;
	//possibleObjects.push_back (oi);

	//oi.generateObject = [gen]() -> CGObjectInstance *
	//{
	//	auto obj = new CBank();
	//	obj->ID = Obj::CREATURE_BANK;
	//	obj->subID = 5; //naga bank
	//	return obj;
	//};
	//oi.value = 3000;
	//oi.probability = 100;
	//possibleObjects.push_back (oi);
	
}<|MERGE_RESOLUTION|>--- conflicted
+++ resolved
@@ -20,14 +20,8 @@
 #include "../CSpellHandler.h" //for choosing random spells
 
 #include "../mapObjects/CObjectClassesHandler.h"
-<<<<<<< HEAD
-//#include "../mapObjects/CGPandoraBox.h"
-//#include "../mapObjects/CRewardableObject.h"
-#include "../mapObjects/MapObjects.h"
-=======
 #include "../mapObjects/CGPandoraBox.h"
 #include "../mapObjects/CRewardableObject.h"
->>>>>>> db49798b
 
 class CMap;
 class CMapEditManager;
@@ -320,6 +314,11 @@
 	return treasureInfo;
 }
 
+std::set<int3>* CRmgTemplateZone::getFreePaths()
+{
+	return &freePaths;
+}
+
 float3 CRmgTemplateZone::getCenter() const
 {
 	return center;
@@ -330,6 +329,7 @@
 	center = float3 (std::min(std::max(f.x, 0.f), 1.f), std::min(std::max(f.y, 0.f), 1.f), f.z);
 }
 
+
 bool CRmgTemplateZone::pointIsIn(int x, int y)
 {
 	return true;
@@ -352,11 +352,6 @@
 std::set<int3> CRmgTemplateZone::getTileInfo () const
 {
 	return tileinfo;
-}
-
-std::set<int3>* CRmgTemplateZone::getFreePaths()
-{
-	return &freePaths;
 }
 
 void CRmgTemplateZone::createBorder(CMapGenerator* gen)
@@ -672,7 +667,6 @@
 		int3 zoneCenter = getPos();
 		int3 closestTile = int3(-1,-1,-1);
 		float minDistance = 1e10;
-
 		for (auto treasure : treasures)
 		{
 			if (zoneCenter.dist2d(treasure.first) < minDistance)
@@ -1202,9 +1196,8 @@
 	for (auto tile : tiles)
 	{
 		//crunching path may fail if center of teh zone is dirrectly over wide object
-		if (crunchPath (gen, tile, findClosestTile(freePaths, tile), id, &freePaths)) //required objects will contitute our core free paths
-		{
-			//make sure object is accessible before surrounding it with blocked tiles
+		if (crunchPath (gen, tile, getPos(), id)) //make sure object is accessible before surrounding it with blocked tiles
+		{
 			guardTile = tile;
 			break;
 		}
@@ -1225,14 +1218,8 @@
 
 		gen->setOccupied (guardTile, ETileType::USED);
 	}
-	else //make sure no other stuff spawns next to unguarded object
-	{
-		for (auto tile : tiles)
-		{
-			if (!gen->isBlocked(tile))
-				gen->setOccupied (tile, ETileType::FREE);
-		}
-	}
+	else
+		gen->setOccupied (guardTile, ETileType::FREE);
 
 	return true;
 }
