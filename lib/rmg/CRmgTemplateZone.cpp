--- conflicted
+++ resolved
@@ -498,13 +498,9 @@
 				//if tiles is not close enough, make path to it
 				if (currentDistance > minDistance)
 				{
-<<<<<<< HEAD
 					nodeFound = tileToMakePath;
 					nodes.push_back(nodeFound);
 					clearedTiles.push_back(nodeFound); //from now on nearby tiles will be considered handled
-=======
-					crunchPath(gen, tileToMakePath, closestTile, &tilesToClear);
->>>>>>> 84a2623c
 					break; //next iteration - use already cleared tiles
 				}
 			}
@@ -539,11 +535,11 @@
 		}
 
 		//connect with all the paths
-		crunchPath(gen, node, findClosestTile(freePaths, node), id, &freePaths);
+		crunchPath(gen, node, findClosestTile(freePaths, node), &freePaths);
 		//connect with nearby nodes
 		for (auto nearbyNode : nearbyNodes)
 		{
-			crunchPath(gen, node, nearbyNode, id, &freePaths);
+			crunchPath(gen, node, nearbyNode, &freePaths);
 		}
 	}
 	for (auto node : nodes)
@@ -612,7 +608,7 @@
 	//logGlobal->infoStream() << boost::format ("Zone %d subdivided fractally") %id;
 }
 
-bool CRmgTemplateZone::crunchPath(CMapGenerator* gen, const int3 &src, const int3 &dst, std::set<int3>* clearedTiles, bool forRoad)
+bool CRmgTemplateZone::crunchPath(CMapGenerator* gen, const int3 &src, const int3 &dst, std::set<int3>* clearedTiles)
 {
 /*
 make shortest path with free tiles, reachning dst or closest already free tile. Avoid blocks.
@@ -634,7 +630,7 @@
 
 		auto lastDistance = distance;
 			
-		auto processNeighbours = [this, gen, &currentPos, dst, &distance, &result, &end, clearedTiles,forRoad](int3 &pos)
+		auto processNeighbours = [this, gen, &currentPos, dst, &distance, &result, &end, clearedTiles](int3 &pos)
 		{
 			if (!result) //not sure if lambda is worth it...
 			{
@@ -657,33 +653,18 @@
 								currentPos = pos;
 								distance = currentPos.dist2dSQ (dst);
 							}
-							else if (!forRoad && gen->isFree(pos))
+							else if (gen->isFree(pos))
 							{
 								end = true;
 								result = true;
 							}
-							else if (forRoad && vstd::contains(this->roads, pos))
-							{
-								end = true;
-								result = true;
-							}
-							else if (forRoad && gen->isFree(pos))
-							{
-								if (clearedTiles)
-									clearedTiles->insert(pos);
-								currentPos = pos;
-								distance = currentPos.dist2dSQ (dst);								
-							}
 						}
 					}
 				}
 			}
 		};
 		
-		if(forRoad)
-			gen->foreachDirectNeighbour(currentPos,processNeighbours);
-		else
-			gen->foreach_neighbour (currentPos,processNeighbours);
+		gen->foreach_neighbour (currentPos,processNeighbours);
 						
 		int3 anotherPos(-1, -1, -1);
 
@@ -709,10 +690,7 @@
 				}
 			};			
 		
-			if(forRoad)
-				gen->foreachDirectNeighbour(currentPos,processNeighbours2);
-			else
-				gen->foreach_neighbour (currentPos,processNeighbours2);
+			gen->foreach_neighbour (currentPos,processNeighbours2);
 						
 			
 			if (anotherPos.valid())
@@ -734,26 +712,79 @@
 	return result;
 }
 
-bool CRmgTemplateZone::crunchRoad(CMapGenerator* gen, const int3& src, const int3& dst, std::set<int3>* clearedTiles)
-{
-	std::set<int3> currentClearedTiles;
-	
-	if(crunchPath(gen, src, dst, &currentClearedTiles, true))
-	{
-		roads.insert(std::begin(currentClearedTiles), std::end(currentClearedTiles));		
-		roads.insert(src);
-		roads.insert(dst);
-		
-		if(nullptr != clearedTiles)
-			clearedTiles->insert(std::begin(currentClearedTiles), std::end(currentClearedTiles));
-		
-		return true;
-	}
-	else
-	{
-		logGlobal->warnStream() << boost::format("Failed to crunch road from %s to %s") %src %dst;
-		return false;
-	}
+bool CRmgTemplateZone::createRoad(CMapGenerator* gen, const int3& src, const int3& dst)
+{
+	//A* algorithm taken from Wiki http://en.wikipedia.org/wiki/A*_search_algorithm
+
+	std::set<int3> closed;    // The set of nodes already evaluated.
+	std::set<int3> open{src};    // The set of tentative nodes to be evaluated, initially containing the start node
+	std::map<int3, int3> cameFrom;  // The map of navigated nodes.
+	std::map<int3, int> distances;
+
+	int3 currentNode = src;
+
+	cameFrom[src] = int3(-1, -1, -1); //first node points to finish condition
+	distances[src] = 0;
+	// Cost from start along best known path.
+	// Estimated total cost from start to goal through y.
+
+	while (open.size())
+	{
+		int3 currentNode = *boost::min_element(open, [&distances](const int3 &pos1, const int3 &pos2) -> bool
+		{
+			return distances[pos1], distances[pos2];
+		});
+
+		vstd::erase_if_present(open, currentNode);
+		closed.insert(currentNode);
+
+		if (currentNode == dst || gen->isRoad(currentNode))
+		{
+			// The goal node was reached. Trace the path using
+			// the saved parent information and return path
+			int3 backTracking = currentNode;
+			while (cameFrom[backTracking].valid())
+			{
+				// add node to path
+				roads.insert(backTracking);
+				gen->setRoad(backTracking, ERoadType::COBBLESTONE_ROAD);
+				logGlobal->traceStream() << boost::format("Setting road at tile %s") % backTracking;
+				// do the same for the predecessor
+				backTracking = cameFrom[backTracking];
+			}
+			return true;
+		}
+		else
+		{
+			gen->foreach_neighbour(currentNode, [gen, this, &open, &closed, &cameFrom, &currentNode, &distances](int3& pos)
+			{
+				int distance = distances[currentNode] + 1;
+				int bestDistanceSoFar = 1e6; //FIXME: boost::limits
+				auto it = distances.find(pos);
+				if (it != distances.end())
+					bestDistanceSoFar = it->second;
+
+				if (distance < bestDistanceSoFar || !vstd::contains(closed, pos))
+				{
+					if (gen->map->checkForVisitableDir(currentNode, &gen->map->getTile(pos), pos))
+					//if (gen->isFree(pos))
+					{
+						if (vstd::contains(this->tileinfo, pos))
+						{
+							cameFrom[pos] = currentNode;
+							open.insert(pos);
+							distances[pos] = distance;
+							logGlobal->traceStream() << boost::format("Found connection between node %s and %s, current distance %d") % currentNode % pos % distance;
+						}
+					}
+				}
+			});
+		}
+
+	}
+	logGlobal->warnStream() << boost::format("Failed to create road from %s to %s") % src %dst;
+	return false;
+
 }
 
 
@@ -1518,7 +1549,7 @@
 	}
 }
 
-void CRmgTemplateZone::drawRoads(CMapGenerator* gen)
+void CRmgTemplateZone::connectRoads(CMapGenerator* gen)
 {
 	logGlobal->debug("Started building roads");
 	
@@ -1540,16 +1571,18 @@
 			
 			int3 cross = * boost::range::min_element(processed, comparator);
 			logGlobal->debugStream() << "Building road from " << node << " to " << cross; 
-			crunchRoad(gen, node, cross, nullptr);
+			createRoad(gen, node, cross);
 		}
 		
 		processed.insert(node);		
 	}
+
+	drawRoads(gen);
 	
 	logGlobal->debug("Finished building roads");	
 }
 
-void CRmgTemplateZone::buildRoads(CMapGenerator* gen)
+void CRmgTemplateZone::drawRoads(CMapGenerator* gen)
 {
 	std::vector<int3> tiles;
 	for (auto tile : roads)
@@ -1573,12 +1606,6 @@
 	fractalize(gen);
 	placeMines(gen);
 	createRequiredObjects(gen);
-<<<<<<< HEAD
-=======
-	drawRoads(gen); 
-	buildRoads(gen);
-	fractalize(gen); //after required objects are created and linked with their own paths
->>>>>>> 84a2623c
 	createTreasures(gen);
 	
 	logGlobal->infoStream() << boost::format ("Zone %d filled successfully") %id;
@@ -1802,7 +1829,7 @@
 	case Obj::MONOLITH_ONE_WAY_EXIT:
 	case Obj::SUBTERRANEAN_GATE:
 		{
-			roadNodes.insert(pos - object->getVisitableOffset());
+			roadNodes.insert(object->visitablePos());
 		}
 		break;
 	
