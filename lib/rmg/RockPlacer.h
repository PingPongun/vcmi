/*
 * RockPlacer.h, part of VCMI engine
 *
 * Authors: listed in file AUTHORS in main folder
 *
 * License: GNU General Public License v2.0 or later
 * Full text of license available in license.txt file, in main folder
 *
 */

#pragma once
#include "Zone.h"

VCMI_LIB_NAMESPACE_BEGIN

class RockPlacer: public Modificator
{
public:
	MODIFICATOR(RockPlacer);
	
	void process() override;
	void init() override;
	char dump(const int3 &) override;
	
	void processMap();
	void postProcess();
	
protected:
	
	rmg::Area rockArea, accessibleArea;
<<<<<<< HEAD
	TTerrainId rockTerrain;
};
=======
	Terrain rockTerrain;
};

VCMI_LIB_NAMESPACE_END
>>>>>>> 6ad468ec
<|MERGE_RESOLUTION|>--- conflicted
+++ resolved
@@ -28,12 +28,7 @@
 protected:
 	
 	rmg::Area rockArea, accessibleArea;
-<<<<<<< HEAD
 	TTerrainId rockTerrain;
 };
-=======
-	Terrain rockTerrain;
-};
 
-VCMI_LIB_NAMESPACE_END
->>>>>>> 6ad468ec
+VCMI_LIB_NAMESPACE_END