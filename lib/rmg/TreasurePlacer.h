/*
 * TreasurePlacer.h, part of VCMI engine
 *
 * Authors: listed in file AUTHORS in main folder
 *
 * License: GNU General Public License v2.0 or later
 * Full text of license available in license.txt file, in main folder
 *
 */

#pragma once
#include "Zone.h"
#include "../mapObjects/ObjectTemplate.h"

VCMI_LIB_NAMESPACE_BEGIN

class CGObjectInstance;
class ObjectManager;
class RmgMap;
class CMapGenerator;
class CRandomGenerator;

struct ObjectInfo
{
	std::shared_ptr<const ObjectTemplate> templ;
	ui32 value = 0;
	ui16 probability = 0;
	ui32 maxPerZone = 1;
	//ui32 maxPerMap; //unused
	std::function<CGObjectInstance *()> generateObject;
	
	void setTemplate(si32 type, si32 subtype, TerrainId terrain);

	bool operator==(const ObjectInfo& oi) const { return (templ == oi.templ); }
};

class TreasurePlacer: public Modificator
{
public:
	MODIFICATOR(TreasurePlacer);
	
	void process() override;
	void init() override;
	char dump(const int3 &) override;
	
	void createTreasures(ObjectManager & manager);
	void addObjectToRandomPool(const ObjectInfo& oi);
	void addAllPossibleObjects(); //add objects, including zone-specific, to possibleObjects

	size_t getPossibleObjectsSize() const;
	
protected:
	bool isGuardNeededForTreasure(int value);
	
	ObjectInfo * getRandomObject(ui32 desiredValue, ui32 currentValue, ui32 maxValue, bool allowLargeObjects);
	std::vector<ObjectInfo*> prepareTreasurePile(const CTreasureInfo & treasureInfo);
	rmg::Object constructTreasurePile(const std::vector<ObjectInfo*> & treasureInfos, bool densePlacement = false);

<<<<<<< HEAD
protected:	
=======
protected:
>>>>>>> 9373239c
	std::vector<ObjectInfo> possibleObjects;
	int minGuardedValue = 0;
	
	rmg::Area treasureArea;
	rmg::Area treasureBlockArea;
	rmg::Area guards;
};

VCMI_LIB_NAMESPACE_END<|MERGE_RESOLUTION|>--- conflicted
+++ resolved
@@ -56,11 +56,7 @@
 	std::vector<ObjectInfo*> prepareTreasurePile(const CTreasureInfo & treasureInfo);
 	rmg::Object constructTreasurePile(const std::vector<ObjectInfo*> & treasureInfos, bool densePlacement = false);
 
-<<<<<<< HEAD
-protected:	
-=======
 protected:
->>>>>>> 9373239c
 	std::vector<ObjectInfo> possibleObjects;
 	int minGuardedValue = 0;
 	
