--- conflicted
+++ resolved
@@ -254,25 +254,17 @@
 		if(!creature->getAIValue() || tierValues.empty()) //bug #2681
 			return 0; //this box won't be generated
 		
-<<<<<<< HEAD
+		//Follow the rules from https://heroes.thelazy.net/index.php/Pandora%27s_Box
+
 		int actualTier = creature->getLevel() > tierValues.size() ?
-		tierValues.size() - 1 :
-		creature->getLevel() - 1;
-		float creaturesAmount = (static_cast<float>(tierValues[actualTier])) / creature->getAIValue();
-		if(creaturesAmount <= 5)
-=======
-		//Follow the rules from https://heroes.thelazy.net/index.php/Pandora%27s_Box
-
-		int actualTier = creature->level > tierValues.size() ?
-		tierValues.size() - 1 :
-		creature->level - 1;
-		float creaturesAmount = std::floor((static_cast<float>(tierValues[actualTier])) / creature->AIValue);
+			tierValues.size() - 1 :
+			creature->getLevel() - 1;
+		float creaturesAmount = std::floor((static_cast<float>(tierValues[actualTier])) / creature->getAIValue());
 		if (creaturesAmount < 1)
 		{
 			return 0;
 		}
 		else if(creaturesAmount <= 5)
->>>>>>> d9a26212
 		{
 			//No change
 		}
