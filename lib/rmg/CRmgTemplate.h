/*
 * CRmgTemplate.h, part of VCMI engine
 *
 * Authors: listed in file AUTHORS in main folder
 *
 * License: GNU General Public License v2.0 or later
 * Full text of license available in license.txt file, in main folder
 *
 */

#pragma once

#include "../int3.h"
#include "../GameConstants.h"
#include "../ResourceSet.h"

VCMI_LIB_NAMESPACE_BEGIN

class JsonSerializeFormat;

namespace ETemplateZoneType
{
	enum ETemplateZoneType
	{
		PLAYER_START,
		CPU_START,
		TREASURE,
		JUNCTION,
		WATER
	};
}

namespace EWaterContent
{
	enum EWaterContent
	{
		RANDOM = -1,
		NONE,
		NORMAL,
		ISLANDS
	};
}

namespace EZoneMonsterStrength // used as int in monster generation procedure
{
	enum EZoneMonsterStrength
	{
<<<<<<< HEAD
		RANDOM = -3,
		ZONE_NONE = -2,
		ZONE_WEAK = -1,
		ZONE_NORMAL = 0,
		ZONE_STRONG = 1,
		GLOBAL_WEAK = 2,
		GLOBAL_NORMAL = 3,
		GLOBAL_STRONG = 4
=======
		WEAK,
		NORMAL,
		STRONG
	};
}

namespace EGlobalMonsterStrength // used as int in monster generation procedure and in map description for the generated random map
{
	enum EGlobalMonsterStrength
	{
		RANDOM = -1,
		WEAK = 2,
		NORMAL = 3,
		STRONG = 4
>>>>>>> d74fdad4
	};
}

class DLL_LINKAGE CTreasureInfo
{
public:
	ui32 min;
	ui32 max;
	ui16 density;
	CTreasureInfo();
	CTreasureInfo(ui32 min, ui32 max, ui16 density);

	bool operator ==(const CTreasureInfo & other) const;

	void serializeJson(JsonSerializeFormat & handler);
};

namespace rmg
{

class DLL_LINKAGE ZoneConnection
{
public:
	ZoneConnection();

	TRmgTemplateZoneId getZoneA() const;
	TRmgTemplateZoneId getZoneB() const;
	int getGuardStrength() const;

	void serializeJson(JsonSerializeFormat & handler);
	
	friend bool operator==(const ZoneConnection &, const ZoneConnection &);
private:
	TRmgTemplateZoneId zoneA;
	TRmgTemplateZoneId zoneB;
	int guardStrength;
};

class DLL_LINKAGE ZoneOptions
{
public:
	static const TRmgTemplateZoneId NO_ZONE;

	class DLL_LINKAGE CTownInfo
	{
	public:
		CTownInfo();

		int getTownCount() const;
		int getCastleCount() const;
		int getTownDensity() const;
		int getCastleDensity() const;

		void serializeJson(JsonSerializeFormat & handler);

	private:
		int townCount;
		int castleCount;
		int townDensity;
		int castleDensity;
	};

	ZoneOptions();

	TRmgTemplateZoneId getId() const;
	void setId(TRmgTemplateZoneId value);

	ETemplateZoneType::ETemplateZoneType getType() const;
	void setType(ETemplateZoneType::ETemplateZoneType value);
	
	int getSize() const;
	void setSize(int value);
	std::optional<int> getOwner() const;

	const std::set<TerrainId> & getTerrainTypes() const;
	void setTerrainTypes(const std::set<TerrainId> & value);

	const CTownInfo & getPlayerTowns() const;
	const CTownInfo & getNeutralTowns() const;
	std::set<FactionID> getDefaultTownTypes() const;
	const std::set<FactionID> & getTownTypes() const;
	const std::set<FactionID> & getMonsterTypes() const;

	void setTownTypes(const std::set<FactionID> & value);
	void setMonsterTypes(const std::set<FactionID> & value);

	void setMinesInfo(const std::map<TResource, ui16> & value);
	std::map<TResource, ui16> getMinesInfo() const;

	void setTreasureInfo(const std::vector<CTreasureInfo> & value);
	void addTreasureInfo(const CTreasureInfo & value);
	const std::vector<CTreasureInfo> & getTreasureInfo() const;
	ui32 getMaxTreasureValue() const;
	void recalculateMaxTreasureValue();

	TRmgTemplateZoneId getMinesLikeZone() const;
	TRmgTemplateZoneId getTerrainTypeLikeZone() const;
	TRmgTemplateZoneId getTreasureLikeZone() const;

	void addConnection(TRmgTemplateZoneId otherZone);
	std::vector<TRmgTemplateZoneId> getConnections() const;

	void serializeJson(JsonSerializeFormat & handler);
	
	EZoneMonsterStrength::EZoneMonsterStrength monsterStrength;
	
	bool areTownsSameType() const;
	bool isMatchTerrainToTown() const;

protected:
	TRmgTemplateZoneId id;
	ETemplateZoneType::ETemplateZoneType type;
	int size;
	ui32 maxTreasureValue;
	std::optional<int> owner;
	CTownInfo playerTowns;
	CTownInfo neutralTowns;
	bool matchTerrainToTown;
	std::set<TerrainId> terrainTypes;
	bool townsAreSameType;

	std::set<FactionID> townTypes;
	std::set<FactionID> monsterTypes;

	std::map<TResource, ui16> mines; //obligatory mines to spawn in this zone

	std::vector<CTreasureInfo> treasureInfo;

	std::vector<TRmgTemplateZoneId> connections; //list of adjacent zones

	TRmgTemplateZoneId minesLikeZone;
	TRmgTemplateZoneId terrainTypeLikeZone;
	TRmgTemplateZoneId treasureLikeZone;
};

}

/// The CRmgTemplate describes a random map template.
class DLL_LINKAGE CRmgTemplate
{
public:
	using Zones = std::map<TRmgTemplateZoneId, std::shared_ptr<rmg::ZoneOptions>>;

	class DLL_LINKAGE CPlayerCountRange
	{
	public:
		void addRange(int lower, int upper);
		void addNumber(int value);
		bool isInRange(int count) const;
		std::set<int> getNumbers() const;

		std::string toString() const;
		void fromString(const std::string & value);

	private:
		std::vector<std::pair<int, int> > range;
	};

	CRmgTemplate();

	bool matchesSize(const int3 & value) const;
	bool isWaterContentAllowed(EWaterContent::EWaterContent waterContent) const;
	const std::set<EWaterContent::EWaterContent> & getWaterContentAllowed() const;

	void setId(const std::string & value);
	void setName(const std::string & value);
	const std::string & getId() const;
	const std::string & getName() const;

	const CPlayerCountRange & getPlayers() const;
	const CPlayerCountRange & getCpuPlayers() const;
	std::pair<int3, int3> getMapSizes() const;
	const Zones & getZones() const;
	const std::vector<rmg::ZoneConnection> & getConnections() const;

	void validate() const; /// Tests template on validity and throws exception on failure

	void serializeJson(JsonSerializeFormat & handler);

private:
	std::string id;
	std::string name;
	int3 minSize, maxSize;
	CPlayerCountRange players, cpuPlayers;
	Zones zones;
	std::vector<rmg::ZoneConnection> connections;
	std::set<EWaterContent::EWaterContent> allowedWaterContent;

	void afterLoad();
	std::set<TerrainId> inheritTerrainType(std::shared_ptr<rmg::ZoneOptions> zone, uint32_t iteration = 0);
	std::map<TResource, ui16> inheritMineTypes(std::shared_ptr<rmg::ZoneOptions> zone, uint32_t iteration = 0);
	std::vector<CTreasureInfo> inheritTreasureInfo(std::shared_ptr<rmg::ZoneOptions> zone, uint32_t iteration = 0);
	void serializeSize(JsonSerializeFormat & handler, int3 & value, const std::string & fieldName);
	void serializePlayers(JsonSerializeFormat & handler, CPlayerCountRange & value, const std::string & fieldName);
};

VCMI_LIB_NAMESPACE_END<|MERGE_RESOLUTION|>--- conflicted
+++ resolved
@@ -41,35 +41,18 @@
 	};
 }
 
-namespace EZoneMonsterStrength // used as int in monster generation procedure
-{
-	enum EZoneMonsterStrength
-	{
-<<<<<<< HEAD
-		RANDOM = -3,
-		ZONE_NONE = -2,
+namespace EMonsterStrength // used as int in monster generation procedure and in map description for the generated random map
+{
+	enum EMonsterStrength
+	{
+		ZONE_NONE = -3,
+		RANDOM = -2,
 		ZONE_WEAK = -1,
 		ZONE_NORMAL = 0,
 		ZONE_STRONG = 1,
 		GLOBAL_WEAK = 2,
 		GLOBAL_NORMAL = 3,
 		GLOBAL_STRONG = 4
-=======
-		WEAK,
-		NORMAL,
-		STRONG
-	};
-}
-
-namespace EGlobalMonsterStrength // used as int in monster generation procedure and in map description for the generated random map
-{
-	enum EGlobalMonsterStrength
-	{
-		RANDOM = -1,
-		WEAK = 2,
-		NORMAL = 3,
-		STRONG = 4
->>>>>>> d74fdad4
 	};
 }
 
@@ -174,7 +157,7 @@
 
 	void serializeJson(JsonSerializeFormat & handler);
 	
-	EZoneMonsterStrength::EZoneMonsterStrength monsterStrength;
+	EMonsterStrength::EMonsterStrength zoneMonsterStrength;
 	
 	bool areTownsSameType() const;
 	bool isMatchTerrainToTown() const;
