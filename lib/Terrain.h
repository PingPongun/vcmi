--- conflicted
+++ resolved
@@ -110,7 +110,6 @@
 	}
 };
 
-<<<<<<< HEAD
 class DLL_LINKAGE RoadType
 {
 public:
@@ -196,8 +195,5 @@
 	void recreateRoadMaps();
 
 };
-=======
-DLL_LINKAGE std::ostream & operator<<(std::ostream & os, const Terrain terrainType);
 
-VCMI_LIB_NAMESPACE_END
->>>>>>> 6ad468ec
+VCMI_LIB_NAMESPACE_END