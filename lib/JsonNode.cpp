<<<<<<< HEAD
/*
 * JsonNode.cpp, part of VCMI engine
 *
 * Authors: listed in file AUTHORS in main folder
 *
 * License: GNU General Public License v2.0 or later
 * Full text of license available in license.txt file, in main folder
 *
 */

#include "StdInc.h"
#include "JsonNode.h"

#include "ScopeGuard.h"

#include "bonuses/BonusParams.h"
#include "bonuses/Bonus.h"
#include "bonuses/Limiters.h"
#include "bonuses/Propagators.h"
#include "bonuses/Updaters.h"
#include "filesystem/Filesystem.h"
#include "modding/IdentifierStorage.h"
#include "VCMI_Lib.h" //for identifier resolution
#include "CGeneralTextHandler.h"
#include "JsonDetail.h"
#include "constants/StringConstants.h"
#include "battle/BattleHex.h"

namespace
{
// to avoid duplicating const and non-const code
template<typename Node>
Node & resolvePointer(Node & in, const std::string & pointer)
{
	if(pointer.empty())
		return in;
	assert(pointer[0] == '/');

	size_t splitPos = pointer.find('/', 1);

	std::string entry = pointer.substr(1, splitPos - 1);
	std::string remainer = splitPos == std::string::npos ? "" : pointer.substr(splitPos);

	if(in.getType() == VCMI_LIB_WRAP_NAMESPACE(JsonNode)::JsonType::DATA_VECTOR)
	{
		if(entry.find_first_not_of("0123456789") != std::string::npos) // non-numbers in string
			throw std::runtime_error("Invalid Json pointer");

		if(entry.size() > 1 && entry[0] == '0') // leading zeros are not allowed
			throw std::runtime_error("Invalid Json pointer");

		auto index = boost::lexical_cast<size_t>(entry);

		if (in.Vector().size() > index)
			return in.Vector()[index].resolvePointer(remainer);
	}
	return in[entry].resolvePointer(remainer);
}
}

VCMI_LIB_NAMESPACE_BEGIN

using namespace JsonDetail;

class LibClasses;
class CModHandler;

static const JsonNode nullNode;

JsonNode::JsonNode(JsonType Type)
{
	setType(Type);
}

JsonNode::JsonNode(const char *data, size_t datasize)
{
	JsonParser parser(data, datasize);
	*this = parser.parse("<unknown>");
}

JsonNode::JsonNode(const JsonPath & fileURI)
{
	auto file = CResourceHandler::get()->load(fileURI)->readAll();

	JsonParser parser(reinterpret_cast<char*>(file.first.get()), file.second);
	*this = parser.parse(fileURI.getName());
}

JsonNode::JsonNode(const std::string & idx, const JsonPath & fileURI)
{
	auto file = CResourceHandler::get(idx)->load(fileURI)->readAll();
	
	JsonParser parser(reinterpret_cast<char*>(file.first.get()), file.second);
	*this = parser.parse(fileURI.getName());
}

JsonNode::JsonNode(const JsonPath & fileURI, bool &isValidSyntax)
{
	auto file = CResourceHandler::get()->load(fileURI)->readAll();

	JsonParser parser(reinterpret_cast<char*>(file.first.get()), file.second);
	*this = parser.parse(fileURI.getName());
	isValidSyntax = parser.isValid();
}

bool JsonNode::operator == (const JsonNode &other) const
{
	return data == other.data;
}

bool JsonNode::operator != (const JsonNode &other) const
{
	return !(*this == other);
}

JsonNode::JsonType JsonNode::getType() const
{
	return static_cast<JsonType>(data.index());
}

void JsonNode::setMeta(const std::string & metadata, bool recursive)
{
	meta = metadata;
	if (recursive)
	{
		switch (getType())
		{
			break; case JsonType::DATA_VECTOR:
			{
				for(auto & node : Vector())
				{
					node.setMeta(metadata);
				}
			}
			break; case JsonType::DATA_STRUCT:
			{
				for(auto & node : Struct())
				{
					node.second.setMeta(metadata);
				}
			}
		}
	}
}

void JsonNode::setType(JsonType Type)
{
	if (getType() == Type)
		return;

	//float<->int conversion
	if(getType() == JsonType::DATA_FLOAT && Type == JsonType::DATA_INTEGER)
	{
		si64 converted = static_cast<si64>(std::get<double>(data));
		data = JsonData(converted);
		return;
	}
	else if(getType() == JsonType::DATA_INTEGER && Type == JsonType::DATA_FLOAT)
	{
		double converted = static_cast<double>(std::get<si64>(data));
		data = JsonData(converted);
		return;
	}

	//Set new node type
	switch(Type)
	{
		break; case JsonType::DATA_NULL:    data = JsonData();
		break; case JsonType::DATA_BOOL:    data = JsonData(false);
		break; case JsonType::DATA_FLOAT:   data = JsonData(static_cast<double>(0.0));
		break; case JsonType::DATA_STRING:  data = JsonData(std::string());
		break; case JsonType::DATA_VECTOR:  data = JsonData(JsonVector());
		break; case JsonType::DATA_STRUCT:  data = JsonData(JsonMap());
		break; case JsonType::DATA_INTEGER: data = JsonData(static_cast<si64>(0));
	}
}

bool JsonNode::isNull() const
{
	return getType() == JsonType::DATA_NULL;
}

bool JsonNode::isNumber() const
{
	return getType() == JsonType::DATA_INTEGER || getType() == JsonType::DATA_FLOAT;
}

bool JsonNode::isString() const
{
	return getType() == JsonType::DATA_STRING;
}

bool JsonNode::isVector() const
{
	return getType() == JsonType::DATA_VECTOR;
}

bool JsonNode::isStruct() const
{
	return getType() == JsonType::DATA_STRUCT;
}

bool JsonNode::containsBaseData() const
{
	switch(getType())
	{
	case JsonType::DATA_NULL:
		return false;
	case JsonType::DATA_STRUCT:
		for(const auto & elem : Struct())
		{
			if(elem.second.containsBaseData())
				return true;
		}
		return false;
	default:
		//other types (including vector) cannot be extended via merge
		return true;
	}
}

bool JsonNode::isCompact() const
{
	switch(getType())
	{
	case JsonType::DATA_VECTOR:
		for(const JsonNode & elem : Vector())
		{
			if(!elem.isCompact())
				return false;
		}
		return true;
	case JsonType::DATA_STRUCT:
		{
			auto propertyCount = Struct().size();
			if(propertyCount == 0)
				return true;
			else if(propertyCount == 1)
				return Struct().begin()->second.isCompact();
		}
		return false;
	default:
		return true;
	}
}

bool JsonNode::TryBoolFromString(bool & success) const
{
	success = true;
	if(getType() == JsonNode::JsonType::DATA_BOOL)
		return Bool();

	success = getType() == JsonNode::JsonType::DATA_STRING;
	if(success)
	{
		auto boolParamStr = String();
		boost::algorithm::trim(boolParamStr);
		boost::algorithm::to_lower(boolParamStr);
		success = boolParamStr == "true";

		if(success)
			return true;
		
		success = boolParamStr == "false";
	}
	return false;
}

void JsonNode::clear()
{
	setType(JsonType::DATA_NULL);
}

bool & JsonNode::Bool()
{
	setType(JsonType::DATA_BOOL);
	return std::get<bool>(data);
}

double & JsonNode::Float()
{
	setType(JsonType::DATA_FLOAT);
	return std::get<double>(data);
}

si64 & JsonNode::Integer()
{
	setType(JsonType::DATA_INTEGER);
	return std::get<si64>(data);
}

std::string & JsonNode::String()
{
	setType(JsonType::DATA_STRING);
	return std::get<std::string>(data);
}

JsonVector & JsonNode::Vector()
{
	setType(JsonType::DATA_VECTOR);
	return std::get<JsonVector>(data);
}

JsonMap & JsonNode::Struct()
{
	setType(JsonType::DATA_STRUCT);
	return std::get<JsonMap>(data);
}

const bool boolDefault = false;
bool JsonNode::Bool() const
{
	if (getType() == JsonType::DATA_NULL)
		return boolDefault;
	assert(getType() == JsonType::DATA_BOOL);
	return std::get<bool>(data);
}

const double floatDefault = 0;
double JsonNode::Float() const
{
	if(getType() == JsonType::DATA_NULL)
		return floatDefault;

	if(getType() == JsonType::DATA_INTEGER)
		return static_cast<double>(std::get<si64>(data));

	assert(getType() == JsonType::DATA_FLOAT);
	return std::get<double>(data);
}

const si64 integetDefault = 0;
si64 JsonNode::Integer() const
{
	if(getType() == JsonType::DATA_NULL)
		return integetDefault;

	if(getType() == JsonType::DATA_FLOAT)
		return static_cast<si64>(std::get<double>(data));

	assert(getType() == JsonType::DATA_INTEGER);
	return std::get<si64>(data);
}

const std::string stringDefault = std::string();
const std::string & JsonNode::String() const
{
	if (getType() == JsonType::DATA_NULL)
		return stringDefault;
	assert(getType() == JsonType::DATA_STRING);
	return std::get<std::string>(data);
}

const JsonVector vectorDefault = JsonVector();
const JsonVector & JsonNode::Vector() const
{
	if (getType() == JsonType::DATA_NULL)
		return vectorDefault;
	assert(getType() == JsonType::DATA_VECTOR);
	return std::get<JsonVector>(data);
}

const JsonMap mapDefault = JsonMap();
const JsonMap & JsonNode::Struct() const
{
	if (getType() == JsonType::DATA_NULL)
		return mapDefault;
	assert(getType() == JsonType::DATA_STRUCT);
	return std::get<JsonMap>(data);
}

JsonNode & JsonNode::operator[](const std::string & child)
{
	return Struct()[child];
}

const JsonNode & JsonNode::operator[](const std::string & child) const
{
	auto it = Struct().find(child);
	if (it != Struct().end())
		return it->second;
	return nullNode;
}

JsonNode & JsonNode::operator[](size_t child)
{
	if (child >= Vector().size() )
		Vector().resize(child + 1);
	return Vector()[child];
}

const JsonNode & JsonNode::operator[](size_t child) const
{
	if (child < Vector().size() )
		return Vector()[child];

	return nullNode;
}

const JsonNode & JsonNode::resolvePointer(const std::string &jsonPointer) const
{
	return ::resolvePointer(*this, jsonPointer);
}

JsonNode & JsonNode::resolvePointer(const std::string &jsonPointer)
{
	return ::resolvePointer(*this, jsonPointer);
}

std::string JsonNode::toJson(bool compact) const
{
	std::ostringstream out;
	JsonWriter writer(out, compact);
	writer.writeNode(*this);
	return out.str();
}

///JsonUtils

static void loadBonusSubtype(BonusSubtypeID & subtype, BonusType type, const JsonNode & node)
{
	if (node.isNull())
	{
		subtype = BonusSubtypeID();
		return;
	}

	if (node.isNumber()) // Compatibility code for 1.3 or older
	{
		logMod->warn("Bonus subtype must be string!");
		subtype = BonusCustomSubtype(node.Integer());
		return;
	}

	if (!node.isString())
	{
		logMod->warn("Bonus subtype must be string!");
		subtype = BonusSubtypeID();
		return;
	}

	switch (type)
	{
		case BonusType::MAGIC_SCHOOL_SKILL:
		case BonusType::SPELL_DAMAGE:
		case BonusType::SPELLS_OF_SCHOOL:
		case BonusType::SPELL_DAMAGE_REDUCTION:
		case BonusType::SPELL_SCHOOL_IMMUNITY:
		{
			VLC->identifiers()->requestIdentifier( "spellSchool", node, [&subtype](int32_t identifier)
			{
				subtype = SpellSchool(identifier);
			});
			break;
		}
		case BonusType::NO_TERRAIN_PENALTY:
		{
			VLC->identifiers()->requestIdentifier( "terrain", node, [&subtype](int32_t identifier)
			{
				subtype = TerrainId(identifier);
			});
			break;
		}
		case BonusType::PRIMARY_SKILL:
		{
			VLC->identifiers()->requestIdentifier( "primarySkill", node, [&subtype](int32_t identifier)
			{
				subtype = PrimarySkill(identifier);
			});
			break;
		}
		case BonusType::IMPROVED_NECROMANCY:
		case BonusType::HERO_GRANTS_ATTACKS:
		case BonusType::BONUS_DAMAGE_CHANCE:
		case BonusType::BONUS_DAMAGE_PERCENTAGE:
		case BonusType::SPECIAL_UPGRADE:
		case BonusType::HATE:
		case BonusType::SUMMON_GUARDIANS:
		case BonusType::MANUAL_CONTROL:
		{
			VLC->identifiers()->requestIdentifier( "creature", node, [&subtype](int32_t identifier)
			{
				subtype = CreatureID(identifier);
			});
			break;
		}
		case BonusType::SPELL_IMMUNITY:
		case BonusType::SPECIAL_ADD_VALUE_ENCHANT:
		case BonusType::SPECIAL_FIXED_VALUE_ENCHANT:
		case BonusType::SPECIAL_PECULIAR_ENCHANT:
		case BonusType::SPECIAL_SPELL_LEV:
		case BonusType::SPECIFIC_SPELL_DAMAGE:
		case BonusType::SPELL:
		case BonusType::OPENING_BATTLE_SPELL:
		case BonusType::SPELL_LIKE_ATTACK:
		case BonusType::CATAPULT:
		case BonusType::CATAPULT_EXTRA_SHOTS:
		case BonusType::HEALER:
		case BonusType::SPELLCASTER:
		case BonusType::ENCHANTER:
		case BonusType::SPELL_AFTER_ATTACK:
		case BonusType::SPELL_BEFORE_ATTACK:
		case BonusType::SPECIFIC_SPELL_POWER:
		case BonusType::ENCHANTED:
		case BonusType::MORE_DAMAGE_FROM_SPELL:
		case BonusType::NOT_ACTIVE:
		{
			VLC->identifiers()->requestIdentifier( "spell", node, [&subtype](int32_t identifier)
			{
				subtype = SpellID(identifier);
			});
			break;
		}
		case BonusType::GENERATE_RESOURCE:
		{
			VLC->identifiers()->requestIdentifier( "resource", node, [&subtype](int32_t identifier)
			{
				subtype = GameResID(identifier);
			});
			break;
		}
		case BonusType::MOVEMENT:
		case BonusType::WATER_WALKING:
		case BonusType::FLYING_MOVEMENT:
		case BonusType::NEGATE_ALL_NATURAL_IMMUNITIES:
		case BonusType::CREATURE_DAMAGE:
		case BonusType::FLYING:
		case BonusType::GENERAL_DAMAGE_REDUCTION:
		case BonusType::PERCENTAGE_DAMAGE_BOOST:
		case BonusType::SOUL_STEAL:
		case BonusType::TRANSMUTATION:
		case BonusType::DESTRUCTION:
		case BonusType::DEATH_STARE:
		case BonusType::REBIRTH:
		case BonusType::VISIONS:
		case BonusType::SPELLS_OF_LEVEL: // spell level
		case BonusType::CREATURE_GROWTH: // creature level
		{
			VLC->identifiers()->requestIdentifier( "bonusSubtype", node, [&subtype](int32_t identifier)
			{
				subtype = BonusCustomSubtype(identifier);
			});
			break;
		}
		default:
			for(const auto & i : bonusNameMap)
				if(i.second == type)
					logMod->warn("Bonus type %s does not supports subtypes!", i.first );
			subtype =  BonusSubtypeID();
	}
}

static void loadBonusSourceInstance(BonusSourceID & sourceInstance, BonusSource sourceType, const JsonNode & node)
{
	if (node.isNull())
	{
		sourceInstance = BonusCustomSource();
		return;
	}

	if (node.isNumber()) // Compatibility code for 1.3 or older
	{
		logMod->warn("Bonus source must be string!");
		sourceInstance = BonusCustomSource(node.Integer());
		return;
	}

	if (!node.isString())
	{
		logMod->warn("Bonus source must be string!");
		sourceInstance = BonusCustomSource();
		return;
	}

	switch (sourceType)
	{
		case BonusSource::ARTIFACT:
		case BonusSource::ARTIFACT_INSTANCE:
		{
			VLC->identifiers()->requestIdentifier( "artifact", node, [&sourceInstance](int32_t identifier)
			{
				sourceInstance = ArtifactID(identifier);
			});
			break;
		}
		case BonusSource::OBJECT_TYPE:
		{
			VLC->identifiers()->requestIdentifier( "object", node, [&sourceInstance](int32_t identifier)
			{
				sourceInstance = Obj(identifier);
			});
			break;
		}
		case BonusSource::OBJECT_INSTANCE:
		case BonusSource::HERO_BASE_SKILL:
			sourceInstance = ObjectInstanceID(ObjectInstanceID::decode(node.String()));
			break;
		case BonusSource::CREATURE_ABILITY:
		{
			VLC->identifiers()->requestIdentifier( "creature", node, [&sourceInstance](int32_t identifier)
			{
				sourceInstance = CreatureID(identifier);
			});
			break;
		}
		case BonusSource::TERRAIN_OVERLAY:
		{
			VLC->identifiers()->requestIdentifier( "spell", node, [&sourceInstance](int32_t identifier)
			{
				sourceInstance = BattleField(identifier);
			});
			break;
		}
		case BonusSource::SPELL_EFFECT:
		{
			VLC->identifiers()->requestIdentifier( "spell", node, [&sourceInstance](int32_t identifier)
			{
				sourceInstance = SpellID(identifier);
			});
			break;
		}
		case BonusSource::TOWN_STRUCTURE:
			assert(0); // TODO
			sourceInstance = BuildingTypeUniqueID();
			break;
		case BonusSource::SECONDARY_SKILL:
		{
			VLC->identifiers()->requestIdentifier( "secondarySkill", node, [&sourceInstance](int32_t identifier)
			{
				sourceInstance = SecondarySkill(identifier);
			});
			break;
		}
		case BonusSource::HERO_SPECIAL:
		{
			VLC->identifiers()->requestIdentifier( "hero", node, [&sourceInstance](int32_t identifier)
			{
				sourceInstance = HeroTypeID(identifier);
			});
			break;
		}
		case BonusSource::CAMPAIGN_BONUS:
			sourceInstance = CampaignScenarioID(CampaignScenarioID::decode(node.String()));
			break;
		case BonusSource::ARMY:
		case BonusSource::STACK_EXPERIENCE:
		case BonusSource::COMMANDER:
		case BonusSource::GLOBAL:
		case BonusSource::TERRAIN_NATIVE:
		case BonusSource::OTHER:
		default:
			sourceInstance = BonusSourceID();
			break;
	}
}

std::shared_ptr<Bonus> JsonUtils::parseBonus(const JsonVector & ability_vec)
{
	auto b = std::make_shared<Bonus>();
	std::string type = ability_vec[0].String();
	auto it = bonusNameMap.find(type);
	if (it == bonusNameMap.end())
	{
		logMod->error("Error: invalid ability type %s.", type);
		return b;
	}
	b->type = it->second;

	b->val = static_cast<si32>(ability_vec[1].Float());
	loadBonusSubtype(b->subtype, b->type, ability_vec[2]);
	b->additionalInfo = static_cast<si32>(ability_vec[3].Float());
	b->duration = BonusDuration::PERMANENT; //TODO: handle flags (as integer)
	b->turnsRemain = 0;
	return b;
}

template <typename T>
const T parseByMap(const std::map<std::string, T> & map, const JsonNode * val, const std::string & err)
{
	static T defaultValue = T();
	if (!val->isNull())
	{
		const std::string & type = val->String();
		auto it = map.find(type);
		if (it == map.end())
		{
			logMod->error("Error: invalid %s%s.", err, type);
			return defaultValue;
		}
		else
		{
			return it->second;
		}
	}
	else
		return defaultValue;
}

template <typename T>
const T parseByMapN(const std::map<std::string, T> & map, const JsonNode * val, const std::string & err)
{
	if(val->isNumber())
		return static_cast<T>(val->Integer());
	else
		return parseByMap<T>(map, val, err);
}

void JsonUtils::resolveAddInfo(CAddInfo & var, const JsonNode & node)
{
	const JsonNode & value = node["addInfo"];
	if (!value.isNull())
	{
		switch (value.getType())
		{
		case JsonNode::JsonType::DATA_INTEGER:
			var = static_cast<si32>(value.Integer());
			break;
		case JsonNode::JsonType::DATA_FLOAT:
			var = static_cast<si32>(value.Float());
			break;
		case JsonNode::JsonType::DATA_STRING:
			VLC->identifiers()->requestIdentifier(value, [&](si32 identifier)
			{
				var = identifier;
			});
			break;
		case JsonNode::JsonType::DATA_VECTOR:
			{
				const JsonVector & vec = value.Vector();
				var.resize(vec.size());
				for(int i = 0; i < vec.size(); i++)
				{
					switch(vec[i].getType())
					{
						case JsonNode::JsonType::DATA_INTEGER:
							var[i] = static_cast<si32>(vec[i].Integer());
							break;
						case JsonNode::JsonType::DATA_FLOAT:
							var[i] = static_cast<si32>(vec[i].Float());
							break;
						case JsonNode::JsonType::DATA_STRING:
							VLC->identifiers()->requestIdentifier(vec[i], [&var,i](si32 identifier)
							{
								var[i] = identifier;
							});
							break;
						default:
							logMod->error("Error! Wrong identifier used for value of addInfo[%d].", i);
					}
				}
				break;
			}
		default:
			logMod->error("Error! Wrong identifier used for value of addInfo.");
		}
	}
}

std::shared_ptr<ILimiter> JsonUtils::parseLimiter(const JsonNode & limiter)
{
	switch(limiter.getType())
	{
	case JsonNode::JsonType::DATA_VECTOR:
		{
			const JsonVector & subLimiters = limiter.Vector();
			if(subLimiters.empty())
			{
				logMod->warn("Warning: empty limiter list");
				return std::make_shared<AllOfLimiter>();
			}
			std::shared_ptr<AggregateLimiter> result;
			int offset = 1;
			// determine limiter type and offset for sub-limiters
			if(subLimiters[0].getType() == JsonNode::JsonType::DATA_STRING)
			{
				const std::string & aggregator = subLimiters[0].String();
				if(aggregator == AllOfLimiter::aggregator)
					result = std::make_shared<AllOfLimiter>();
				else if(aggregator == AnyOfLimiter::aggregator)
					result = std::make_shared<AnyOfLimiter>();
				else if(aggregator == NoneOfLimiter::aggregator)
					result = std::make_shared<NoneOfLimiter>();
			}
			if(!result)
			{
				// collapse for single limiter without explicit aggregate operator
				if(subLimiters.size() == 1)
					return parseLimiter(subLimiters[0]);
				// implicit aggregator must be allOf
				result = std::make_shared<AllOfLimiter>();
				offset = 0;
			}
			if(subLimiters.size() == offset)
				logMod->warn("Warning: empty sub-limiter list");
			for(int sl = offset; sl < subLimiters.size(); ++sl)
				result->add(parseLimiter(subLimiters[sl]));
			return result;
		}
		break;
	case JsonNode::JsonType::DATA_STRING: //pre-defined limiters
		return parseByMap(bonusLimiterMap, &limiter, "limiter type ");
		break;
	case JsonNode::JsonType::DATA_STRUCT: //customizable limiters
		{
			std::string limiterType = limiter["type"].String();
			const JsonVector & parameters = limiter["parameters"].Vector();
			if(limiterType == "CREATURE_TYPE_LIMITER")
			{
				std::shared_ptr<CCreatureTypeLimiter> creatureLimiter = std::make_shared<CCreatureTypeLimiter>();
				VLC->identifiers()->requestIdentifier("creature", parameters[0], [=](si32 creature)
				{
					creatureLimiter->setCreature(CreatureID(creature));
				});
				auto includeUpgrades = false;

				if(parameters.size() > 1)
				{
					bool success = true;
					includeUpgrades = parameters[1].TryBoolFromString(success);

					if(!success)
						logMod->error("Second parameter of '%s' limiter should be Bool", limiterType);
				}
				creatureLimiter->includeUpgrades = includeUpgrades;
				return creatureLimiter;
			}
			else if(limiterType == "HAS_ANOTHER_BONUS_LIMITER")
			{
				std::string anotherBonusType = parameters[0].String();
				auto it = bonusNameMap.find(anotherBonusType);
				if(it == bonusNameMap.end())
				{
					logMod->error("Error: invalid ability type %s.", anotherBonusType);
				}
				else
				{
					std::shared_ptr<HasAnotherBonusLimiter> bonusLimiter = std::make_shared<HasAnotherBonusLimiter>();
					bonusLimiter->type = it->second;
					auto findSource = [&](const JsonNode & parameter)
					{
						if(parameter.getType() == JsonNode::JsonType::DATA_STRUCT)
						{
							auto sourceIt = bonusSourceMap.find(parameter["type"].String());
							if(sourceIt != bonusSourceMap.end())
							{
								bonusLimiter->source = sourceIt->second;
								bonusLimiter->isSourceRelevant = true;
								if(!parameter["id"].isNull()) {
									loadBonusSourceInstance(bonusLimiter->sid, bonusLimiter->source, parameter["id"]);
									bonusLimiter->isSourceIDRelevant = true;
								}
							}
						}
						return false;
					};
					if(parameters.size() > 1)
					{
						if(findSource(parameters[1]) && parameters.size() == 2)
							return bonusLimiter;
						else
						{
							loadBonusSubtype(bonusLimiter->subtype, bonusLimiter->type, parameters[1]);
							bonusLimiter->isSubtypeRelevant = true;
							if(parameters.size() > 2)
								findSource(parameters[2]);
						}
					}
					return bonusLimiter;
				}
			}
			else if(limiterType == "CREATURE_ALIGNMENT_LIMITER")
			{
				int alignment = vstd::find_pos(GameConstants::ALIGNMENT_NAMES, parameters[0].String());
				if(alignment == -1)
					logMod->error("Error: invalid alignment %s.", parameters[0].String());
				else
					return std::make_shared<CreatureAlignmentLimiter>(static_cast<EAlignment>(alignment));
			}
			else if(limiterType == "FACTION_LIMITER" || limiterType == "CREATURE_FACTION_LIMITER") //Second name is deprecated, 1.2 compat
			{
				std::shared_ptr<FactionLimiter> factionLimiter = std::make_shared<FactionLimiter>();
				VLC->identifiers()->requestIdentifier("faction", parameters[0], [=](si32 faction)
				{
					factionLimiter->faction = FactionID(faction);
				});
				return factionLimiter;
			}
			else if(limiterType == "CREATURE_LEVEL_LIMITER")
			{
				auto levelLimiter = std::make_shared<CreatureLevelLimiter>();
				if(!parameters.empty()) //If parameters is empty, level limiter works as CREATURES_ONLY limiter
				{
					levelLimiter->minLevel = parameters[0].Integer();
					if(parameters[1].isNumber())
						levelLimiter->maxLevel = parameters[1].Integer();
				}
				return levelLimiter;
			}
			else if(limiterType == "CREATURE_TERRAIN_LIMITER")
			{
				std::shared_ptr<CreatureTerrainLimiter> terrainLimiter = std::make_shared<CreatureTerrainLimiter>();
				if(!parameters.empty())
				{
					VLC->identifiers()->requestIdentifier("terrain", parameters[0], [=](si32 terrain)
					{
						//TODO: support limiters
						//terrainLimiter->terrainType = terrain;
					});
				}
				return terrainLimiter;
			}
			else if(limiterType == "UNIT_ON_HEXES") {
				auto hexLimiter = std::make_shared<UnitOnHexLimiter>();
				if(!parameters.empty())
				{
					for (const auto & parameter: parameters){
						if(parameter.isNumber())
							hexLimiter->applicableHexes.insert(BattleHex(parameter.Integer()));
					}
				}
				return hexLimiter;
			}
			else
			{
				logMod->error("Error: invalid customizable limiter type %s.", limiterType);
			}
		}
		break;
	default:
		break;
	}
	return nullptr;
}

std::shared_ptr<Bonus> JsonUtils::parseBonus(const JsonNode &ability)
{
	auto b = std::make_shared<Bonus>();
	if (!parseBonus(ability, b.get()))
	{
		// caller code can not handle this case and presumes that returned bonus is always valid
		logGlobal->error("Failed to parse bonus! Json config was %S ", ability.toJson());
		b->type = BonusType::NONE;
		return b;
	}
	return b;
}

std::shared_ptr<Bonus> JsonUtils::parseBuildingBonus(const JsonNode & ability, const FactionID & faction, const BuildingID & building, const std::string & description)
{
	/*	duration = BonusDuration::PERMANENT
		source = BonusSource::TOWN_STRUCTURE
		bonusType, val, subtype - get from json
	*/
	auto b = std::make_shared<Bonus>(BonusDuration::PERMANENT, BonusType::NONE, BonusSource::TOWN_STRUCTURE, 0, BuildingTypeUniqueID(faction, building), description);

	if(!parseBonus(ability, b.get()))
		return nullptr;
	return b;
}

static BonusParams convertDeprecatedBonus(const JsonNode &ability)
{
	if(vstd::contains(deprecatedBonusSet, ability["type"].String()))
	{
		logMod->warn("There is deprecated bonus found:\n%s\nTrying to convert...", ability.toJson());
		auto params = BonusParams(ability["type"].String(),
											ability["subtype"].isString() ? ability["subtype"].String() : "",
											   ability["subtype"].isNumber() ? ability["subtype"].Integer() : -1);
		if(params.isConverted)
		{
			if(ability["type"].String() == "SECONDARY_SKILL_PREMY" && bonusValueMap.find(ability["valueType"].String())->second == BonusValueType::PERCENT_TO_BASE) //assume secondary skill special
			{
				params.valueType = BonusValueType::PERCENT_TO_TARGET_TYPE;
				params.targetType = BonusSource::SECONDARY_SKILL;
			}

			logMod->warn("Please, use this bonus:\n%s\nConverted successfully!", params.toJson().toJson());
			return params;
		}
		else
			logMod->error("Cannot convert bonus!\n%s", ability.toJson());
	}
	BonusParams ret;
	ret.isConverted = false;
	return ret;
}

static TUpdaterPtr parseUpdater(const JsonNode & updaterJson)
{
	switch(updaterJson.getType())
	{
	case JsonNode::JsonType::DATA_STRING:
		return parseByMap(bonusUpdaterMap, &updaterJson, "updater type ");
		break;
	case JsonNode::JsonType::DATA_STRUCT:
		if(updaterJson["type"].String() == "GROWS_WITH_LEVEL")
		{
			std::shared_ptr<GrowsWithLevelUpdater> updater = std::make_shared<GrowsWithLevelUpdater>();
			const JsonVector param = updaterJson["parameters"].Vector();
			updater->valPer20 = static_cast<int>(param[0].Integer());
			if(param.size() > 1)
				updater->stepSize = static_cast<int>(param[1].Integer());
			return updater;
		}
		else if (updaterJson["type"].String() == "ARMY_MOVEMENT")
		{
			std::shared_ptr<ArmyMovementUpdater> updater = std::make_shared<ArmyMovementUpdater>();
			if(updaterJson["parameters"].isVector())
			{
				const auto & param = updaterJson["parameters"].Vector();
				if(param.size() < 4)
					logMod->warn("Invalid ARMY_MOVEMENT parameters, using default!");
				else
				{
					updater->base = static_cast<si32>(param.at(0).Integer());
					updater->divider = static_cast<si32>(param.at(1).Integer());
					updater->multiplier = static_cast<si32>(param.at(2).Integer());
					updater->max = static_cast<si32>(param.at(3).Integer());
				}
				return updater;
			}
		}
		else
			logMod->warn("Unknown updater type \"%s\"", updaterJson["type"].String());
		break;
	}
	return nullptr;
}

bool JsonUtils::parseBonus(const JsonNode &ability, Bonus *b)
{
	const JsonNode * value = nullptr;

	std::string type = ability["type"].String();
	auto it = bonusNameMap.find(type);
	auto params = std::make_unique<BonusParams>(false);
	if (it == bonusNameMap.end())
	{
		params = std::make_unique<BonusParams>(convertDeprecatedBonus(ability));
		if(!params->isConverted)
		{
			logMod->error("Error: invalid ability type %s.", type);
			return false;
		}
		b->type = params->type;
		b->val = params->val.value_or(0);
		b->valType = params->valueType.value_or(BonusValueType::ADDITIVE_VALUE);
		if(params->targetType)
			b->targetSourceType = params->targetType.value();
	}
	else
		b->type = it->second;

	loadBonusSubtype(b->subtype, b->type, params->isConverted ? params->toJson()["subtype"] : ability["subtype"]);

	if(!params->isConverted)
	{
		b->val = static_cast<si32>(ability["val"].Float());

		value = &ability["valueType"];
		if (!value->isNull())
			b->valType = static_cast<BonusValueType>(parseByMapN(bonusValueMap, value, "value type "));
	}

	b->stacking = ability["stacking"].String();

	resolveAddInfo(b->additionalInfo, ability);

	b->turnsRemain = static_cast<si32>(ability["turns"].Float());

	if(!ability["description"].isNull())
	{
		if (ability["description"].isString())
			b->description = ability["description"].String();
		if (ability["description"].isNumber())
			b->description = VLC->generaltexth->translate("core.arraytxt", ability["description"].Integer());
	}

	value = &ability["effectRange"];
	if (!value->isNull())
		b->effectRange = static_cast<BonusLimitEffect>(parseByMapN(bonusLimitEffect, value, "effect range "));

	value = &ability["duration"];
	if (!value->isNull())
	{
		switch (value->getType())
		{
		case JsonNode::JsonType::DATA_STRING:
			b->duration = parseByMap(bonusDurationMap, value, "duration type ");
			break;
		case JsonNode::JsonType::DATA_VECTOR:
			{
				BonusDuration::Type dur = 0;
				for (const JsonNode & d : value->Vector())
					dur |= parseByMapN(bonusDurationMap, &d, "duration type ");
				b->duration = dur;
			}
			break;
		default:
			logMod->error("Error! Wrong bonus duration format.");
		}
	}

	value = &ability["sourceType"];
	if (!value->isNull())
		b->source = static_cast<BonusSource>(parseByMap(bonusSourceMap, value, "source type "));

	if (!ability["sourceID"].isNull())
		loadBonusSourceInstance(b->sid, b->source, ability["sourceID"]);

	value = &ability["targetSourceType"];
	if (!value->isNull())
		b->targetSourceType = static_cast<BonusSource>(parseByMap(bonusSourceMap, value, "target type "));

	value = &ability["limiters"];
	if (!value->isNull())
		b->limiter = parseLimiter(*value);

	value = &ability["propagator"];
	if (!value->isNull())
	{
		//ALL_CREATURES old propagator compatibility
		if(value->String() == "ALL_CREATURES") 
		{
			logMod->warn("ALL_CREATURES propagator is deprecated. Use GLOBAL_EFFECT propagator with CREATURES_ONLY limiter");
			b->addLimiter(std::make_shared<CreatureLevelLimiter>());
			b->propagator = bonusPropagatorMap.at("GLOBAL_EFFECT");
		}
		else
			b->propagator = parseByMap(bonusPropagatorMap, value, "propagator type ");
	}

	value = &ability["updater"];
	if(!value->isNull())
		b->addUpdater(parseUpdater(*value));
	value = &ability["propagationUpdater"];
	if(!value->isNull())
		b->propagationUpdater = parseUpdater(*value);
	return true;
}

CSelector JsonUtils::parseSelector(const JsonNode & ability)
{
	CSelector ret = Selector::all;

	// Recursive parsers for anyOf, allOf, noneOf
	const auto * value = &ability["allOf"];
	if(value->isVector())
	{
		for(const auto & andN : value->Vector())
			ret = ret.And(parseSelector(andN));
	}

	value = &ability["anyOf"];
	if(value->isVector())
	{
		CSelector base = Selector::none;
		for(const auto & andN : value->Vector())
			base.Or(parseSelector(andN));
		
		ret = ret.And(base);
	}

	value = &ability["noneOf"];
	if(value->isVector())
	{
		CSelector base = Selector::none;
		for(const auto & andN : value->Vector())
			base.Or(parseSelector(andN));
		
		ret = ret.And(base.Not());
	}

	BonusType type = BonusType::NONE;

	// Actual selector parser
	value = &ability["type"];
	if(value->isString())
	{
		auto it = bonusNameMap.find(value->String());
		if(it != bonusNameMap.end())
		{
			type = it->second;
			ret = ret.And(Selector::type()(it->second));
		}
	}
	value = &ability["subtype"];
	if(!value->isNull() && type != BonusType::NONE)
	{
		BonusSubtypeID subtype;
		loadBonusSubtype(subtype, type, ability);
		ret = ret.And(Selector::subtype()(subtype));
	}
	value = &ability["sourceType"];
	std::optional<BonusSource> src = std::nullopt; //Fixes for GCC false maybe-uninitialized
	std::optional<BonusSourceID> id = std::nullopt;
	if(value->isString())
	{
		auto it = bonusSourceMap.find(value->String());
		if(it != bonusSourceMap.end())
			src = it->second;
	}

	value = &ability["sourceID"];
	if(!value->isNull() && src.has_value())
	{
		loadBonusSourceInstance(*id, *src, ability);
	}

	if(src && id)
		ret = ret.And(Selector::source(*src, *id));
	else if(src)
		ret = ret.And(Selector::sourceTypeSel(*src));

	
	value = &ability["targetSourceType"];
	if(value->isString())
	{
		auto it = bonusSourceMap.find(value->String());
		if(it != bonusSourceMap.end())
			ret = ret.And(Selector::targetSourceType()(it->second));
	}
	value = &ability["valueType"];
	if(value->isString())
	{
		auto it = bonusValueMap.find(value->String());
		if(it != bonusValueMap.end())
			ret = ret.And(Selector::valueType(it->second));
	}
	CAddInfo info;
	value = &ability["addInfo"];
	if(!value->isNull())
	{
		resolveAddInfo(info, ability["addInfo"]);
		ret = ret.And(Selector::info()(info));
	}
	value = &ability["effectRange"];
	if(value->isString())
	{
		auto it = bonusLimitEffect.find(value->String());
		if(it != bonusLimitEffect.end())
			ret = ret.And(Selector::effectRange()(it->second));
	}
	value = &ability["lastsTurns"];
	if(value->isNumber())
		ret = ret.And(Selector::turns(value->Integer()));
	value = &ability["lastsDays"];
	if(value->isNumber())
		ret = ret.And(Selector::days(value->Integer()));

	return ret;
}

//returns first Key with value equal to given one
template<class Key, class Val>
Key reverseMapFirst(const Val & val, const std::map<Key, Val> & map)
{
	for(auto it : map)
	{
		if(it.second == val)
		{
			return it.first;
		}
	}
	assert(0);
	return "";
}

static JsonNode getDefaultValue(const JsonNode & schema, std::string fieldName)
{
	const JsonNode & fieldProps = schema["properties"][fieldName];

#if defined(VCMI_IOS)
	if (!fieldProps["defaultIOS"].isNull())
		return fieldProps["defaultIOS"];
#elif defined(VCMI_ANDROID)
	if (!fieldProps["defaultAndroid"].isNull())
		return fieldProps["defaultAndroid"];
#elif !defined(VCMI_MOBILE)
	if (!fieldProps["defaultDesktop"].isNull())
		return fieldProps["defaultDesktop"];
#endif
	return fieldProps["default"];
}

static void eraseOptionalNodes(JsonNode & node, const JsonNode & schema)
{
	assert(schema["type"].String() == "object");

	std::set<std::string> foundEntries;

	for(const auto & entry : schema["required"].Vector())
		foundEntries.insert(entry.String());

	vstd::erase_if(node.Struct(), [&](const auto & node){
		return !vstd::contains(foundEntries, node.first);
	});
}

static void minimizeNode(JsonNode & node, const JsonNode & schema)
{
	if (schema["type"].String() != "object")
		return;

	for(const auto & entry : schema["required"].Vector())
	{
		const std::string & name = entry.String();
		minimizeNode(node[name], schema["properties"][name]);

		if (vstd::contains(node.Struct(), name) && node[name] == getDefaultValue(schema, name))
			node.Struct().erase(name);
	}
	eraseOptionalNodes(node, schema);
}

static void maximizeNode(JsonNode & node, const JsonNode & schema)
{
	// "required" entry can only be found in object/struct
	if (schema["type"].String() != "object")
		return;

	// check all required entries that have default version
	for(const auto & entry : schema["required"].Vector())
	{
		const std::string & name = entry.String();

		if (node[name].isNull() && !getDefaultValue(schema, name).isNull())
			node[name] = getDefaultValue(schema, name);

		maximizeNode(node[name], schema["properties"][name]);
	}

	eraseOptionalNodes(node, schema);
}

void JsonUtils::minimize(JsonNode & node, const std::string & schemaName)
{
	minimizeNode(node, getSchema(schemaName));
}

void JsonUtils::maximize(JsonNode & node, const std::string & schemaName)
{
	maximizeNode(node, getSchema(schemaName));
}

bool JsonUtils::validate(const JsonNode & node, const std::string & schemaName, const std::string & dataName)
{
	std::string log = Validation::check(schemaName, node);
	if (!log.empty())
	{
		logMod->warn("Data in %s is invalid!", dataName);
		logMod->warn(log);
		logMod->trace("%s json: %s", dataName, node.toJson(true));
	}
	return log.empty();
}

const JsonNode & getSchemaByName(const std::string & name)
{
	// cached schemas to avoid loading json data multiple times
	static std::map<std::string, JsonNode> loadedSchemas;

	if (vstd::contains(loadedSchemas, name))
		return loadedSchemas[name];

	auto filename = JsonPath::builtin("config/schemas/" + name);

	if (CResourceHandler::get()->existsResource(filename))
	{
		loadedSchemas[name] = JsonNode(filename);
		return loadedSchemas[name];
	}

	logMod->error("Error: missing schema with name %s!", name);
	assert(0);
	return nullNode;
}

const JsonNode & JsonUtils::getSchema(const std::string & URI)
{
	size_t posColon = URI.find(':');
	size_t posHash  = URI.find('#');
	std::string filename;
	if(posColon == std::string::npos)
	{
		filename = URI.substr(0, posHash);
	}
	else
	{
		std::string protocolName = URI.substr(0, posColon);
		filename = URI.substr(posColon + 1, posHash - posColon - 1) + ".json";
		if(protocolName != "vcmi")
		{
			logMod->error("Error: unsupported URI protocol for schema: %s", URI);
			return nullNode;
		}
	}

	// check if json pointer if present (section after hash in string)
	if(posHash == std::string::npos || posHash == URI.size() - 1)
	{
		auto const & result = getSchemaByName(filename);
		if (result.isNull())
			logMod->error("Error: missing schema %s", URI);
		return result;
	}
	else
	{
		auto const & result = getSchemaByName(filename).resolvePointer(URI.substr(posHash + 1));
		if (result.isNull())
			logMod->error("Error: missing schema %s", URI);
		return result;
	}
}

void JsonUtils::merge(JsonNode & dest, JsonNode & source, bool ignoreOverride, bool copyMeta)
{
	if (dest.getType() == JsonNode::JsonType::DATA_NULL)
	{
		std::swap(dest, source);
		return;
	}

	switch (source.getType())
	{
		case JsonNode::JsonType::DATA_NULL:
		{
			dest.clear();
			break;
		}
		case JsonNode::JsonType::DATA_BOOL:
		case JsonNode::JsonType::DATA_FLOAT:
		case JsonNode::JsonType::DATA_INTEGER:
		case JsonNode::JsonType::DATA_STRING:
		case JsonNode::JsonType::DATA_VECTOR:
		{
			std::swap(dest, source);
			break;
		}
		case JsonNode::JsonType::DATA_STRUCT:
		{
			if(!ignoreOverride && vstd::contains(source.flags, "override"))
			{
				std::swap(dest, source);
			}
			else
			{
				if (copyMeta)
					dest.meta = source.meta;

				//recursively merge all entries from struct
				for(auto & node : source.Struct())
					merge(dest[node.first], node.second, ignoreOverride);
			}
		}
	}
}

void JsonUtils::mergeCopy(JsonNode & dest, JsonNode source, bool ignoreOverride, bool copyMeta)
{
	// uses copy created in stack to safely merge two nodes
	merge(dest, source, ignoreOverride, copyMeta);
}

void JsonUtils::inherit(JsonNode & descendant, const JsonNode & base)
{
	JsonNode inheritedNode(base);
	merge(inheritedNode, descendant, true, true);
	std::swap(descendant, inheritedNode);
}

JsonNode JsonUtils::intersect(const std::vector<JsonNode> & nodes, bool pruneEmpty)
{
	if(nodes.empty())
		return nullNode;

	JsonNode result = nodes[0];
	for(int i = 1; i < nodes.size(); i++)
	{
		if(result.isNull())
			break;
		result = JsonUtils::intersect(result, nodes[i], pruneEmpty);
	}
	return result;
}

JsonNode JsonUtils::intersect(const JsonNode & a, const JsonNode & b, bool pruneEmpty)
{
	if(a.getType() == JsonNode::JsonType::DATA_STRUCT && b.getType() == JsonNode::JsonType::DATA_STRUCT)
	{
		// intersect individual properties
		JsonNode result(JsonNode::JsonType::DATA_STRUCT);
		for(const auto & property : a.Struct())
		{
			if(vstd::contains(b.Struct(), property.first))
			{
				JsonNode propertyIntersect = JsonUtils::intersect(property.second, b.Struct().find(property.first)->second);
				if(pruneEmpty && !propertyIntersect.containsBaseData())
					continue;
				result[property.first] = propertyIntersect;
			}
		}
		return result;
	}
	else
	{
		// not a struct - same or different, no middle ground
		if(a == b)
			return a;
	}
	return nullNode;
}

JsonNode JsonUtils::difference(const JsonNode & node, const JsonNode & base)
{
	auto addsInfo = [](JsonNode diff) -> bool
	{
		switch(diff.getType())
		{
		case JsonNode::JsonType::DATA_NULL:
			return false;
		case JsonNode::JsonType::DATA_STRUCT:
			return !diff.Struct().empty();
		default:
			return true;
		}
	};

	if(node.getType() == JsonNode::JsonType::DATA_STRUCT && base.getType() == JsonNode::JsonType::DATA_STRUCT)
	{
		// subtract individual properties
		JsonNode result(JsonNode::JsonType::DATA_STRUCT);
		for(const auto & property : node.Struct())
		{
			if(vstd::contains(base.Struct(), property.first))
			{
				const JsonNode propertyDifference = JsonUtils::difference(property.second, base.Struct().find(property.first)->second);
				if(addsInfo(propertyDifference))
					result[property.first] = propertyDifference;
			}
			else
			{
				result[property.first] = property.second;
			}
		}
		return result;
	}
	else
	{
		if(node == base)
			return nullNode;
	}
	return node;
}

JsonNode JsonUtils::assembleFromFiles(const std::vector<std::string> & files)
{
	bool isValid = false;
	return assembleFromFiles(files, isValid);
}

JsonNode JsonUtils::assembleFromFiles(const std::vector<std::string> & files, bool & isValid)
{
	isValid = true;
	JsonNode result;

	for(const auto & file : files)
	{
		bool isValidFile = false;
		JsonNode section(JsonPath::builtinTODO(file), isValidFile);
		merge(result, section);
		isValid |= isValidFile;
	}
	return result;
}

JsonNode JsonUtils::assembleFromFiles(const std::string & filename)
{
	JsonNode result;
	JsonPath resID = JsonPath::builtinTODO(filename);

	for(auto & loader : CResourceHandler::get()->getResourcesWithName(resID))
	{
		// FIXME: some way to make this code more readable
		auto stream = loader->load(resID);
		std::unique_ptr<ui8[]> textData(new ui8[stream->getSize()]);
		stream->read(textData.get(), stream->getSize());

		JsonNode section(reinterpret_cast<char *>(textData.get()), stream->getSize());
		merge(result, section);
	}
	return result;
}

DLL_LINKAGE JsonNode JsonUtils::boolNode(bool value)
{
	JsonNode node;
	node.Bool() = value;
	return node;
}

DLL_LINKAGE JsonNode JsonUtils::floatNode(double value)
{
	JsonNode node;
	node.Float() = value;
	return node;
}

DLL_LINKAGE JsonNode JsonUtils::stringNode(const std::string & value)
{
	JsonNode node;
	node.String() = value;
	return node;
}

DLL_LINKAGE JsonNode JsonUtils::intNode(si64 value)
{
	JsonNode node;
	node.Integer() = value;
	return node;
}

VCMI_LIB_NAMESPACE_END
=======
/*
 * JsonNode.cpp, part of VCMI engine
 *
 * Authors: listed in file AUTHORS in main folder
 *
 * License: GNU General Public License v2.0 or later
 * Full text of license available in license.txt file, in main folder
 *
 */

#include "StdInc.h"
#include "JsonNode.h"

#include "ScopeGuard.h"

#include "bonuses/BonusParams.h"
#include "bonuses/Bonus.h"
#include "bonuses/Limiters.h"
#include "bonuses/Propagators.h"
#include "bonuses/Updaters.h"
#include "filesystem/Filesystem.h"
#include "modding/IdentifierStorage.h"
#include "VCMI_Lib.h" //for identifier resolution
#include "CGeneralTextHandler.h"
#include "JsonDetail.h"
#include "constants/StringConstants.h"
#include "battle/BattleHex.h"

namespace
{
// to avoid duplicating const and non-const code
template<typename Node>
Node & resolvePointer(Node & in, const std::string & pointer)
{
	if(pointer.empty())
		return in;
	assert(pointer[0] == '/');

	size_t splitPos = pointer.find('/', 1);

	std::string entry = pointer.substr(1, splitPos - 1);
	std::string remainer = splitPos == std::string::npos ? "" : pointer.substr(splitPos);

	if(in.getType() == VCMI_LIB_WRAP_NAMESPACE(JsonNode)::JsonType::DATA_VECTOR)
	{
		if(entry.find_first_not_of("0123456789") != std::string::npos) // non-numbers in string
			throw std::runtime_error("Invalid Json pointer");

		if(entry.size() > 1 && entry[0] == '0') // leading zeros are not allowed
			throw std::runtime_error("Invalid Json pointer");

		auto index = boost::lexical_cast<size_t>(entry);

		if (in.Vector().size() > index)
			return in.Vector()[index].resolvePointer(remainer);
	}
	return in[entry].resolvePointer(remainer);
}
}

VCMI_LIB_NAMESPACE_BEGIN

using namespace JsonDetail;

class LibClasses;
class CModHandler;

static const JsonNode nullNode;

JsonNode::JsonNode(JsonType Type):
	type(JsonType::DATA_NULL)
{
	setType(Type);
}

JsonNode::JsonNode(const char *data, size_t datasize):
	type(JsonType::DATA_NULL)
{
	JsonParser parser(data, datasize);
	*this = parser.parse("<unknown>");
}

JsonNode::JsonNode(const JsonPath & fileURI):
	type(JsonType::DATA_NULL)
{
	auto file = CResourceHandler::get()->load(fileURI)->readAll();

	JsonParser parser(reinterpret_cast<char*>(file.first.get()), file.second);
	*this = parser.parse(fileURI.getName());
}

JsonNode::JsonNode(const std::string & idx, const JsonPath & fileURI):
type(JsonType::DATA_NULL)
{
	auto file = CResourceHandler::get(idx)->load(fileURI)->readAll();
	
	JsonParser parser(reinterpret_cast<char*>(file.first.get()), file.second);
	*this = parser.parse(fileURI.getName());
}

JsonNode::JsonNode(const JsonPath & fileURI, bool &isValidSyntax):
	type(JsonType::DATA_NULL)
{
	auto file = CResourceHandler::get()->load(fileURI)->readAll();

	JsonParser parser(reinterpret_cast<char*>(file.first.get()), file.second);
	*this = parser.parse(fileURI.getName());
	isValidSyntax = parser.isValid();
}

JsonNode::JsonNode(const JsonNode &copy):
	type(JsonType::DATA_NULL),
	meta(copy.meta),
	flags(copy.flags)
{
	setType(copy.getType());
	switch(type)
	{
		break; case JsonType::DATA_NULL:
		break; case JsonType::DATA_BOOL:   Bool()    = copy.Bool();
		break; case JsonType::DATA_FLOAT:  Float()   = copy.Float();
		break; case JsonType::DATA_STRING: String()  = copy.String();
		break; case JsonType::DATA_VECTOR: Vector()  = copy.Vector();
		break; case JsonType::DATA_STRUCT: Struct()  = copy.Struct();
		break; case JsonType::DATA_INTEGER:Integer() = copy.Integer();
	}
}

JsonNode::~JsonNode()
{
	setType(JsonType::DATA_NULL);
}

void JsonNode::swap(JsonNode &b)
{
	using std::swap;
	swap(meta, b.meta);
	swap(data, b.data);
	swap(type, b.type);
	swap(flags, b.flags);
}

JsonNode & JsonNode::operator =(JsonNode node)
{
	swap(node);
	return *this;
}

bool JsonNode::operator == (const JsonNode &other) const
{
	if (getType() == other.getType())
	{
		switch(type)
		{
			case JsonType::DATA_NULL:   return true;
			case JsonType::DATA_BOOL:   return Bool() == other.Bool();
			case JsonType::DATA_FLOAT:  return Float() == other.Float();
			case JsonType::DATA_STRING: return String() == other.String();
			case JsonType::DATA_VECTOR: return Vector() == other.Vector();
			case JsonType::DATA_STRUCT: return Struct() == other.Struct();
			case JsonType::DATA_INTEGER:return Integer()== other.Integer();
		}
	}
	return false;
}

bool JsonNode::operator != (const JsonNode &other) const
{
	return !(*this == other);
}

JsonNode::JsonType JsonNode::getType() const
{
	return type;
}

void JsonNode::setMeta(const std::string & metadata, bool recursive)
{
	meta = metadata;
	if (recursive)
	{
		switch (type)
		{
			break; case JsonType::DATA_VECTOR:
			{
				for(auto & node : Vector())
				{
					node.setMeta(metadata);
				}
			}
			break; case JsonType::DATA_STRUCT:
			{
				for(auto & node : Struct())
				{
					node.second.setMeta(metadata);
				}
			}
		}
	}
}

void JsonNode::setType(JsonType Type)
{
	if (type == Type)
		return;

	//float<->int conversion
	if(type == JsonType::DATA_FLOAT && Type == JsonType::DATA_INTEGER)
	{
		si64 converted = static_cast<si64>(data.Float);
		type = Type;
		data.Integer = converted;
		return;
	}
	else if(type == JsonType::DATA_INTEGER && Type == JsonType::DATA_FLOAT)
	{
		auto converted = static_cast<double>(data.Integer);
		type = Type;
		data.Float = converted;
		return;
	}

	//Reset node to nullptr
	if (Type != JsonType::DATA_NULL)
		setType(JsonType::DATA_NULL);

	switch (type)
	{
		break; case JsonType::DATA_STRING:  delete data.String;
		break; case JsonType::DATA_VECTOR:  delete data.Vector;
		break; case JsonType::DATA_STRUCT:  delete data.Struct;
		break; default:
		break;
	}
	//Set new node type
	type = Type;
	switch(type)
	{
		break; case JsonType::DATA_NULL:
		break; case JsonType::DATA_BOOL:   data.Bool = false;
		break; case JsonType::DATA_FLOAT:  data.Float = 0;
		break; case JsonType::DATA_STRING: data.String = new std::string();
		break; case JsonType::DATA_VECTOR: data.Vector = new JsonVector();
		break; case JsonType::DATA_STRUCT: data.Struct = new JsonMap();
		break; case JsonType::DATA_INTEGER: data.Integer = 0;
	}
}

bool JsonNode::isNull() const
{
	return type == JsonType::DATA_NULL;
}

bool JsonNode::isNumber() const
{
	return type == JsonType::DATA_INTEGER || type == JsonType::DATA_FLOAT;
}

bool JsonNode::isString() const
{
	return type == JsonType::DATA_STRING;
}

bool JsonNode::isVector() const
{
	return type == JsonType::DATA_VECTOR;
}

bool JsonNode::isStruct() const
{
	return type == JsonType::DATA_STRUCT;
}

bool JsonNode::containsBaseData() const
{
	switch(type)
	{
	case JsonType::DATA_NULL:
		return false;
	case JsonType::DATA_STRUCT:
		for(const auto & elem : *data.Struct)
		{
			if(elem.second.containsBaseData())
				return true;
		}
		return false;
	default:
		//other types (including vector) cannot be extended via merge
		return true;
	}
}

bool JsonNode::isCompact() const
{
	switch(type)
	{
	case JsonType::DATA_VECTOR:
		for(JsonNode & elem : *data.Vector)
		{
			if(!elem.isCompact())
				return false;
		}
		return true;
	case JsonType::DATA_STRUCT:
		{
			auto propertyCount = data.Struct->size();
			if(propertyCount == 0)
				return true;
			else if(propertyCount == 1)
				return data.Struct->begin()->second.isCompact();
		}
		return false;
	default:
		return true;
	}
}

bool JsonNode::TryBoolFromString(bool & success) const
{
	success = true;
	if(type == JsonNode::JsonType::DATA_BOOL)
		return Bool();

	success = type == JsonNode::JsonType::DATA_STRING;
	if(success)
	{
		auto boolParamStr = String();
		boost::algorithm::trim(boolParamStr);
		boost::algorithm::to_lower(boolParamStr);
		success = boolParamStr == "true";

		if(success)
			return true;
		
		success = boolParamStr == "false";
	}
	return false;
}

void JsonNode::clear()
{
	setType(JsonType::DATA_NULL);
}

bool & JsonNode::Bool()
{
	setType(JsonType::DATA_BOOL);
	return data.Bool;
}

double & JsonNode::Float()
{
	setType(JsonType::DATA_FLOAT);
	return data.Float;
}

si64 & JsonNode::Integer()
{
	setType(JsonType::DATA_INTEGER);
	return data.Integer;
}

std::string & JsonNode::String()
{
	setType(JsonType::DATA_STRING);
	return *data.String;
}

JsonVector & JsonNode::Vector()
{
	setType(JsonType::DATA_VECTOR);
	return *data.Vector;
}

JsonMap & JsonNode::Struct()
{
	setType(JsonType::DATA_STRUCT);
	return *data.Struct;
}

const bool boolDefault = false;
bool JsonNode::Bool() const
{
	if (type == JsonType::DATA_NULL)
		return boolDefault;
	assert(type == JsonType::DATA_BOOL);
	return data.Bool;
}

const double floatDefault = 0;
double JsonNode::Float() const
{
	if(type == JsonType::DATA_NULL)
		return floatDefault;
	else if(type == JsonType::DATA_INTEGER)
		return static_cast<double>(data.Integer);

	assert(type == JsonType::DATA_FLOAT);
	return data.Float;
}

const si64 integetDefault = 0;
si64 JsonNode::Integer() const
{
	if(type == JsonType::DATA_NULL)
		return integetDefault;
	else if(type == JsonType::DATA_FLOAT)
		return static_cast<si64>(data.Float);

	assert(type == JsonType::DATA_INTEGER);
	return data.Integer;
}

const std::string stringDefault = std::string();
const std::string & JsonNode::String() const
{
	if (type == JsonType::DATA_NULL)
		return stringDefault;
	assert(type == JsonType::DATA_STRING);
	return *data.String;
}

const JsonVector vectorDefault = JsonVector();
const JsonVector & JsonNode::Vector() const
{
	if (type == JsonType::DATA_NULL)
		return vectorDefault;
	assert(type == JsonType::DATA_VECTOR);
	return *data.Vector;
}

const JsonMap mapDefault = JsonMap();
const JsonMap & JsonNode::Struct() const
{
	if (type == JsonType::DATA_NULL)
		return mapDefault;
	assert(type == JsonType::DATA_STRUCT);
	return *data.Struct;
}

JsonNode & JsonNode::operator[](const std::string & child)
{
	return Struct()[child];
}

const JsonNode & JsonNode::operator[](const std::string & child) const
{
	auto it = Struct().find(child);
	if (it != Struct().end())
		return it->second;
	return nullNode;
}

JsonNode & JsonNode::operator[](size_t child)
{
	if (child >= Vector().size() )
		Vector().resize(child + 1);
	return Vector()[child];
}

const JsonNode & JsonNode::operator[](size_t child) const
{
	if (child < Vector().size() )
		return Vector()[child];

	return nullNode;
}

const JsonNode & JsonNode::resolvePointer(const std::string &jsonPointer) const
{
	return ::resolvePointer(*this, jsonPointer);
}

JsonNode & JsonNode::resolvePointer(const std::string &jsonPointer)
{
	return ::resolvePointer(*this, jsonPointer);
}

std::string JsonNode::toJson(bool compact) const
{
	std::ostringstream out;
	JsonWriter writer(out, compact);
	writer.writeNode(*this);
	return out.str();
}

///JsonUtils

void JsonUtils::parseTypedBonusShort(const JsonVector & source, const std::shared_ptr<Bonus> & dest)
{
	dest->val = static_cast<si32>(source[1].Float());
	resolveIdentifier(source[2],dest->subtype);
	dest->additionalInfo = static_cast<si32>(source[3].Float());
	dest->duration = BonusDuration::PERMANENT; //TODO: handle flags (as integer)
	dest->turnsRemain = 0;
}

std::shared_ptr<Bonus> JsonUtils::parseBonus(const JsonVector & ability_vec)
{
	auto b = std::make_shared<Bonus>();
	std::string type = ability_vec[0].String();
	auto it = bonusNameMap.find(type);
	if (it == bonusNameMap.end())
	{
		logMod->error("Error: invalid ability type %s.", type);
		return b;
	}
	b->type = it->second;

	parseTypedBonusShort(ability_vec, b);
	return b;
}

template <typename T>
const T parseByMap(const std::map<std::string, T> & map, const JsonNode * val, const std::string & err)
{
	static T defaultValue = T();
	if (!val->isNull())
	{
		const std::string & type = val->String();
		auto it = map.find(type);
		if (it == map.end())
		{
			logMod->error("Error: invalid %s%s.", err, type);
			return defaultValue;
		}
		else
		{
			return it->second;
		}
	}
	else
		return defaultValue;
}

template <typename T>
const T parseByMapN(const std::map<std::string, T> & map, const JsonNode * val, const std::string & err)
{
	if(val->isNumber())
		return static_cast<T>(val->Integer());
	else
		return parseByMap<T>(map, val, err);
}

void JsonUtils::resolveIdentifier(si32 & var, const JsonNode & node, const std::string & name)
{
	const JsonNode &value = node[name];
	if (!value.isNull())
	{
		switch (value.getType())
		{
			case JsonNode::JsonType::DATA_INTEGER:
				var = static_cast<si32>(value.Integer());
				break;
			case JsonNode::JsonType::DATA_FLOAT:
				var = static_cast<si32>(value.Float());
				break;
			case JsonNode::JsonType::DATA_STRING:
				VLC->identifiers()->requestIdentifier(value, [&](si32 identifier)
				{
					var = identifier;
				});
				break;
			default:
				logMod->error("Error! Wrong identifier used for value of %s.", name);
		}
	}
}

void JsonUtils::resolveAddInfo(CAddInfo & var, const JsonNode & node)
{
	const JsonNode & value = node["addInfo"];
	if (!value.isNull())
	{
		switch (value.getType())
		{
		case JsonNode::JsonType::DATA_INTEGER:
			var = static_cast<si32>(value.Integer());
			break;
		case JsonNode::JsonType::DATA_FLOAT:
			var = static_cast<si32>(value.Float());
			break;
		case JsonNode::JsonType::DATA_STRING:
			VLC->identifiers()->requestIdentifier(value, [&](si32 identifier)
			{
				var = identifier;
			});
			break;
		case JsonNode::JsonType::DATA_VECTOR:
			{
				const JsonVector & vec = value.Vector();
				var.resize(vec.size());
				for(int i = 0; i < vec.size(); i++)
				{
					switch(vec[i].getType())
					{
						case JsonNode::JsonType::DATA_INTEGER:
							var[i] = static_cast<si32>(vec[i].Integer());
							break;
						case JsonNode::JsonType::DATA_FLOAT:
							var[i] = static_cast<si32>(vec[i].Float());
							break;
						case JsonNode::JsonType::DATA_STRING:
							VLC->identifiers()->requestIdentifier(vec[i], [&var,i](si32 identifier)
							{
								var[i] = identifier;
							});
							break;
						default:
							logMod->error("Error! Wrong identifier used for value of addInfo[%d].", i);
					}
				}
				break;
			}
		default:
			logMod->error("Error! Wrong identifier used for value of addInfo.");
		}
	}
}

void JsonUtils::resolveIdentifier(const JsonNode &node, si32 &var)
{
	switch (node.getType())
	{
		case JsonNode::JsonType::DATA_INTEGER:
			var = static_cast<si32>(node.Integer());
			break;
		case JsonNode::JsonType::DATA_FLOAT:
			var = static_cast<si32>(node.Float());
			break;
		case JsonNode::JsonType::DATA_STRING:
			VLC->identifiers()->requestIdentifier(node, [&](si32 identifier)
			{
				var = identifier;
			});
			break;
		default:
			logMod->error("Error! Wrong identifier used for identifier!");
	}
}

std::shared_ptr<ILimiter> JsonUtils::parseLimiter(const JsonNode & limiter)
{
	switch(limiter.getType())
	{
	case JsonNode::JsonType::DATA_VECTOR:
		{
			const JsonVector & subLimiters = limiter.Vector();
			if(subLimiters.empty())
			{
				logMod->warn("Warning: empty limiter list");
				return std::make_shared<AllOfLimiter>();
			}
			std::shared_ptr<AggregateLimiter> result;
			int offset = 1;
			// determine limiter type and offset for sub-limiters
			if(subLimiters[0].getType() == JsonNode::JsonType::DATA_STRING)
			{
				const std::string & aggregator = subLimiters[0].String();
				if(aggregator == AllOfLimiter::aggregator)
					result = std::make_shared<AllOfLimiter>();
				else if(aggregator == AnyOfLimiter::aggregator)
					result = std::make_shared<AnyOfLimiter>();
				else if(aggregator == NoneOfLimiter::aggregator)
					result = std::make_shared<NoneOfLimiter>();
			}
			if(!result)
			{
				// collapse for single limiter without explicit aggregate operator
				if(subLimiters.size() == 1)
					return parseLimiter(subLimiters[0]);
				// implicit aggregator must be allOf
				result = std::make_shared<AllOfLimiter>();
				offset = 0;
			}
			if(subLimiters.size() == offset)
				logMod->warn("Warning: empty sub-limiter list");
			for(int sl = offset; sl < subLimiters.size(); ++sl)
				result->add(parseLimiter(subLimiters[sl]));
			return result;
		}
		break;
	case JsonNode::JsonType::DATA_STRING: //pre-defined limiters
		return parseByMap(bonusLimiterMap, &limiter, "limiter type ");
		break;
	case JsonNode::JsonType::DATA_STRUCT: //customizable limiters
		{
			std::string limiterType = limiter["type"].String();
			const JsonVector & parameters = limiter["parameters"].Vector();
			if(limiterType == "CREATURE_TYPE_LIMITER")
			{
				std::shared_ptr<CCreatureTypeLimiter> creatureLimiter = std::make_shared<CCreatureTypeLimiter>();
				VLC->identifiers()->requestIdentifier("creature", parameters[0], [=](si32 creature)
				{
					creatureLimiter->setCreature(CreatureID(creature));
				});
				auto includeUpgrades = false;

				if(parameters.size() > 1)
				{
					bool success = true;
					includeUpgrades = parameters[1].TryBoolFromString(success);

					if(!success)
						logMod->error("Second parameter of '%s' limiter should be Bool", limiterType);
				}
				creatureLimiter->includeUpgrades = includeUpgrades;
				return creatureLimiter;
			}
			else if(limiterType == "HAS_ANOTHER_BONUS_LIMITER")
			{
				std::string anotherBonusType = parameters[0].String();
				auto it = bonusNameMap.find(anotherBonusType);
				if(it == bonusNameMap.end())
				{
					logMod->error("Error: invalid ability type %s.", anotherBonusType);
				}
				else
				{
					std::shared_ptr<HasAnotherBonusLimiter> bonusLimiter = std::make_shared<HasAnotherBonusLimiter>();
					bonusLimiter->type = it->second;
					auto findSource = [&](const JsonNode & parameter)
					{
						if(parameter.getType() == JsonNode::JsonType::DATA_STRUCT)
						{
							auto sourceIt = bonusSourceMap.find(parameter["type"].String());
							if(sourceIt != bonusSourceMap.end())
							{
								bonusLimiter->source = sourceIt->second;
								bonusLimiter->isSourceRelevant = true;
								if(!parameter["id"].isNull()) {
									resolveIdentifier(parameter["id"], bonusLimiter->sid);
									bonusLimiter->isSourceIDRelevant = true;
								}
							}
						}
						return false;
					};
					if(parameters.size() > 1)
					{
						if(findSource(parameters[1]) && parameters.size() == 2)
							return bonusLimiter;
						else
						{
							resolveIdentifier(parameters[1], bonusLimiter->subtype);
							bonusLimiter->isSubtypeRelevant = true;
							if(parameters.size() > 2)
								findSource(parameters[2]);
						}
					}
					return bonusLimiter;
				}
			}
			else if(limiterType == "CREATURE_ALIGNMENT_LIMITER")
			{
				int alignment = vstd::find_pos(GameConstants::ALIGNMENT_NAMES, parameters[0].String());
				if(alignment == -1)
					logMod->error("Error: invalid alignment %s.", parameters[0].String());
				else
					return std::make_shared<CreatureAlignmentLimiter>(static_cast<EAlignment>(alignment));
			}
			else if(limiterType == "FACTION_LIMITER" || limiterType == "CREATURE_FACTION_LIMITER") //Second name is deprecated, 1.2 compat
			{
				std::shared_ptr<FactionLimiter> factionLimiter = std::make_shared<FactionLimiter>();
				VLC->identifiers()->requestIdentifier("faction", parameters[0], [=](si32 faction)
				{
					factionLimiter->faction = FactionID(faction);
				});
				return factionLimiter;
			}
			else if(limiterType == "CREATURE_LEVEL_LIMITER")
			{
				auto levelLimiter = std::make_shared<CreatureLevelLimiter>();
				if(!parameters.empty()) //If parameters is empty, level limiter works as CREATURES_ONLY limiter
				{
					levelLimiter->minLevel = parameters[0].Integer();
					if(parameters[1].isNumber())
						levelLimiter->maxLevel = parameters[1].Integer();
				}
				return levelLimiter;
			}
			else if(limiterType == "CREATURE_TERRAIN_LIMITER")
			{
				std::shared_ptr<CreatureTerrainLimiter> terrainLimiter = std::make_shared<CreatureTerrainLimiter>();
				if(!parameters.empty())
				{
					VLC->identifiers()->requestIdentifier("terrain", parameters[0], [=](si32 terrain)
					{
						//TODO: support limiters
						//terrainLimiter->terrainType = terrain;
					});
				}
				return terrainLimiter;
			}
			else if(limiterType == "UNIT_ON_HEXES") {
				auto hexLimiter = std::make_shared<UnitOnHexLimiter>();
				if(!parameters.empty())
				{
					for (const auto & parameter: parameters){
						if(parameter.isNumber())
							hexLimiter->applicableHexes.insert(BattleHex(parameter.Integer()));
					}
				}
				return hexLimiter;
			}
			else
			{
				logMod->error("Error: invalid customizable limiter type %s.", limiterType);
			}
		}
		break;
	default:
		break;
	}
	return nullptr;
}

std::shared_ptr<Bonus> JsonUtils::parseBonus(const JsonNode &ability)
{
	auto b = std::make_shared<Bonus>();
	if (!parseBonus(ability, b.get()))
	{
		// caller code can not handle this case and presumes that returned bonus is always valid
		logGlobal->error("Failed to parse bonus! Json config was %S ", ability.toJson());

		b->type = BonusType::NONE;
		assert(0); // or throw? Game *should* work with dummy bonus

		return b;
	}
	return b;
}

std::shared_ptr<Bonus> JsonUtils::parseBuildingBonus(const JsonNode & ability, const BuildingID & building, const std::string & description)
{
	/*	duration = BonusDuration::PERMANENT
		source = BonusSource::TOWN_STRUCTURE
		bonusType, val, subtype - get from json
	*/
	auto b = std::make_shared<Bonus>(BonusDuration::PERMANENT, BonusType::NONE, BonusSource::TOWN_STRUCTURE, 0, building, description, -1);

	if(!parseBonus(ability, b.get()))
		return nullptr;
	return b;
}

static BonusParams convertDeprecatedBonus(const JsonNode &ability)
{
	if(vstd::contains(deprecatedBonusSet, ability["type"].String()))
	{
		logMod->warn("There is deprecated bonus found:\n%s\nTrying to convert...", ability.toJson());
		auto params = BonusParams(ability["type"].String(),
											ability["subtype"].isString() ? ability["subtype"].String() : "",
											   ability["subtype"].isNumber() ? ability["subtype"].Integer() : -1);
		if(params.isConverted)
		{
			if(ability["type"].String() == "SECONDARY_SKILL_PREMY" && bonusValueMap.find(ability["valueType"].String())->second == BonusValueType::PERCENT_TO_BASE) //assume secondary skill special
			{
				params.valueType = BonusValueType::PERCENT_TO_TARGET_TYPE;
				params.targetType = BonusSource::SECONDARY_SKILL;
			}

			logMod->warn("Please, use this bonus:\n%s\nConverted successfully!", params.toJson().toJson());
			return params;
		}
		else
			logMod->error("Cannot convert bonus!\n%s", ability.toJson());
	}
	BonusParams ret;
	ret.isConverted = false;
	return ret;
}

static TUpdaterPtr parseUpdater(const JsonNode & updaterJson)
{
	switch(updaterJson.getType())
	{
	case JsonNode::JsonType::DATA_STRING:
		return parseByMap(bonusUpdaterMap, &updaterJson, "updater type ");
		break;
	case JsonNode::JsonType::DATA_STRUCT:
		if(updaterJson["type"].String() == "GROWS_WITH_LEVEL")
		{
			std::shared_ptr<GrowsWithLevelUpdater> updater = std::make_shared<GrowsWithLevelUpdater>();
			const JsonVector param = updaterJson["parameters"].Vector();
			updater->valPer20 = static_cast<int>(param[0].Integer());
			if(param.size() > 1)
				updater->stepSize = static_cast<int>(param[1].Integer());
			return updater;
		}
		else if (updaterJson["type"].String() == "ARMY_MOVEMENT")
		{
			std::shared_ptr<ArmyMovementUpdater> updater = std::make_shared<ArmyMovementUpdater>();
			if(updaterJson["parameters"].isVector())
			{
				const auto & param = updaterJson["parameters"].Vector();
				if(param.size() < 4)
					logMod->warn("Invalid ARMY_MOVEMENT parameters, using default!");
				else
				{
					updater->base = static_cast<si32>(param.at(0).Integer());
					updater->divider = static_cast<si32>(param.at(1).Integer());
					updater->multiplier = static_cast<si32>(param.at(2).Integer());
					updater->max = static_cast<si32>(param.at(3).Integer());
				}
				return updater;
			}
		}
		else
			logMod->warn("Unknown updater type \"%s\"", updaterJson["type"].String());
		break;
	}
	return nullptr;
}

bool JsonUtils::parseBonus(const JsonNode &ability, Bonus *b)
{
	const JsonNode * value = nullptr;

	std::string type = ability["type"].String();
	auto it = bonusNameMap.find(type);
	auto params = std::make_unique<BonusParams>(false);
	if (it == bonusNameMap.end())
	{
		params = std::make_unique<BonusParams>(convertDeprecatedBonus(ability));
		if(!params->isConverted)
		{
			logMod->error("Error: invalid ability type %s.", type);
			return false;
		}
		b->type = params->type;
		b->val = params->val.value_or(0);
		b->valType = params->valueType.value_or(BonusValueType::ADDITIVE_VALUE);
		if(params->targetType)
			b->targetSourceType = params->targetType.value();
	}
	else
		b->type = it->second;

	resolveIdentifier(b->subtype, params->isConverted ? params->toJson() : ability, "subtype");

	if(!params->isConverted)
	{
		b->val = static_cast<si32>(ability["val"].Float());

		value = &ability["valueType"];
		if (!value->isNull())
			b->valType = static_cast<BonusValueType>(parseByMapN(bonusValueMap, value, "value type "));
	}

	b->stacking = ability["stacking"].String();

	resolveAddInfo(b->additionalInfo, ability);

	b->turnsRemain = static_cast<si32>(ability["turns"].Float());

	b->sid = static_cast<si32>(ability["sourceID"].Float());

	if(!ability["description"].isNull())
	{
		if (ability["description"].isString())
			b->description = ability["description"].String();
		if (ability["description"].isNumber())
			b->description = VLC->generaltexth->translate("core.arraytxt", ability["description"].Integer());
	}

	value = &ability["effectRange"];
	if (!value->isNull())
		b->effectRange = static_cast<BonusLimitEffect>(parseByMapN(bonusLimitEffect, value, "effect range "));

	value = &ability["duration"];
	if (!value->isNull())
	{
		switch (value->getType())
		{
		case JsonNode::JsonType::DATA_STRING:
			b->duration = parseByMap(bonusDurationMap, value, "duration type ");
			break;
		case JsonNode::JsonType::DATA_VECTOR:
			{
				BonusDuration::Type dur = 0;
				for (const JsonNode & d : value->Vector())
					dur |= parseByMapN(bonusDurationMap, &d, "duration type ");
				b->duration = dur;
			}
			break;
		default:
			logMod->error("Error! Wrong bonus duration format.");
		}
	}

	value = &ability["sourceType"];
	if (!value->isNull())
		b->source = static_cast<BonusSource>(parseByMap(bonusSourceMap, value, "source type "));

	value = &ability["targetSourceType"];
	if (!value->isNull())
		b->targetSourceType = static_cast<BonusSource>(parseByMap(bonusSourceMap, value, "target type "));

	value = &ability["limiters"];
	if (!value->isNull())
		b->limiter = parseLimiter(*value);

	value = &ability["propagator"];
	if (!value->isNull())
	{
		//ALL_CREATURES old propagator compatibility
		if(value->String() == "ALL_CREATURES") 
		{
			logMod->warn("ALL_CREATURES propagator is deprecated. Use GLOBAL_EFFECT propagator with CREATURES_ONLY limiter");
			b->addLimiter(std::make_shared<CreatureLevelLimiter>());
			b->propagator = bonusPropagatorMap.at("GLOBAL_EFFECT");
		}
		else
			b->propagator = parseByMap(bonusPropagatorMap, value, "propagator type ");
	}

	value = &ability["updater"];
	if(!value->isNull())
		b->addUpdater(parseUpdater(*value));
	value = &ability["propagationUpdater"];
	if(!value->isNull())
		b->propagationUpdater = parseUpdater(*value);
	return true;
}

CSelector JsonUtils::parseSelector(const JsonNode & ability)
{
	CSelector ret = Selector::all;

	// Recursive parsers for anyOf, allOf, noneOf
	const auto * value = &ability["allOf"];
	if(value->isVector())
	{
		for(const auto & andN : value->Vector())
			ret = ret.And(parseSelector(andN));
	}

	value = &ability["anyOf"];
	if(value->isVector())
	{
		CSelector base = Selector::none;
		for(const auto & andN : value->Vector())
			base.Or(parseSelector(andN));
		
		ret = ret.And(base);
	}

	value = &ability["noneOf"];
	if(value->isVector())
	{
		CSelector base = Selector::none;
		for(const auto & andN : value->Vector())
			base.Or(parseSelector(andN));
		
		ret = ret.And(base.Not());
	}

	// Actual selector parser
	value = &ability["type"];
	if(value->isString())
	{
		auto it = bonusNameMap.find(value->String());
		if(it != bonusNameMap.end())
			ret = ret.And(Selector::type()(it->second));
	}
	value = &ability["subtype"];
	if(!value->isNull())
	{
		TBonusSubtype subtype;
		resolveIdentifier(subtype, ability, "subtype");
		ret = ret.And(Selector::subtype()(subtype));
	}
	value = &ability["sourceType"];
	std::optional<BonusSource> src = std::nullopt; //Fixes for GCC false maybe-uninitialized
	std::optional<si32> id = std::nullopt;
	if(value->isString())
	{
		auto it = bonusSourceMap.find(value->String());
		if(it != bonusSourceMap.end())
			src = it->second;
	}

	value = &ability["sourceID"];
	if(!value->isNull())
	{
		id = -1;
		resolveIdentifier(*id, ability, "sourceID");
	}

	if(src && id)
		ret = ret.And(Selector::source(*src, *id));
	else if(src)
		ret = ret.And(Selector::sourceTypeSel(*src));

	
	value = &ability["targetSourceType"];
	if(value->isString())
	{
		auto it = bonusSourceMap.find(value->String());
		if(it != bonusSourceMap.end())
			ret = ret.And(Selector::targetSourceType()(it->second));
	}
	value = &ability["valueType"];
	if(value->isString())
	{
		auto it = bonusValueMap.find(value->String());
		if(it != bonusValueMap.end())
			ret = ret.And(Selector::valueType(it->second));
	}
	CAddInfo info;
	value = &ability["addInfo"];
	if(!value->isNull())
	{
		resolveAddInfo(info, ability["addInfo"]);
		ret = ret.And(Selector::info()(info));
	}
	value = &ability["effectRange"];
	if(value->isString())
	{
		auto it = bonusLimitEffect.find(value->String());
		if(it != bonusLimitEffect.end())
			ret = ret.And(Selector::effectRange()(it->second));
	}
	value = &ability["lastsTurns"];
	if(value->isNumber())
		ret = ret.And(Selector::turns(value->Integer()));
	value = &ability["lastsDays"];
	if(value->isNumber())
		ret = ret.And(Selector::days(value->Integer()));

	return ret;
}

//returns first Key with value equal to given one
template<class Key, class Val>
Key reverseMapFirst(const Val & val, const std::map<Key, Val> & map)
{
	for(auto it : map)
	{
		if(it.second == val)
		{
			return it.first;
		}
	}
	assert(0);
	return "";
}

static JsonNode getDefaultValue(const JsonNode & schema, std::string fieldName)
{
	const JsonNode & fieldProps = schema["properties"][fieldName];

#if defined(VCMI_IOS)
	if (!fieldProps["defaultIOS"].isNull())
		return fieldProps["defaultIOS"];
#elif defined(VCMI_ANDROID)
	if (!fieldProps["defaultAndroid"].isNull())
		return fieldProps["defaultAndroid"];
#elif !defined(VCMI_MOBILE)
	if (!fieldProps["defaultDesktop"].isNull())
		return fieldProps["defaultDesktop"];
#endif
	return fieldProps["default"];
}

static void eraseOptionalNodes(JsonNode & node, const JsonNode & schema)
{
	assert(schema["type"].String() == "object");

	std::set<std::string> foundEntries;

	for(const auto & entry : schema["required"].Vector())
		foundEntries.insert(entry.String());

	vstd::erase_if(node.Struct(), [&](const auto & node){
		return !vstd::contains(foundEntries, node.first);
	});
}

static void minimizeNode(JsonNode & node, const JsonNode & schema)
{
	if (schema["type"].String() != "object")
		return;

	for(const auto & entry : schema["required"].Vector())
	{
		const std::string & name = entry.String();
		minimizeNode(node[name], schema["properties"][name]);

		if (vstd::contains(node.Struct(), name) && node[name] == getDefaultValue(schema, name))
			node.Struct().erase(name);
	}
	eraseOptionalNodes(node, schema);
}

static void maximizeNode(JsonNode & node, const JsonNode & schema)
{
	// "required" entry can only be found in object/struct
	if (schema["type"].String() != "object")
		return;

	// check all required entries that have default version
	for(const auto & entry : schema["required"].Vector())
	{
		const std::string & name = entry.String();

		if (node[name].isNull() && !getDefaultValue(schema, name).isNull())
			node[name] = getDefaultValue(schema, name);

		maximizeNode(node[name], schema["properties"][name]);
	}

	eraseOptionalNodes(node, schema);
}

void JsonUtils::minimize(JsonNode & node, const std::string & schemaName)
{
	minimizeNode(node, getSchema(schemaName));
}

void JsonUtils::maximize(JsonNode & node, const std::string & schemaName)
{
	maximizeNode(node, getSchema(schemaName));
}

bool JsonUtils::validate(const JsonNode & node, const std::string & schemaName, const std::string & dataName)
{
	std::string log = Validation::check(schemaName, node);
	if (!log.empty())
	{
		logMod->warn("Data in %s is invalid!", dataName);
		logMod->warn(log);
		logMod->trace("%s json: %s", dataName, node.toJson(true));
	}
	return log.empty();
}

const JsonNode & getSchemaByName(const std::string & name)
{
	// cached schemas to avoid loading json data multiple times
	static std::map<std::string, JsonNode> loadedSchemas;

	if (vstd::contains(loadedSchemas, name))
		return loadedSchemas[name];

	auto filename = JsonPath::builtin("config/schemas/" + name);

	if (CResourceHandler::get()->existsResource(filename))
	{
		loadedSchemas[name] = JsonNode(filename);
		return loadedSchemas[name];
	}

	logMod->error("Error: missing schema with name %s!", name);
	assert(0);
	return nullNode;
}

const JsonNode & JsonUtils::getSchema(const std::string & URI)
{
	size_t posColon = URI.find(':');
	size_t posHash  = URI.find('#');
	std::string filename;
	if(posColon == std::string::npos)
	{
		filename = URI.substr(0, posHash);
	}
	else
	{
		std::string protocolName = URI.substr(0, posColon);
		filename = URI.substr(posColon + 1, posHash - posColon - 1) + ".json";
		if(protocolName != "vcmi")
		{
			logMod->error("Error: unsupported URI protocol for schema: %s", URI);
			return nullNode;
		}
	}

	// check if json pointer if present (section after hash in string)
	if(posHash == std::string::npos || posHash == URI.size() - 1)
	{
		auto const & result = getSchemaByName(filename);
		if (result.isNull())
			logMod->error("Error: missing schema %s", URI);
		return result;
	}
	else
	{
		auto const & result = getSchemaByName(filename).resolvePointer(URI.substr(posHash + 1));
		if (result.isNull())
			logMod->error("Error: missing schema %s", URI);
		return result;
	}
}

void JsonUtils::merge(JsonNode & dest, JsonNode & source, bool ignoreOverride, bool copyMeta)
{
	if (dest.getType() == JsonNode::JsonType::DATA_NULL)
	{
		std::swap(dest, source);
		return;
	}

	switch (source.getType())
	{
		case JsonNode::JsonType::DATA_NULL:
		{
			dest.clear();
			break;
		}
		case JsonNode::JsonType::DATA_BOOL:
		case JsonNode::JsonType::DATA_FLOAT:
		case JsonNode::JsonType::DATA_INTEGER:
		case JsonNode::JsonType::DATA_STRING:
		case JsonNode::JsonType::DATA_VECTOR:
		{
			std::swap(dest, source);
			break;
		}
		case JsonNode::JsonType::DATA_STRUCT:
		{
			if(!ignoreOverride && vstd::contains(source.flags, "override"))
			{
				std::swap(dest, source);
			}
			else
			{
				if (copyMeta)
					dest.meta = source.meta;

				//recursively merge all entries from struct
				for(auto & node : source.Struct())
					merge(dest[node.first], node.second, ignoreOverride);
			}
		}
	}
}

void JsonUtils::mergeCopy(JsonNode & dest, JsonNode source, bool ignoreOverride, bool copyMeta)
{
	// uses copy created in stack to safely merge two nodes
	merge(dest, source, ignoreOverride, copyMeta);
}

void JsonUtils::inherit(JsonNode & descendant, const JsonNode & base)
{
	JsonNode inheritedNode(base);
	merge(inheritedNode, descendant, true, true);
	descendant.swap(inheritedNode);
}

JsonNode JsonUtils::intersect(const std::vector<JsonNode> & nodes, bool pruneEmpty)
{
	if(nodes.empty())
		return nullNode;

	JsonNode result = nodes[0];
	for(int i = 1; i < nodes.size(); i++)
	{
		if(result.isNull())
			break;
		result = JsonUtils::intersect(result, nodes[i], pruneEmpty);
	}
	return result;
}

JsonNode JsonUtils::intersect(const JsonNode & a, const JsonNode & b, bool pruneEmpty)
{
	if(a.getType() == JsonNode::JsonType::DATA_STRUCT && b.getType() == JsonNode::JsonType::DATA_STRUCT)
	{
		// intersect individual properties
		JsonNode result(JsonNode::JsonType::DATA_STRUCT);
		for(const auto & property : a.Struct())
		{
			if(vstd::contains(b.Struct(), property.first))
			{
				JsonNode propertyIntersect = JsonUtils::intersect(property.second, b.Struct().find(property.first)->second);
				if(pruneEmpty && !propertyIntersect.containsBaseData())
					continue;
				result[property.first] = propertyIntersect;
			}
		}
		return result;
	}
	else
	{
		// not a struct - same or different, no middle ground
		if(a == b)
			return a;
	}
	return nullNode;
}

JsonNode JsonUtils::difference(const JsonNode & node, const JsonNode & base)
{
	auto addsInfo = [](JsonNode diff) -> bool
	{
		switch(diff.getType())
		{
		case JsonNode::JsonType::DATA_NULL:
			return false;
		case JsonNode::JsonType::DATA_STRUCT:
			return !diff.Struct().empty();
		default:
			return true;
		}
	};

	if(node.getType() == JsonNode::JsonType::DATA_STRUCT && base.getType() == JsonNode::JsonType::DATA_STRUCT)
	{
		// subtract individual properties
		JsonNode result(JsonNode::JsonType::DATA_STRUCT);
		for(const auto & property : node.Struct())
		{
			if(vstd::contains(base.Struct(), property.first))
			{
				const JsonNode propertyDifference = JsonUtils::difference(property.second, base.Struct().find(property.first)->second);
				if(addsInfo(propertyDifference))
					result[property.first] = propertyDifference;
			}
			else
			{
				result[property.first] = property.second;
			}
		}
		return result;
	}
	else
	{
		if(node == base)
			return nullNode;
	}
	return node;
}

JsonNode JsonUtils::assembleFromFiles(const std::vector<std::string> & files)
{
	bool isValid = false;
	return assembleFromFiles(files, isValid);
}

JsonNode JsonUtils::assembleFromFiles(const std::vector<std::string> & files, bool & isValid)
{
	isValid = true;
	JsonNode result;

	for(const auto & file : files)
	{
		bool isValidFile = false;
		JsonNode section(JsonPath::builtinTODO(file), isValidFile);
		merge(result, section);
		isValid |= isValidFile;
	}
	return result;
}

JsonNode JsonUtils::assembleFromFiles(const std::string & filename)
{
	JsonNode result;
	JsonPath resID = JsonPath::builtinTODO(filename);

	for(auto & loader : CResourceHandler::get()->getResourcesWithName(resID))
	{
		// FIXME: some way to make this code more readable
		auto stream = loader->load(resID);
		std::unique_ptr<ui8[]> textData(new ui8[stream->getSize()]);
		stream->read(textData.get(), stream->getSize());

		JsonNode section(reinterpret_cast<char *>(textData.get()), stream->getSize());
		merge(result, section);
	}
	return result;
}

DLL_LINKAGE JsonNode JsonUtils::boolNode(bool value)
{
	JsonNode node;
	node.Bool() = value;
	return node;
}

DLL_LINKAGE JsonNode JsonUtils::floatNode(double value)
{
	JsonNode node;
	node.Float() = value;
	return node;
}

DLL_LINKAGE JsonNode JsonUtils::stringNode(const std::string & value)
{
	JsonNode node;
	node.String() = value;
	return node;
}

DLL_LINKAGE JsonNode JsonUtils::intNode(si64 value)
{
	JsonNode node;
	node.Integer() = value;
	return node;
}

VCMI_LIB_NAMESPACE_END
>>>>>>> a1a5bc28
<|MERGE_RESOLUTION|>--- conflicted
+++ resolved
@@ -1,4 +1,3 @@
-<<<<<<< HEAD
 /*
  * JsonNode.cpp, part of VCMI engine
  *
@@ -1621,1510 +1620,4 @@
 	return node;
 }
 
-VCMI_LIB_NAMESPACE_END
-=======
-/*
- * JsonNode.cpp, part of VCMI engine
- *
- * Authors: listed in file AUTHORS in main folder
- *
- * License: GNU General Public License v2.0 or later
- * Full text of license available in license.txt file, in main folder
- *
- */
-
-#include "StdInc.h"
-#include "JsonNode.h"
-
-#include "ScopeGuard.h"
-
-#include "bonuses/BonusParams.h"
-#include "bonuses/Bonus.h"
-#include "bonuses/Limiters.h"
-#include "bonuses/Propagators.h"
-#include "bonuses/Updaters.h"
-#include "filesystem/Filesystem.h"
-#include "modding/IdentifierStorage.h"
-#include "VCMI_Lib.h" //for identifier resolution
-#include "CGeneralTextHandler.h"
-#include "JsonDetail.h"
-#include "constants/StringConstants.h"
-#include "battle/BattleHex.h"
-
-namespace
-{
-// to avoid duplicating const and non-const code
-template<typename Node>
-Node & resolvePointer(Node & in, const std::string & pointer)
-{
-	if(pointer.empty())
-		return in;
-	assert(pointer[0] == '/');
-
-	size_t splitPos = pointer.find('/', 1);
-
-	std::string entry = pointer.substr(1, splitPos - 1);
-	std::string remainer = splitPos == std::string::npos ? "" : pointer.substr(splitPos);
-
-	if(in.getType() == VCMI_LIB_WRAP_NAMESPACE(JsonNode)::JsonType::DATA_VECTOR)
-	{
-		if(entry.find_first_not_of("0123456789") != std::string::npos) // non-numbers in string
-			throw std::runtime_error("Invalid Json pointer");
-
-		if(entry.size() > 1 && entry[0] == '0') // leading zeros are not allowed
-			throw std::runtime_error("Invalid Json pointer");
-
-		auto index = boost::lexical_cast<size_t>(entry);
-
-		if (in.Vector().size() > index)
-			return in.Vector()[index].resolvePointer(remainer);
-	}
-	return in[entry].resolvePointer(remainer);
-}
-}
-
-VCMI_LIB_NAMESPACE_BEGIN
-
-using namespace JsonDetail;
-
-class LibClasses;
-class CModHandler;
-
-static const JsonNode nullNode;
-
-JsonNode::JsonNode(JsonType Type):
-	type(JsonType::DATA_NULL)
-{
-	setType(Type);
-}
-
-JsonNode::JsonNode(const char *data, size_t datasize):
-	type(JsonType::DATA_NULL)
-{
-	JsonParser parser(data, datasize);
-	*this = parser.parse("<unknown>");
-}
-
-JsonNode::JsonNode(const JsonPath & fileURI):
-	type(JsonType::DATA_NULL)
-{
-	auto file = CResourceHandler::get()->load(fileURI)->readAll();
-
-	JsonParser parser(reinterpret_cast<char*>(file.first.get()), file.second);
-	*this = parser.parse(fileURI.getName());
-}
-
-JsonNode::JsonNode(const std::string & idx, const JsonPath & fileURI):
-type(JsonType::DATA_NULL)
-{
-	auto file = CResourceHandler::get(idx)->load(fileURI)->readAll();
-	
-	JsonParser parser(reinterpret_cast<char*>(file.first.get()), file.second);
-	*this = parser.parse(fileURI.getName());
-}
-
-JsonNode::JsonNode(const JsonPath & fileURI, bool &isValidSyntax):
-	type(JsonType::DATA_NULL)
-{
-	auto file = CResourceHandler::get()->load(fileURI)->readAll();
-
-	JsonParser parser(reinterpret_cast<char*>(file.first.get()), file.second);
-	*this = parser.parse(fileURI.getName());
-	isValidSyntax = parser.isValid();
-}
-
-JsonNode::JsonNode(const JsonNode &copy):
-	type(JsonType::DATA_NULL),
-	meta(copy.meta),
-	flags(copy.flags)
-{
-	setType(copy.getType());
-	switch(type)
-	{
-		break; case JsonType::DATA_NULL:
-		break; case JsonType::DATA_BOOL:   Bool()    = copy.Bool();
-		break; case JsonType::DATA_FLOAT:  Float()   = copy.Float();
-		break; case JsonType::DATA_STRING: String()  = copy.String();
-		break; case JsonType::DATA_VECTOR: Vector()  = copy.Vector();
-		break; case JsonType::DATA_STRUCT: Struct()  = copy.Struct();
-		break; case JsonType::DATA_INTEGER:Integer() = copy.Integer();
-	}
-}
-
-JsonNode::~JsonNode()
-{
-	setType(JsonType::DATA_NULL);
-}
-
-void JsonNode::swap(JsonNode &b)
-{
-	using std::swap;
-	swap(meta, b.meta);
-	swap(data, b.data);
-	swap(type, b.type);
-	swap(flags, b.flags);
-}
-
-JsonNode & JsonNode::operator =(JsonNode node)
-{
-	swap(node);
-	return *this;
-}
-
-bool JsonNode::operator == (const JsonNode &other) const
-{
-	if (getType() == other.getType())
-	{
-		switch(type)
-		{
-			case JsonType::DATA_NULL:   return true;
-			case JsonType::DATA_BOOL:   return Bool() == other.Bool();
-			case JsonType::DATA_FLOAT:  return Float() == other.Float();
-			case JsonType::DATA_STRING: return String() == other.String();
-			case JsonType::DATA_VECTOR: return Vector() == other.Vector();
-			case JsonType::DATA_STRUCT: return Struct() == other.Struct();
-			case JsonType::DATA_INTEGER:return Integer()== other.Integer();
-		}
-	}
-	return false;
-}
-
-bool JsonNode::operator != (const JsonNode &other) const
-{
-	return !(*this == other);
-}
-
-JsonNode::JsonType JsonNode::getType() const
-{
-	return type;
-}
-
-void JsonNode::setMeta(const std::string & metadata, bool recursive)
-{
-	meta = metadata;
-	if (recursive)
-	{
-		switch (type)
-		{
-			break; case JsonType::DATA_VECTOR:
-			{
-				for(auto & node : Vector())
-				{
-					node.setMeta(metadata);
-				}
-			}
-			break; case JsonType::DATA_STRUCT:
-			{
-				for(auto & node : Struct())
-				{
-					node.second.setMeta(metadata);
-				}
-			}
-		}
-	}
-}
-
-void JsonNode::setType(JsonType Type)
-{
-	if (type == Type)
-		return;
-
-	//float<->int conversion
-	if(type == JsonType::DATA_FLOAT && Type == JsonType::DATA_INTEGER)
-	{
-		si64 converted = static_cast<si64>(data.Float);
-		type = Type;
-		data.Integer = converted;
-		return;
-	}
-	else if(type == JsonType::DATA_INTEGER && Type == JsonType::DATA_FLOAT)
-	{
-		auto converted = static_cast<double>(data.Integer);
-		type = Type;
-		data.Float = converted;
-		return;
-	}
-
-	//Reset node to nullptr
-	if (Type != JsonType::DATA_NULL)
-		setType(JsonType::DATA_NULL);
-
-	switch (type)
-	{
-		break; case JsonType::DATA_STRING:  delete data.String;
-		break; case JsonType::DATA_VECTOR:  delete data.Vector;
-		break; case JsonType::DATA_STRUCT:  delete data.Struct;
-		break; default:
-		break;
-	}
-	//Set new node type
-	type = Type;
-	switch(type)
-	{
-		break; case JsonType::DATA_NULL:
-		break; case JsonType::DATA_BOOL:   data.Bool = false;
-		break; case JsonType::DATA_FLOAT:  data.Float = 0;
-		break; case JsonType::DATA_STRING: data.String = new std::string();
-		break; case JsonType::DATA_VECTOR: data.Vector = new JsonVector();
-		break; case JsonType::DATA_STRUCT: data.Struct = new JsonMap();
-		break; case JsonType::DATA_INTEGER: data.Integer = 0;
-	}
-}
-
-bool JsonNode::isNull() const
-{
-	return type == JsonType::DATA_NULL;
-}
-
-bool JsonNode::isNumber() const
-{
-	return type == JsonType::DATA_INTEGER || type == JsonType::DATA_FLOAT;
-}
-
-bool JsonNode::isString() const
-{
-	return type == JsonType::DATA_STRING;
-}
-
-bool JsonNode::isVector() const
-{
-	return type == JsonType::DATA_VECTOR;
-}
-
-bool JsonNode::isStruct() const
-{
-	return type == JsonType::DATA_STRUCT;
-}
-
-bool JsonNode::containsBaseData() const
-{
-	switch(type)
-	{
-	case JsonType::DATA_NULL:
-		return false;
-	case JsonType::DATA_STRUCT:
-		for(const auto & elem : *data.Struct)
-		{
-			if(elem.second.containsBaseData())
-				return true;
-		}
-		return false;
-	default:
-		//other types (including vector) cannot be extended via merge
-		return true;
-	}
-}
-
-bool JsonNode::isCompact() const
-{
-	switch(type)
-	{
-	case JsonType::DATA_VECTOR:
-		for(JsonNode & elem : *data.Vector)
-		{
-			if(!elem.isCompact())
-				return false;
-		}
-		return true;
-	case JsonType::DATA_STRUCT:
-		{
-			auto propertyCount = data.Struct->size();
-			if(propertyCount == 0)
-				return true;
-			else if(propertyCount == 1)
-				return data.Struct->begin()->second.isCompact();
-		}
-		return false;
-	default:
-		return true;
-	}
-}
-
-bool JsonNode::TryBoolFromString(bool & success) const
-{
-	success = true;
-	if(type == JsonNode::JsonType::DATA_BOOL)
-		return Bool();
-
-	success = type == JsonNode::JsonType::DATA_STRING;
-	if(success)
-	{
-		auto boolParamStr = String();
-		boost::algorithm::trim(boolParamStr);
-		boost::algorithm::to_lower(boolParamStr);
-		success = boolParamStr == "true";
-
-		if(success)
-			return true;
-		
-		success = boolParamStr == "false";
-	}
-	return false;
-}
-
-void JsonNode::clear()
-{
-	setType(JsonType::DATA_NULL);
-}
-
-bool & JsonNode::Bool()
-{
-	setType(JsonType::DATA_BOOL);
-	return data.Bool;
-}
-
-double & JsonNode::Float()
-{
-	setType(JsonType::DATA_FLOAT);
-	return data.Float;
-}
-
-si64 & JsonNode::Integer()
-{
-	setType(JsonType::DATA_INTEGER);
-	return data.Integer;
-}
-
-std::string & JsonNode::String()
-{
-	setType(JsonType::DATA_STRING);
-	return *data.String;
-}
-
-JsonVector & JsonNode::Vector()
-{
-	setType(JsonType::DATA_VECTOR);
-	return *data.Vector;
-}
-
-JsonMap & JsonNode::Struct()
-{
-	setType(JsonType::DATA_STRUCT);
-	return *data.Struct;
-}
-
-const bool boolDefault = false;
-bool JsonNode::Bool() const
-{
-	if (type == JsonType::DATA_NULL)
-		return boolDefault;
-	assert(type == JsonType::DATA_BOOL);
-	return data.Bool;
-}
-
-const double floatDefault = 0;
-double JsonNode::Float() const
-{
-	if(type == JsonType::DATA_NULL)
-		return floatDefault;
-	else if(type == JsonType::DATA_INTEGER)
-		return static_cast<double>(data.Integer);
-
-	assert(type == JsonType::DATA_FLOAT);
-	return data.Float;
-}
-
-const si64 integetDefault = 0;
-si64 JsonNode::Integer() const
-{
-	if(type == JsonType::DATA_NULL)
-		return integetDefault;
-	else if(type == JsonType::DATA_FLOAT)
-		return static_cast<si64>(data.Float);
-
-	assert(type == JsonType::DATA_INTEGER);
-	return data.Integer;
-}
-
-const std::string stringDefault = std::string();
-const std::string & JsonNode::String() const
-{
-	if (type == JsonType::DATA_NULL)
-		return stringDefault;
-	assert(type == JsonType::DATA_STRING);
-	return *data.String;
-}
-
-const JsonVector vectorDefault = JsonVector();
-const JsonVector & JsonNode::Vector() const
-{
-	if (type == JsonType::DATA_NULL)
-		return vectorDefault;
-	assert(type == JsonType::DATA_VECTOR);
-	return *data.Vector;
-}
-
-const JsonMap mapDefault = JsonMap();
-const JsonMap & JsonNode::Struct() const
-{
-	if (type == JsonType::DATA_NULL)
-		return mapDefault;
-	assert(type == JsonType::DATA_STRUCT);
-	return *data.Struct;
-}
-
-JsonNode & JsonNode::operator[](const std::string & child)
-{
-	return Struct()[child];
-}
-
-const JsonNode & JsonNode::operator[](const std::string & child) const
-{
-	auto it = Struct().find(child);
-	if (it != Struct().end())
-		return it->second;
-	return nullNode;
-}
-
-JsonNode & JsonNode::operator[](size_t child)
-{
-	if (child >= Vector().size() )
-		Vector().resize(child + 1);
-	return Vector()[child];
-}
-
-const JsonNode & JsonNode::operator[](size_t child) const
-{
-	if (child < Vector().size() )
-		return Vector()[child];
-
-	return nullNode;
-}
-
-const JsonNode & JsonNode::resolvePointer(const std::string &jsonPointer) const
-{
-	return ::resolvePointer(*this, jsonPointer);
-}
-
-JsonNode & JsonNode::resolvePointer(const std::string &jsonPointer)
-{
-	return ::resolvePointer(*this, jsonPointer);
-}
-
-std::string JsonNode::toJson(bool compact) const
-{
-	std::ostringstream out;
-	JsonWriter writer(out, compact);
-	writer.writeNode(*this);
-	return out.str();
-}
-
-///JsonUtils
-
-void JsonUtils::parseTypedBonusShort(const JsonVector & source, const std::shared_ptr<Bonus> & dest)
-{
-	dest->val = static_cast<si32>(source[1].Float());
-	resolveIdentifier(source[2],dest->subtype);
-	dest->additionalInfo = static_cast<si32>(source[3].Float());
-	dest->duration = BonusDuration::PERMANENT; //TODO: handle flags (as integer)
-	dest->turnsRemain = 0;
-}
-
-std::shared_ptr<Bonus> JsonUtils::parseBonus(const JsonVector & ability_vec)
-{
-	auto b = std::make_shared<Bonus>();
-	std::string type = ability_vec[0].String();
-	auto it = bonusNameMap.find(type);
-	if (it == bonusNameMap.end())
-	{
-		logMod->error("Error: invalid ability type %s.", type);
-		return b;
-	}
-	b->type = it->second;
-
-	parseTypedBonusShort(ability_vec, b);
-	return b;
-}
-
-template <typename T>
-const T parseByMap(const std::map<std::string, T> & map, const JsonNode * val, const std::string & err)
-{
-	static T defaultValue = T();
-	if (!val->isNull())
-	{
-		const std::string & type = val->String();
-		auto it = map.find(type);
-		if (it == map.end())
-		{
-			logMod->error("Error: invalid %s%s.", err, type);
-			return defaultValue;
-		}
-		else
-		{
-			return it->second;
-		}
-	}
-	else
-		return defaultValue;
-}
-
-template <typename T>
-const T parseByMapN(const std::map<std::string, T> & map, const JsonNode * val, const std::string & err)
-{
-	if(val->isNumber())
-		return static_cast<T>(val->Integer());
-	else
-		return parseByMap<T>(map, val, err);
-}
-
-void JsonUtils::resolveIdentifier(si32 & var, const JsonNode & node, const std::string & name)
-{
-	const JsonNode &value = node[name];
-	if (!value.isNull())
-	{
-		switch (value.getType())
-		{
-			case JsonNode::JsonType::DATA_INTEGER:
-				var = static_cast<si32>(value.Integer());
-				break;
-			case JsonNode::JsonType::DATA_FLOAT:
-				var = static_cast<si32>(value.Float());
-				break;
-			case JsonNode::JsonType::DATA_STRING:
-				VLC->identifiers()->requestIdentifier(value, [&](si32 identifier)
-				{
-					var = identifier;
-				});
-				break;
-			default:
-				logMod->error("Error! Wrong identifier used for value of %s.", name);
-		}
-	}
-}
-
-void JsonUtils::resolveAddInfo(CAddInfo & var, const JsonNode & node)
-{
-	const JsonNode & value = node["addInfo"];
-	if (!value.isNull())
-	{
-		switch (value.getType())
-		{
-		case JsonNode::JsonType::DATA_INTEGER:
-			var = static_cast<si32>(value.Integer());
-			break;
-		case JsonNode::JsonType::DATA_FLOAT:
-			var = static_cast<si32>(value.Float());
-			break;
-		case JsonNode::JsonType::DATA_STRING:
-			VLC->identifiers()->requestIdentifier(value, [&](si32 identifier)
-			{
-				var = identifier;
-			});
-			break;
-		case JsonNode::JsonType::DATA_VECTOR:
-			{
-				const JsonVector & vec = value.Vector();
-				var.resize(vec.size());
-				for(int i = 0; i < vec.size(); i++)
-				{
-					switch(vec[i].getType())
-					{
-						case JsonNode::JsonType::DATA_INTEGER:
-							var[i] = static_cast<si32>(vec[i].Integer());
-							break;
-						case JsonNode::JsonType::DATA_FLOAT:
-							var[i] = static_cast<si32>(vec[i].Float());
-							break;
-						case JsonNode::JsonType::DATA_STRING:
-							VLC->identifiers()->requestIdentifier(vec[i], [&var,i](si32 identifier)
-							{
-								var[i] = identifier;
-							});
-							break;
-						default:
-							logMod->error("Error! Wrong identifier used for value of addInfo[%d].", i);
-					}
-				}
-				break;
-			}
-		default:
-			logMod->error("Error! Wrong identifier used for value of addInfo.");
-		}
-	}
-}
-
-void JsonUtils::resolveIdentifier(const JsonNode &node, si32 &var)
-{
-	switch (node.getType())
-	{
-		case JsonNode::JsonType::DATA_INTEGER:
-			var = static_cast<si32>(node.Integer());
-			break;
-		case JsonNode::JsonType::DATA_FLOAT:
-			var = static_cast<si32>(node.Float());
-			break;
-		case JsonNode::JsonType::DATA_STRING:
-			VLC->identifiers()->requestIdentifier(node, [&](si32 identifier)
-			{
-				var = identifier;
-			});
-			break;
-		default:
-			logMod->error("Error! Wrong identifier used for identifier!");
-	}
-}
-
-std::shared_ptr<ILimiter> JsonUtils::parseLimiter(const JsonNode & limiter)
-{
-	switch(limiter.getType())
-	{
-	case JsonNode::JsonType::DATA_VECTOR:
-		{
-			const JsonVector & subLimiters = limiter.Vector();
-			if(subLimiters.empty())
-			{
-				logMod->warn("Warning: empty limiter list");
-				return std::make_shared<AllOfLimiter>();
-			}
-			std::shared_ptr<AggregateLimiter> result;
-			int offset = 1;
-			// determine limiter type and offset for sub-limiters
-			if(subLimiters[0].getType() == JsonNode::JsonType::DATA_STRING)
-			{
-				const std::string & aggregator = subLimiters[0].String();
-				if(aggregator == AllOfLimiter::aggregator)
-					result = std::make_shared<AllOfLimiter>();
-				else if(aggregator == AnyOfLimiter::aggregator)
-					result = std::make_shared<AnyOfLimiter>();
-				else if(aggregator == NoneOfLimiter::aggregator)
-					result = std::make_shared<NoneOfLimiter>();
-			}
-			if(!result)
-			{
-				// collapse for single limiter without explicit aggregate operator
-				if(subLimiters.size() == 1)
-					return parseLimiter(subLimiters[0]);
-				// implicit aggregator must be allOf
-				result = std::make_shared<AllOfLimiter>();
-				offset = 0;
-			}
-			if(subLimiters.size() == offset)
-				logMod->warn("Warning: empty sub-limiter list");
-			for(int sl = offset; sl < subLimiters.size(); ++sl)
-				result->add(parseLimiter(subLimiters[sl]));
-			return result;
-		}
-		break;
-	case JsonNode::JsonType::DATA_STRING: //pre-defined limiters
-		return parseByMap(bonusLimiterMap, &limiter, "limiter type ");
-		break;
-	case JsonNode::JsonType::DATA_STRUCT: //customizable limiters
-		{
-			std::string limiterType = limiter["type"].String();
-			const JsonVector & parameters = limiter["parameters"].Vector();
-			if(limiterType == "CREATURE_TYPE_LIMITER")
-			{
-				std::shared_ptr<CCreatureTypeLimiter> creatureLimiter = std::make_shared<CCreatureTypeLimiter>();
-				VLC->identifiers()->requestIdentifier("creature", parameters[0], [=](si32 creature)
-				{
-					creatureLimiter->setCreature(CreatureID(creature));
-				});
-				auto includeUpgrades = false;
-
-				if(parameters.size() > 1)
-				{
-					bool success = true;
-					includeUpgrades = parameters[1].TryBoolFromString(success);
-
-					if(!success)
-						logMod->error("Second parameter of '%s' limiter should be Bool", limiterType);
-				}
-				creatureLimiter->includeUpgrades = includeUpgrades;
-				return creatureLimiter;
-			}
-			else if(limiterType == "HAS_ANOTHER_BONUS_LIMITER")
-			{
-				std::string anotherBonusType = parameters[0].String();
-				auto it = bonusNameMap.find(anotherBonusType);
-				if(it == bonusNameMap.end())
-				{
-					logMod->error("Error: invalid ability type %s.", anotherBonusType);
-				}
-				else
-				{
-					std::shared_ptr<HasAnotherBonusLimiter> bonusLimiter = std::make_shared<HasAnotherBonusLimiter>();
-					bonusLimiter->type = it->second;
-					auto findSource = [&](const JsonNode & parameter)
-					{
-						if(parameter.getType() == JsonNode::JsonType::DATA_STRUCT)
-						{
-							auto sourceIt = bonusSourceMap.find(parameter["type"].String());
-							if(sourceIt != bonusSourceMap.end())
-							{
-								bonusLimiter->source = sourceIt->second;
-								bonusLimiter->isSourceRelevant = true;
-								if(!parameter["id"].isNull()) {
-									resolveIdentifier(parameter["id"], bonusLimiter->sid);
-									bonusLimiter->isSourceIDRelevant = true;
-								}
-							}
-						}
-						return false;
-					};
-					if(parameters.size() > 1)
-					{
-						if(findSource(parameters[1]) && parameters.size() == 2)
-							return bonusLimiter;
-						else
-						{
-							resolveIdentifier(parameters[1], bonusLimiter->subtype);
-							bonusLimiter->isSubtypeRelevant = true;
-							if(parameters.size() > 2)
-								findSource(parameters[2]);
-						}
-					}
-					return bonusLimiter;
-				}
-			}
-			else if(limiterType == "CREATURE_ALIGNMENT_LIMITER")
-			{
-				int alignment = vstd::find_pos(GameConstants::ALIGNMENT_NAMES, parameters[0].String());
-				if(alignment == -1)
-					logMod->error("Error: invalid alignment %s.", parameters[0].String());
-				else
-					return std::make_shared<CreatureAlignmentLimiter>(static_cast<EAlignment>(alignment));
-			}
-			else if(limiterType == "FACTION_LIMITER" || limiterType == "CREATURE_FACTION_LIMITER") //Second name is deprecated, 1.2 compat
-			{
-				std::shared_ptr<FactionLimiter> factionLimiter = std::make_shared<FactionLimiter>();
-				VLC->identifiers()->requestIdentifier("faction", parameters[0], [=](si32 faction)
-				{
-					factionLimiter->faction = FactionID(faction);
-				});
-				return factionLimiter;
-			}
-			else if(limiterType == "CREATURE_LEVEL_LIMITER")
-			{
-				auto levelLimiter = std::make_shared<CreatureLevelLimiter>();
-				if(!parameters.empty()) //If parameters is empty, level limiter works as CREATURES_ONLY limiter
-				{
-					levelLimiter->minLevel = parameters[0].Integer();
-					if(parameters[1].isNumber())
-						levelLimiter->maxLevel = parameters[1].Integer();
-				}
-				return levelLimiter;
-			}
-			else if(limiterType == "CREATURE_TERRAIN_LIMITER")
-			{
-				std::shared_ptr<CreatureTerrainLimiter> terrainLimiter = std::make_shared<CreatureTerrainLimiter>();
-				if(!parameters.empty())
-				{
-					VLC->identifiers()->requestIdentifier("terrain", parameters[0], [=](si32 terrain)
-					{
-						//TODO: support limiters
-						//terrainLimiter->terrainType = terrain;
-					});
-				}
-				return terrainLimiter;
-			}
-			else if(limiterType == "UNIT_ON_HEXES") {
-				auto hexLimiter = std::make_shared<UnitOnHexLimiter>();
-				if(!parameters.empty())
-				{
-					for (const auto & parameter: parameters){
-						if(parameter.isNumber())
-							hexLimiter->applicableHexes.insert(BattleHex(parameter.Integer()));
-					}
-				}
-				return hexLimiter;
-			}
-			else
-			{
-				logMod->error("Error: invalid customizable limiter type %s.", limiterType);
-			}
-		}
-		break;
-	default:
-		break;
-	}
-	return nullptr;
-}
-
-std::shared_ptr<Bonus> JsonUtils::parseBonus(const JsonNode &ability)
-{
-	auto b = std::make_shared<Bonus>();
-	if (!parseBonus(ability, b.get()))
-	{
-		// caller code can not handle this case and presumes that returned bonus is always valid
-		logGlobal->error("Failed to parse bonus! Json config was %S ", ability.toJson());
-
-		b->type = BonusType::NONE;
-		assert(0); // or throw? Game *should* work with dummy bonus
-
-		return b;
-	}
-	return b;
-}
-
-std::shared_ptr<Bonus> JsonUtils::parseBuildingBonus(const JsonNode & ability, const BuildingID & building, const std::string & description)
-{
-	/*	duration = BonusDuration::PERMANENT
-		source = BonusSource::TOWN_STRUCTURE
-		bonusType, val, subtype - get from json
-	*/
-	auto b = std::make_shared<Bonus>(BonusDuration::PERMANENT, BonusType::NONE, BonusSource::TOWN_STRUCTURE, 0, building, description, -1);
-
-	if(!parseBonus(ability, b.get()))
-		return nullptr;
-	return b;
-}
-
-static BonusParams convertDeprecatedBonus(const JsonNode &ability)
-{
-	if(vstd::contains(deprecatedBonusSet, ability["type"].String()))
-	{
-		logMod->warn("There is deprecated bonus found:\n%s\nTrying to convert...", ability.toJson());
-		auto params = BonusParams(ability["type"].String(),
-											ability["subtype"].isString() ? ability["subtype"].String() : "",
-											   ability["subtype"].isNumber() ? ability["subtype"].Integer() : -1);
-		if(params.isConverted)
-		{
-			if(ability["type"].String() == "SECONDARY_SKILL_PREMY" && bonusValueMap.find(ability["valueType"].String())->second == BonusValueType::PERCENT_TO_BASE) //assume secondary skill special
-			{
-				params.valueType = BonusValueType::PERCENT_TO_TARGET_TYPE;
-				params.targetType = BonusSource::SECONDARY_SKILL;
-			}
-
-			logMod->warn("Please, use this bonus:\n%s\nConverted successfully!", params.toJson().toJson());
-			return params;
-		}
-		else
-			logMod->error("Cannot convert bonus!\n%s", ability.toJson());
-	}
-	BonusParams ret;
-	ret.isConverted = false;
-	return ret;
-}
-
-static TUpdaterPtr parseUpdater(const JsonNode & updaterJson)
-{
-	switch(updaterJson.getType())
-	{
-	case JsonNode::JsonType::DATA_STRING:
-		return parseByMap(bonusUpdaterMap, &updaterJson, "updater type ");
-		break;
-	case JsonNode::JsonType::DATA_STRUCT:
-		if(updaterJson["type"].String() == "GROWS_WITH_LEVEL")
-		{
-			std::shared_ptr<GrowsWithLevelUpdater> updater = std::make_shared<GrowsWithLevelUpdater>();
-			const JsonVector param = updaterJson["parameters"].Vector();
-			updater->valPer20 = static_cast<int>(param[0].Integer());
-			if(param.size() > 1)
-				updater->stepSize = static_cast<int>(param[1].Integer());
-			return updater;
-		}
-		else if (updaterJson["type"].String() == "ARMY_MOVEMENT")
-		{
-			std::shared_ptr<ArmyMovementUpdater> updater = std::make_shared<ArmyMovementUpdater>();
-			if(updaterJson["parameters"].isVector())
-			{
-				const auto & param = updaterJson["parameters"].Vector();
-				if(param.size() < 4)
-					logMod->warn("Invalid ARMY_MOVEMENT parameters, using default!");
-				else
-				{
-					updater->base = static_cast<si32>(param.at(0).Integer());
-					updater->divider = static_cast<si32>(param.at(1).Integer());
-					updater->multiplier = static_cast<si32>(param.at(2).Integer());
-					updater->max = static_cast<si32>(param.at(3).Integer());
-				}
-				return updater;
-			}
-		}
-		else
-			logMod->warn("Unknown updater type \"%s\"", updaterJson["type"].String());
-		break;
-	}
-	return nullptr;
-}
-
-bool JsonUtils::parseBonus(const JsonNode &ability, Bonus *b)
-{
-	const JsonNode * value = nullptr;
-
-	std::string type = ability["type"].String();
-	auto it = bonusNameMap.find(type);
-	auto params = std::make_unique<BonusParams>(false);
-	if (it == bonusNameMap.end())
-	{
-		params = std::make_unique<BonusParams>(convertDeprecatedBonus(ability));
-		if(!params->isConverted)
-		{
-			logMod->error("Error: invalid ability type %s.", type);
-			return false;
-		}
-		b->type = params->type;
-		b->val = params->val.value_or(0);
-		b->valType = params->valueType.value_or(BonusValueType::ADDITIVE_VALUE);
-		if(params->targetType)
-			b->targetSourceType = params->targetType.value();
-	}
-	else
-		b->type = it->second;
-
-	resolveIdentifier(b->subtype, params->isConverted ? params->toJson() : ability, "subtype");
-
-	if(!params->isConverted)
-	{
-		b->val = static_cast<si32>(ability["val"].Float());
-
-		value = &ability["valueType"];
-		if (!value->isNull())
-			b->valType = static_cast<BonusValueType>(parseByMapN(bonusValueMap, value, "value type "));
-	}
-
-	b->stacking = ability["stacking"].String();
-
-	resolveAddInfo(b->additionalInfo, ability);
-
-	b->turnsRemain = static_cast<si32>(ability["turns"].Float());
-
-	b->sid = static_cast<si32>(ability["sourceID"].Float());
-
-	if(!ability["description"].isNull())
-	{
-		if (ability["description"].isString())
-			b->description = ability["description"].String();
-		if (ability["description"].isNumber())
-			b->description = VLC->generaltexth->translate("core.arraytxt", ability["description"].Integer());
-	}
-
-	value = &ability["effectRange"];
-	if (!value->isNull())
-		b->effectRange = static_cast<BonusLimitEffect>(parseByMapN(bonusLimitEffect, value, "effect range "));
-
-	value = &ability["duration"];
-	if (!value->isNull())
-	{
-		switch (value->getType())
-		{
-		case JsonNode::JsonType::DATA_STRING:
-			b->duration = parseByMap(bonusDurationMap, value, "duration type ");
-			break;
-		case JsonNode::JsonType::DATA_VECTOR:
-			{
-				BonusDuration::Type dur = 0;
-				for (const JsonNode & d : value->Vector())
-					dur |= parseByMapN(bonusDurationMap, &d, "duration type ");
-				b->duration = dur;
-			}
-			break;
-		default:
-			logMod->error("Error! Wrong bonus duration format.");
-		}
-	}
-
-	value = &ability["sourceType"];
-	if (!value->isNull())
-		b->source = static_cast<BonusSource>(parseByMap(bonusSourceMap, value, "source type "));
-
-	value = &ability["targetSourceType"];
-	if (!value->isNull())
-		b->targetSourceType = static_cast<BonusSource>(parseByMap(bonusSourceMap, value, "target type "));
-
-	value = &ability["limiters"];
-	if (!value->isNull())
-		b->limiter = parseLimiter(*value);
-
-	value = &ability["propagator"];
-	if (!value->isNull())
-	{
-		//ALL_CREATURES old propagator compatibility
-		if(value->String() == "ALL_CREATURES") 
-		{
-			logMod->warn("ALL_CREATURES propagator is deprecated. Use GLOBAL_EFFECT propagator with CREATURES_ONLY limiter");
-			b->addLimiter(std::make_shared<CreatureLevelLimiter>());
-			b->propagator = bonusPropagatorMap.at("GLOBAL_EFFECT");
-		}
-		else
-			b->propagator = parseByMap(bonusPropagatorMap, value, "propagator type ");
-	}
-
-	value = &ability["updater"];
-	if(!value->isNull())
-		b->addUpdater(parseUpdater(*value));
-	value = &ability["propagationUpdater"];
-	if(!value->isNull())
-		b->propagationUpdater = parseUpdater(*value);
-	return true;
-}
-
-CSelector JsonUtils::parseSelector(const JsonNode & ability)
-{
-	CSelector ret = Selector::all;
-
-	// Recursive parsers for anyOf, allOf, noneOf
-	const auto * value = &ability["allOf"];
-	if(value->isVector())
-	{
-		for(const auto & andN : value->Vector())
-			ret = ret.And(parseSelector(andN));
-	}
-
-	value = &ability["anyOf"];
-	if(value->isVector())
-	{
-		CSelector base = Selector::none;
-		for(const auto & andN : value->Vector())
-			base.Or(parseSelector(andN));
-		
-		ret = ret.And(base);
-	}
-
-	value = &ability["noneOf"];
-	if(value->isVector())
-	{
-		CSelector base = Selector::none;
-		for(const auto & andN : value->Vector())
-			base.Or(parseSelector(andN));
-		
-		ret = ret.And(base.Not());
-	}
-
-	// Actual selector parser
-	value = &ability["type"];
-	if(value->isString())
-	{
-		auto it = bonusNameMap.find(value->String());
-		if(it != bonusNameMap.end())
-			ret = ret.And(Selector::type()(it->second));
-	}
-	value = &ability["subtype"];
-	if(!value->isNull())
-	{
-		TBonusSubtype subtype;
-		resolveIdentifier(subtype, ability, "subtype");
-		ret = ret.And(Selector::subtype()(subtype));
-	}
-	value = &ability["sourceType"];
-	std::optional<BonusSource> src = std::nullopt; //Fixes for GCC false maybe-uninitialized
-	std::optional<si32> id = std::nullopt;
-	if(value->isString())
-	{
-		auto it = bonusSourceMap.find(value->String());
-		if(it != bonusSourceMap.end())
-			src = it->second;
-	}
-
-	value = &ability["sourceID"];
-	if(!value->isNull())
-	{
-		id = -1;
-		resolveIdentifier(*id, ability, "sourceID");
-	}
-
-	if(src && id)
-		ret = ret.And(Selector::source(*src, *id));
-	else if(src)
-		ret = ret.And(Selector::sourceTypeSel(*src));
-
-	
-	value = &ability["targetSourceType"];
-	if(value->isString())
-	{
-		auto it = bonusSourceMap.find(value->String());
-		if(it != bonusSourceMap.end())
-			ret = ret.And(Selector::targetSourceType()(it->second));
-	}
-	value = &ability["valueType"];
-	if(value->isString())
-	{
-		auto it = bonusValueMap.find(value->String());
-		if(it != bonusValueMap.end())
-			ret = ret.And(Selector::valueType(it->second));
-	}
-	CAddInfo info;
-	value = &ability["addInfo"];
-	if(!value->isNull())
-	{
-		resolveAddInfo(info, ability["addInfo"]);
-		ret = ret.And(Selector::info()(info));
-	}
-	value = &ability["effectRange"];
-	if(value->isString())
-	{
-		auto it = bonusLimitEffect.find(value->String());
-		if(it != bonusLimitEffect.end())
-			ret = ret.And(Selector::effectRange()(it->second));
-	}
-	value = &ability["lastsTurns"];
-	if(value->isNumber())
-		ret = ret.And(Selector::turns(value->Integer()));
-	value = &ability["lastsDays"];
-	if(value->isNumber())
-		ret = ret.And(Selector::days(value->Integer()));
-
-	return ret;
-}
-
-//returns first Key with value equal to given one
-template<class Key, class Val>
-Key reverseMapFirst(const Val & val, const std::map<Key, Val> & map)
-{
-	for(auto it : map)
-	{
-		if(it.second == val)
-		{
-			return it.first;
-		}
-	}
-	assert(0);
-	return "";
-}
-
-static JsonNode getDefaultValue(const JsonNode & schema, std::string fieldName)
-{
-	const JsonNode & fieldProps = schema["properties"][fieldName];
-
-#if defined(VCMI_IOS)
-	if (!fieldProps["defaultIOS"].isNull())
-		return fieldProps["defaultIOS"];
-#elif defined(VCMI_ANDROID)
-	if (!fieldProps["defaultAndroid"].isNull())
-		return fieldProps["defaultAndroid"];
-#elif !defined(VCMI_MOBILE)
-	if (!fieldProps["defaultDesktop"].isNull())
-		return fieldProps["defaultDesktop"];
-#endif
-	return fieldProps["default"];
-}
-
-static void eraseOptionalNodes(JsonNode & node, const JsonNode & schema)
-{
-	assert(schema["type"].String() == "object");
-
-	std::set<std::string> foundEntries;
-
-	for(const auto & entry : schema["required"].Vector())
-		foundEntries.insert(entry.String());
-
-	vstd::erase_if(node.Struct(), [&](const auto & node){
-		return !vstd::contains(foundEntries, node.first);
-	});
-}
-
-static void minimizeNode(JsonNode & node, const JsonNode & schema)
-{
-	if (schema["type"].String() != "object")
-		return;
-
-	for(const auto & entry : schema["required"].Vector())
-	{
-		const std::string & name = entry.String();
-		minimizeNode(node[name], schema["properties"][name]);
-
-		if (vstd::contains(node.Struct(), name) && node[name] == getDefaultValue(schema, name))
-			node.Struct().erase(name);
-	}
-	eraseOptionalNodes(node, schema);
-}
-
-static void maximizeNode(JsonNode & node, const JsonNode & schema)
-{
-	// "required" entry can only be found in object/struct
-	if (schema["type"].String() != "object")
-		return;
-
-	// check all required entries that have default version
-	for(const auto & entry : schema["required"].Vector())
-	{
-		const std::string & name = entry.String();
-
-		if (node[name].isNull() && !getDefaultValue(schema, name).isNull())
-			node[name] = getDefaultValue(schema, name);
-
-		maximizeNode(node[name], schema["properties"][name]);
-	}
-
-	eraseOptionalNodes(node, schema);
-}
-
-void JsonUtils::minimize(JsonNode & node, const std::string & schemaName)
-{
-	minimizeNode(node, getSchema(schemaName));
-}
-
-void JsonUtils::maximize(JsonNode & node, const std::string & schemaName)
-{
-	maximizeNode(node, getSchema(schemaName));
-}
-
-bool JsonUtils::validate(const JsonNode & node, const std::string & schemaName, const std::string & dataName)
-{
-	std::string log = Validation::check(schemaName, node);
-	if (!log.empty())
-	{
-		logMod->warn("Data in %s is invalid!", dataName);
-		logMod->warn(log);
-		logMod->trace("%s json: %s", dataName, node.toJson(true));
-	}
-	return log.empty();
-}
-
-const JsonNode & getSchemaByName(const std::string & name)
-{
-	// cached schemas to avoid loading json data multiple times
-	static std::map<std::string, JsonNode> loadedSchemas;
-
-	if (vstd::contains(loadedSchemas, name))
-		return loadedSchemas[name];
-
-	auto filename = JsonPath::builtin("config/schemas/" + name);
-
-	if (CResourceHandler::get()->existsResource(filename))
-	{
-		loadedSchemas[name] = JsonNode(filename);
-		return loadedSchemas[name];
-	}
-
-	logMod->error("Error: missing schema with name %s!", name);
-	assert(0);
-	return nullNode;
-}
-
-const JsonNode & JsonUtils::getSchema(const std::string & URI)
-{
-	size_t posColon = URI.find(':');
-	size_t posHash  = URI.find('#');
-	std::string filename;
-	if(posColon == std::string::npos)
-	{
-		filename = URI.substr(0, posHash);
-	}
-	else
-	{
-		std::string protocolName = URI.substr(0, posColon);
-		filename = URI.substr(posColon + 1, posHash - posColon - 1) + ".json";
-		if(protocolName != "vcmi")
-		{
-			logMod->error("Error: unsupported URI protocol for schema: %s", URI);
-			return nullNode;
-		}
-	}
-
-	// check if json pointer if present (section after hash in string)
-	if(posHash == std::string::npos || posHash == URI.size() - 1)
-	{
-		auto const & result = getSchemaByName(filename);
-		if (result.isNull())
-			logMod->error("Error: missing schema %s", URI);
-		return result;
-	}
-	else
-	{
-		auto const & result = getSchemaByName(filename).resolvePointer(URI.substr(posHash + 1));
-		if (result.isNull())
-			logMod->error("Error: missing schema %s", URI);
-		return result;
-	}
-}
-
-void JsonUtils::merge(JsonNode & dest, JsonNode & source, bool ignoreOverride, bool copyMeta)
-{
-	if (dest.getType() == JsonNode::JsonType::DATA_NULL)
-	{
-		std::swap(dest, source);
-		return;
-	}
-
-	switch (source.getType())
-	{
-		case JsonNode::JsonType::DATA_NULL:
-		{
-			dest.clear();
-			break;
-		}
-		case JsonNode::JsonType::DATA_BOOL:
-		case JsonNode::JsonType::DATA_FLOAT:
-		case JsonNode::JsonType::DATA_INTEGER:
-		case JsonNode::JsonType::DATA_STRING:
-		case JsonNode::JsonType::DATA_VECTOR:
-		{
-			std::swap(dest, source);
-			break;
-		}
-		case JsonNode::JsonType::DATA_STRUCT:
-		{
-			if(!ignoreOverride && vstd::contains(source.flags, "override"))
-			{
-				std::swap(dest, source);
-			}
-			else
-			{
-				if (copyMeta)
-					dest.meta = source.meta;
-
-				//recursively merge all entries from struct
-				for(auto & node : source.Struct())
-					merge(dest[node.first], node.second, ignoreOverride);
-			}
-		}
-	}
-}
-
-void JsonUtils::mergeCopy(JsonNode & dest, JsonNode source, bool ignoreOverride, bool copyMeta)
-{
-	// uses copy created in stack to safely merge two nodes
-	merge(dest, source, ignoreOverride, copyMeta);
-}
-
-void JsonUtils::inherit(JsonNode & descendant, const JsonNode & base)
-{
-	JsonNode inheritedNode(base);
-	merge(inheritedNode, descendant, true, true);
-	descendant.swap(inheritedNode);
-}
-
-JsonNode JsonUtils::intersect(const std::vector<JsonNode> & nodes, bool pruneEmpty)
-{
-	if(nodes.empty())
-		return nullNode;
-
-	JsonNode result = nodes[0];
-	for(int i = 1; i < nodes.size(); i++)
-	{
-		if(result.isNull())
-			break;
-		result = JsonUtils::intersect(result, nodes[i], pruneEmpty);
-	}
-	return result;
-}
-
-JsonNode JsonUtils::intersect(const JsonNode & a, const JsonNode & b, bool pruneEmpty)
-{
-	if(a.getType() == JsonNode::JsonType::DATA_STRUCT && b.getType() == JsonNode::JsonType::DATA_STRUCT)
-	{
-		// intersect individual properties
-		JsonNode result(JsonNode::JsonType::DATA_STRUCT);
-		for(const auto & property : a.Struct())
-		{
-			if(vstd::contains(b.Struct(), property.first))
-			{
-				JsonNode propertyIntersect = JsonUtils::intersect(property.second, b.Struct().find(property.first)->second);
-				if(pruneEmpty && !propertyIntersect.containsBaseData())
-					continue;
-				result[property.first] = propertyIntersect;
-			}
-		}
-		return result;
-	}
-	else
-	{
-		// not a struct - same or different, no middle ground
-		if(a == b)
-			return a;
-	}
-	return nullNode;
-}
-
-JsonNode JsonUtils::difference(const JsonNode & node, const JsonNode & base)
-{
-	auto addsInfo = [](JsonNode diff) -> bool
-	{
-		switch(diff.getType())
-		{
-		case JsonNode::JsonType::DATA_NULL:
-			return false;
-		case JsonNode::JsonType::DATA_STRUCT:
-			return !diff.Struct().empty();
-		default:
-			return true;
-		}
-	};
-
-	if(node.getType() == JsonNode::JsonType::DATA_STRUCT && base.getType() == JsonNode::JsonType::DATA_STRUCT)
-	{
-		// subtract individual properties
-		JsonNode result(JsonNode::JsonType::DATA_STRUCT);
-		for(const auto & property : node.Struct())
-		{
-			if(vstd::contains(base.Struct(), property.first))
-			{
-				const JsonNode propertyDifference = JsonUtils::difference(property.second, base.Struct().find(property.first)->second);
-				if(addsInfo(propertyDifference))
-					result[property.first] = propertyDifference;
-			}
-			else
-			{
-				result[property.first] = property.second;
-			}
-		}
-		return result;
-	}
-	else
-	{
-		if(node == base)
-			return nullNode;
-	}
-	return node;
-}
-
-JsonNode JsonUtils::assembleFromFiles(const std::vector<std::string> & files)
-{
-	bool isValid = false;
-	return assembleFromFiles(files, isValid);
-}
-
-JsonNode JsonUtils::assembleFromFiles(const std::vector<std::string> & files, bool & isValid)
-{
-	isValid = true;
-	JsonNode result;
-
-	for(const auto & file : files)
-	{
-		bool isValidFile = false;
-		JsonNode section(JsonPath::builtinTODO(file), isValidFile);
-		merge(result, section);
-		isValid |= isValidFile;
-	}
-	return result;
-}
-
-JsonNode JsonUtils::assembleFromFiles(const std::string & filename)
-{
-	JsonNode result;
-	JsonPath resID = JsonPath::builtinTODO(filename);
-
-	for(auto & loader : CResourceHandler::get()->getResourcesWithName(resID))
-	{
-		// FIXME: some way to make this code more readable
-		auto stream = loader->load(resID);
-		std::unique_ptr<ui8[]> textData(new ui8[stream->getSize()]);
-		stream->read(textData.get(), stream->getSize());
-
-		JsonNode section(reinterpret_cast<char *>(textData.get()), stream->getSize());
-		merge(result, section);
-	}
-	return result;
-}
-
-DLL_LINKAGE JsonNode JsonUtils::boolNode(bool value)
-{
-	JsonNode node;
-	node.Bool() = value;
-	return node;
-}
-
-DLL_LINKAGE JsonNode JsonUtils::floatNode(double value)
-{
-	JsonNode node;
-	node.Float() = value;
-	return node;
-}
-
-DLL_LINKAGE JsonNode JsonUtils::stringNode(const std::string & value)
-{
-	JsonNode node;
-	node.String() = value;
-	return node;
-}
-
-DLL_LINKAGE JsonNode JsonUtils::intNode(si64 value)
-{
-	JsonNode node;
-	node.Integer() = value;
-	return node;
-}
-
-VCMI_LIB_NAMESPACE_END
->>>>>>> a1a5bc28
+VCMI_LIB_NAMESPACE_END