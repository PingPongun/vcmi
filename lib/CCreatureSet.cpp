--- conflicted
+++ resolved
@@ -1,656 +1,652 @@
-#define VCMI_DLL
-#include "CCreatureSet.h"
-#include "CCreatureHandler.h"
-#include "VCMI_Lib.h"
-#include <assert.h>
-#include "CObjectHandler.h"
-#include "IGameCallback.h"
-#include "CGameState.h"
-<<<<<<< HEAD
-#include "CGeneralTextHandler.h"
-#include <sstream>
-=======
-#include "../hch/CGeneralTextHandler.h"
-#include "../hch/CSpellHandler.h"
-#include <boost/lexical_cast.hpp>
-#include <boost/algorithm/string/replace.hpp>
->>>>>>> 78fc2124
-
-const CStackInstance &CCreatureSet::operator[](TSlot slot) const
-{
-	TSlots::const_iterator i = stacks.find(slot);
-	if (i != stacks.end())
-		return *i->second;
-	else
-		throw std::string("That slot is empty!");
-}
-
-const CCreature* CCreatureSet::getCreature(TSlot slot) const
-{
-	TSlots::const_iterator i = stacks.find(slot);
-	if (i != stacks.end())
-		return i->second->type;
-	else
-		return NULL;
-}
-
-bool CCreatureSet::setCreature(TSlot slot, TCreature type, TQuantity quantity) /*slots 0 to 6 */
-{
-	if(slot > 6 || slot < 0)
-	{
-		tlog1 << "Cannot set slot " << slot << std::endl;
-		return false;
-	}
-	if(!quantity)
-	{
-		tlog2 << "Using set creature to delete stack?\n";
-		eraseStack(slot);
-		return true;
-	}
-
-	if(hasStackAtSlot(slot)) //remove old creature
-		eraseStack(slot);
-
-	putStack(slot, new CStackInstance(type, quantity));
-	return true;
-}
-
-TSlot CCreatureSet::getSlotFor(TCreature creature, ui32 slotsAmount/*=7*/) const /*returns -1 if no slot available */
-{
-	return getSlotFor(VLC->creh->creatures[creature], slotsAmount);
-}
-
-TSlot CCreatureSet::getSlotFor(const CCreature *c, ui32 slotsAmount/*=ARMY_SIZE*/) const
-{
-	assert(c->valid());
-	for(TSlots::const_iterator i=stacks.begin(); i!=stacks.end(); ++i)
-	{
-		assert(i->second->type->valid());
-		if(i->second->type == c)
-		{
-			return i->first; //if there is already such creature we return its slot id
-		}
-	}
-	for(ui32 i=0; i<slotsAmount; i++)
-	{
-		if(stacks.find(i) == stacks.end())
-		{
-			return i; //return first free slot
-		}
-	}
-	return -1; //no slot available
-}
-
-int CCreatureSet::getStackCount(TSlot slot) const
-{
-	TSlots::const_iterator i = stacks.find(slot);
-	if (i != stacks.end())
-		return i->second->count;
-	else
-		return 0; //TODO? consider issuing a warning
-}
-
-bool CCreatureSet::mergableStacks(std::pair<TSlot, TSlot> &out, TSlot preferable /*= -1*/) const /*looks for two same stacks, returns slot positions */
-{
-	//try to match creature to our preferred stack
-	if(preferable >= 0  &&  vstd::contains(stacks, preferable))
-	{
-		const CCreature *cr = stacks.find(preferable)->second->type;
-		for(TSlots::const_iterator j=stacks.begin(); j!=stacks.end(); ++j)
-		{
-			if(cr == j->second->type && j->first != preferable)
-			{
-				out.first = preferable;
-				out.second = j->first;
-				return true;
-			}
-		}
-	}
-
-	for(TSlots::const_iterator i=stacks.begin(); i!=stacks.end(); ++i)
-	{
-		for(TSlots::const_iterator j=stacks.begin(); j!=stacks.end(); ++j)
-		{
-			if(i->second->type == j->second->type  &&  i->first != j->first)
-			{
-				out.first = i->first;
-				out.second = j->first;
-				return true;
-			}
-		}
-	}
-	return false;
-}
-
-void CCreatureSet::sweep()
-{
-	for(TSlots::iterator i=stacks.begin(); i!=stacks.end(); ++i)
-	{
-		if(!i->second->count)
-		{
-			stacks.erase(i);
-			sweep();
-			break;
-		}
-	}
-}
-
-void CCreatureSet::addToSlot(TSlot slot, TCreature cre, TQuantity count, bool allowMerging/* = true*/)
-{
-	const CCreature *c = VLC->creh->creatures[cre];
-
-	if(!hasStackAtSlot(slot))
-	{
-		setCreature(slot, cre, count);
-	}
-	else if(getCreature(slot) == c && allowMerging) //that slot was empty or contained same type creature
-	{
-		setStackCount(slot, getStackCount(slot) + count);
-	}
-	else
-	{
-		tlog1 << "Failed adding to slot!\n";
-	}
-}
-
-void CCreatureSet::addToSlot(TSlot slot, CStackInstance *stack, bool allowMerging/* = true*/)
-{
-	assert(stack->valid(true));
-
-	if(!hasStackAtSlot(slot))
-	{
-		putStack(slot, stack);
-	}
-	else if(allowMerging && stack->type == getCreature(slot))
-	{
-		joinStack(slot, stack);
-	}
-	else
-	{
-		tlog1 << "Cannot add to slot " << slot << " stack " << *stack << std::endl;
-	}
-}
-
-bool CCreatureSet::validTypes(bool allowUnrandomized /*= false*/) const
-{
-	for(TSlots::const_iterator i=stacks.begin(); i!=stacks.end(); ++i)
-	{
-		if(!i->second->valid(allowUnrandomized))
-			return false;
-	}
-	return true;
-}
-
-bool CCreatureSet::slotEmpty(TSlot slot) const
-{
-	return !hasStackAtSlot(slot);
-}
-
-bool CCreatureSet::needsLastStack() const
-{
-	return false;
-}
-
-int CCreatureSet::getArmyStrength() const
-{
-	int ret = 0;
-	for(TSlots::const_iterator i = stacks.begin(); i != stacks.end(); i++)
-		ret += i->second->type->AIValue * i->second->count;
-	return ret;
-}
-
-ui64 CCreatureSet::getPower (TSlot slot) const
-{
-	return getCreature(slot)->AIValue * getStackCount(slot);
-}
-std::string CCreatureSet::getRoughAmount (TSlot slot) const
-{
-	return VLC->generaltexth->arraytxt[174 + 3*CCreature::getQuantityID(getStackCount(slot))];
-}
-
-int CCreatureSet::stacksCount() const
-{
-	return stacks.size();
-}
-
-void CCreatureSet::setFormation(bool tight)
-{
-	formation = tight;
-}
-
-void CCreatureSet::setStackCount(TSlot slot, TQuantity count)
-{
-	assert(hasStackAtSlot(slot));
-	assert(count > 0);
-	stacks[slot]->count = count;
-	armyChanged();
-}
-
-void CCreatureSet::clear()
-{
-	while(!stacks.empty())
-	{
-		eraseStack(stacks.begin()->first);
-	}
-}
-
-const CStackInstance& CCreatureSet::getStack(TSlot slot) const
-{
-	assert(hasStackAtSlot(slot));
-	return *stacks.find(slot)->second;
-}
-
-void CCreatureSet::eraseStack(TSlot slot)
-{
-	assert(hasStackAtSlot(slot));
-	CStackInstance *toErase = detachStack(slot);
-	delNull(toErase);
-}
-
-bool CCreatureSet::contains(const CStackInstance *stack) const
-{
-	if(!stack) 
-		return false;
-
-	for(TSlots::const_iterator i = stacks.begin(); i != stacks.end(); ++i)
-		if(i->second == stack)
-			return true;
-
-	return false;
-}
-
-TSlot CCreatureSet::findStack(const CStackInstance *stack) const
-{
-	if(!stack) 
-		return -1;
-
-	for(TSlots::const_iterator i = stacks.begin(); i != stacks.end(); ++i)
-		if(i->second == stack)
-			return i->first;
-
-	return -1;
-}
-
-CArmedInstance * CCreatureSet::castToArmyObj()
-{
-	return dynamic_cast<CArmedInstance *>(this);
-}
-
-void CCreatureSet::putStack(TSlot slot, CStackInstance *stack)
-{
-	assert(!hasStackAtSlot(slot));
-	stacks[slot] = stack;
-	stack->setArmyObj(castToArmyObj());
-	armyChanged();
-}
-
-void CCreatureSet::joinStack(TSlot slot, CStackInstance * stack)
-{
-	const CCreature *c = getCreature(slot);
-	assert(c == stack->type);
-	assert(c);
-
-	//TODO move stuff 
-	changeStackCount(slot, stack->count);
-	delNull(stack);
-}
-
-void CCreatureSet::changeStackCount(TSlot slot, TQuantity toAdd)
-{
-	setStackCount(slot, getStackCount(slot) + toAdd);
-}
-
-CCreatureSet::CCreatureSet()
-{
-	formation = false;
-}
-
-CCreatureSet::CCreatureSet(const CCreatureSet&)
-{
-	assert(0);
-}
-
-CCreatureSet::~CCreatureSet()
-{
-	clear();
-}
-
-void CCreatureSet::setToArmy(CSimpleArmy &src)
-{
-	clear();
-	while(src)
-	{
-		TSimpleSlots::iterator i = src.army.begin();
-
-		assert(i->second.type);
-		assert(i->second.count);
-
-		putStack(i->first, new CStackInstance(i->second.type, i->second.count));
-		src.army.erase(i);
-	}
-}
-
-CStackInstance * CCreatureSet::detachStack(TSlot slot)
-{
-	assert(hasStackAtSlot(slot));
-	CStackInstance *ret = stacks[slot];
-
-	//if(CArmedInstance *armedObj = castToArmyObj())
-	{
-		ret->setArmyObj(NULL); //detaches from current armyobj
-	}
-
-	assert(!ret->armyObj); //we failed detaching?
-	stacks.erase(slot);
-	armyChanged();
-	return ret;
-}
-
-void CCreatureSet::setStackType(TSlot slot, const CCreature *type)
-{
-	assert(hasStackAtSlot(slot));
-	CStackInstance *s = stacks[slot];
-	s->setType(type->idNumber);
-	armyChanged();
-}
-
-bool CCreatureSet::canBeMergedWith(const CCreatureSet &cs, bool allowMergingStacks) const
-{
-	if(!allowMergingStacks)
-	{
-		int freeSlots = stacksCount() - ARMY_SIZE;
-		std::set<const CCreature*> cresToAdd;
-		for(TSlots::const_iterator i = cs.stacks.begin(); i != cs.stacks.end(); i++)
-		{
-			TSlot dest = getSlotFor(i->second->type);
-			if(dest < 0 || hasStackAtSlot(dest))
-				cresToAdd.insert(i->second->type);
-		}
-		return cresToAdd.size() <= freeSlots;
-	}
-	else
-	{
-		std::set<const CCreature*> cres;
-
-		//get types of creatures that need their own slot
-		for(TSlots::const_iterator i = cs.stacks.begin(); i != cs.stacks.end(); i++)
-			cres.insert(i->second->type);
-		for(TSlots::const_iterator i = stacks.begin(); i != stacks.end(); i++)
-			cres.insert(i->second->type);
-
-		return cres.size() <= ARMY_SIZE;
-	}
-}
-
-bool CCreatureSet::hasStackAtSlot(TSlot slot) const
-{
-	return vstd::contains(stacks, slot);
-}
-
-CCreatureSet & CCreatureSet::operator=(const CCreatureSet&cs)
-{
-	assert(0);
-	return *this;
-}
-
-void CCreatureSet::armyChanged()
-{
-}
-
-CStackInstance::CStackInstance()
-	: armyObj(_armyObj)
-{
-	init();
-}
-
-CStackInstance::CStackInstance(TCreature id, TQuantity Count)
-	: armyObj(_armyObj)
-{
-	init();
-	setType(id);
-	count = Count;
-}
-
-CStackInstance::CStackInstance(const CCreature *cre, TQuantity Count)
-	: armyObj(_armyObj)
-{
-	init();
-	setType(cre);
-	count = Count;
-}
-
-void CStackInstance::init()
-{
-	experience = 0;
-	count = 0;
-	type = NULL;
-	idRand = -1;
-	_armyObj = NULL;
-	nodeType = STACK;
-}
-
-int CStackInstance::getQuantityID() const 
-{
-	return CCreature::getQuantityID(count);
-}
-
-void CStackInstance::setType(int creID)
-{
-	setType(VLC->creh->creatures[creID]);
-}
-
-void CStackInstance::setType(const CCreature *c)
-{
-	if(type)
-		detachFrom(const_cast<CCreature*>(type));
-
-	type = c;
-
-	attachTo(const_cast<CCreature*>(type));
-}
-std::string CStackInstance::bonusToString(Bonus *bonus, bool description) const
-{
-	std::map<TBonusType, std::pair<std::string, std::string>>::iterator it = VLC->creh->stackBonuses.find(bonus->type);
-	if (it != VLC->creh->stackBonuses.end())
-	{
-		std::string text;
-		if (description) //long ability description
-		{
-			text = it->second.second;
-			switch (bonus->type)
-			{
-				//no additional modifiers needed
-				case Bonus::FLYING:
-				case Bonus::UNLIMITED_RETALIATIONS:
-				case Bonus::SHOOTER:
-				case Bonus::FREE_SHOOTING:
-				case Bonus::NO_SHOTING_PENALTY:
-				case Bonus::NO_MELEE_PENALTY:
-				case Bonus::NO_DISTANCE_PENALTY:
-				case Bonus::NO_OBSTACLES_PENALTY:
-				case Bonus::JOUSTING: //TODO: percent bonus?
-				case Bonus::RETURN_AFTER_STRIKE:
-				case Bonus::BLOCKS_RETALIATION:
-				case Bonus::TWO_HEX_ATTACK_BREATH:
-				case Bonus::THREE_HEADED_ATTACK:
-				case Bonus::ATTACKS_ALL_ADJACENT:
-				case Bonus::FULL_HP_REGENERATION:
-				case Bonus::LIFE_DRAIN: //TODO: chance, hp percentage?
-				case Bonus::SELF_MORALE:
-				case Bonus::SELF_LUCK:
-				case Bonus::FEAR:
-				case Bonus::FEARLESS:
-				case Bonus::CHARGE_IMMUNITY:
-				case Bonus::HEALER:
-				case Bonus::CATAPULT:
-				case Bonus::DRAGON_NATURE:
-				case Bonus::NON_LIVING:
-				case Bonus::UNDEAD:
-				break;
-				//One numeric value
-				//case Bonus::STACKS_SPEED: //Do we need description for creature stats?
-				//case Bonus::STACK_HEALTH:
-				case Bonus::MAGIC_RESISTANCE:
-				case Bonus::SPELL_DAMAGE_REDUCTION:
-				case Bonus::LEVEL_SPELL_IMMUNITY:
-				case Bonus::CHANGES_SPELL_COST_FOR_ALLY:
-				case Bonus::CHANGES_SPELL_COST_FOR_ENEMY:
-				case Bonus::MANA_CHANNELING:
-				case Bonus::MANA_DRAIN:
-				case Bonus::HP_REGENERATION:
-				case Bonus::ADDITIONAL_RETALIATION:
-				case Bonus::DOUBLE_DAMAGE_CHANCE:
-				case Bonus::ENEMY_DEFENCE_REDUCTION:
-				case Bonus::MAGIC_MIRROR:
-				case Bonus::DARKNESS: //Darkness Dragons any1?
-					boost::algorithm::replace_first(text, "%d", boost::lexical_cast<std::string>(bonus->val));
-					break;
-				//Complex descriptions
-				case Bonus::HATE: //TODO: customize damage percent
-					boost::algorithm::replace_first(text, "%s", VLC->creh->creatures[bonus->subtype]->namePl);
-					break;
-				case Bonus::SPELL_IMMUNITY:
-					boost::algorithm::replace_first(text, "%s", VLC->spellh->spells[bonus->subtype].name);
-					break;
-				case Bonus::SPELL_AFTER_ATTACK:
-					boost::algorithm::replace_first(text, "%d", boost::lexical_cast<std::string>(bonus->additionalInfo % 100));
-					boost::algorithm::replace_first(text, "%s", VLC->spellh->spells[bonus->subtype].name);
-					break;
-				default:
-					{}//TODO: allow custom bonus types... someday, somehow
-			}
-		}
-		else //short name
-		{
-			text = it->second.first;
-			switch (bonus->type)
-			{
-				case Bonus::HATE:
-					boost::algorithm::replace_first(text, "%s", VLC->creh->creatures[bonus->subtype]->namePl);
-					break;
-				case Bonus::LEVEL_SPELL_IMMUNITY:
-					boost::algorithm::replace_first(text, "%d", boost::lexical_cast<std::string>(bonus->val));
-					break;
-				case Bonus::SPELL_IMMUNITY:
-				case Bonus::SPELL_AFTER_ATTACK:
-					boost::algorithm::replace_first(text, "%s", VLC->spellh->spells[bonus->subtype].name);
-					break;
-			}
-		}
-		return text;
-	}
-	else
-		return "";
-}
-
-void CStackInstance::setArmyObj(const CArmedInstance *ArmyObj)
-{
-	if(_armyObj)
-		detachFrom(const_cast<CArmedInstance*>(_armyObj));
-
-	_armyObj = ArmyObj;
-	if(ArmyObj)
-	{
-		attachTo(const_cast<CArmedInstance*>(_armyObj));
-	}
-}
-// void CStackInstance::getParents(TCNodes &out, const CBonusSystemNode *source /*= NULL*/) const
-// {
-// 	out.insert(type);
-// 
-// 	if(source && source != this) //we should be root, if not - do not inherit anything
-// 		return;
-// 
-// 	if(armyObj)
-// 		out.insert(armyObj);
-// 	else
-// 		out.insert(&IObjectInterface::cb->gameState()->globalEffects);
-// }
-
-std::string CStackInstance::getQuantityTXT(bool capitalized /*= true*/) const
-{
-	return VLC->generaltexth->arraytxt[174 + getQuantityID()*3 + 2 - capitalized];
-}
-
-bool CStackInstance::valid(bool allowUnrandomized) const
-{
-	bool isRand = (idRand != -1);
-	if(!isRand)
-	{
-		return (type  &&  type == VLC->creh->creatures[type->idNumber]);
-	}
-	else
-		return allowUnrandomized;
-}
-
-CStackInstance::~CStackInstance()
-{
-
-}
-
-std::string CStackInstance::nodeName() const
-{
-	std::ostringstream oss;
-	oss << "Stack of " << count << " creatures of ";
-	if(type)
-		oss << type->namePl;
-	else if(idRand)
-		oss << "[no type, idRand=" << idRand << "]";
-	else
-		oss << "[UNDEFINED TYPE]";
-
-	return oss.str();
-}
-
-void CStackInstance::deserializationFix()
-{
-	setType(type);
-	setArmyObj(armyObj);
-}
-
-CStackBasicDescriptor::CStackBasicDescriptor()
-{
-	type = NULL;
-	count = -1;
-}
-
-CStackBasicDescriptor::CStackBasicDescriptor(TCreature id, TQuantity Count)
-	: type (VLC->creh->creatures[id]), count(Count)
-{
-}
-
-CStackBasicDescriptor::CStackBasicDescriptor(const CCreature *c, TQuantity Count)
-	: type(c), count(Count)
-{
-}
-
-DLL_EXPORT std::ostream & operator<<(std::ostream & str, const CStackInstance & sth)
-{
-	if(!sth.valid(true))
-		str << "an invalid stack!";
-
-	str << "stack with " << sth.count << " of ";
-	if(sth.type)
-		str << sth.type->namePl;
-	else
-		str << sth.idRand;
-
-	return str;
-}
-
-void CSimpleArmy::clear()
-{
-	army.clear();
-}
-
-CSimpleArmy::operator bool() const
-{
-	return army.size();
-}
-
-bool CSimpleArmy::setCreature(TSlot slot, TCreature cre, TQuantity count)
-{
-	assert(!vstd::contains(army, slot));
-	army[slot] = CStackBasicDescriptor(cre, count);
-	return true;
+#define VCMI_DLL
+#include "CCreatureSet.h"
+#include "CCreatureHandler.h"
+#include "VCMI_Lib.h"
+#include <assert.h>
+#include "CObjectHandler.h"
+#include "IGameCallback.h"
+#include "CGameState.h"
+#include "CGeneralTextHandler.h"
+#include <sstream>
+#include "CSpellHandler.h"
+#include <boost/lexical_cast.hpp>
+#include <boost/algorithm/string/replace.hpp>
+
+const CStackInstance &CCreatureSet::operator[](TSlot slot) const
+{
+	TSlots::const_iterator i = stacks.find(slot);
+	if (i != stacks.end())
+		return *i->second;
+	else
+		throw std::string("That slot is empty!");
+}
+
+const CCreature* CCreatureSet::getCreature(TSlot slot) const
+{
+	TSlots::const_iterator i = stacks.find(slot);
+	if (i != stacks.end())
+		return i->second->type;
+	else
+		return NULL;
+}
+
+bool CCreatureSet::setCreature(TSlot slot, TCreature type, TQuantity quantity) /*slots 0 to 6 */
+{
+	if(slot > 6 || slot < 0)
+	{
+		tlog1 << "Cannot set slot " << slot << std::endl;
+		return false;
+	}
+	if(!quantity)
+	{
+		tlog2 << "Using set creature to delete stack?\n";
+		eraseStack(slot);
+		return true;
+	}
+
+	if(hasStackAtSlot(slot)) //remove old creature
+		eraseStack(slot);
+
+	putStack(slot, new CStackInstance(type, quantity));
+	return true;
+}
+
+TSlot CCreatureSet::getSlotFor(TCreature creature, ui32 slotsAmount/*=7*/) const /*returns -1 if no slot available */
+{
+	return getSlotFor(VLC->creh->creatures[creature], slotsAmount);
+}
+
+TSlot CCreatureSet::getSlotFor(const CCreature *c, ui32 slotsAmount/*=ARMY_SIZE*/) const
+{
+	assert(c->valid());
+	for(TSlots::const_iterator i=stacks.begin(); i!=stacks.end(); ++i)
+	{
+		assert(i->second->type->valid());
+		if(i->second->type == c)
+		{
+			return i->first; //if there is already such creature we return its slot id
+		}
+	}
+	for(ui32 i=0; i<slotsAmount; i++)
+	{
+		if(stacks.find(i) == stacks.end())
+		{
+			return i; //return first free slot
+		}
+	}
+	return -1; //no slot available
+}
+
+int CCreatureSet::getStackCount(TSlot slot) const
+{
+	TSlots::const_iterator i = stacks.find(slot);
+	if (i != stacks.end())
+		return i->second->count;
+	else
+		return 0; //TODO? consider issuing a warning
+}
+
+bool CCreatureSet::mergableStacks(std::pair<TSlot, TSlot> &out, TSlot preferable /*= -1*/) const /*looks for two same stacks, returns slot positions */
+{
+	//try to match creature to our preferred stack
+	if(preferable >= 0  &&  vstd::contains(stacks, preferable))
+	{
+		const CCreature *cr = stacks.find(preferable)->second->type;
+		for(TSlots::const_iterator j=stacks.begin(); j!=stacks.end(); ++j)
+		{
+			if(cr == j->second->type && j->first != preferable)
+			{
+				out.first = preferable;
+				out.second = j->first;
+				return true;
+			}
+		}
+	}
+
+	for(TSlots::const_iterator i=stacks.begin(); i!=stacks.end(); ++i)
+	{
+		for(TSlots::const_iterator j=stacks.begin(); j!=stacks.end(); ++j)
+		{
+			if(i->second->type == j->second->type  &&  i->first != j->first)
+			{
+				out.first = i->first;
+				out.second = j->first;
+				return true;
+			}
+		}
+	}
+	return false;
+}
+
+void CCreatureSet::sweep()
+{
+	for(TSlots::iterator i=stacks.begin(); i!=stacks.end(); ++i)
+	{
+		if(!i->second->count)
+		{
+			stacks.erase(i);
+			sweep();
+			break;
+		}
+	}
+}
+
+void CCreatureSet::addToSlot(TSlot slot, TCreature cre, TQuantity count, bool allowMerging/* = true*/)
+{
+	const CCreature *c = VLC->creh->creatures[cre];
+
+	if(!hasStackAtSlot(slot))
+	{
+		setCreature(slot, cre, count);
+	}
+	else if(getCreature(slot) == c && allowMerging) //that slot was empty or contained same type creature
+	{
+		setStackCount(slot, getStackCount(slot) + count);
+	}
+	else
+	{
+		tlog1 << "Failed adding to slot!\n";
+	}
+}
+
+void CCreatureSet::addToSlot(TSlot slot, CStackInstance *stack, bool allowMerging/* = true*/)
+{
+	assert(stack->valid(true));
+
+	if(!hasStackAtSlot(slot))
+	{
+		putStack(slot, stack);
+	}
+	else if(allowMerging && stack->type == getCreature(slot))
+	{
+		joinStack(slot, stack);
+	}
+	else
+	{
+		tlog1 << "Cannot add to slot " << slot << " stack " << *stack << std::endl;
+	}
+}
+
+bool CCreatureSet::validTypes(bool allowUnrandomized /*= false*/) const
+{
+	for(TSlots::const_iterator i=stacks.begin(); i!=stacks.end(); ++i)
+	{
+		if(!i->second->valid(allowUnrandomized))
+			return false;
+	}
+	return true;
+}
+
+bool CCreatureSet::slotEmpty(TSlot slot) const
+{
+	return !hasStackAtSlot(slot);
+}
+
+bool CCreatureSet::needsLastStack() const
+{
+	return false;
+}
+
+int CCreatureSet::getArmyStrength() const
+{
+	int ret = 0;
+	for(TSlots::const_iterator i = stacks.begin(); i != stacks.end(); i++)
+		ret += i->second->type->AIValue * i->second->count;
+	return ret;
+}
+
+ui64 CCreatureSet::getPower (TSlot slot) const
+{
+	return getCreature(slot)->AIValue * getStackCount(slot);
+}
+std::string CCreatureSet::getRoughAmount (TSlot slot) const
+{
+	return VLC->generaltexth->arraytxt[174 + 3*CCreature::getQuantityID(getStackCount(slot))];
+}
+
+int CCreatureSet::stacksCount() const
+{
+	return stacks.size();
+}
+
+void CCreatureSet::setFormation(bool tight)
+{
+	formation = tight;
+}
+
+void CCreatureSet::setStackCount(TSlot slot, TQuantity count)
+{
+	assert(hasStackAtSlot(slot));
+	assert(count > 0);
+	stacks[slot]->count = count;
+	armyChanged();
+}
+
+void CCreatureSet::clear()
+{
+	while(!stacks.empty())
+	{
+		eraseStack(stacks.begin()->first);
+	}
+}
+
+const CStackInstance& CCreatureSet::getStack(TSlot slot) const
+{
+	assert(hasStackAtSlot(slot));
+	return *stacks.find(slot)->second;
+}
+
+void CCreatureSet::eraseStack(TSlot slot)
+{
+	assert(hasStackAtSlot(slot));
+	CStackInstance *toErase = detachStack(slot);
+	delNull(toErase);
+}
+
+bool CCreatureSet::contains(const CStackInstance *stack) const
+{
+	if(!stack) 
+		return false;
+
+	for(TSlots::const_iterator i = stacks.begin(); i != stacks.end(); ++i)
+		if(i->second == stack)
+			return true;
+
+	return false;
+}
+
+TSlot CCreatureSet::findStack(const CStackInstance *stack) const
+{
+	if(!stack) 
+		return -1;
+
+	for(TSlots::const_iterator i = stacks.begin(); i != stacks.end(); ++i)
+		if(i->second == stack)
+			return i->first;
+
+	return -1;
+}
+
+CArmedInstance * CCreatureSet::castToArmyObj()
+{
+	return dynamic_cast<CArmedInstance *>(this);
+}
+
+void CCreatureSet::putStack(TSlot slot, CStackInstance *stack)
+{
+	assert(!hasStackAtSlot(slot));
+	stacks[slot] = stack;
+	stack->setArmyObj(castToArmyObj());
+	armyChanged();
+}
+
+void CCreatureSet::joinStack(TSlot slot, CStackInstance * stack)
+{
+	const CCreature *c = getCreature(slot);
+	assert(c == stack->type);
+	assert(c);
+
+	//TODO move stuff 
+	changeStackCount(slot, stack->count);
+	delNull(stack);
+}
+
+void CCreatureSet::changeStackCount(TSlot slot, TQuantity toAdd)
+{
+	setStackCount(slot, getStackCount(slot) + toAdd);
+}
+
+CCreatureSet::CCreatureSet()
+{
+	formation = false;
+}
+
+CCreatureSet::CCreatureSet(const CCreatureSet&)
+{
+	assert(0);
+}
+
+CCreatureSet::~CCreatureSet()
+{
+	clear();
+}
+
+void CCreatureSet::setToArmy(CSimpleArmy &src)
+{
+	clear();
+	while(src)
+	{
+		TSimpleSlots::iterator i = src.army.begin();
+
+		assert(i->second.type);
+		assert(i->second.count);
+
+		putStack(i->first, new CStackInstance(i->second.type, i->second.count));
+		src.army.erase(i);
+	}
+}
+
+CStackInstance * CCreatureSet::detachStack(TSlot slot)
+{
+	assert(hasStackAtSlot(slot));
+	CStackInstance *ret = stacks[slot];
+
+	//if(CArmedInstance *armedObj = castToArmyObj())
+	{
+		ret->setArmyObj(NULL); //detaches from current armyobj
+	}
+
+	assert(!ret->armyObj); //we failed detaching?
+	stacks.erase(slot);
+	armyChanged();
+	return ret;
+}
+
+void CCreatureSet::setStackType(TSlot slot, const CCreature *type)
+{
+	assert(hasStackAtSlot(slot));
+	CStackInstance *s = stacks[slot];
+	s->setType(type->idNumber);
+	armyChanged();
+}
+
+bool CCreatureSet::canBeMergedWith(const CCreatureSet &cs, bool allowMergingStacks) const
+{
+	if(!allowMergingStacks)
+	{
+		int freeSlots = stacksCount() - ARMY_SIZE;
+		std::set<const CCreature*> cresToAdd;
+		for(TSlots::const_iterator i = cs.stacks.begin(); i != cs.stacks.end(); i++)
+		{
+			TSlot dest = getSlotFor(i->second->type);
+			if(dest < 0 || hasStackAtSlot(dest))
+				cresToAdd.insert(i->second->type);
+		}
+		return cresToAdd.size() <= freeSlots;
+	}
+	else
+	{
+		std::set<const CCreature*> cres;
+
+		//get types of creatures that need their own slot
+		for(TSlots::const_iterator i = cs.stacks.begin(); i != cs.stacks.end(); i++)
+			cres.insert(i->second->type);
+		for(TSlots::const_iterator i = stacks.begin(); i != stacks.end(); i++)
+			cres.insert(i->second->type);
+
+		return cres.size() <= ARMY_SIZE;
+	}
+}
+
+bool CCreatureSet::hasStackAtSlot(TSlot slot) const
+{
+	return vstd::contains(stacks, slot);
+}
+
+CCreatureSet & CCreatureSet::operator=(const CCreatureSet&cs)
+{
+	assert(0);
+	return *this;
+}
+
+void CCreatureSet::armyChanged()
+{
+}
+
+CStackInstance::CStackInstance()
+	: armyObj(_armyObj)
+{
+	init();
+}
+
+CStackInstance::CStackInstance(TCreature id, TQuantity Count)
+	: armyObj(_armyObj)
+{
+	init();
+	setType(id);
+	count = Count;
+}
+
+CStackInstance::CStackInstance(const CCreature *cre, TQuantity Count)
+	: armyObj(_armyObj)
+{
+	init();
+	setType(cre);
+	count = Count;
+}
+
+void CStackInstance::init()
+{
+	experience = 0;
+	count = 0;
+	type = NULL;
+	idRand = -1;
+	_armyObj = NULL;
+	nodeType = STACK;
+}
+
+int CStackInstance::getQuantityID() const 
+{
+	return CCreature::getQuantityID(count);
+}
+
+void CStackInstance::setType(int creID)
+{
+	setType(VLC->creh->creatures[creID]);
+}
+
+void CStackInstance::setType(const CCreature *c)
+{
+	if(type)
+		detachFrom(const_cast<CCreature*>(type));
+
+	type = c;
+
+	attachTo(const_cast<CCreature*>(type));
+}
+std::string CStackInstance::bonusToString(Bonus *bonus, bool description) const
+{
+	std::map<TBonusType, std::pair<std::string, std::string>>::iterator it = VLC->creh->stackBonuses.find(bonus->type);
+	if (it != VLC->creh->stackBonuses.end())
+	{
+		std::string text;
+		if (description) //long ability description
+		{
+			text = it->second.second;
+			switch (bonus->type)
+			{
+				//no additional modifiers needed
+				case Bonus::FLYING:
+				case Bonus::UNLIMITED_RETALIATIONS:
+				case Bonus::SHOOTER:
+				case Bonus::FREE_SHOOTING:
+				case Bonus::NO_SHOTING_PENALTY:
+				case Bonus::NO_MELEE_PENALTY:
+				case Bonus::NO_DISTANCE_PENALTY:
+				case Bonus::NO_OBSTACLES_PENALTY:
+				case Bonus::JOUSTING: //TODO: percent bonus?
+				case Bonus::RETURN_AFTER_STRIKE:
+				case Bonus::BLOCKS_RETALIATION:
+				case Bonus::TWO_HEX_ATTACK_BREATH:
+				case Bonus::THREE_HEADED_ATTACK:
+				case Bonus::ATTACKS_ALL_ADJACENT:
+				case Bonus::FULL_HP_REGENERATION:
+				case Bonus::LIFE_DRAIN: //TODO: chance, hp percentage?
+				case Bonus::SELF_MORALE:
+				case Bonus::SELF_LUCK:
+				case Bonus::FEAR:
+				case Bonus::FEARLESS:
+				case Bonus::CHARGE_IMMUNITY:
+				case Bonus::HEALER:
+				case Bonus::CATAPULT:
+				case Bonus::DRAGON_NATURE:
+				case Bonus::NON_LIVING:
+				case Bonus::UNDEAD:
+				break;
+				//One numeric value
+				//case Bonus::STACKS_SPEED: //Do we need description for creature stats?
+				//case Bonus::STACK_HEALTH:
+				case Bonus::MAGIC_RESISTANCE:
+				case Bonus::SPELL_DAMAGE_REDUCTION:
+				case Bonus::LEVEL_SPELL_IMMUNITY:
+				case Bonus::CHANGES_SPELL_COST_FOR_ALLY:
+				case Bonus::CHANGES_SPELL_COST_FOR_ENEMY:
+				case Bonus::MANA_CHANNELING:
+				case Bonus::MANA_DRAIN:
+				case Bonus::HP_REGENERATION:
+				case Bonus::ADDITIONAL_RETALIATION:
+				case Bonus::DOUBLE_DAMAGE_CHANCE:
+				case Bonus::ENEMY_DEFENCE_REDUCTION:
+				case Bonus::MAGIC_MIRROR:
+				case Bonus::DARKNESS: //Darkness Dragons any1?
+					boost::algorithm::replace_first(text, "%d", boost::lexical_cast<std::string>(bonus->val));
+					break;
+				//Complex descriptions
+				case Bonus::HATE: //TODO: customize damage percent
+					boost::algorithm::replace_first(text, "%s", VLC->creh->creatures[bonus->subtype]->namePl);
+					break;
+				case Bonus::SPELL_IMMUNITY:
+					boost::algorithm::replace_first(text, "%s", VLC->spellh->spells[bonus->subtype]->name);
+					break;
+				case Bonus::SPELL_AFTER_ATTACK:
+					boost::algorithm::replace_first(text, "%d", boost::lexical_cast<std::string>(bonus->additionalInfo % 100));
+					boost::algorithm::replace_first(text, "%s", VLC->spellh->spells[bonus->subtype]->name);
+					break;
+				default:
+					{}//TODO: allow custom bonus types... someday, somehow
+			}
+		}
+		else //short name
+		{
+			text = it->second.first;
+			switch (bonus->type)
+			{
+				case Bonus::HATE:
+					boost::algorithm::replace_first(text, "%s", VLC->creh->creatures[bonus->subtype]->namePl);
+					break;
+				case Bonus::LEVEL_SPELL_IMMUNITY:
+					boost::algorithm::replace_first(text, "%d", boost::lexical_cast<std::string>(bonus->val));
+					break;
+				case Bonus::SPELL_IMMUNITY:
+				case Bonus::SPELL_AFTER_ATTACK:
+					boost::algorithm::replace_first(text, "%s", VLC->spellh->spells[bonus->subtype]->name);
+					break;
+			}
+		}
+		return text;
+	}
+	else
+		return "";
+}
+
+void CStackInstance::setArmyObj(const CArmedInstance *ArmyObj)
+{
+	if(_armyObj)
+		detachFrom(const_cast<CArmedInstance*>(_armyObj));
+
+	_armyObj = ArmyObj;
+	if(ArmyObj)
+	{
+		attachTo(const_cast<CArmedInstance*>(_armyObj));
+	}
+}
+// void CStackInstance::getParents(TCNodes &out, const CBonusSystemNode *source /*= NULL*/) const
+// {
+// 	out.insert(type);
+// 
+// 	if(source && source != this) //we should be root, if not - do not inherit anything
+// 		return;
+// 
+// 	if(armyObj)
+// 		out.insert(armyObj);
+// 	else
+// 		out.insert(&IObjectInterface::cb->gameState()->globalEffects);
+// }
+
+std::string CStackInstance::getQuantityTXT(bool capitalized /*= true*/) const
+{
+	return VLC->generaltexth->arraytxt[174 + getQuantityID()*3 + 2 - capitalized];
+}
+
+bool CStackInstance::valid(bool allowUnrandomized) const
+{
+	bool isRand = (idRand != -1);
+	if(!isRand)
+	{
+		return (type  &&  type == VLC->creh->creatures[type->idNumber]);
+	}
+	else
+		return allowUnrandomized;
+}
+
+CStackInstance::~CStackInstance()
+{
+
+}
+
+std::string CStackInstance::nodeName() const
+{
+	std::ostringstream oss;
+	oss << "Stack of " << count << " creatures of ";
+	if(type)
+		oss << type->namePl;
+	else if(idRand)
+		oss << "[no type, idRand=" << idRand << "]";
+	else
+		oss << "[UNDEFINED TYPE]";
+
+	return oss.str();
+}
+
+void CStackInstance::deserializationFix()
+{
+	setType(type);
+	setArmyObj(armyObj);
+}
+
+CStackBasicDescriptor::CStackBasicDescriptor()
+{
+	type = NULL;
+	count = -1;
+}
+
+CStackBasicDescriptor::CStackBasicDescriptor(TCreature id, TQuantity Count)
+	: type (VLC->creh->creatures[id]), count(Count)
+{
+}
+
+CStackBasicDescriptor::CStackBasicDescriptor(const CCreature *c, TQuantity Count)
+	: type(c), count(Count)
+{
+}
+
+DLL_EXPORT std::ostream & operator<<(std::ostream & str, const CStackInstance & sth)
+{
+	if(!sth.valid(true))
+		str << "an invalid stack!";
+
+	str << "stack with " << sth.count << " of ";
+	if(sth.type)
+		str << sth.type->namePl;
+	else
+		str << sth.idRand;
+
+	return str;
+}
+
+void CSimpleArmy::clear()
+{
+	army.clear();
+}
+
+CSimpleArmy::operator bool() const
+{
+	return army.size();
+}
+
+bool CSimpleArmy::setCreature(TSlot slot, TCreature cre, TQuantity count)
+{
+	assert(!vstd::contains(army, slot));
+	army[slot] = CStackBasicDescriptor(cre, count);
+	return true;
 }