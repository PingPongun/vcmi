--- conflicted
+++ resolved
@@ -51,12 +51,8 @@
 		<category>StrategyGame</category>
 	</categories>
 	<releases>
-<<<<<<< HEAD
 		<release version="1.4.0" date="2023-12-22" type="development" />
-		<release version="1.3.0" date="2023-07-01" type="development" />
-=======
 		<release version="1.3.0" date="2023-08-04" />
->>>>>>> 07ab7c2f
 		<release version="1.2.1" date="2023-04-28" />
 		<release version="1.2.0" date="2023-04-14" />
 		<release version="1.1.1" date="2023-02-03" />
