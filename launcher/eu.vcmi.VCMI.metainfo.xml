--- conflicted
+++ resolved
@@ -38,11 +38,8 @@
 	<url type="bugtracker">https://github.com/vcmi/vcmi/issues</url>
 	<url type="faq">https://vcmi.eu/faq/</url>
 	<releases>
-<<<<<<< HEAD
-		<release version="1.2.0" date="2022-12-24" type="development" />
-=======
+		<release version="1.2.0" date="2023-02-04" type="development" />
 		<release version="1.1.1" date="2023-02-03" />
->>>>>>> b429f0bf
 		<release version="1.1.0" date="2022-12-23" />
 		<release version="1.0.0" date="2022-09-11" />
 		<release version="0.99" date="2016-11-01" />
