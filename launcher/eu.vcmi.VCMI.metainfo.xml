<?xml version="1.0" encoding="UTF-8"?>
<component type="desktop-application">
	<id>eu.vcmi.VCMI</id>
	<metadata_license>CC-BY-SA-4.0</metadata_license>
	<project_license>GPL-2.0-or-later</project_license>
	<name>VCMI</name>
	<summary>Open-source game engine for Heroes of Might and Magic III</summary>
	<description>
		<p>VCMI is an open-source engine for Heroes of Might and Magic III with new possibilities. Years of intensive work resulted in an impressive amount of features. Among the current features are:</p>
		<ul>
			<li>Complete gameplay mechanics</li>
			<li>Almost all objects, abilities, spells and other content</li>
			<li>Basic battle AI and adventure AI</li>
			<li>Many GUI improvements: high resolutions, stack queue, creature window</li>
			<li>Advanced and easy mod support - add new towns, creatures, heroes, artifacts and spells without limits or conflicts</li>
			<li>Launcher for easy configuration - download mods from our server and install them immediately!</li>
			<li>Random map generator that supports objects added by mods</li>
		</ul>
		<p>Note: In order to play the game using VCMI you need to own data files for Heroes of Might and Magic III: The Shadow of Death.</p>
		<p>VCMI is an open-source project released under the GNU General Public License version 2 or later.</p>
		<p>If you want help, please check our forum, bug tracker or GitHub page.</p>
	</description>
	<screenshots>
		<screenshot type="default">
			<image>https://media.moddb.com/images/engines/1/1/766/moddb_screenshot_1.png</image>
		</screenshot>
		<screenshot>
			<image>https://media.moddb.com/images/engines/1/1/766/moddb_screenshot_2.png</image>
		</screenshot>
		<screenshot>
			<image>https://media.moddb.com/images/engines/1/1/766/moddb_screenshot_3.png</image>
		</screenshot>
		<screenshot>
			<image>https://media.moddb.com/images/engines/1/1/766/moddb_screenshot_4.png</image>
		</screenshot>
	</screenshots>
	<url type="homepage">https://vcmi.eu/</url>
	<url type="bugtracker">https://github.com/vcmi/vcmi/issues</url>
	<url type="faq">https://vcmi.eu/faq/</url>
	<url type="help">https://wiki.vcmi.eu/Main_Page</url>
	<url type="translate">https://github.com/vcmi/vcmi/wiki/Translations</url>
	<url type="contact">https://slack.vcmi.eu/</url>
	<url type="vcs-browser">https://github.com/vcmi/vcmi</url>
	<recommends>
		<control>keyboard</control>
		<control>pointing</control>
		<control>touch</control>
	</recommends>
	<categories>
		<category>Game</category>
		<category>StrategyGame</category>
	</categories>
	<releases>
<<<<<<< HEAD
		<release version="1.4.0" date="2023-12-22" type="development" />
=======
		<release version="1.3.1" date="2023-08-18" type="development" />
>>>>>>> 92ce97bb
		<release version="1.3.0" date="2023-08-04" />
		<release version="1.2.1" date="2023-04-28" />
		<release version="1.2.0" date="2023-04-14" />
		<release version="1.1.1" date="2023-02-03" />
		<release version="1.1.0" date="2022-12-23" />
		<release version="1.0.0" date="2022-09-11" />
		<release version="0.99" date="2016-11-01" />
	</releases>
	<keywords>
		<keyword translate="no">heroes3</keyword>
		<keyword translate="no">homm3</keyword>
	</keywords>
	<developer_name>VCMI Team</developer_name>
	<content_rating type="oars-1.1">
		<content_attribute id="violence-cartoon">moderate</content_attribute>
		<content_attribute id="violence-fantasy">moderate</content_attribute>
		<content_attribute id="violence-bloodshed">moderate</content_attribute>
		<content_attribute id="social-chat">intense</content_attribute>
	</content_rating>
	<provides>
		<binary>vcmibuilder</binary>
		<binary>vcmiclient</binary>
		<binary>vcmieditor</binary>
		<binary>vcmilauncher</binary>
		<binary>vcmiserver</binary>
	</provides>
</component><|MERGE_RESOLUTION|>--- conflicted
+++ resolved
@@ -51,11 +51,8 @@
 		<category>StrategyGame</category>
 	</categories>
 	<releases>
-<<<<<<< HEAD
 		<release version="1.4.0" date="2023-12-22" type="development" />
-=======
 		<release version="1.3.1" date="2023-08-18" type="development" />
->>>>>>> 92ce97bb
 		<release version="1.3.0" date="2023-08-04" />
 		<release version="1.2.1" date="2023-04-28" />
 		<release version="1.2.0" date="2023-04-14" />
