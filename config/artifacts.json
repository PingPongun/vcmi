--- conflicted
+++ resolved
@@ -1,4 +1,3 @@
-<<<<<<< HEAD
 {
 	"spellBook":
 	{
@@ -2295,2314 +2294,4 @@
 		"class" : "SPECIAL",
 		"type" : ["CREATURE"]
 	}
-}
-=======
-{
-	"spellBook":
-	{
-		"index" : 0,
-		"type" : ["HERO"]
-	},
-	"spellScroll":
-	{
-		"index" : 1,
-		"type" : ["HERO"]
-	},
-	"grail":
-	{
-		"index" : 2,
-		"type" : ["HERO"]
-	},
-	"catapult":
-	{
-		"index" : 3,
-		"type" : ["HERO"],
-		"warMachine" : "catapult"
-	},
-	"ballista":
-	{
-		"index" : 4,
-		"type" : ["HERO"],
-		"warMachine" : "ballista"
-	},
-	"ammoCart":
-	{
-		"index" : 5,
-		"type" : ["HERO"],
-		"warMachine" : "ammoCart"
-	},
-	"firstAidTent":
-	{
-		"index" : 6,
-		"type" : ["HERO"],
-		"warMachine" : "firstAidTent"
-	},
-	"centaurAxe":
-	{
-		"bonuses" : [
-			{
-				"subtype" : "primSkill.attack",
-				"type" : "PRIMARY_SKILL",
-				"val" : 2,
-				"valueType" : "BASE_NUMBER"
-			}
-		],
-		"index" : 7,
-		"type" : ["HERO"]
-	},
-	"blackshardOfTheDeadKnight":
-	{
-		"bonuses" : [
-			{
-				"subtype" : "primSkill.attack",
-				"type" : "PRIMARY_SKILL",
-				"val" : 3,
-				"valueType" : "BASE_NUMBER"
-			}
-		],
-		"index" : 8,
-		"type" : ["HERO"]
-	},
-	"greaterGnollsFlail":
-	{
-		"bonuses" : [
-			{
-				"subtype" : "primSkill.attack",
-				"type" : "PRIMARY_SKILL",
-				"val" : 4,
-				"valueType" : "BASE_NUMBER"
-			}
-		],
-		"index" : 9,
-		"type" : ["HERO"]
-	},
-	"ogresClubOfHavoc":
-	{
-		"bonuses" : [
-			{
-				"subtype" : "primSkill.attack",
-				"type" : "PRIMARY_SKILL",
-				"val" : 5,
-				"valueType" : "BASE_NUMBER"
-			}
-		],
-		"index" : 10,
-		"type" : ["HERO"]
-	},
-	"swordOfHellfire":
-	{
-		"bonuses" : [
-			{
-				"subtype" : "primSkill.attack",
-				"type" : "PRIMARY_SKILL",
-				"val" : 6,
-				"valueType" : "BASE_NUMBER"
-			}
-		],
-		"index" : 11,
-		"type" : ["HERO"]
-	},
-	"titansGladius":
-	{
-		"bonuses" : [
-			{
-				"subtype" : "primSkill.attack",
-				"type" : "PRIMARY_SKILL",
-				"val" : 12,
-				"valueType" : "BASE_NUMBER"
-			},
-			{
-				"subtype" : "primSkill.defence",
-				"type" : "PRIMARY_SKILL",
-				"val" : -3,
-				"valueType" : "BASE_NUMBER"
-			}
-		],
-		"index" : 12,
-		"type" : ["HERO"]
-	},
-	"shieldOfTheDwarvenLords":
-	{
-		"bonuses" : [
-			{
-				"subtype" : "primSkill.defence",
-				"type" : "PRIMARY_SKILL",
-				"val" : 2,
-				"valueType" : "BASE_NUMBER"
-			}
-		],
-		"index" : 13,
-		"type" : ["HERO"]
-	},
-	"shieldOfTheYawningDead":
-	{
-		"bonuses" : [
-			{
-				"subtype" : "primSkill.defence",
-				"type" : "PRIMARY_SKILL",
-				"val" : 3,
-				"valueType" : "BASE_NUMBER"
-			}
-		],
-		"index" : 14,
-		"type" : ["HERO"]
-	},
-	"bucklerOfTheGnollKing":
-	{
-		"bonuses" : [
-			{
-				"subtype" : "primSkill.defence",
-				"type" : "PRIMARY_SKILL",
-				"val" : 4,
-				"valueType" : "BASE_NUMBER"
-			}
-		],
-		"index" : 15,
-		"type" : ["HERO"]
-	},
-	"targOfTheRampagingOgre":
-	{
-		"bonuses" : [
-			{
-				"subtype" : "primSkill.defence",
-				"type" : "PRIMARY_SKILL",
-				"val" : 5,
-				"valueType" : "BASE_NUMBER"
-			}
-		],
-		"index" : 16,
-		"type" : ["HERO"]
-	},
-	"shieldOfTheDamned":
-	{
-		"bonuses" : [
-			{
-				"subtype" : "primSkill.defence",
-				"type" : "PRIMARY_SKILL",
-				"val" : 6,
-				"valueType" : "BASE_NUMBER"
-			}
-		],
-		"index" : 17,
-		"type" : ["HERO"]
-	},
-	"sentinelsShield":
-	{
-		"bonuses" : [
-			{
-				"subtype" : "primSkill.defence",
-				"type" : "PRIMARY_SKILL",
-				"val" : 12,
-				"valueType" : "BASE_NUMBER"
-			},
-			{
-				"subtype" : 0,
-				"type" : "PRIMARY_SKILL",
-				"val" : -3,
-				"valueType" : "BASE_NUMBER"
-			}
-		],
-		"index" : 18,
-		"type" : ["HERO"]
-	},
-	"helmOfTheAlabasterUnicorn":
-	{
-		"bonuses" : [
-			{
-				"subtype" : "primSkill.knowledge",
-				"type" : "PRIMARY_SKILL",
-				"val" : 1,
-				"valueType" : "BASE_NUMBER"
-			}
-		],
-		"index" : 19,
-		"type" : ["HERO"]
-	},
-	"skullHelmet":
-	{
-		"bonuses" : [
-			{
-				"subtype" : "primSkill.knowledge",
-				"type" : "PRIMARY_SKILL",
-				"val" : 2,
-				"valueType" : "BASE_NUMBER"
-			}
-		],
-		"index" : 20,
-		"type" : ["HERO"]
-	},
-	"helmOfChaos":
-	{
-		"bonuses" : [
-			{
-				"subtype" : "primSkill.knowledge",
-				"type" : "PRIMARY_SKILL",
-				"val" : 3,
-				"valueType" : "BASE_NUMBER"
-			}
-		],
-		"index" : 21,
-		"type" : ["HERO"]
-	},
-	"crownOfTheSupremeMagi":
-	{
-		"bonuses" : [
-			{
-				"subtype" : "primSkill.knowledge",
-				"type" : "PRIMARY_SKILL",
-				"val" : 4,
-				"valueType" : "BASE_NUMBER"
-			}
-		],
-		"index" : 22,
-		"type" : ["HERO"]
-	},
-	"hellstormHelmet":
-	{
-		"bonuses" : [
-			{
-				"subtype" : "primSkill.knowledge",
-				"type" : "PRIMARY_SKILL",
-				"val" : 5,
-				"valueType" : "BASE_NUMBER"
-			}
-		],
-		"index" : 23,
-		"type" : ["HERO"]
-	},
-	"thunderHelmet":
-	{
-		"bonuses" : [
-			{
-				"subtype" : "primSkill.knowledge",
-				"type" : "PRIMARY_SKILL",
-				"val" : 10,
-				"valueType" : "BASE_NUMBER"
-			},
-			{
-				"subtype" : "primSkill.spellpower",
-				"type" : "PRIMARY_SKILL",
-				"val" : -2,
-				"valueType" : "BASE_NUMBER"
-			}
-		],
-		"index" : 24,
-		"type" : ["HERO"]
-	},
-	"breastplateOfPetrifiedWood":
-	{
-		"bonuses" : [
-			{
-				"subtype" : "primSkill.spellpower",
-				"type" : "PRIMARY_SKILL",
-				"val" : 1,
-				"valueType" : "BASE_NUMBER"
-			}
-		],
-		"index" : 25,
-		"type" : ["HERO"]
-	},
-	"ribCage":
-	{
-		"bonuses" : [
-			{
-				"subtype" : "primSkill.spellpower",
-				"type" : "PRIMARY_SKILL",
-				"val" : 2,
-				"valueType" : "BASE_NUMBER"
-			}
-		],
-		"index" : 26,
-		"type" : ["HERO"]
-	},
-	"scalesOfTheGreaterBasilisk":
-	{
-		"bonuses" : [
-			{
-				"subtype" : "primSkill.spellpower",
-				"type" : "PRIMARY_SKILL",
-				"val" : 3,
-				"valueType" : "BASE_NUMBER"
-			}
-		],
-		"index" : 27,
-		"type" : ["HERO"]
-	},
-	"tunicOfTheCyclopsKing":
-	{
-		"bonuses" : [
-			{
-				"subtype" : "primSkill.spellpower",
-				"type" : "PRIMARY_SKILL",
-				"val" : 4,
-				"valueType" : "BASE_NUMBER"
-			}
-		],
-		"index" : 28,
-		"type" : ["HERO"]
-	},
-	"breastplateOfBrimstone":
-	{
-		"bonuses" : [
-			{
-				"subtype" : "primSkill.spellpower",
-				"type" : "PRIMARY_SKILL",
-				"val" : 5,
-				"valueType" : "BASE_NUMBER"
-			}
-		],
-		"index" : 29,
-		"type" : ["HERO"]
-	},
-	"titansCuirass":
-	{
-		"bonuses" : [
-			{
-				"subtype" : "primSkill.spellpower",
-				"type" : "PRIMARY_SKILL",
-				"val" : 10,
-				"valueType" : "BASE_NUMBER"
-			},
-			{
-				"subtype" : "primSkill.knowledge",
-				"type" : "PRIMARY_SKILL",
-				"val" : -2,
-				"valueType" : "BASE_NUMBER"
-			}
-		],
-		"index" : 30,
-		"type" : ["HERO"]
-	},
-	"armorOfWonder":
-	{
-		"bonuses" : [
-			{
-				"subtype" : "primSkill.attack",
-				"type" : "PRIMARY_SKILL",
-				"val" : 1,
-				"valueType" : "BASE_NUMBER"
-			},
-			{
-				"subtype" : "primSkill.defence",
-				"type" : "PRIMARY_SKILL",
-				"val" : 1,
-				"valueType" : "BASE_NUMBER"
-			},
-			{
-				"subtype" : "primSkill.spellpower",
-				"type" : "PRIMARY_SKILL",
-				"val" : 1,
-				"valueType" : "BASE_NUMBER"
-			},
-			{
-				"subtype" : "primSkill.knowledge",
-				"type" : "PRIMARY_SKILL",
-				"val" : 1,
-				"valueType" : "BASE_NUMBER"
-			}
-		],
-		"index" : 31,
-		"type" : ["HERO"]
-	},
-	"sandalsOfTheSaint":
-	{
-		"bonuses" : [
-			{
-				"subtype" : "primSkill.attack",
-				"type" : "PRIMARY_SKILL",
-				"val" : 2,
-				"valueType" : "BASE_NUMBER"
-			},
-			{
-				"subtype" : "primSkill.defence",
-				"type" : "PRIMARY_SKILL",
-				"val" : 2,
-				"valueType" : "BASE_NUMBER"
-			},
-			{
-				"subtype" : "primSkill.spellpower",
-				"type" : "PRIMARY_SKILL",
-				"val" : 2,
-				"valueType" : "BASE_NUMBER"
-			},
-			{
-				"subtype" : "primSkill.knowledge",
-				"type" : "PRIMARY_SKILL",
-				"val" : 2,
-				"valueType" : "BASE_NUMBER"
-			}
-		],
-		"index" : 32,
-		"type" : ["HERO"]
-	},
-	"celestialNecklaceOfBliss":
-	{
-		"bonuses" : [
-			{
-				"subtype" : "primSkill.attack",
-				"type" : "PRIMARY_SKILL",
-				"val" : 3,
-				"valueType" : "BASE_NUMBER"
-			},
-			{
-				"subtype" : "primSkill.defence",
-				"type" : "PRIMARY_SKILL",
-				"val" : 3,
-				"valueType" : "BASE_NUMBER"
-			},
-			{
-				"subtype" : "primSkill.spellpower",
-				"type" : "PRIMARY_SKILL",
-				"val" : 3,
-				"valueType" : "BASE_NUMBER"
-			},
-			{
-				"subtype" : "primSkill.knowledge",
-				"type" : "PRIMARY_SKILL",
-				"val" : 3,
-				"valueType" : "BASE_NUMBER"
-			}
-		],
-		"index" : 33,
-		"type" : ["HERO"]
-	},
-	"lionsShieldOfCourage":
-	{
-		"bonuses" : [
-			{
-				"subtype" : "primSkill.attack",
-				"type" : "PRIMARY_SKILL",
-				"val" : 4,
-				"valueType" : "BASE_NUMBER"
-			},
-			{
-				"subtype" : "primSkill.defence",
-				"type" : "PRIMARY_SKILL",
-				"val" : 4,
-				"valueType" : "BASE_NUMBER"
-			},
-			{
-				"subtype" : "primSkill.spellpower",
-				"type" : "PRIMARY_SKILL",
-				"val" : 4,
-				"valueType" : "BASE_NUMBER"
-			},
-			{
-				"subtype" : "primSkill.knowledge",
-				"type" : "PRIMARY_SKILL",
-				"val" : 4,
-				"valueType" : "BASE_NUMBER"
-			}
-		],
-		"index" : 34,
-		"type" : ["HERO"]
-	},
-	"swordOfJudgement":
-	{
-		"bonuses" : [
-			{
-				"subtype" : "primSkill.attack",
-				"type" : "PRIMARY_SKILL",
-				"val" : 5,
-				"valueType" : "BASE_NUMBER"
-			},
-			{
-				"subtype" : "primSkill.defence",
-				"type" : "PRIMARY_SKILL",
-				"val" : 5,
-				"valueType" : "BASE_NUMBER"
-			},
-			{
-				"subtype" : "primSkill.spellpower",
-				"type" : "PRIMARY_SKILL",
-				"val" : 5,
-				"valueType" : "BASE_NUMBER"
-			},
-			{
-				"subtype" : "primSkill.knowledge",
-				"type" : "PRIMARY_SKILL",
-				"val" : 5,
-				"valueType" : "BASE_NUMBER"
-			}
-		],
-		"index" : 35,
-		"type" : ["HERO"]
-	},
-	"helmOfHeavenlyEnlightenment":
-	{
-		"bonuses" : [
-			{
-				"subtype" : "primSkill.attack",
-				"type" : "PRIMARY_SKILL",
-				"val" : 6,
-				"valueType" : "BASE_NUMBER"
-			},
-			{
-				"subtype" : "primSkill.defence",
-				"type" : "PRIMARY_SKILL",
-				"val" : 6,
-				"valueType" : "BASE_NUMBER"
-			},
-			{
-				"subtype" : "primSkill.spellpower",
-				"type" : "PRIMARY_SKILL",
-				"val" : 6,
-				"valueType" : "BASE_NUMBER"
-			},
-			{
-				"subtype" : "primSkill.knowledge",
-				"type" : "PRIMARY_SKILL",
-				"val" : 6,
-				"valueType" : "BASE_NUMBER"
-			}
-		],
-		"index" : 36,
-		"type" : ["HERO"]
-	},
-	"quietEyeOfTheDragon":
-	{
-		"bonuses" : [
-			{
-				"subtype" : "primSkill.attack",
-				"type" : "PRIMARY_SKILL",
-				"val" : 1,
-				"valueType" : "BASE_NUMBER"
-			},
-			{
-				"subtype" : "primSkill.defence",
-				"type" : "PRIMARY_SKILL",
-				"val" : 1,
-				"valueType" : "BASE_NUMBER"
-			}
-		],
-		"index" : 37,
-		"type" : ["HERO"]
-	},
-	"redDragonFlameTongue":
-	{
-		"bonuses" : [
-			{
-				"subtype" : "primSkill.attack",
-				"type" : "PRIMARY_SKILL",
-				"val" : 2,
-				"valueType" : "BASE_NUMBER"
-			},
-			{
-				"subtype" : "primSkill.defence",
-				"type" : "PRIMARY_SKILL",
-				"val" : 2,
-				"valueType" : "BASE_NUMBER"
-			}
-		],
-		"index" : 38,
-		"type" : ["HERO"]
-	},
-	"dragonScaleShield":
-	{
-		"bonuses" : [
-			{
-				"subtype" : "primSkill.attack",
-				"type" : "PRIMARY_SKILL",
-				"val" : 3,
-				"valueType" : "BASE_NUMBER"
-			},
-			{
-				"subtype" : "primSkill.defence",
-				"type" : "PRIMARY_SKILL",
-				"val" : 3,
-				"valueType" : "BASE_NUMBER"
-			}
-		],
-		"index" : 39,
-		"type" : ["HERO"]
-	},
-	"dragonScaleArmor":
-	{
-		"bonuses" : [
-			{
-				"subtype" : "primSkill.attack",
-				"type" : "PRIMARY_SKILL",
-				"val" : 4,
-				"valueType" : "BASE_NUMBER"
-			},
-			{
-				"subtype" : "primSkill.defence",
-				"type" : "PRIMARY_SKILL",
-				"val" : 4,
-				"valueType" : "BASE_NUMBER"
-			}
-		],
-		"index" : 40,
-		"type" : ["HERO"]
-	},
-	"dragonboneGreaves":
-	{
-		"bonuses" : [
-			{
-				"subtype" : "primSkill.spellpower",
-				"type" : "PRIMARY_SKILL",
-				"val" : 1,
-				"valueType" : "BASE_NUMBER"
-			},
-			{
-				"subtype" : "primSkill.knowledge",
-				"type" : "PRIMARY_SKILL",
-				"val" : 1,
-				"valueType" : "BASE_NUMBER"
-			}
-		],
-		"index" : 41,
-		"type" : ["HERO"]
-	},
-	"dragonWingTabard":
-	{
-		"bonuses" : [
-			{
-				"subtype" : "primSkill.spellpower",
-				"type" : "PRIMARY_SKILL",
-				"val" : 2,
-				"valueType" : "BASE_NUMBER"
-			},
-			{
-				"subtype" : "primSkill.knowledge",
-				"type" : "PRIMARY_SKILL",
-				"val" : 2,
-				"valueType" : "BASE_NUMBER"
-			}
-		],
-		"index" : 42,
-		"type" : ["HERO"]
-	},
-	"necklaceOfDragonteeth":
-	{
-		"bonuses" : [
-			{
-				"subtype" : "primSkill.spellpower",
-				"type" : "PRIMARY_SKILL",
-				"val" : 3,
-				"valueType" : "BASE_NUMBER"
-			},
-			{
-				"subtype" : "primSkill.knowledge",
-				"type" : "PRIMARY_SKILL",
-				"val" : 3,
-				"valueType" : "BASE_NUMBER"
-			}
-		],
-		"index" : 43,
-		"type" : ["HERO"]
-	},
-	"crownOfDragontooth":
-	{
-		"bonuses" : [
-			{
-				"subtype" : "primSkill.spellpower",
-				"type" : "PRIMARY_SKILL",
-				"val" : 4,
-				"valueType" : "BASE_NUMBER"
-			},
-			{
-				"subtype" : "primSkill.knowledge",
-				"type" : "PRIMARY_SKILL",
-				"val" : 4,
-				"valueType" : "BASE_NUMBER"
-			}
-		],
-		"index" : 44,
-		"type" : ["HERO"]
-	},
-	"stillEyeOfTheDragon":
-	{
-		"bonuses" : [
-			{
-				"type" : "MORALE",
-				"val" : 1,
-				"valueType" : "BASE_NUMBER"
-			},
-			{
-				"type" : "LUCK",
-				"val" : 1,
-				"valueType" : "BASE_NUMBER"
-			}
-		],
-		"index" : 45,
-		"type" : ["HERO"]
-	},
-	"cloverOfFortune":
-	{
-		"bonuses" : [
-			{
-				"type" : "LUCK",
-				"val" : 1,
-				"valueType" : "BASE_NUMBER"
-			}
-		],
-		"index" : 46,
-		"type" : ["HERO"]
-	},
-	"cardsOfProphecy":
-	{
-		"bonuses" : [
-			{
-				"type" : "LUCK",
-				"val" : 1,
-				"valueType" : "BASE_NUMBER"
-			}
-		],
-		"index" : 47,
-		"type" : ["HERO"]
-	},
-	"ladybirdOfLuck":
-	{
-		"bonuses" : [
-			{
-				"type" : "LUCK",
-				"val" : 1,
-				"valueType" : "BASE_NUMBER"
-			}
-		],
-		"index" : 48,
-		"type" : ["HERO"]
-	},
-	"badgeOfCourage":
-	{
-		"bonuses" : [
-			{
-				"type" : "MORALE",
-				"val" : 1,
-				"valueType" : "BASE_NUMBER"
-			},
-			{
-				"type" : "MIND_IMMUNITY",
-				"val" : 0,
-				"valueType" : "BASE_NUMBER"
-			}
-		],
-		"index" : 49,
-		"type" : ["HERO"]
-	},
-	"crestOfValor":
-	{
-		"bonuses" : [
-			{
-				"type" : "MORALE",
-				"val" : 1,
-				"valueType" : "BASE_NUMBER"
-			}
-		],
-		"index" : 50,
-		"type" : ["HERO"]
-	},
-	"glyphOfGallantry":
-	{
-		"bonuses" : [
-			{
-				"type" : "MORALE",
-				"val" : 1,
-				"valueType" : "BASE_NUMBER"
-			}
-		],
-		"index" : 51,
-		"type" : ["HERO"]
-	},
-	"speculum":
-	{
-		"bonuses" : [
-			{
-				"type" : "SIGHT_RADIUS",
-				"val" : 1,
-				"valueType" : "BASE_NUMBER"
-			}
-		],
-		"index" : 52,
-		"type" : ["HERO"]
-	},
-	"spyglass":
-	{
-		"bonuses" : [
-			{
-				"type" : "SIGHT_RADIUS",
-				"val" : 1,
-				"valueType" : "BASE_NUMBER"
-			}
-		],
-		"index" : 53,
-		"type" : ["HERO"]
-	},
-	"amuletOfTheUndertaker":
-	{
-		"bonuses" : [
-			{
-				"type" : "UNDEAD_RAISE_PERCENTAGE",
-				"val" : 5,
-				"valueType" : "ADDITIVE_VALUE"
-			}
-		],
-		"index" : 54,
-		"type" : ["HERO"]
-	},
-	"vampiresCowl":
-	{
-		"bonuses" : [
-			{
-				"type" : "UNDEAD_RAISE_PERCENTAGE",
-				"val" : 10,
-				"valueType" : "ADDITIVE_VALUE"
-			}
-		],
-		"index" : 55,
-		"type" : ["HERO"]
-	},
-	"deadMansBoots":
-	{
-		"bonuses" : [
-			{
-				"type" : "UNDEAD_RAISE_PERCENTAGE",
-				"val" : 15,
-				"valueType" : "ADDITIVE_VALUE"
-			}
-		],
-		"index" : 56,
-		"type" : ["HERO"]
-	},
-	"garnitureOfInterference":
-	{
-		"bonuses" : [
-			{
-				"subtype" : 0,
-				"type" : "MAGIC_RESISTANCE",
-				"val" : 5,
-				"valueType" : "BASE_NUMBER"
-			}
-		],
-		"index" : 57,
-		"type" : ["HERO"]
-	},
-	"surcoatOfCounterpoise":
-	{
-		"bonuses" : [
-			{
-				"subtype" : 0,
-				"type" : "MAGIC_RESISTANCE",
-				"val" : 10,
-				"valueType" : "BASE_NUMBER"
-			}
-		],
-		"index" : 58,
-		"type" : ["HERO"]
-	},
-	"bootsOfPolarity":
-	{
-		"bonuses" : [
-			{
-				"subtype" : 0,
-				"type" : "MAGIC_RESISTANCE",
-				"val" : 15,
-				"valueType" : "BASE_NUMBER"
-			}
-		],
-		"index" : 59,
-		"type" : ["HERO"]
-	},
-	"bowOfElvenCherrywood":
-	{
-		"bonuses" : [
-			{
-				"type" : "PERCENTAGE_DAMAGE_BOOST",
-				"subtype" : 1,
-				"val" : 5,
-				"valueType" : "ADDITIVE_VALUE",
-				"limiters" : [
-					{
-						"type" : "HAS_ANOTHER_BONUS_LIMITER",
-						"parameters" : [
-							"PERCENTAGE_DAMAGE_BOOST",
-							1,
-							{
-								"type" : "SECONDARY_SKILL",
-								"id" : "skill.archery"
-							}
-						]
-					}
-				]
-			}
-		],
-		"index" : 60,
-		"type" : ["HERO"]
-	},
-	"bowstringOfTheUnicornsMane":
-	{
-		"bonuses" : [
-			{
-				"type" : "PERCENTAGE_DAMAGE_BOOST",
-				"subtype" : 1,
-				"val" : 10,
-				"valueType" : "ADDITIVE_VALUE",
-				"limiters" : [
-					{
-						"type" : "HAS_ANOTHER_BONUS_LIMITER",
-						"parameters" : [
-							"PERCENTAGE_DAMAGE_BOOST",
-							1,
-							{
-								"type" : "SECONDARY_SKILL",
-								"id" : "skill.archery"
-							}
-						]
-					}
-				]
-			}
-		],
-		"index" : 61,
-		"type" : ["HERO"]
-	},
-	"angelFeatherArrows":
-	{
-		"bonuses" : [
-			{
-				"type" : "PERCENTAGE_DAMAGE_BOOST",
-				"subtype" : 1,
-				"val" : 15,
-				"valueType" : "ADDITIVE_VALUE",
-				"limiters" : [
-					{
-						"type" : "HAS_ANOTHER_BONUS_LIMITER",
-						"parameters" : [
-							"PERCENTAGE_DAMAGE_BOOST",
-							1,
-							{
-								"type" : "SECONDARY_SKILL",
-								"id" : "skill.archery"
-							}
-						]
-					}
-				]
-			}
-		],
-		"index" : 62,
-		"type" : ["HERO"]
-	},
-	"birdOfPerception":
-	{
-		"bonuses" : [
-			{
-				"subtype" : 0,
-				"type" : "LEARN_BATTLE_SPELL_CHANCE",
-				"val" : 5,
-				"valueType" : "ADDITIVE_VALUE"
-			}
-		],
-		"index" : 63,
-		"type" : ["HERO"]
-	},
-	"stoicWatchman":
-	{
-		"bonuses" : [
-			{
-				"subtype" : 0,
-				"type" : "LEARN_BATTLE_SPELL_CHANCE",
-				"val" : 10,
-				"valueType" : "ADDITIVE_VALUE"
-			}
-		],
-		"index" : 64,
-		"type" : ["HERO"]
-	},
-	"emblemOfCognizance":
-	{
-		"bonuses" : [
-			{
-				"subtype" : 0,
-				"type" : "LEARN_BATTLE_SPELL_CHANCE",
-				"val" : 15,
-				"valueType" : "ADDITIVE_VALUE"
-			}
-		],
-		"index" : 65,
-		"type" : ["HERO"]
-	},
-	"statesmansMedal":
-	{
-		"bonuses" : [
-			{
-				"type" : "SURRENDER_DISCOUNT",
-				"val" : 10,
-				"valueType" : "BASE_NUMBER"
-			}
-		],
-		"index" : 66,
-		"type" : ["HERO"]
-	},
-	"diplomatsRing":
-	{
-		"bonuses" : [
-			{
-				"type" : "SURRENDER_DISCOUNT",
-				"val" : 10,
-				"valueType" : "BASE_NUMBER"
-			}
-		],
-		"index" : 67,
-		"type" : ["HERO"]
-	},
-	"ambassadorsSash":
-	{
-		"bonuses" : [
-			{
-				"type" : "SURRENDER_DISCOUNT",
-				"val" : 10,
-				"valueType" : "BASE_NUMBER"
-			}
-		],
-		"index" : 68,
-		"type" : ["HERO"]
-	},
-	"ringOfTheWayfarer":
-	{
-		"bonuses" : [
-			{
-				"type" : "STACKS_SPEED",
-				"val" : 1,
-				"valueType" : "BASE_NUMBER"
-			}
-		],
-		"index" : 69,
-		"type" : ["HERO"]
-	},
-	"equestriansGloves":
-	{
-		"bonuses" : [
-			{
-				"type" : "MOVEMENT",
-				"subtype" : 1,
-				"val" : 300,
-				"valueType" : "ADDITIVE_VALUE"
-			}
-		],
-		"index" : 70,
-		"type" : ["HERO"]
-	},
-	"necklaceOfOceanGuidance":
-	{
-		"onlyOnWaterMap" : true,
-		"bonuses" : [
-			{
-				"type" : "MOVEMENT",
-				"subtype" : 0,
-				"val" : 1000,
-				"valueType" : "ADDITIVE_VALUE"
-			}
-		],
-		"index" : 71,
-		"type" : ["HERO"]
-	},
-	"angelWings":
-	{
-		"bonuses" : [
-			{
-				"type" : "FLYING_MOVEMENT",
-				"val" : 0,
-				"valueType" : "INDEPENDENT_MIN"
-			}
-		],
-		"index" : 72,
-		"type" : ["HERO"]
-	},
-	"charmOfMana":
-	{
-		"bonuses" : [
-			{
-				"type" : "MANA_REGENERATION",
-				"val" : 1,
-				"valueType" : "BASE_NUMBER"
-			}
-		],
-		"index" : 73,
-		"type" : ["HERO"]
-	},
-	"talismanOfMana":
-	{
-		"bonuses" : [
-			{
-				"type" : "MANA_REGENERATION",
-				"val" : 2,
-				"valueType" : "BASE_NUMBER"
-			}
-		],
-		"index" : 74,
-		"type" : ["HERO"]
-	},
-	"mysticOrbOfMana":
-	{
-		"bonuses" : [
-			{
-				"type" : "MANA_REGENERATION",
-				"val" : 3,
-				"valueType" : "BASE_NUMBER"
-			}
-		],
-		"index" : 75,
-		"type" : ["HERO"]
-	},
-	"collarOfConjuring":
-	{
-		"bonuses" : [
-			{
-				"type" : "SPELL_DURATION",
-				"val" : 1,
-				"valueType" : "BASE_NUMBER"
-			}
-		],
-		"index" : 76,
-		"type" : ["HERO"]
-	},
-	"ringOfConjuring":
-	{
-		"bonuses" : [
-			{
-				"type" : "SPELL_DURATION",
-				"val" : 2,
-				"valueType" : "BASE_NUMBER"
-			}
-		],
-		"index" : 77,
-		"type" : ["HERO"]
-	},
-	"capeOfConjuring":
-	{
-		"bonuses" : [
-			{
-				"type" : "SPELL_DURATION",
-				"val" : 3,
-				"valueType" : "BASE_NUMBER"
-			}
-		],
-		"index" : 78,
-		"type" : ["HERO"]
-	},
-	"orbOfTheFirmament":
-	{
-		"bonuses" : [
-			{
-				"type" : "SPELL_DAMAGE",
-				"subtype" : "spellSchool.air",
-				"val" : 50,
-				"valueType" : "BASE_NUMBER"
-			}
-		],
-		"index" : 79,
-		"type" : ["HERO"]
-	},
-	"orbOfSilt":
-	{
-		"bonuses" : [
-			{
-				"type" : "SPELL_DAMAGE",
-				"subtype" : "spellSchool.earth",
-				"val" : 50,
-				"valueType" : "BASE_NUMBER"
-			}
-		],
-		"index" : 80,
-		"type" : ["HERO"]
-	},
-	"orbOfTempestuousFire":
-	{
-		"bonuses" : [
-			{
-				"type" : "SPELL_DAMAGE",
-				"subtype" : "spellSchool.fire",
-				"val" : 50,
-				"valueType" : "BASE_NUMBER"
-			}
-		],
-		"index" : 81,
-		"type" : ["HERO"]
-	},
-	"orbOfDrivingRain":
-	{
-		"bonuses" : [
-			{
-				"type" : "SPELL_DAMAGE",
-				"subtype" : "spellSchool.water",
-				"val" : 50,
-				"valueType" : "BASE_NUMBER"
-			}
-		],
-		"index" : 82,
-		"type" : ["HERO"]
-	},
-	"recantersCloak":
-	{
-		"index" : 83,
-		"type" : ["HERO"],
-		"bonuses": [
-			{
-				"type" : "BLOCK_MAGIC_ABOVE",
-				"val" : 2,
-				"valueType" : "INDEPENDENT_MIN",
-				"propagator": "BATTLE_WIDE"
-			}
-		]
-	},
-	"spiritOfOppression":
-	{
-		"bonuses" : [
-			{
-				"type" : "MORALE",
-				"val" : 0,
-				"valueType" : "INDEPENDENT_MIN",
-				"propagator": "BATTLE_WIDE"
-			}
-		],
-		"index" : 84,
-		"type" : ["HERO"]
-	},
-	"hourglassOfTheEvilHour":
-	{
-		"bonuses" : [
-			{
-				"type" : "LUCK",
-				"val" : 0,
-				"valueType" : "INDEPENDENT_MIN",
-				"propagator": "BATTLE_WIDE"
-			}
-		],
-		"index" : 85,
-		"type" : ["HERO"]
-	},
-	"tomeOfFireMagic":
-	{
-		"bonuses" : [
-			{
-				"type" : "SPELLS_OF_SCHOOL",
-				"subtype" : 1,
-				"val" : 0,
-				"valueType" : "BASE_NUMBER"
-			}
-		],
-		"index" : 86,
-		"type" : ["HERO"]
-	},
-	"tomeOfAirMagic":
-	{
-		"bonuses" : [
-			{
-				"type" : "SPELLS_OF_SCHOOL",
-				"subtype" : 0,
-				"val" : 0,
-				"valueType" : "BASE_NUMBER"
-			}
-		],
-		"index" : 87,
-		"type" : ["HERO"]
-	},
-	"tomeOfWaterMagic":
-	{
-		"bonuses" : [
-			{
-				"type" : "SPELLS_OF_SCHOOL",
-				"subtype" : 2,
-				"val" : 0,
-				"valueType" : "BASE_NUMBER"
-			}
-		],
-		"index" : 88,
-		"type" : ["HERO"]
-	},
-	"tomeOfEarthMagic":
-	{
-		"bonuses" : [
-			{
-				"type" : "SPELLS_OF_SCHOOL",
-				"subtype" : 3,
-				"val" : 0,
-				"valueType" : "BASE_NUMBER"
-			}
-		],
-		"index" : 89,
-		"type" : ["HERO"]
-	},
-	"bootsOfLevitation":
-	{
-		"onlyOnWaterMap" : true,
-		"bonuses" : [
-			{
-				"type" : "WATER_WALKING",
-				"val" : 0,
-				"valueType" : "INDEPENDENT_MIN"
-			}
-		],
-		"index" : 90,
-		"type" : ["HERO"]
-	},
-	"goldenBow":
-	{
-		"bonuses" : [
-			{
-				"limiters" : ["SHOOTER_ONLY"],
-				"subtype" : 0,
-				"type" : "NO_DISTANCE_PENALTY",
-				"val" : 0,
-				"valueType" : "ADDITIVE_VALUE"
-			},
-			{
-				"limiters" : ["SHOOTER_ONLY"],
-				"subtype" : 0,
-				"type" : "NO_WALL_PENALTY",
-				"val" : 0,
-				"valueType" : "ADDITIVE_VALUE"
-			}
-		],
-		"index" : 91,
-		"type" : ["HERO"]
-	},
-	"sphereOfPermanence":
-	{
-		"bonuses" : [
-			{
-				"subtype" : 35,
-				"type" : "SPELL_IMMUNITY",
-				"val" : 0,
-				"valueType" : "BASE_NUMBER",
-				"addInfo" : 1
-			}
-		],
-		"index" : 92,
-		"type" : ["HERO"]
-	},
-	"orbOfVulnerability":
-	{
-		"bonuses" : [
-			{
-				"type" : "NEGATE_ALL_NATURAL_IMMUNITIES",
-				"subtype" : 0,
-				"val" : 0,
-				"valueType" : "BASE_NUMBER",
-				"propagator": "BATTLE_WIDE"
-			},
-			{
-				"type" : "NEGATE_ALL_NATURAL_IMMUNITIES",
-				"subtype" : 1,
-				"val" : 0,
-				"valueType" : "BASE_NUMBER"
-			},
-			{
-				"type" : "MAGIC_RESISTANCE",
-				"val" : 0,
-				"valueType" : "INDEPENDENT_MIN",
-				"propagator": "BATTLE_WIDE"
-			},
-			{
-				"type" : "SPELL_RESISTANCE_AURA",
-				"val" : 0,
-				"valueType" : "INDEPENDENT_MIN",
-				"propagator": "BATTLE_WIDE"
-			}
-		],
-		"index" : 93,
-		"type" : ["HERO"]
-	},
-	"ringOfVitality":
-	{
-		"bonuses" : [
-			{
-				"type" : "STACK_HEALTH",
-				"val" : 1,
-				"valueType" : "ADDITIVE_VALUE"
-			}
-		],
-		"index" : 94,
-		"type" : ["HERO"]
-	},
-	"ringOfLife":
-	{
-		"bonuses" : [
-			{
-				"type" : "STACK_HEALTH",
-				"val" : 1,
-				"valueType" : "ADDITIVE_VALUE"
-			}
-		],
-		"index" : 95,
-		"type" : ["HERO"]
-	},
-	"vialOfLifeblood":
-	{
-		"bonuses" : [
-			{
-				"type" : "STACK_HEALTH",
-				"val" : 2,
-				"valueType" : "ADDITIVE_VALUE"
-			}
-		],
-		"index" : 96,
-		"type" : ["HERO"]
-	},
-	"necklaceOfSwiftness":
-	{
-		"bonuses" : [
-			{
-				"type" : "STACKS_SPEED",
-				"val" : 1,
-				"valueType" : "BASE_NUMBER"
-			}
-		],
-		"index" : 97,
-		"type" : ["HERO"]
-	},
-	"bootsOfSpeed":
-	{
-		"bonuses" : [
-			{
-				"type" : "MOVEMENT",
-				"subtype" : 1,
-				"val" : 600,
-				"valueType" : "ADDITIVE_VALUE"
-			}
-		],
-		"index" : 98,
-		"type" : ["HERO"]
-	},
-	"capeOfVelocity":
-	{
-		"bonuses" : [
-			{
-				"type" : "STACKS_SPEED",
-				"val" : 2,
-				"valueType" : "BASE_NUMBER"
-			}
-		],
-		"index" : 99,
-		"type" : ["HERO"]
-	},
-	"pendantOfDispassion":
-	{
-		"bonuses" : [
-			{
-				"subtype" : "spell.berserk",
-				"type" : "SPELL_IMMUNITY",
-				"val" : 0,
-				"valueType" : "BASE_NUMBER"
-			}
-		],
-		"index" : 100,
-		"type" : ["HERO"]
-	},
-	"pendantOfSecondSight":
-	{
-		"bonuses" : [
-			{
-				"subtype" : "spell.blind",
-				"type" : "SPELL_IMMUNITY",
-				"val" : 0,
-				"valueType" : "BASE_NUMBER"
-			}
-		],
-		"index" : 101,
-		"type" : ["HERO"]
-	},
-	"pendantOfHoliness":
-	{
-		"bonuses" : [
-			{
-				"subtype" : "spell.curse",
-				"type" : "SPELL_IMMUNITY",
-				"val" : 0,
-				"valueType" : "BASE_NUMBER"
-			}
-		],
-		"index" : 102,
-		"type" : ["HERO"]
-	},
-	"pendantOfLife":
-	{
-		"bonuses" : [
-			{
-				"subtype" : "spell.deathRipple",
-				"type" : "SPELL_IMMUNITY",
-				"val" : 0,
-				"valueType" : "BASE_NUMBER"
-			}
-		],
-		"index" : 103,
-		"type" : ["HERO"]
-	},
-	"pendantOfDeath":
-	{
-		"bonuses" : [
-			{
-				"limiters" : ["IS_UNDEAD"],
-				"subtype" : "spell.destroyUndead",
-				"type" : "SPELL_IMMUNITY",
-				"val" : 0,
-				"valueType" : "BASE_NUMBER"
-			}
-		],
-		"index" : 104,
-		"type" : ["HERO"]
-	},
-	"pendantOfFreeWill":
-	{
-		"bonuses" : [
-			{
-				"subtype" : "spell.hypnotize",
-				"type" : "SPELL_IMMUNITY",
-				"val" : 0,
-				"valueType" : "BASE_NUMBER"
-			}
-		],
-		"index" : 105,
-		"type" : ["HERO"]
-	},
-	"pendantOfNegativity":
-	{
-		"bonuses" : [
-			{
-				"subtype" : "spell.lightningBolt",
-				"type" : "SPELL_IMMUNITY",
-				"val" : 0,
-				"valueType" : "BASE_NUMBER"
-			},
-			{
-				"subtype" : "spell.chainLightning",
-				"type" : "SPELL_IMMUNITY",
-				"val" : 0,
-				"valueType" : "BASE_NUMBER"
-			}
-		],
-		"index" : 106,
-		"type" : ["HERO"]
-	},
-	"pendantOfTotalRecall":
-	{
-		"bonuses" : [
-			{
-				"subtype" : "spell.forgetfulness",
-				"type" : "SPELL_IMMUNITY",
-				"val" : 0,
-				"valueType" : "BASE_NUMBER"
-			}
-		],
-		"index" : 107,
-		"type" : ["HERO"]
-	},
-	"pendantOfCourage":
-	{
-		"bonuses" : [
-			{
-				"type" : "MORALE",
-				"val" : 3,
-				"valueType" : "BASE_NUMBER"
-			},
-			{
-				"type" : "LUCK",
-				"val" : 3,
-				"valueType" : "BASE_NUMBER"
-			}
-		],
-		"index" : 108,
-		"type" : ["HERO"]
-	},
-	"everflowingCrystalCloak":
-	{
-		"bonuses" : [
-			{
-				"subtype" : "resource.crystal",
-				"type" : "GENERATE_RESOURCE",
-				"val" : 1,
-				"valueType" : "BASE_NUMBER",
-				"stacking" : "ALWAYS"
-			}
-		],
-		"index" : 109,
-		"type" : ["HERO"]
-	},
-	"ringOfInfiniteGems":
-	{
-		"bonuses" : [
-			{
-				"subtype" : "resource.gems",
-				"type" : "GENERATE_RESOURCE",
-				"val" : 1,
-				"valueType" : "BASE_NUMBER",
-				"stacking" : "ALWAYS"
-			}
-		],
-		"index" : 110,
-		"type" : ["HERO"]
-	},
-	"everpouringVialOfMercury":
-	{
-		"bonuses" : [
-			{
-				"subtype" : "resource.mercury",
-				"type" : "GENERATE_RESOURCE",
-				"val" : 1,
-				"valueType" : "BASE_NUMBER",
-				"stacking" : "ALWAYS"
-			}
-		],
-		"index" : 111,
-		"type" : ["HERO"]
-	},
-	"inexhaustibleCartOfOre":
-	{
-		"bonuses" : [
-			{
-				"subtype" : "resource.ore",
-				"type" : "GENERATE_RESOURCE",
-				"val" : 1,
-				"valueType" : "BASE_NUMBER",
-				"stacking" : "ALWAYS"
-			}
-		],
-		"index" : 112,
-		"type" : ["HERO"]
-	},
-	"eversmokingRingOfSulfur":
-	{
-		"bonuses" : [
-			{
-				"subtype" : "resource.sulfur",
-				"type" : "GENERATE_RESOURCE",
-				"val" : 1,
-				"valueType" : "BASE_NUMBER",
-				"stacking" : "ALWAYS"
-			}
-		],
-		"index" : 113,
-		"type" : ["HERO"]
-	},
-	"inexhaustibleCartOfLumber":
-	{
-		"bonuses" : [
-			{
-				"subtype" : "resource.wood",
-				"type" : "GENERATE_RESOURCE",
-				"val" : 1,
-				"valueType" : "BASE_NUMBER",
-				"stacking" : "ALWAYS"
-			}
-		],
-		"index" : 114,
-		"type" : ["HERO"]
-	},
-	"endlessSackOfGold":
-	{
-		"bonuses" : [
-			{
-				"subtype" : "resource.gold",
-				"type" : "GENERATE_RESOURCE",
-				"val" : 1000,
-				"valueType" : "BASE_NUMBER",
-				"stacking" : "ALWAYS"
-			}
-		],
-		"index" : 115,
-		"type" : ["HERO"]
-	},
-	"endlessBagOfGold":
-	{
-		"bonuses" : [
-			{
-				"subtype" : "resource.gold",
-				"type" : "GENERATE_RESOURCE",
-				"val" : 750,
-				"valueType" : "BASE_NUMBER",
-				"stacking" : "ALWAYS"
-			}
-		],
-		"index" : 116,
-		"type" : ["HERO"]
-	},
-	"endlessPurseOfGold":
-	{
-		"bonuses" : [
-			{
-				"subtype" : "resource.gold",
-				"type" : "GENERATE_RESOURCE",
-				"val" : 500,
-				"valueType" : "BASE_NUMBER",
-				"stacking" : "ALWAYS"
-			}
-		],
-		"index" : 117,
-		"type" : ["HERO"]
-	},
-	"legsOfLegion":
-	{
-		"index" : 118,
-		"type" : ["HERO"],
-		"bonuses" : [
-			{
-				"type" : "CREATURE_GROWTH",
-				"subtype" : 1,
-				"val" : 5,
-				"propagator": "VISITED_TOWN_AND_VISITOR"
-			}
-		]
-	},
-	"loinsOfLegion":
-	{
-		"index" : 119,
-		"type" : ["HERO"],
-		"bonuses" : [
-			{
-				"type" : "CREATURE_GROWTH",
-				"subtype" : 2,
-				"val" : 4,
-				"propagator": "VISITED_TOWN_AND_VISITOR"
-			}
-		]
-	},
-	"torsoOfLegion":
-	{
-		"index" : 120,
-		"type" : ["HERO"],
-		"bonuses" : [
-			{
-				"type" : "CREATURE_GROWTH",
-				"subtype" : 3,
-				"val" : 3,
-				"propagator": "VISITED_TOWN_AND_VISITOR"
-			}
-		]
-	},
-	"armsOfLegion":
-	{
-		"index" : 121,
-		"type" : ["HERO"],
-		"bonuses" : [
-			{
-				"type" : "CREATURE_GROWTH",
-				"subtype" : 4,
-				"val" : 2,
-				"propagator": "VISITED_TOWN_AND_VISITOR"
-			}
-		]
-	},
-	"headOfLegion":
-	{
-		"index" : 122,
-		"type" : ["HERO"],
-		"bonuses" : [
-			{
-				"type" : "CREATURE_GROWTH",
-				"subtype" : 5,
-				"val" : 1,
-				"propagator": "VISITED_TOWN_AND_VISITOR"
-			}
-		]
-	},
-	"seaCaptainsHat":
-	{
-		"onlyOnWaterMap" : true,
-		"bonuses" : [
-			{
-				"type" : "WHIRLPOOL_PROTECTION",
-				"val" : 0,
-				"valueType" : "BASE_NUMBER"
-			},
-			{
-				"type" : "MOVEMENT",
-				"subtype" : 0,
-				"val" : 500,
-				"valueType" : "ADDITIVE_VALUE"
-			},
-			{
-				"subtype" : "spell.summonBoat",
-				"type" : "SPELL",
-				"val" : 3,
-				"valueType" : "INDEPENDENT_MAX"
-			},
-			{
-				"subtype" : "spell.scuttleBoat",
-				"type" : "SPELL",
-				"val" : 3,
-				"valueType" : "INDEPENDENT_MAX"
-			}
-		],
-		"index" : 123,
-		"type" : ["HERO"]
-	},
-	"spellbindersHat":
-	{
-		"bonuses" : [
-			{
-				"subtype" : 5,
-				"type" : "SPELLS_OF_LEVEL",
-				"val" : 3,
-				"valueType" : "BASE_NUMBER"
-			}
-		],
-		"index" : 124,
-		"type" : ["HERO"]
-	},
-	"shacklesOfWar":
-	{
-		"index" : 125,
-		"type" : ["HERO"],
-		"bonuses" : [
-			{
-				"type" : "BATTLE_NO_FLEEING",
-				"propagator": "BATTLE_WIDE"
-			}
-		]
-	},
-	"orbOfInhibition":
-	{
-		"index" : 126,
-		"type" : ["HERO"],
-		"bonuses" : [
-			{
-				"type" : "BLOCK_ALL_MAGIC",
-				"propagator": "BATTLE_WIDE"
-			}
-		]
-	},
-	"vialOfDragonBlood":
-	{
-		"bonuses" : [
-			{
-				"limiters" : ["DRAGON_NATURE"],
-				"subtype" : "primSkill.attack",
-				"type" : "PRIMARY_SKILL",
-				"val" : 5,
-				"valueType" : "BASE_NUMBER"
-			},
-			{
-				"limiters" : ["DRAGON_NATURE"],
-				"subtype" : "primSkill.defence",
-				"type" : "PRIMARY_SKILL",
-				"val" : 5,
-				"valueType" : "BASE_NUMBER"
-			}
-		],
-		"index" : 127,
-		"type" : ["HERO"]
-	},
-	"armageddonsBlade":
-	{
-		"bonuses" : [
-			{
-				"subtype" : "spell.armageddon",
-				"type" : "SPELL",
-				"val" : 3,
-				"valueType" : "INDEPENDENT_MAX"
-			},
-			{
-				"subtype" : "spell.armageddon",
-				"type" : "SPELL_IMMUNITY",
-				"val" : 0,
-				"valueType" : "BASE_NUMBER",
-				"addInfo" : 1
-			},
-			{
-				"subtype" : "primSkill.attack",
-				"type" : "PRIMARY_SKILL",
-				"val" : 3,
-				"valueType" : "BASE_NUMBER"
-			},
-			{
-				"subtype" : "primSkill.defence",
-				"type" : "PRIMARY_SKILL",
-				"val" : 3,
-				"valueType" : "BASE_NUMBER"
-			},
-			{
-				"subtype" : "primSkill.spellpower",
-				"type" : "PRIMARY_SKILL",
-				"val" : 3,
-				"valueType" : "BASE_NUMBER"
-			},
-			{
-				"subtype" : "primSkill.knowledge",
-				"type" : "PRIMARY_SKILL",
-				"val" : 6,
-				"valueType" : "BASE_NUMBER"
-			}
-		],
-		"index" : 128,
-		"type" : ["HERO"]
-	},
-	"angelicAlliance":
-	{
-		"bonuses" : [
-			{
-				"type" : "NONEVIL_ALIGNMENT_MIX",
-				"val" : 0,
-				"valueType" : "BASE_NUMBER"
-			},
-			{
-				"subtype" : "spell.prayer",
-				"type" : "OPENING_BATTLE_SPELL",
-				"val" : 10,
-				"valueType" : "BASE_NUMBER"
-			}
-		],
-		"index" : 129,
-		"type" : ["HERO"],
-		"components":
-		[
-			"armorOfWonder",
-			"sandalsOfTheSaint",
-			"celestialNecklaceOfBliss",
-			"lionsShieldOfCourage",
-			"swordOfJudgement",
-			"helmOfHeavenlyEnlightenment"
-		]
-	},
-	"cloakOfTheUndeadKing":
-	{
-		"bonuses" : [
-			{
-				"type" : "IMPROVED_NECROMANCY",
-				"subtype" : "creature.skeleton",
-				"addInfo" : 0
-			},
-			{
-				"type" : "IMPROVED_NECROMANCY",
-				"subtype" : "creature.walkingDead",
-				"addInfo" : 1
-			},
-			{
-				"type" : "IMPROVED_NECROMANCY",
-				"subtype" : "creature.wight",
-				"addInfo" : 2
-			},
-			{
-				"type" : "IMPROVED_NECROMANCY",
-				"subtype" : "creature.lich",
-				"addInfo" : 3
-			}
-		],
-		"index" : 130,
-		"type" : ["HERO"],
-		"components":
-		[
-			"amuletOfTheUndertaker",
-			"vampiresCowl",
-			"deadMansBoots"
-		]
-	},
-	"elixirOfLife":
-	{
-		"bonuses" : [
-			{
-				"type" : "STACK_HEALTH",
-				"val" : 25,
-				"valueType" : "PERCENT_TO_BASE",
-				"limiters" : [
-					"noneOf",
-					"IS_UNDEAD",
-					{
-						"type" : "HAS_ANOTHER_BONUS_LIMITER",
-						"parameters" : [ "NON_LIVING" ]
-					},
-					{
-						"type" : "HAS_ANOTHER_BONUS_LIMITER",
-						"parameters" : [ "GARGOYLE" ]
-					}
-				]
-			},
-			{
-				"type" : "HP_REGENERATION",
-				"val" : 50,
-				"valueType" : "BASE_NUMBER",
-				"limiters" : [
-					"noneOf",
-					"IS_UNDEAD",
-					{
-						"type" : "HAS_ANOTHER_BONUS_LIMITER",
-						"parameters" : [ "NON_LIVING" ]
-					},
-					{
-						"type" : "HAS_ANOTHER_BONUS_LIMITER",
-						"parameters" : [ "GARGOYLE" ]
-					}
-				]
-			}
-		],
-		"index" : 131,
-		"type" : ["HERO"],
-		"components":
-		[
-			"ringOfVitality",
-			"ringOfLife",
-			"vialOfLifeblood"
-		]
-	},
-	"armorOfTheDamned":
-	{
-		"bonuses" : [
-			{
-				"subtype" : "spell.slow",
-				"type" : "OPENING_BATTLE_SPELL",
-				"val" : 50,
-				"valueType" : "BASE_NUMBER"
-			},
-			{
-				"subtype" : "spell.curse",
-				"type" : "OPENING_BATTLE_SPELL",
-				"val" : 50,
-				"valueType" : "BASE_NUMBER"
-			},
-			{
-				"subtype" : "spell.weakness",
-				"type" : "OPENING_BATTLE_SPELL",
-				"val" : 50,
-				"valueType" : "BASE_NUMBER"
-			},
-			{
-				"subtype" : "spell.misfortune",
-				"type" : "OPENING_BATTLE_SPELL",
-				"val" : 50,
-				"valueType" : "BASE_NUMBER"
-			}
-		],
-		"index" : 132,
-		"type" : ["HERO"],
-		"components":
-		[
-			"blackshardOfTheDeadKnight",
-			"shieldOfTheYawningDead",
-			"skullHelmet",
-			"ribCage"
-		]
-	},
-	"statueOfLegion":
-	{
-		"index" : 133,
-		"type" : ["HERO"],
-		"components":
-		[
-			"legsOfLegion",
-			"loinsOfLegion",
-			"torsoOfLegion",
-			"armsOfLegion",
-			"headOfLegion"
-		],
-		"bonuses" : [
-			{
-				"type" : "CREATURE_GROWTH_PERCENT",
-				"val" : 50,
-				"propagator": "PLAYER_PROPAGATOR"
-			}
-		]
-	},
-	"powerOfTheDragonFather":
-	{
-		"index" : 134,
-		"type" : ["HERO"],
-		"bonuses" : [
-			{
-				"type" : "LEVEL_SPELL_IMMUNITY",
-				"val" : 4,
-				"valueType" : "INDEPENDENT_MAX"
-			},
-			{
-				"subtype" : "primSkill.attack",
-				"type" : "PRIMARY_SKILL",
-				"val" : 6,
-				"valueType" : "BASE_NUMBER"
-			},
-			{
-				"subtype" : "primSkill.defence",
-				"type" : "PRIMARY_SKILL",
-				"val" : 6,
-				"valueType" : "BASE_NUMBER"
-			},
-			{
-				"subtype" : "primSkill.spellpower",
-				"type" : "PRIMARY_SKILL",
-				"val" : 6,
-				"valueType" : "BASE_NUMBER"
-			},
-			{
-				"subtype" : "primSkill.knowledge",
-				"type" : "PRIMARY_SKILL",
-				"val" : 6,
-				"valueType" : "BASE_NUMBER"
-			}
-		],
-		"components":
-		[
-			"quietEyeOfTheDragon",
-			"redDragonFlameTongue",
-			"dragonScaleShield",
-			"dragonScaleArmor",
-			"dragonboneGreaves",
-			"dragonWingTabard",
-			"necklaceOfDragonteeth",
-			"crownOfDragontooth",
-			"stillEyeOfTheDragon"
-		]
-	},
-	"titansThunder":
-	{
-		"bonuses" : [
-			{
-				"subtype" : "spell.titanBolt",
-				"type" : "SPELL",
-				"val" : 3,
-				"valueType" : "BASE_NUMBER"
-			}
-		],
-		"index" : 135,
-		"type" : ["HERO"],
-		"components":
-		[
-			"titansGladius",
-			"sentinelsShield",
-			"thunderHelmet",
-			"titansCuirass"
-		]
-	},
-	"admiralsHat":
-	{
-		"onlyOnWaterMap" : true,
-		"bonuses" : [
-			{
-				"type" : "FREE_SHIP_BOARDING",
-				"val" : 0,
-				"valueType" : "BASE_NUMBER"
-			}
-		],
-		"index" : 136,
-		"type" : ["HERO"],
-		"components":
-		[
-			"necklaceOfOceanGuidance",
-			"seaCaptainsHat"
-		]
-	},
-	"bowOfTheSharpshooter":
-	{
-		"bonuses" : [
-			{
-				"limiters" : ["SHOOTER_ONLY"],
-				"subtype" : 0,
-				"type" : "NO_DISTANCE_PENALTY",
-				"val" : 0,
-				"valueType" : "ADDITIVE_VALUE"
-			},
-			{
-				"limiters" : ["SHOOTER_ONLY"],
-				"subtype" : 0,
-				"type" : "NO_WALL_PENALTY",
-				"val" : 0,
-				"valueType" : "ADDITIVE_VALUE"
-			},
-			{
-				"limiters" : ["SHOOTER_ONLY"],
-				"subtype" : 0,
-				"type" : "FREE_SHOOTING",
-				"val" : 0,
-				"valueType" : "ADDITIVE_VALUE"
-			}
-		],
-		"index" : 137,
-		"type" : ["HERO"],
-		"components":
-		[
-			"bowOfElvenCherrywood",
-			"bowstringOfTheUnicornsMane",
-			"angelFeatherArrows"
-		]
-	},
-	"wizardsWell":
-	{
-		"bonuses" : [
-			{
-				"type" : "FULL_MANA_REGENERATION",
-				"val" : 0,
-				"valueType" : "BASE_NUMBER"
-			}
-		],
-		"index" : 138,
-		"type" : ["HERO"],
-		"components":
-		[
-			"charmOfMana",
-			"talismanOfMana",
-			"mysticOrbOfMana"
-		]
-	},
-	"ringOfTheMagi":
-	{
-		"bonuses" : [
-			{
-				"type" : "SPELL_DURATION",
-				"val" : 50,
-				"valueType" : "BASE_NUMBER"
-			}
-		],
-		"index" : 139,
-		"type" : ["HERO"],
-		"components":
-		[
-			"collarOfConjuring",
-			"ringOfConjuring",
-			"capeOfConjuring"
-		]
-	},
-	"cornucopia":
-	{
-		"bonuses" : [
-			{
-				"subtype" : "resource.crystal",
-				"type" : "GENERATE_RESOURCE",
-				"val" : 4,
-				"valueType" : "BASE_NUMBER"
-			},
-			{
-				"subtype" : "resource.gems",
-				"type" : "GENERATE_RESOURCE",
-				"val" : 4,
-				"valueType" : "BASE_NUMBER"
-			},
-			{
-				"subtype" : "resource.mercury",
-				"type" : "GENERATE_RESOURCE",
-				"val" : 4,
-				"valueType" : "BASE_NUMBER"
-			},
-			{
-				"subtype" : "resource.sulfur",
-				"type" : "GENERATE_RESOURCE",
-				"val" : 4,
-				"valueType" : "BASE_NUMBER"
-			}
-		],
-		"index" : 140,
-		"type" : ["HERO"],
-		"components":
-		[
-			"everflowingCrystalCloak",
-			"ringOfInfiniteGems",
-			"everpouringVialOfMercury",
-			"eversmokingRingOfSulfur"
-		]
-	},
-	// Misiokles: not having these 3 artifacts could lead to crashes. RMG will try to place them in some randoms maps (and crash the game)
-	"unusedArtifact1":
-	{
-		"index" : 141,
-		"class" : "SPECIAL",
-		"type" : ["CREATURE"]
-	},
-	"unusedArtifact2":
-	{
-		"index" : 142,
-		"class" : "SPECIAL",
-		"type" : ["CREATURE"]
-	},
-	"unusedArtifact3":
-	{
-		"index" : 143,
-		"class" : "SPECIAL",
-		"type" : ["CREATURE"]
-	}
-}
->>>>>>> a1a5bc28
+}