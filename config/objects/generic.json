--- conflicted
+++ resolved
@@ -54,12 +54,8 @@
 					"rarity"	: 100
 				},
 				"modes" : ["resource-resource", "resource-player"],
-<<<<<<< HEAD
-				"efficacy" : 5
-=======
 				"efficiency" : 5,
 				"title" : "core.genrltxt.159"
->>>>>>> c9b59735
 			}
 		}
 	},
@@ -82,12 +78,8 @@
 					"rarity"	: 100
 				},
 				"modes" : ["resource-resource", "resource-player"],
-<<<<<<< HEAD
-				"efficacy" : 5
-=======
 				"efficiency" : 5,
 				"title" : "core.genrltxt.159"
->>>>>>> c9b59735
 			}
 		}
 	},
@@ -109,11 +101,7 @@
 	},
 
 	"blackMarket" : {
-<<<<<<< HEAD
-		"index" :7,
-=======
 		"index" :7, 
->>>>>>> c9b59735
 		"handler" : "market",
 		"base" : {
 			"sounds" : {
@@ -129,12 +117,8 @@
 					"value"		: 8000,
 					"rarity"	: 20
 				},
-<<<<<<< HEAD
-				"modes" : ["resource-artifact"]
-=======
 				"modes" : ["resource-artifact"],
 				"title" : "core.genrltxt.349"
->>>>>>> c9b59735
 			}
 		}
 	},
@@ -561,11 +545,7 @@
 		}
 	},
 	"university" : {
-<<<<<<< HEAD
-		"index" :104,
-=======
 		"index" :104, 
->>>>>>> c9b59735
 		"handler" : "market",
 		"base" : {
 			"sounds" : {
@@ -582,9 +562,6 @@
 				},
 				"modes" : ["resource-skill"],
 				"title" : "core.genrltxt.602",
-<<<<<<< HEAD
-				"speech" : "core.genrltxt.603"
-=======
 				"speech" : "core.genrltxt.603",
 				"offer": 
 				[
@@ -593,7 +570,6 @@
 					{ "noneOf" : ["necromancy"] },
 					{ "noneOf" : ["necromancy"] }
 				]
->>>>>>> c9b59735
 			}
 		}
 	},
