// This is schema for checking game settings from settings.json
// Any new settings should be added in this file for correct serialization and initialization
{
	"type" : "object",
	"$schema": "http://json-schema.org/draft-04/schema",
	"required" : [ "general", "video", "adventure", "pathfinder", "battle", "server", "logging", "launcher" ],
	"definitions" : {
		"logLevelEnum" : {
			"type" : "string",
			"enum" : [ "trace", "debug", "info", "warn", "error" ]
		}
	},
	"additionalProperties" : false,
	"properties":
	{
		"general" : {
			"type" : "object",
			"default": {},
			"additionalProperties" : false,
<<<<<<< HEAD
			"required" : [ "playerName", "showfps", "music", "sound", "encoding", "language", "swipe", "saveRandomMaps", "saveFrequency", "notifications", "extraDump" ],
=======
			"required" : [
				"playerName",
				"showfps",
				"music",
				"sound",
				"encoding",
				"swipe",
				"saveRandomMaps",
				"saveFrequency",
				"notifications",
				"extraDump",
				"userRelativePointer",
				"relativePointerSpeedMultiplier"
			],
>>>>>>> 7e78e0ab
			"properties" : {
				"playerName" : {
					"type":"string",
					"default" : "Player"
				},
				"showfps" : {
					"type" : "boolean",
					"default" : false
				},
				"music" : {
					"type" : "number",
					"default" : 88
				},
				"sound" : {
					"type" : "number",
					"default" : 88
				},
				"encoding" : {
					"type" : "string",
					"default" : "auto"
				},
				"swipe" : {
					"type" : "boolean",
					"default" : true
				},
				"saveRandomMaps" : {
					"type" : "boolean",
					"default" : false
				},
				"lastMap" : {
					"type":"string",
					"default" : "Maps/Arrogance"
				},
				"language" : {
					"type":"string",
					"enum" : [ "english", "german", "polish", "russian", "ukrainian" ],
					"default" : "english"
				},
				"lastSave" : {
					"type":"string",
					"default" : "NEWGAME"
				},
				"lastCampaign" : {
					"type":"string",
					"default" : ""
				},
				"saveFrequency" : {
					"type" : "number",
					"default" : 1
				},
				"notifications" : {
					"type" : "boolean",
					"default" : false
				},
				"extraDump" : {
					"type" : "boolean",
					"default" : false
				},
				"userRelativePointer" : {
					"type" : "boolean",
					"default" : false
				},
				"relativePointerSpeedMultiplier" : {
					"type" : "number",
					"default" : 1
				}
			}
		},
		"video" : {
			"type" : "object",
			"additionalProperties" : false,
			"default": {},
			"required" : [ "screenRes", "bitsPerPixel", "fullscreen", "realFullscreen", "cursor", "spellbookAnimation", "driver", "showIntro", "displayIndex" ],
			"properties" : {
				"screenRes" : {
					"type" : "object",
					"additionalProperties" : false,
					"required" : [ "width", "height" ],
					"properties" : {
						"width"  : { "type" : "number" },
						"height" : { "type" : "number" }
					},
					"default": {"width" : 800, "height": 600 }
				},
				"bitsPerPixel" : {
					"type" : "number",
					"default" : 32
				},
				"fullscreen": {
					"type": "boolean",
					"default": false
				},
				"realFullscreen" : {
					"type" : "boolean",
					"default" : false
				},
				"cursor" :  {
					"type" : "string",
					"enum" : [ "auto", "hardware", "software" ],
					"default" : "auto"
				},
				"showIntro" : {
					"type" : "boolean",
					"default" : true
				},
				"spellbookAnimation" :  {
					"type" : "boolean",
					"default" : true
				},
				"driver":{
					"type" : "string",
					"default" : "opengl",
					"description" : "preferred graphics backend driver name for SDL2"
				},
				"displayIndex" : {
					"type" : "number",
					"default" : 0
				}
			}
		},
		"adventure" : {
			"type" : "object",
			"additionalProperties" : false,
			"default": {},
			"required" : [ "heroSpeed", "enemySpeed", "scrollSpeed", "heroReminder", "quickCombat" ],
			"properties" : {
				"heroSpeed" : {
					"type" : "number",
					"default" : 2
				},
				"enemySpeed" : {
					"type" : "number",
					"default" : 2
				},
				"scrollSpeed" : {
					"type" : "number",
					"default" : 1
				},
				"heroReminder" : {
					"type" : "boolean",
					"default" : true
				},
				"quickCombat" : {
					"type" : "boolean",
					"default" : false
				}
			}
		},
		"pathfinder" : {
			"type" : "object",
			"additionalProperties" : false,
			"default": {},
			"required" : [ "teleports", "layers", "oneTurnSpecialLayersLimit", "originalMovementRules", "lightweightFlyingMode" ],
			"properties" : {
				"layers" : {
					"type" : "object",
					"additionalProperties" : false,
					"default": {},
					"required" : [ "sailing", "waterWalking", "flying" ],
					"properties" : {
						"sailing" : {
							"type" : "boolean",
							"default" : true
						},
						"waterWalking" : {
							"type" : "boolean",
							"default" : true
						},
						"flying" : {
							"type" : "boolean",
							"default" : true
						}
					}
				},
				"teleports" : {
					"type" : "object",
					"additionalProperties" : false,
					"default": {},
					"required" : [ "twoWay", "oneWay", "oneWayRandom", "whirlpool", "castleGate" ],
					"properties" : {
						"twoWay" : {
							"type" : "boolean",
							"default" : true
						},
						"oneWay" : {
							"type" : "boolean",
							"default" : true
						},
						"oneWayRandom" : {
							"type" : "boolean",
							"default" : false
						},
						"whirlpool" : {
							"type" : "boolean",
							"default" : true
						},
						"castleGate" : {
							"type" : "boolean",
							"default" : false
						}
					}
				},
				"oneTurnSpecialLayersLimit" : {
					"type" : "boolean",
					"default" : true
				},
				"originalMovementRules" : {
					"type" : "boolean",
					"default" : false
				},
				"lightweightFlyingMode" : {
					"type" : "boolean",
					"default" : false
				}
			}
		},
		"battle" : {
			"type" : "object",
			"additionalProperties" : false,
			"default": {},
			"required" : [ "animationSpeed", "mouseShadow", "cellBorders", "stackRange", "showQueue", "queueSize" ],
			"properties" : {
				"animationSpeed" : {
					"type" : "number",
					"default" : 0.63
				},
				"mouseShadow" : {
					"type":"boolean",
					"default" : true
				},
				"cellBorders" : {
					"type" : "boolean",
					"default" : false
				},
				"stackRange" : {
					"type" : "boolean",
					"default" : true
				},
				"showQueue" : {
					"type" : "boolean",
					"default" : true
				},
				"queueSize" : {
					"type" : "string",
					"default" : "auto",
					"enum" : [ "auto", "small", "big" ]
				}
			}
		},
		"server" : {
			"type" : "object",
			"additionalProperties" : false,
			"default": {},
			"required" : [ "server", "port", "localInformation", "playerAI", "friendlyAI","neutralAI", "enemyAI", "reconnect", "uuid", "names" ],
			"properties" : {
				"server" : {
					"type":"string",
					"default" : "127.0.0.1"
				},
				"port" : {
					"type" : "number",
					"default" : 3030
				},
				"localInformation" : {
					"type" : "number",
					"default" : 2
				},
				"playerAI" : {
					"type" : "string",
					"default" : "VCAI"
				},
				"friendlyAI" : {
					"type" : "string",
					"default" : "BattleAI"
				},
				"neutralAI" : {
					"type" : "string",
					"default" : "StupidAI"
				},
				"enemyAI" : {
					"type" : "string",
					"default" : "BattleAI"
				},
				"reconnect" : {
					"type" : "boolean",
					"default" : false
				},
				"uuid" : {
					"type" : "string",
					"default" : ""
				},
				"names" : {
					"type" : "array",
					"default" : [],
					"items":
					{
						"type" : "string",
						"default" : ""
					}
				}
			}
		},
		"logging" : {
			"type" : "object",
			"additionalProperties" : false,
			"default" : {},
			"required" : [ "console", "file", "loggers" ],
			"properties" : {
				"console" : {
					"type" : "object",
					"default" : {},
					"required" : [ "format", "threshold", "coloredOutputEnabled", "colorMapping" ],
					"properties" : {
						"format" : {
							"type" : "string",
							"default" : "%m"
						},
						"threshold" : {
							"$ref" : "#/definitions/logLevelEnum",
							"default" : "info"
						},
						"coloredOutputEnabled" : {
							"type" : "boolean",
							"default" : true
						},
						"colorMapping" : {
							"type" : "array",
							"default" : [
								{ "domain" : "global", "level" : "trace", "color" : "gray"},
								{ "domain" : "global", "level" : "debug", "color" : "white"},
								{ "domain" : "global", "level" : "info", "color" : "green"},
								{ "domain" : "global", "level" : "warn", "color" : "yellow"},
								{ "domain" : "global", "level" : "error", "color" : "red"}
							],
							"items" : {
								"type" : "object",
								"additionalProperties" : false,
								"default" : {},
								"required" : [ "domain", "level", "color" ],
								"properties" : {
									"domain" : { "type" : "string" },
									"level" : { "$ref" : "#/definitions/logLevelEnum" },
									"color" : { "type" : "string", "enum" : [ "default", "green", "red", "magenta", "yellow", "white", "gray", "teal" ] }
								}
							}
						}
					}
				},
				"file" : {
					"type" : "object",
					"additionalProperties" : false,
					"default" : {},
					"required" : [ "format" ],
					"properties" : {
						"format" : {
							"type" : "string",
							"default" : "[%c] %l %n - %m"
						}
					}
				},
				"loggers" : {
					"type" : "array",
					"default" : [ { "domain" : "global", "level" : "trace" } ],
					"items" : {
						"type" : "object",
						"additionalProperties" : false,
						"required" : [ "level", "domain" ],
						"properties" : {
							"domain" : { "type" : "string" },
							"level" : { "$ref" : "#/definitions/logLevelEnum" }
						}

					}
				}
			}
		},
		"launcher" : {
			"type" : "object",
			"default": {},
			"additionalProperties" : false,
			"required" : [ "repositoryURL", "enableInstalledMods", "extraResolutionsModPath", "autoCheckRepositories", "updateOnStartup", "updateConfigUrl", "lobbyUrl", "lobbyPort", "lobbyUsername", "connectionTimeout" ],
			"properties" : {
				"repositoryURL" : {
					"type" : "array",
					"default" : [
						"https://raw.githubusercontent.com/vcmi/vcmi-mods-repository/develop/github.json"
					],
					"items" : {
						"type" : "string"
					},
				},
				"enableInstalledMods" : {
					"type" : "boolean",
					"default" : true
				},
				"extraResolutionsModPath" : {
					"type" : "string",
					"default" : "/vcmi-extras/Mods/extraResolutions/Content/config/resolutions.json"
				},
				"autoCheckRepositories" : {
					"type" : "boolean",
					"default" : true
				},
				"updateOnStartup" : {
					"type" : "boolean",
					"default" : true
				},
				"updateConfigUrl" : {
					"type" : "string",
					"default" : "https://raw.githubusercontent.com/vcmi/vcmi-updates/master/vcmi-updates.json"
				},
				"lobbyUrl" : {
					"type" : "string",
					"description" : "ip address or web link to remote proxy server",
					"default" : "beholder.vcmi.eu"
				},
				"lobbyPort" : {
					"type" : "number",
					"description" : "connection port for remote proxy server",
					"default" : 5002
				},
				"lobbyUsername" : {
					"type" : "string",
					"description" : "username for the client on the remote proxy server",
					"default" : ""
				},
				"connectionTimeout" : {
					"type" : "number",
					"description" : "maximum time in ms, should be enough to establish socket connection to remote proxy server.",
					"default" : 2000
				}
			}
		}
	}
}<|MERGE_RESOLUTION|>--- conflicted
+++ resolved
@@ -17,15 +17,13 @@
 			"type" : "object",
 			"default": {},
 			"additionalProperties" : false,
-<<<<<<< HEAD
-			"required" : [ "playerName", "showfps", "music", "sound", "encoding", "language", "swipe", "saveRandomMaps", "saveFrequency", "notifications", "extraDump" ],
-=======
 			"required" : [
 				"playerName",
 				"showfps",
 				"music",
 				"sound",
 				"encoding",
+				"language",
 				"swipe",
 				"saveRandomMaps",
 				"saveFrequency",
@@ -34,7 +32,6 @@
 				"userRelativePointer",
 				"relativePointerSpeedMultiplier"
 			],
->>>>>>> 7e78e0ab
 			"properties" : {
 				"playerName" : {
 					"type":"string",
