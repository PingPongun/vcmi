// This is schema for checking game settings from settings.json
// Any new settings should be added in this file for correct serialization and initialization
{
	"type" : "object",
	"$schema": "http://json-schema.org/draft-04/schema",
	"required" : [ "general", "video", "adventure", "pathfinder", "battle", "server", "logging", "launcher" ],
	"definitions" : {
		"logLevelEnum" : {
			"type" : "string",
			"enum" : [ "trace", "debug", "info", "warn", "error" ]
		}
	},
	"additionalProperties" : false,
	"properties":
	{
		"general" : {
			"type" : "object",
			"default": {},
			"additionalProperties" : false,
			"required" : [ "playerName", "showfps", "music", "sound", "encoding", "language", "swipe", "saveRandomMaps", "saveFrequency", "notifications", "extraDump" ],
			"properties" : {
				"playerName" : {
					"type":"string",
					"default" : "Player"
				},
				"showfps" : {
					"type" : "boolean",
					"default" : false
				},
				"music" : {
					"type" : "number",
					"default" : 88
				},
				"sound" : {
					"type" : "number",
					"default" : 88
				},
				"encoding" : {
					"type" : "string",
					"default" : "CP1252"
				},
				"swipe" : {
					"type" : "boolean",
					"default" : true
				},
				"saveRandomMaps" : {
					"type" : "boolean",
					"default" : false
				},
				"lastMap" : {
					"type":"string",
					"default" : "Maps/Arrogance"
				},
				"language" : {
					"type":"string",
<<<<<<< HEAD
					"enum" : [ "english", "german", "polish", "russian", "ukrainian" ],
=======
>>>>>>> 9b77215b
					"default" : "english"
				},
				"lastSave" : {
					"type":"string",
					"default" : "NEWGAME"
				},
				"lastCampaign" : {
					"type":"string",
					"default" : ""
				},
				"saveFrequency" : {
					"type" : "number",
					"default" : 1
				},
				"notifications" : {
					"type" : "boolean",
					"default" : false
				},
				"extraDump" : {
					"type" : "boolean",
					"default" : false
				}
			}
		},
		"video" : {
			"type" : "object",
			"additionalProperties" : false,
			"default": {},
			"required" : [ "screenRes", "bitsPerPixel", "fullscreen", "realFullscreen", "spellbookAnimation","driver", "showIntro", "displayIndex" ],
			"properties" : {
				"screenRes" : {
					"type" : "object",
					"additionalProperties" : false,
					"required" : [ "width", "height" ],
					"properties" : {
						"width"  : { "type" : "number" },
						"height" : { "type" : "number" }
					},
					"default": {"width" : 800, "height": 600 }
				},
				"bitsPerPixel" : {
					"type" : "number",
					"default" : 32
				},
				"fullscreen": {
					"type": "boolean",
					"default": false
				},
				"realFullscreen" : {
					"type" : "boolean",
					"default" : false
				},
				"showIntro" : {
					"type" : "boolean",
					"default" : true
				},
				"spellbookAnimation" :  {
					"type" : "boolean",
					"default" : true
				},
				"driver":{
					"type" : "string",
					"default" : "opengl",
					"description" : "preferred graphics backend driver name for SDL2"
				},
				"displayIndex" : {
					"type" : "number",
					"default" : 0
				}
			}
		},
		"adventure" : {
			"type" : "object",
			"additionalProperties" : false,
			"default": {},
			"required" : [ "heroSpeed", "enemySpeed", "scrollSpeed", "heroReminder", "quickCombat" ],
			"properties" : {
				"heroSpeed" : {
					"type" : "number",
					"default" : 2
				},
				"enemySpeed" : {
					"type" : "number",
					"default" : 2
				},
				"scrollSpeed" : {
					"type" : "number",
					"default" : 1
				},
				"heroReminder" : {
					"type" : "boolean",
					"default" : true
				},
				"quickCombat" : {
					"type" : "boolean",
					"default" : false
				}
			}
		},
		"pathfinder" : {
			"type" : "object",
			"additionalProperties" : false,
			"default": {},
			"required" : [ "teleports", "layers", "oneTurnSpecialLayersLimit", "originalMovementRules", "lightweightFlyingMode" ],
			"properties" : {
				"layers" : {
					"type" : "object",
					"additionalProperties" : false,
					"default": {},
					"required" : [ "sailing", "waterWalking", "flying" ],
					"properties" : {
						"sailing" : {
							"type" : "boolean",
							"default" : true
						},
						"waterWalking" : {
							"type" : "boolean",
							"default" : true
						},
						"flying" : {
							"type" : "boolean",
							"default" : true
						}
					}
				},
				"teleports" : {
					"type" : "object",
					"additionalProperties" : false,
					"default": {},
					"required" : [ "twoWay", "oneWay", "oneWayRandom", "whirlpool", "castleGate" ],
					"properties" : {
						"twoWay" : {
							"type" : "boolean",
							"default" : true
						},
						"oneWay" : {
							"type" : "boolean",
							"default" : true
						},
						"oneWayRandom" : {
							"type" : "boolean",
							"default" : false
						},
						"whirlpool" : {
							"type" : "boolean",
							"default" : true
						},
						"castleGate" : {
							"type" : "boolean",
							"default" : false
						}
					}
				},
				"oneTurnSpecialLayersLimit" : {
					"type" : "boolean",
					"default" : true
				},
				"originalMovementRules" : {
					"type" : "boolean",
					"default" : false
				},
				"lightweightFlyingMode" : {
					"type" : "boolean",
					"default" : false
				}
			}
		},
		"battle" : {
			"type" : "object",
			"additionalProperties" : false,
			"default": {},
			"required" : [ "animationSpeed", "mouseShadow", "cellBorders", "stackRange", "showQueue", "queueSize" ],
			"properties" : {
				"animationSpeed" : {
					"type" : "number",
					"default" : 0.63
				},
				"mouseShadow" : {
					"type":"boolean",
					"default" : true
				},
				"cellBorders" : {
					"type" : "boolean",
					"default" : false
				},
				"stackRange" : {
					"type" : "boolean",
					"default" : true
				},
				"showQueue" : {
					"type" : "boolean",
					"default" : true
				},
				"queueSize" : {
					"type" : "string",
					"default" : "auto",
					"enum" : [ "auto", "small", "big" ]
				}
			}
		},
		"server" : {
			"type" : "object",
			"additionalProperties" : false,
			"default": {},
			"required" : [ "server", "port", "localInformation", "playerAI", "friendlyAI","neutralAI", "enemyAI", "reconnect", "uuid", "names" ],
			"properties" : {
				"server" : {
					"type":"string",
					"default" : "127.0.0.1"
				},
				"port" : {
					"type" : "number",
					"default" : 3030
				},
				"localInformation" : {
					"type" : "number",
					"default" : 2
				},
				"playerAI" : {
					"type" : "string",
					"default" : "VCAI"
				},
				"friendlyAI" : {
					"type" : "string",
					"default" : "BattleAI"
				},
				"neutralAI" : {
					"type" : "string",
					"default" : "StupidAI"
				},
				"enemyAI" : {
					"type" : "string",
					"default" : "BattleAI"
				},
				"reconnect" : {
					"type" : "boolean",
					"default" : false
				},
				"uuid" : {
					"type" : "string",
					"default" : ""
				},
				"names" : {
					"type" : "array",
					"default" : [],
					"items":
					{
						"type" : "string",
						"default" : ""
					}
				}
			}
		},
		"logging" : {
			"type" : "object",
			"additionalProperties" : false,
			"default" : {},
			"required" : [ "console", "file", "loggers" ],
			"properties" : {
				"console" : {
					"type" : "object",
					"default" : {},
					"required" : [ "format", "threshold", "coloredOutputEnabled", "colorMapping" ],
					"properties" : {
						"format" : {
							"type" : "string",
							"default" : "%m"
						},
						"threshold" : {
							"$ref" : "#/definitions/logLevelEnum",
							"default" : "info"
						},
						"coloredOutputEnabled" : {
							"type" : "boolean",
							"default" : true
						},
						"colorMapping" : {
							"type" : "array",
							"default" : [
								{ "domain" : "global", "level" : "trace", "color" : "gray"},
								{ "domain" : "global", "level" : "debug", "color" : "white"},
								{ "domain" : "global", "level" : "info", "color" : "green"},
								{ "domain" : "global", "level" : "warn", "color" : "yellow"},
								{ "domain" : "global", "level" : "error", "color" : "red"}
							],
							"items" : {
								"type" : "object",
								"additionalProperties" : false,
								"default" : {},
								"required" : [ "domain", "level", "color" ],
								"properties" : {
									"domain" : { "type" : "string" },
									"level" : { "$ref" : "#/definitions/logLevelEnum" },
									"color" : { "type" : "string", "enum" : [ "default", "green", "red", "magenta", "yellow", "white", "gray", "teal" ] }
								}
							}
						}
					}
				},
				"file" : {
					"type" : "object",
					"additionalProperties" : false,
					"default" : {},
					"required" : [ "format" ],
					"properties" : {
						"format" : {
							"type" : "string",
							"default" : "[%c] %l %n - %m"
						}
					}
				},
				"loggers" : {
					"type" : "array",
					"default" : [ { "domain" : "global", "level" : "trace" } ],
					"items" : {
						"type" : "object",
						"additionalProperties" : false,
						"required" : [ "level", "domain" ],
						"properties" : {
							"domain" : { "type" : "string" },
							"level" : { "$ref" : "#/definitions/logLevelEnum" }
						}

					}
				}
			}
		},
		"launcher" : {
			"type" : "object",
			"default": {},
			"additionalProperties" : false,
			"required" : [ "repositoryURL", "enableInstalledMods", "extraResolutionsModPath", "autoCheckRepositories", "updateOnStartup", "updateConfigUrl", "lobbyUrl", "lobbyPort", "lobbyUsername", "connectionTimeout" ],
			"properties" : {
				"repositoryURL" : {
					"type" : "array",
					"default" : [
						"https://raw.githubusercontent.com/vcmi/vcmi-mods-repository/develop/github.json"
					],
					"items" : {
						"type" : "string"
					},
				},
				"enableInstalledMods" : {
					"type" : "boolean",
					"default" : true
				},
				"extraResolutionsModPath" : {
					"type" : "string",
					"default" : "/vcmi-extras/Mods/extraResolutions/Content/config/resolutions.json"
				},
				"autoCheckRepositories" : {
					"type" : "boolean",
					"default" : true
				},
				"updateOnStartup" : {
					"type" : "boolean",
					"default" : true
				},
				"updateConfigUrl" : {
					"type" : "string",
					"default" : "https://raw.githubusercontent.com/vcmi/vcmi-updates/master/vcmi-updates.json"
				},
				"lobbyUrl" : {
					"type" : "string",
					"description" : "ip address or web link to remote proxy server",
					"default" : "beholder.vcmi.eu"
				},
				"lobbyPort" : {
					"type" : "number",
					"description" : "connection port for remote proxy server",
					"default" : 5002
				},
				"lobbyUsername" : {
					"type" : "string",
					"description" : "username for the client on the remote proxy server",
					"default" : ""
				},
				"connectionTimeout" : {
					"type" : "number",
					"description" : "maximum time in ms, should be enough to establish socket connection to remote proxy server.",
					"default" : 2000
				}
			}
		}
	}
}<|MERGE_RESOLUTION|>--- conflicted
+++ resolved
@@ -53,10 +53,7 @@
 				},
 				"language" : {
 					"type":"string",
-<<<<<<< HEAD
 					"enum" : [ "english", "german", "polish", "russian", "ukrainian" ],
-=======
->>>>>>> 9b77215b
 					"default" : "english"
 				},
 				"lastSave" : {
