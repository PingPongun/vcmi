// This is schema for checking game settings from settings.json
// Any new settings should be added in this file for correct serialization and initialization
{
	"type" : "object",
	"$schema": "http://json-schema.org/draft-04/schema",
	"required" : [ "general", "video", "adventure", "pathfinder", "battle", "server", "logging", "launcher", "gameTweaks" ],
	"definitions" : {
		"logLevelEnum" : {
			"type" : "string",
			"enum" : [ "trace", "debug", "info", "warn", "error" ]
		}
	},
	"additionalProperties" : false,
	"properties":
	{
		"general" : {
			"type" : "object",
			"default": {},
			"additionalProperties" : false,
			"required" : [
				"playerName",
				"music",
				"sound",
				"language",
				"gameDataLanguage",
				"swipe",
				"swipeDesktop",
				"saveRandomMaps",
				"saveFrequency",
				"notifications",
				"extraDump",
				"userRelativePointer",
				"relativePointerSpeedMultiplier",
				"lastSettingsTab"
			],
			"properties" : {
				"playerName" : {
					"type":"string",
					"default" : "Player"
				},
				"music" : {
					"type" : "number",
					"default" : 88
				},
				"sound" : {
					"type" : "number",
					"default" : 88
				},
				"swipe" : {
					"type" : "boolean",
					"default" : true
				},
				"swipeDesktop" : {
					"type" : "boolean",
					"default" : false
				},
				"saveRandomMaps" : {
					"type" : "boolean",
					"default" : false
				},
				"lastMap" : {
					"type":"string",
					"default" : "Maps/Arrogance"
				},
				"language" : {
					"type":"string",
					"enum" : [ "english", "chinese", "german", "polish", "russian", "spanish", "ukrainian" ],
					"default" : "english"
				},
				"gameDataLanguage" : {
					"type":"string",
					"enum" : [ "auto", "english", "chinese", "german", "korean", "polish", "russian", "spanish", "ukrainian", "other_cp1250", "other_cp1251", "other_cp1252" ],
					"default" : "auto"
				},
				"lastSave" : {
					"type":"string",
					"default" : "NEWGAME"
				},
				"lastSettingsTab" : {
					"type" : "number",
					"default" : 0
				},
				"lastCampaign" : {
					"type":"string",
					"default" : ""
				},
				"saveFrequency" : {
					"type" : "number",
					"default" : 1
				},
				"notifications" : {
					"type" : "boolean",
					"default" : false
				},
				"extraDump" : {
					"type" : "boolean",
					"default" : false
				},
				"userRelativePointer" : {
					"type" : "boolean",
					"default" : false
				},
				"relativePointerSpeedMultiplier" : {
					"type" : "number",
					"default" : 1
				}
			}
		},
		"video" : {
			"type" : "object",
			"additionalProperties" : false,
			"default": {},
			"required" : [ 
				"screenRes", 
				"bitsPerPixel", 
				"fullscreen", 
				"realFullscreen", 
				"cursor", 
				"spellbookAnimation", 
				"driver", 
				"showIntro", 
				"displayIndex",
				"showfps",
				"targetfps"
			],
			"properties" : {
				"screenRes" : {
					"type" : "object",
					"additionalProperties" : false,
					"required" : [ "width", "height" ],
					"properties" : {
						"width"  : { "type" : "number" },
						"height" : { "type" : "number" }
					},
					"default": {"width" : 800, "height": 600 }
				},
				"bitsPerPixel" : {
					"type" : "number",
					"default" : 32
				},
				"fullscreen": {
					"type": "boolean",
					"default": false
				},
				"realFullscreen" : {
					"type" : "boolean",
					"default" : false
				},
				"cursor" :  {
					"type" : "string",
					"enum" : [ "auto", "hardware", "software" ],
					"default" : "auto"
				},
				"showIntro" : {
					"type" : "boolean",
					"default" : true
				},
				"spellbookAnimation" :  {
					"type" : "boolean",
					"default" : true
				},
				"driver":{
					"type" : "string",
					"default" : "opengl",
					"description" : "preferred graphics backend driver name for SDL2"
				},
				"displayIndex" : {
					"type" : "number",
					"default" : 0
				},
				"showfps" : {
					"type" : "boolean",
					"default" : false
				},
				"targetfps" : {
					"type" : "number",
					"default" : 60
				}
			}
		},
		"adventure" : {
			"type" : "object",
			"additionalProperties" : false,
			"default": {},
<<<<<<< HEAD
			"required" : [ "heroMoveTime", "enemyMoveTime", "scrollSpeedPixels", "heroReminder", "quickCombat", "objectAnimation", "terrainAnimation" ],
=======
			"required" : [ "heroSpeed", "enemySpeed", "scrollSpeed", "heroReminder", "quickCombat", "alwaysSkipCombat" ],
>>>>>>> b7cab0e0
			"properties" : {
				"heroMoveTime" : {
					"type" : "number",
					"default" : 150
				},
				"enemyMoveTime" : {
					"type" : "number",
					"default" : 150
				},
				"scrollSpeedPixels" : {
					"type" : "number",
					"default" : 800
				},
				"heroReminder" : {
					"type" : "boolean",
					"default" : true
				},
				"quickCombat" : {
					"type" : "boolean",
<<<<<<< HEAD
					"default" : false
				},
				"objectAnimation" : {
					"type" : "boolean",
					"default" : true
				},
				"terrainAnimation" : {
					"type" : "boolean",
					"default" : true
=======
					"default" : true,
					"description" : "enable to allow AI to play combats versus neutrals. Player can refuse battle result and replay it manually. This option can be switched from in-game menu"
				},
				"alwaysSkipCombat" : {
					"type" : "boolean",
					"default" : false,
					"description" : "if enabled, all battles will be controlled by AI"
>>>>>>> b7cab0e0
				}
			}
		},
		"pathfinder" : {
			"type" : "object",
			"additionalProperties" : false,
			"default": {},
			"required" : [ "teleports", "layers", "oneTurnSpecialLayersLimit", "originalMovementRules", "lightweightFlyingMode" ],
			"properties" : {
				"layers" : {
					"type" : "object",
					"additionalProperties" : false,
					"default": {},
					"required" : [ "sailing", "waterWalking", "flying" ],
					"properties" : {
						"sailing" : {
							"type" : "boolean",
							"default" : true
						},
						"waterWalking" : {
							"type" : "boolean",
							"default" : true
						},
						"flying" : {
							"type" : "boolean",
							"default" : true
						}
					}
				},
				"teleports" : {
					"type" : "object",
					"additionalProperties" : false,
					"default": {},
					"required" : [ "twoWay", "oneWay", "oneWayRandom", "whirlpool", "castleGate" ],
					"properties" : {
						"twoWay" : {
							"type" : "boolean",
							"default" : true
						},
						"oneWay" : {
							"type" : "boolean",
							"default" : true
						},
						"oneWayRandom" : {
							"type" : "boolean",
							"default" : false
						},
						"whirlpool" : {
							"type" : "boolean",
							"default" : true
						},
						"castleGate" : {
							"type" : "boolean",
							"default" : false
						}
					}
				},
				"oneTurnSpecialLayersLimit" : {
					"type" : "boolean",
					"default" : true
				},
				"originalMovementRules" : {
					"type" : "boolean",
					"default" : false
				},
				"lightweightFlyingMode" : {
					"type" : "boolean",
					"default" : false
				}
			}
		},
		"battle" : {
			"type" : "object",
			"additionalProperties" : false,
			"default": {},
			"required" : [ "speedFactor", "mouseShadow", "cellBorders", "stackRange", "showQueue", "queueSize" ],
			"properties" : {
				"speedFactor" : {
					"type" : "number",
					"default" : 2
				},
				"mouseShadow" : {
					"type":"boolean",
					"default" : true
				},
				"cellBorders" : {
					"type" : "boolean",
					"default" : false
				},
				"stackRange" : {
					"type" : "boolean",
					"default" : true
				},
				"showQueue" : {
					"type" : "boolean",
					"default" : true
				},
				"queueSize" : {
					"type" : "string",
					"default" : "auto",
					"enum" : [ "auto", "small", "big" ]
				}
			}
		},
		"server" : {
			"type" : "object",
			"additionalProperties" : false,
			"default": {},
			"required" : [ "server", "port", "localInformation", "playerAI", "friendlyAI","neutralAI", "enemyAI", "reconnect", "uuid", "names" ],
			"properties" : {
				"server" : {
					"type":"string",
					"default" : "127.0.0.1"
				},
				"port" : {
					"type" : "number",
					"default" : 3030
				},
				"localInformation" : {
					"type" : "number",
					"default" : 2
				},
				"playerAI" : {
					"type" : "string",
					"default" : "Nullkiller"
				},
				"friendlyAI" : {
					"type" : "string",
					"default" : "BattleAI"
				},
				"neutralAI" : {
					"type" : "string",
					"default" : "StupidAI"
				},
				"enemyAI" : {
					"type" : "string",
					"default" : "BattleAI"
				},
				"reconnect" : {
					"type" : "boolean",
					"default" : false
				},
				"uuid" : {
					"type" : "string",
					"default" : ""
				},
				"names" : {
					"type" : "array",
					"default" : [],
					"items":
					{
						"type" : "string",
						"default" : ""
					}
				}
			}
		},
		"logging" : {
			"type" : "object",
			"additionalProperties" : false,
			"default" : {},
			"required" : [ "console", "file", "loggers" ],
			"properties" : {
				"console" : {
					"type" : "object",
					"default" : {},
					"required" : [ "format", "threshold", "coloredOutputEnabled", "colorMapping" ],
					"properties" : {
						"format" : {
							"type" : "string",
							"default" : "%m"
						},
						"threshold" : {
							"$ref" : "#/definitions/logLevelEnum",
							"default" : "info"
						},
						"coloredOutputEnabled" : {
							"type" : "boolean",
							"default" : true
						},
						"colorMapping" : {
							"type" : "array",
							"default" : [
								{ "domain" : "global", "level" : "trace", "color" : "gray"},
								{ "domain" : "global", "level" : "debug", "color" : "white"},
								{ "domain" : "global", "level" : "info", "color" : "green"},
								{ "domain" : "global", "level" : "warn", "color" : "yellow"},
								{ "domain" : "global", "level" : "error", "color" : "red"}
							],
							"items" : {
								"type" : "object",
								"additionalProperties" : false,
								"default" : {},
								"required" : [ "domain", "level", "color" ],
								"properties" : {
									"domain" : { "type" : "string" },
									"level" : { "$ref" : "#/definitions/logLevelEnum" },
									"color" : { "type" : "string", "enum" : [ "default", "green", "red", "magenta", "yellow", "white", "gray", "teal" ] }
								}
							}
						}
					}
				},
				"file" : {
					"type" : "object",
					"additionalProperties" : false,
					"default" : {},
					"required" : [ "format" ],
					"properties" : {
						"format" : {
							"type" : "string",
							"default" : "[%c] %l %n - %m"
						}
					}
				},
				"loggers" : {
					"type" : "array",
					"default" : [ { "domain" : "global", "level" : "trace" } ],
					"items" : {
						"type" : "object",
						"additionalProperties" : false,
						"required" : [ "level", "domain" ],
						"properties" : {
							"domain" : { "type" : "string" },
							"level" : { "$ref" : "#/definitions/logLevelEnum" }
						}

					}
				}
			}
		},
		"launcher" : {
			"type" : "object",
			"default": {},
			"additionalProperties" : false,
			"required" : [ "setupCompleted", "repositoryURL", "enableInstalledMods", "extraResolutionsModPath", "autoCheckRepositories", "updateOnStartup", "updateConfigUrl", "lobbyUrl", "lobbyPort", "lobbyUsername", "connectionTimeout" ],
			"properties" : {
				"repositoryURL" : {
					"type" : "array",
					"default" : [
						"https://raw.githubusercontent.com/vcmi/vcmi-mods-repository/develop/vcmi-1.2.json"
					],
					"items" : {
						"type" : "string"
					}
				},
				"setupCompleted" : {
					"type" : "boolean",
					"default" : false
				},
				"enableInstalledMods" : {
					"type" : "boolean",
					"default" : true
				},
				"extraResolutionsModPath" : {
					"type" : "string",
					"default" : "/vcmi-extras/Mods/extraResolutions/Content/config/resolutions.json"
				},
				"autoCheckRepositories" : {
					"type" : "boolean",
					"default" : true
				},
				"updateOnStartup" : {
					"type" : "boolean",
					"default" : true
				},
				"updateConfigUrl" : {
					"type" : "string",
					"default" : "https://raw.githubusercontent.com/vcmi/vcmi-updates/master/vcmi-updates.json"
				},
				"lobbyUrl" : {
					"type" : "string",
					"description" : "ip address or web link to remote proxy server",
					"default" : "beholder.vcmi.eu"
				},
				"lobbyPort" : {
					"type" : "number",
					"description" : "connection port for remote proxy server",
					"default" : 5002
				},
				"lobbyUsername" : {
					"type" : "string",
					"description" : "username for the client on the remote proxy server",
					"default" : ""
				},
				"connectionTimeout" : {
					"type" : "number",
					"description" : "maximum time in ms, should be enough to establish socket connection to remote proxy server.",
					"default" : 2000
				}
			}
		},
		"gameTweaks" : {
			"type": "object",
			"default": {},
			"additionalProperties": false,
			"required": [
				"showGrid",
				"forceMovementInfo",
				"numericCreaturesQuantities",
				"availableCreaturesAsDwellingLabel",
				"compactTownCreatureInfo",
				"infoBarPick",
				"skipBattleIntroMusic"
			],
			"properties": {
				"showGrid": {
					"type": "boolean",
					"default": false
				},
				"forceMovementInfo": {
					"type": "boolean",
					"default": false
				},
				"numericCreaturesQuantities": {
					"type": "boolean",
					"default": false
				},
				"availableCreaturesAsDwellingLabel" : {
					"type" : "boolean",
					"default" : false
				},
				"compactTownCreatureInfo" : {
					"type" : "boolean",
					"default" : false
				},
				"infoBarPick" : {
					"type" : "boolean",
					"default" : false
				},
				"skipBattleIntroMusic" : {
					"type" : "boolean",
					"default" : false
				}
			}
		}
	}
}<|MERGE_RESOLUTION|>--- conflicted
+++ resolved
@@ -182,11 +182,7 @@
 			"type" : "object",
 			"additionalProperties" : false,
 			"default": {},
-<<<<<<< HEAD
-			"required" : [ "heroMoveTime", "enemyMoveTime", "scrollSpeedPixels", "heroReminder", "quickCombat", "objectAnimation", "terrainAnimation" ],
-=======
-			"required" : [ "heroSpeed", "enemySpeed", "scrollSpeed", "heroReminder", "quickCombat", "alwaysSkipCombat" ],
->>>>>>> b7cab0e0
+			"required" : [ "heroMoveTime", "enemyMoveTime", "scrollSpeedPixels", "heroReminder", "quickCombat", "objectAnimation", "terrainAnimation", "alwaysSkipCombat" ],
 			"properties" : {
 				"heroMoveTime" : {
 					"type" : "number",
@@ -206,7 +202,6 @@
 				},
 				"quickCombat" : {
 					"type" : "boolean",
-<<<<<<< HEAD
 					"default" : false
 				},
 				"objectAnimation" : {
@@ -216,15 +211,10 @@
 				"terrainAnimation" : {
 					"type" : "boolean",
 					"default" : true
-=======
-					"default" : true,
-					"description" : "enable to allow AI to play combats versus neutrals. Player can refuse battle result and replay it manually. This option can be switched from in-game menu"
 				},
 				"alwaysSkipCombat" : {
 					"type" : "boolean",
-					"default" : false,
-					"description" : "if enabled, all battles will be controlled by AI"
->>>>>>> b7cab0e0
+					"default" : false
 				}
 			}
 		},
