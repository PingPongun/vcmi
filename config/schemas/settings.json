--- conflicted
+++ resolved
@@ -388,11 +388,7 @@
 				},
 				"updateConfigUrl" : {
 					"type" : "string",
-<<<<<<< HEAD
-					"default" : "https://raw.githubusercontent.com/vcmi/vcmi-mods-repository/develop/github.json"
-=======
 					"default" : "https://raw.githubusercontent.com/vcmi/vcmi-updates/master/vcmi-updates.json"
->>>>>>> e4ac496c
 				}
 			}
 		}
