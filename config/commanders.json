--- conflicted
+++ resolved
@@ -1,4 +1,3 @@
-<<<<<<< HEAD
 
 {
 	//Commander receives these bonuses on level-up
@@ -39,47 +38,4 @@
 		{"ability": ["DEATH_STARE", 1, "deathStareCommander", 0 ], "skills": [3,5]},
 		{"ability": ["FLYING", 0, "movementFlying", 0 ], "skills": [4,5]}
 	]
-}
-=======
-
-{
-	//Commander receives these bonuses on level-up
-	"bonusPerLevel":
-	[
-		["CREATURE_DAMAGE", 1, 1, 0 ], //+1 minimum damage
-		["CREATURE_DAMAGE", 2, 2, 0 ], //+2 maximum damage
-		["STACK_HEALTH", 5, 0, 0 ] //+5 hp
-	],
-	//Value of bonuses given by each skill level
-	"skillLevels":
-	[
-		{"name": "ATTACK", "levels": [2, 5, 9, 15, 25]}, //0
-		{"name": "DEFENSE", "levels": [4, 10, 18, 30, 50]}, //1
-		{"name": "HEALTH", "levels": [10, 25, 45, 70, 100]}, //2
-		{"name": "DAMAGE", "levels": [10, 25, 45, 70, 100]}, //3
-		{"name": "SPEED", "levels": [1, 2, 3, 4, 6]}, //4
-		{"name": "SPELL_POWER", "levels": [1, 3, 6, 14, 29]}, //5
-		{"name": "CASTS", "levels": [1, 2, 3, 4, 5]},
-		{"name": "RESISTANCE", "levels": [5, 15, 35, 60, 90]}
-	],
-	"abilityRequirements":
-	//Two secondary skills needed for each special ability
-	[
-		{"ability": ["ENEMY_DEFENCE_REDUCTION", 50, 0, 0 ], "skills": [0, 1]},
-		{"ability": ["FEAR", 0, 0, 0 ], "skills": [0, 2]},
-		{"ability": ["ALWAYS_MAXIMUM_DAMAGE", 0, -1, 0 ], "skills": [0, 3]},
-		{"ability": ["SHOOTER", 0, 0, 0 ], "skills": [0, 4]},
-		{"ability": ["BLOCKS_RETALIATION", 0, 1, 0 ], "skills": [0,5]},
-		{"ability": ["UNLIMITED_RETALIATIONS", 0, 0, 0 ], "skills": [1, 2]},
-		{"ability": ["ATTACKS_ALL_ADJACENT", 0, 0, 0 ], "skills": [1, 3]},
-		{"ability": ["NONE", 30, 0, 0 ], "skills": [1, 4]}, // TODO: Implement bonus that gives chance to completely block one enemy attack per turn
-		{"ability": ["FIRE_SHIELD", 1, 1, 0 ], "skills": [1, 5]},
-		{"ability": ["ADDITIONAL_ATTACK", 1, 0, 0 ], "skills": [2, 3]},
-		{"ability": ["HP_REGENERATION", 50, 0, 0 ], "skills": [2, 4]},
-		{"ability": ["SPELL_AFTER_ATTACK", 30, "spell.paralyze", 0 ], "skills": [2, 5]},
-		{"ability": ["JOUSTING", 5, 0, 0 ], "skills": [3, 4]},
-		{"ability": ["DEATH_STARE", 1, 1, 0 ], "skills": [3,5]},
-		{"ability": ["FLYING", 0, 0, 0 ], "skills": [4,5]}
-	]
-}
->>>>>>> a1a5bc28
+}