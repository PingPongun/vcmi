--- conflicted
+++ resolved
@@ -9,15 +9,9 @@
 	defaultConfig {
 		applicationId "is.xyz.vcmi"
 		minSdk 19
-<<<<<<< HEAD
-		targetSdk 31
+		targetSdk 33
 		versionCode 1400
 		versionName "1.4.0"
-=======
-		targetSdk 33
-		versionCode 1310
-		versionName "1.3.1"
->>>>>>> eafa9cba
 		setProperty("archivesBaseName", "vcmi")
 	}
 
