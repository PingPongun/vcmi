#define VCMI_DLL
#include "../stdafx.h"
#include "CObjectHandler.h"
#include "CDefObjInfoHandler.h"
#include "CLodHandler.h"
#include "CGeneralTextHandler.h"
#include "CDefObjInfoHandler.h"
#include "CHeroHandler.h"
#include "CSpellHandler.h"
#include <boost/bind.hpp>
#include <boost/algorithm/string/replace.hpp>
#include <boost/assign/std/vector.hpp> 
#include <boost/lexical_cast.hpp>
#include <boost/random/linear_congruential.hpp>
#include "CTownHandler.h"
#include "CArtHandler.h"
#include "CSoundBase.h"
#include "CCreatureHandler.h"
#include "../lib/VCMI_Lib.h"
#include "../lib/IGameCallback.h"
#include "../lib/CGameState.h"
#include "../lib/NetPacks.h"
#include "../StartInfo.h"
#include "../lib/map.h"
#include <sstream>
#include <SDL_stdinc.h>
#include <boost/foreach.hpp>
#include <boost/format.hpp>
using namespace boost::assign;

/*
 * CObjectHandler.cpp, part of VCMI engine
 *
 * Authors: listed in file AUTHORS in main folder
 *
 * License: GNU General Public License v2.0 or later
 * Full text of license available in license.txt file, in main folder
 *
 */

std::map<int,std::map<int, std::vector<int> > > CGTeleport::objs;
std::vector<std::pair<int, int> > CGTeleport::gates;
IGameCallback * IObjectInterface::cb = NULL;
DLL_EXPORT void loadToIt(std::string &dest, const std::string &src, int &iter, int mode);
extern CLodHandler * bitmaph;
extern boost::rand48 ran;
std::map <ui8, std::set <ui8> > CGKeys::playerKeyMap;
std::map <si32, std::vector<si32> > CGMagi::eyelist;
ui8 CGObelisk::obeliskCount; //how many obelisks are on map
std::map<ui8, ui8> CGObelisk::visited; //map: team_id => how many obelisks has been visited

std::vector<const CArtifact *> CGTownInstance::merchantArtifacts;
std::vector<int> CGTownInstance::universitySkills;

void IObjectInterface::onHeroVisit(const CGHeroInstance * h) const 
{};

void IObjectInterface::onHeroLeave(const CGHeroInstance * h) const 
{};

void IObjectInterface::newTurn () const
{};

IObjectInterface::~IObjectInterface()
{}

IObjectInterface::IObjectInterface()
{}

void IObjectInterface::initObj()
{}

void IObjectInterface::setProperty( ui8 what, ui32 val )
{}

void IObjectInterface::postInit()
{}

void IObjectInterface::preInit()
{}

void CPlayersVisited::setPropertyDer( ui8 what, ui32 val )
{
	if(what == 10)
		players.insert((ui8)val);
}

bool CPlayersVisited::hasVisited( ui8 player ) const
{
	return vstd::contains(players,player);
}

static void readCreatures(std::istream & is, BankConfig & bc, bool guards) //helper function for void CObjectHandler::loadObjects()
{
	const int MAX_BUF = 5000;
	char buffer[MAX_BUF + 1];
	std::pair<si16, si32> guardInfo = std::make_pair(0, 0);
	std::string creName;

	is >> guardInfo.second;
	//one getline just does not work... probably a kind of left whitespace
	is.getline(buffer, MAX_BUF, '\t');
	is.getline(buffer, MAX_BUF, '\t');
	creName = buffer;

	if( std::string(buffer) == "None" ) //no creature to be added
		return;

	//look for the best creature that is described by given name
	if( vstd::contains(VLC->creh->nameToID, creName) )
	{
		guardInfo.first = VLC->creh->nameToID[creName];
	}
	else
	{
		for(int g=0; g<VLC->creh->creatures.size(); ++g)
		{
			if(VLC->creh->creatures[g]->namePl == creName
				|| VLC->creh->creatures[g]->nameRef == creName
				|| VLC->creh->creatures[g]->nameSing == creName)
			{
				guardInfo.first = VLC->creh->creatures[g]->idNumber;
			}
		}
	}
	
	if(guards)
		bc.guards.push_back(guardInfo);
	else //given creatures
		bc.creatures.push_back(guardInfo);
}
void CObjectHandler::readConfigLine(std::ifstream &istr, int g)
{
	banksInfo[g].push_back(new BankConfig);

	BankConfig &bc = *banksInfo[g].back();
	std::string buf;
	//bc.level is of type char and thus we cannot read directly to it; same for some othre variables
	istr >> buf; 
	bc.level = atoi(buf.c_str());

	istr >> buf;
	bc.chance = atoi(buf.c_str());

	readCreatures(istr, bc, true);
	istr >> buf;
	bc.upgradeChance = atoi(buf.c_str());

	for(int b=0; b<3; ++b)
		readCreatures(istr, bc, true);

	istr >> bc.combatValue;
	bc.resources.resize(RESOURCE_QUANTITY);
			
	//a dirty trick to make it work if there is no 0 for 0 quantity (like in grotto - last entry)
	char buft[52];
	istr.getline(buft, 50, '\t');
	for(int h=0; h<7; ++h)
	{
		istr.getline(buft, 50, '\t');
		if(buft[0] == '\0')
			bc.resources[h] = 0;
		else
			bc.resources[h] = SDL_atoi(buft);
	}
	readCreatures(istr, bc, false);

	bc.artifacts.resize(4);
	for(int b=0; b<4; ++b)
	{
		istr >> bc.artifacts[b];
	}

	istr >> bc.value;
	istr >> bc.rewardDifficulty;
	istr >> buf;
	bc.easiest = atoi(buf.c_str());
}

void CObjectHandler::loadObjects()
{
	{
		tlog5 << "\t\tReading cregens \n";
		cregens.resize(110); //TODO: hardcoded value - change
		for(size_t i=0; i < cregens.size(); ++i)
		{
			cregens[i]=-1;
		}
		std::ifstream ifs(DATA_DIR "/config/cregens.txt");
		while(!ifs.eof())
		{
			int dw, cr;
			ifs >> dw >> cr;
			cregens[dw]=cr;
		}
		tlog5 << "\t\tDone loading objects!\n";

		ifs.close();
		ifs.clear();

		int k = -1;
		ifs.open(DATA_DIR "/config/resources.txt");
		ifs >> k;
		int pom;
		for(int i=0;i<k;i++)
		{
			ifs >> pom;
			resVals.push_back(pom);
		}
		tlog5 << "\t\tDone loading resource prices!\n";
	}

	std::ifstream istr;
	istr.open(DATA_DIR "/config/bankconfig.txt", std::ios_base::binary);
	if(!istr.is_open())
	{
		tlog1 << "No config/bankconfig.txt file !!!\n";
	}

	const int MAX_BUF = 5000;
	char buffer[MAX_BUF + 1];

	//omitting unnecessary lines
	istr.getline(buffer, MAX_BUF);
	istr.getline(buffer, MAX_BUF);
	
	for(int g=0; g<21; ++g) //TODO: remove hardcoded value
	{
		//reading name
		istr.getline(buffer, MAX_BUF, '\t');
		creBanksNames[g] = std::string(buffer);
		//remove trailing new line characters
		while(creBanksNames[g][0] == 10 || creBanksNames[g][0] == 13)
			creBanksNames[g].erase(creBanksNames[g].begin());

		for(int i=0; i<4; ++i) //reading levels
		{
			readConfigLine(istr,g);
		}
	}
	//reading name
	istr.getline(buffer, MAX_BUF, '\t');
	creBanksNames[21] = std::string(buffer);
	while(creBanksNames[21][0] == 10 || creBanksNames[21][0] == 13)
			creBanksNames[21].erase(creBanksNames[21].begin());
	readConfigLine(istr,21); //pyramid
}

int CGObjectInstance::getOwner() const
{
	//if (state)
	//	return state->owner;
	//else
		return tempOwner; //won't have owner
}

CGObjectInstance::CGObjectInstance(): animPhaseShift(rand()%0xff)
{
	pos = int3(-1,-1,-1);
	//std::cout << "Tworze obiekt "<<this<<std::endl;
	//state = new CLuaObjectScript();
	ID = subID = id = -1;
	defInfo = NULL;
	tempOwner = 254;
	blockVisit = false;
}
CGObjectInstance::~CGObjectInstance()
{
	//std::cout << "Usuwam obiekt "<<this<<std::endl;
	//if (state)
	//	delete state;
	//state=NULL;
}
//CGObjectInstance::CGObjectInstance(const CGObjectInstance & right)
//{
//	pos = right.pos;
//	ID = right.ID;
//	subID = right.subID;
//	id	= right.id;
//	defInfo = right.defInfo;
//	info = right.info;
//	blockVisit = right.blockVisit;
//	//state = new CLuaObjectScript(right.state->);
//	//*state = *right.state;
//	//state = right.state;
//	tempOwner = right.tempOwner;
//}
//CGObjectInstance& CGObjectInstance::operator=(const CGObjectInstance & right)
//{
//	pos = right.pos;
//	ID = right.ID;
//	subID = right.subID;
//	id	= right.id;
//	defInfo = right.defInfo;
//	info = right.info;
//	blockVisit = right.blockVisit;
//	//state = new CLuaObjectScript();
//	//*state = *right.state;
//	tempOwner = right.tempOwner;
//	return *this;
//}

const std::string & CGObjectInstance::getHoverText() const
{
	return hoverName;
}
void CGObjectInstance::setOwner(int ow)
{
	//if (state)
	//	state->owner = ow;
	//else
		tempOwner = ow;
}
int CGObjectInstance::getWidth() const//returns width of object graphic in tiles
{
	return defInfo->width;
}
int CGObjectInstance::getHeight() const //returns height of object graphic in tiles
{
	return defInfo->height;
}
bool CGObjectInstance::visitableAt(int x, int y) const //returns true if object is visitable at location (x, y) form left top tile of image (x, y in tiles)
{
	if(defInfo==NULL)
	{
		tlog2 << "Warning: VisitableAt for obj "<<id<<": NULL defInfo!\n";
		return false;
	}

	if((defInfo->visitMap[y] >> (7-x) ) & 1)
	{
		return true;
	}

	return false;
}
bool CGObjectInstance::blockingAt(int x, int y) const
{
	if(x<0 || y<0 || x>=getWidth() || y>=getHeight() || defInfo==NULL)
		return false;
	if((defInfo->blockMap[y+6-getHeight()] >> (7-(8-getWidth()+x) )) & 1)
		return false;
	return true;
}

bool CGObjectInstance::coveringAt(int x, int y) const
{
	if((defInfo->coverageMap[y] >> (7-(x) )) & 1 
		||  (defInfo->shadowCoverage[y] >> (7-(x) )) & 1)
		return true;
	return false;
}

std::set<int3> CGObjectInstance::getBlockedPos() const
{
	std::set<int3> ret;
	for(int w=0; w<getWidth(); ++w)
	{
		for(int h=0; h<getHeight(); ++h)
		{
			if(blockingAt(w, h))
				ret.insert(int3(pos.x - getWidth() + w + 1, pos.y - getHeight() + h + 1, pos.z));
		}
	}
	return ret;
}

bool CGObjectInstance::operator<(const CGObjectInstance & cmp) const  //screen printing priority comparing
{
	if(defInfo->printPriority==1 && cmp.defInfo->printPriority==0)
		return true;
	if(cmp.defInfo->printPriority==1 && defInfo->printPriority==0)
		return false;
	if(this->pos.y<cmp.pos.y)
		return true;
	if(this->pos.y>cmp.pos.y)
		return false;
	if(cmp.ID==HEROI_TYPE && ID!=HEROI_TYPE)
		return true;
	if(cmp.ID!=HEROI_TYPE && ID==HEROI_TYPE)
		return false;
	if(!defInfo->isVisitable() && cmp.defInfo->isVisitable())
		return true;
	if(!cmp.defInfo->isVisitable() && defInfo->isVisitable())
		return false;
	if(this->pos.x<cmp.pos.x)
		return true;
	return false;
}

void CGObjectInstance::initObj()
{
	switch(ID)
	{
	case 95:
		blockVisit = true;
		break;
	}
}

void CGObjectInstance::setProperty( ui8 what, ui32 val )
{
	switch(what)
	{
	case ObjProperty::OWNER:
		tempOwner = val;
		break;
	case ObjProperty::BLOCKVIS:
		blockVisit = val;
		break;
	case ObjProperty::ID:
		ID = val;
		break;
	case ObjProperty::SUBID:
		subID = val;
		break;
	}
	setPropertyDer(what, val);
}

void CGObjectInstance::setPropertyDer( ui8 what, ui32 val )
{}

int3 CGObjectInstance::getSightCenter() const
{
	//return vistiable tile if possible
	for(int i=0; i < 8; i++)
		for(int j=0; j < 6; j++)
			if(visitableAt(i,j))
				return(pos + int3(i-7, j-5, 0));
	return pos;
}

int CGObjectInstance::getSightRadious() const
{
	return 3;
}
void CGObjectInstance::getSightTiles(std::set<int3> &tiles) const //returns reference to the set
{
	cb->getTilesInRange(tiles, getSightCenter(), getSightRadious(), tempOwner, 1);
}
void CGObjectInstance::hideTiles(int ourplayer, int radius) const
{
	for (std::map<ui8, TeamState>::iterator i = cb->gameState()->teams.begin(); i != cb->gameState()->teams.end(); i++)
	{
		if ( !vstd::contains(i->second.players, ourplayer ))//another team
		{
			for (std::set<ui8>::iterator j = i->second.players.begin(); j != i->second.players.end(); j++)
				if ( cb->getPlayerState(*j)->status == PlayerState::INGAME )//seek for living player (if any)
				{
					FoWChange fw;
					fw.mode = 0;
					fw.player = *j;
					cb->getTilesInRange (fw.tiles, pos, radius, (*j), -1);
					cb->sendAndApply (&fw);
					break;
				}
		}
	}
}
int3 CGObjectInstance::getVisitableOffset() const
{
	for(int y = 0; y < 6; y++)
		for (int x = 0; x < 8; x++)
			if((defInfo->visitMap[5-y] >> x) & 1)
				return int3(x,y,0);

	tlog2 << "Warning: getVisitableOffset called on non-visitable obj!\n";
	return int3(-1,-1,-1);
}

void CGObjectInstance::getNameVis( std::string &hname ) const
{
	const CGHeroInstance *h = cb->getSelectedHero(cb->getCurrentPlayer());
	hname = VLC->generaltexth->names[ID];
	if(h) 
	{
		if(!h->hasBonusFrom(Bonus::OBJECT,ID))
			hname += " " + VLC->generaltexth->allTexts[353]; //not visited
		else
			hname += " " + VLC->generaltexth->allTexts[352]; //visited
	}
}

void CGObjectInstance::giveDummyBonus(int heroID, ui8 duration) const
{
	GiveBonus gbonus;
	gbonus.bonus.type = Bonus::NONE;
	gbonus.id = heroID;
	gbonus.bonus.duration = duration;
	gbonus.bonus.source = Bonus::OBJECT;
	gbonus.bonus.id = ID;
	cb->giveHeroBonus(&gbonus);
}

void CGObjectInstance::onHeroVisit( const CGHeroInstance * h ) const
{
	switch(ID)
	{
	case 35: //Hill fort
		{
			OpenWindow ow;
			ow.window = OpenWindow::HILL_FORT_WINDOW;
			ow.id1 = id;
			ow.id2 = h->id;
			cb->sendAndApply(&ow);
		}
		break;
	case 80: //Sanctuary
		{
			InfoWindow iw;
			iw.player = h->tempOwner;
			iw.soundID = soundBase::GETPROTECTION;
			iw.text.addTxt(MetaString::ADVOB_TXT, 114);  //You enter the sanctuary and immediately feel as if a great weight has been lifted off your shoulders.  You feel safe here.
			cb->sendAndApply(&iw);
		}
		break;
	case 95: //Tavern
		{
			OpenWindow ow;
			ow.window = OpenWindow::TAVERN_WINDOW;
			ow.id1 = h->id;
			ow.id2 = id;
			cb->sendAndApply(&ow);
		}
		break;
	}
}

ui8 CGObjectInstance::getPassableness() const
{
	return 0;
}

bool CGObjectInstance::hasShadowAt( int x, int y ) const
{
	if( (defInfo->shadowCoverage[y] >> (7-(x) )) & 1 )
		return true;
	return false;
}

int3 CGObjectInstance::visitablePos() const
{
	return pos - getVisitableOffset();
}

static int lowestSpeed(const CGHeroInstance * chi)
{
	if(!chi->Slots().size())
	{
		tlog1 << "Error! Hero " << chi->id << " ("<<chi->name<<") has no army!\n";
		return 20;
	}
	TSlots::const_iterator i = chi->Slots().begin();
	//TODO? should speed modifiers (eg from artifacts) affect hero movement?
	int ret = (i++)->second->valOfBonuses(Bonus::STACKS_SPEED);
	for (;i!=chi->Slots().end();i++)
	{
		ret = std::min(ret, i->second->valOfBonuses(Bonus::STACKS_SPEED));
	}
	return ret;
}

unsigned int CGHeroInstance::getTileCost(const TerrainTile &dest, const TerrainTile &from) const
{
	//TODO: check if all creatures are on its native terrain and change cost appropriately

	//base move cost
	unsigned ret = 100;
	
	//if there is road both on dest and src tiles - use road movement cost
	if(dest.malle && from.malle) 
	{
		int road = std::min(dest.malle,from.malle); //used road ID
		switch(road)
		{
		case TerrainTile::dirtRoad:
			ret = 75;
			break;
		case TerrainTile::grazvelRoad:
			ret = 65;
			break;
		case TerrainTile::cobblestoneRoad:
			ret = 50;
			break;
		default:
			tlog1 << "Unknown road type: " << road << "... Something wrong!\n";
			break;
		}
	}
	else 
	{
		ret = type->heroClass->terrCosts[from.tertype];
		ret = std::max(ret - 25*unsigned(getSecSkillLevel(0)), 100u); //reduce 25% of terrain penalty for each pathfinding level
	}
	return ret;
}
#if 0
// Unused and buggy method. 
//  - for loop is wrong. will not find all creatures. must use iterator instead.
//  - -> is the slot number. use second->first for creature index
// Is lowestSpeed() the correct equivalent ?
unsigned int CGHeroInstance::getLowestCreatureSpeed() const
{
	unsigned int sl = 100;
	for(size_t h=0; h < stacksCount(); ++h)
	{
		if(VLC->creh->creatures[Slots().find(h)->first]->speed<sl)
			sl = VLC->creh->creatures[Slots().find(h)->first]->speed;
	}
	return sl;
}
#endif
int3 CGHeroInstance::convertPosition(int3 src, bool toh3m) //toh3m=true: manifest->h3m; toh3m=false: h3m->manifest
{
	if (toh3m)
	{
		src.x+=1;
		return src;
	}
	else
	{
		src.x-=1;
		return src;
	}
}
int3 CGHeroInstance::getPosition(bool h3m) const //h3m=true - returns position of hero object; h3m=false - returns position of hero 'manifestation'
{
	if (h3m)
	{
		return pos;
	}
	else
	{
		return convertPosition(pos,false);
	}
}

si32 CGHeroInstance::manaLimit() const
{
	return si32(getPrimSkillLevel(3) * (100.0f + valOfBonuses(Bonus::SECONDARY_SKILL_PREMY, 24)) / 10.0f);
}
//void CGHeroInstance::setPosition(int3 Pos, bool h3m) //as above, but sets position
//{
//	if (h3m)
//		pos = Pos;
//	else
//		pos = convertPosition(Pos,true);
//}

bool CGHeroInstance::canWalkOnSea() const
{
	return hasBonusOfType(Bonus::FLYING_MOVEMENT) || hasBonusOfType(Bonus::WATER_WALKING);
}

int CGHeroInstance::getPrimSkillLevel(int id) const
{
	int ret = valOfBonuses(Bonus::PRIMARY_SKILL, id);
	amax(ret, id/2); //minimal value is 0 for attack and defense and 1 for spell power and knowledge
	return ret;
}

ui8 CGHeroInstance::getSecSkillLevel(const int & ID) const
{
	for(size_t i=0; i < secSkills.size(); ++i)
		if(secSkills[i].first==ID)
			return secSkills[i].second;
	return 0;
}

void CGHeroInstance::setSecSkillLevel(int which, int val, bool abs)
{
	if(getSecSkillLevel(which) == 0)
	{
		secSkills.push_back(std::pair<int,int>(which, val));
		updateSkill(which, val);
	}
	else
	{
		for (unsigned i=0; i<secSkills.size(); i++)
		{
			if(secSkills[i].first == which)
			{
				if(abs)
					secSkills[i].second = val;
				else
					secSkills[i].second += val;

				if(secSkills[i].second > 3) //workaround to avoid crashes when same sec skill is given more than once
				{
					tlog1 << "Warning: Skill " << which << " increased over limit! Decreasing to Expert.\n";
					secSkills[i].second = 3;
				}
				updateSkill(which, secSkills[i].second); //when we know final value
			}
		}
	}
}

int CGHeroInstance::maxMovePoints(bool onLand) const
{
	int base = -1;
	if(onLand)
	{
		static const int moveForSpeed[] = { 1500, 1560, 1630, 1700, 1760, 1830, 1900, 1960, 2000 }; //first element for 3 and lower; last for 11 and more
		int index = lowestSpeed(this) - 3;
		amin(index, ARRAY_COUNT(moveForSpeed)-1);
		amax(index, 0);
		base = moveForSpeed[index];
	}
	else
	{
		base = 1500; //on water base movement is always 1500 (speed of army doesn't matter)
	}
	
	int bonus = valOfBonuses(Bonus::MOVEMENT) + (onLand ? valOfBonuses(Bonus::LAND_MOVEMENT) : valOfBonuses(Bonus::SEA_MOVEMENT));

	double modifier = 0;
	if(onLand)
	{
		//logistics:
		modifier = valOfBonuses(Bonus::SECONDARY_SKILL_PREMY, 2) / 100.0f;
	}
	else
	{
		//navigation:
		modifier = valOfBonuses(Bonus::SECONDARY_SKILL_PREMY, 5) / 100.0f;
	}
	return int(base + base*modifier) + bonus;
}

const CArtifact* CGHeroInstance::getArtAtPos(ui16 pos) const
{
	if(pos<19)
		if(vstd::contains(artifWorn,pos))
			return artifWorn.find(pos)->second;
		else
			return NULL;
	else
		if(pos-19 < artifacts.size())
			return artifacts[pos-19];
		else 
			return NULL;
}

const CArtifact * CGHeroInstance::getArt(int pos) const
{
	return getArtAtPos(pos);
}

// int CGHeroInstance::getSpellSecLevel(int spell) const
// {
// 	int bestslvl = 0;
// 	if(VLC->spellh->spells[spell].air)
// 		if(getSecSkillLevel(15) >= bestslvl)
// 		{
// 			bestslvl = getSecSkillLevel(15);
// 		}
// 	if(VLC->spellh->spells[spell].fire)
// 		if(getSecSkillLevel(14) >= bestslvl)
// 		{
// 			bestslvl = getSecSkillLevel(14);
// 		}
// 	if(VLC->spellh->spells[spell].water)
// 		if(getSecSkillLevel(16) >= bestslvl)
// 		{
// 			bestslvl = getSecSkillLevel(16);
// 		}
// 	if(VLC->spellh->spells[spell].earth)
// 		if(getSecSkillLevel(17) >= bestslvl)
// 		{
// 			bestslvl = getSecSkillLevel(17);
// 		}
// 	return bestslvl;
// }

CGHeroInstance::CGHeroInstance()
 : IBoatGenerator(this)
{
	nodeType = HERO;
	ID = HEROI_TYPE;
	tacticFormationEnabled = inTownGarrison = false;
	mana = movement = portrait = level = -1;
	isStanding = true;
	moveDir = 4;
	exp = 0xffffffff;
	visitedTown = NULL;
	type = NULL;
	boat = NULL;
	secSkills.push_back(std::make_pair(-1, -1));
	speciality.nodeType = CBonusSystemNode::SPECIALITY;
}

void CGHeroInstance::initHero(int SUBID)
{
	subID = SUBID;
	initHero();
}

void CGHeroInstance::initHero()
{
	assert(validTypes(true));
	if(ID == HEROI_TYPE)
		initHeroDefInfo();
	if(!type)
		type = VLC->heroh->heroes[subID];
	if(!vstd::contains(spells, 0xffffffff) && type->startingSpell >= 0) //hero starts with a spell
		spells.insert(type->startingSpell);
	else //remove placeholder
		spells -= 0xffffffff;

	if(!vstd::contains(artifWorn, 16) && type->startingSpell >= 0) //no catapult means we haven't read pre-existant set
	{
		VLC->arth->equipArtifact(artifWorn, 17, VLC->arth->artifacts[0]); //give spellbook
	}
	VLC->arth->equipArtifact(artifWorn, 16, VLC->arth->artifacts[3]); //everyone has a catapult

	if(portrait < 0 || portrait == 255)
		portrait = subID;
	if(!hasBonus(Selector::sourceType(Bonus::HERO_BASE_SKILL)))
	{
		pushPrimSkill(PrimarySkill::ATTACK, type->heroClass->initialAttack);
		pushPrimSkill(PrimarySkill::DEFENSE, type->heroClass->initialDefence);
		pushPrimSkill(PrimarySkill::SPELL_POWER, type->heroClass->initialPower);
		pushPrimSkill(PrimarySkill::KNOWLEDGE, type->heroClass->initialKnowledge);
	}
	if(secSkills.size() == 1 && secSkills[0] == std::pair<ui8,ui8>(-1, -1)) //set secondary skills to default
		secSkills = type->secSkillsInit;
	if (!name.length())
		name = type->name;
	if (exp == 0xffffffff)
	{
		initExp();
	}
	else
	{
		level = VLC->heroh->level(exp);
	}

	if (sex == 0xFF)//sex is default
		sex = type->sex;

	setFormation(false);
	if (!stacksCount()) //standard army//initial army
	{
		initArmy();
	}
	assert(validTypes());

	hoverName = VLC->generaltexth->allTexts[15];
	boost::algorithm::replace_first(hoverName,"%s",name);
	boost::algorithm::replace_first(hoverName,"%s", type->heroClass->name);

	if (mana < 0)
		mana = manaLimit();
}

void CGHeroInstance::initArmy(CCreatureSet *dst /*= NULL*/)
{
	if(!dst)
		dst = this;

	int howManyStacks = 0; //how many stacks will hero receives <1 - 3>
	int pom = ran()%100;
	int warMachinesGiven = 0;

	if(pom < 9)
		howManyStacks = 1;
	else if(pom < 79)
		howManyStacks = 2;
	else
		howManyStacks = 3;

	for(int stackNo=0; stackNo < howManyStacks; stackNo++)
	{
		int creID = (VLC->creh->nameToID[type->refTypeStack[stackNo]]);
		int range = type->highStack[stackNo] - type->lowStack[stackNo];
		int count = ran()%(range+1) + type->lowStack[stackNo];

		if(creID>=145 && creID<=149) //war machine
		{
			warMachinesGiven++;
			switch (creID)
			{
			case 145: //catapult
				VLC->arth->equipArtifact(artifWorn, 16, VLC->arth->artifacts[3]);
				break;
			default:
				VLC->arth->equipArtifact(
					artifWorn,
					9+CArtHandler::convertMachineID(creID,true),
					  VLC->arth->artifacts[CArtHandler::convertMachineID(creID,true)]);
				break;
			}
		}
		else
			dst->putStack(stackNo-warMachinesGiven, new CStackInstance(creID, count));
	}
}
void CGHeroInstance::initHeroDefInfo()
{
	if(!defInfo  ||  defInfo->id != HEROI_TYPE)
	{
		defInfo = new CGDefInfo();
		defInfo->id = HEROI_TYPE;
		defInfo->subid = subID;
		defInfo->printPriority = 0;
		defInfo->visitDir = 0xff;
	}
	for(int i=0;i<6;i++)
	{
		defInfo->blockMap[i] = 255;
		defInfo->visitMap[i] = 0;
		defInfo->coverageMap[i] = 0;
		defInfo->shadowCoverage[i] = 0;
	}
	defInfo->handler=NULL;
	defInfo->blockMap[5] = 253;
	defInfo->visitMap[5] = 2;
	defInfo->coverageMap[4] = defInfo->coverageMap[5] = 224;
}
CGHeroInstance::~CGHeroInstance()
{
}

bool CGHeroInstance::needsLastStack() const
{
	return true;
}
void CGHeroInstance::onHeroVisit(const CGHeroInstance * h) const
{
	if(h == this) return; //exclude potential self-visiting

	if (ID == HEROI_TYPE) //hero
	{
		if( cb->gameState()->getPlayerRelations(tempOwner, h->tempOwner)) //our or ally hero
		{
			//exchange
			cb->heroExchange(h->id, id);
		}
		else //battle
		{
			if(visitedTown) //we're in town
				visitedTown->onHeroVisit(h); //town will handle attacking
			else
				cb->startBattleI(h,	this);
		}
	}
	else if(ID == 62) //prison
	{
		InfoWindow iw;
		iw.player = h->tempOwner;
		iw.soundID = soundBase::ROGUE;

		if(cb->getHeroCount(h->tempOwner,false) < 8) //free hero slot
		{
			cb->changeObjPos(id,pos+int3(1,0,0),0);
			cb->setObjProperty(id, ObjProperty::ID, HEROI_TYPE); //set ID to 34
			cb->giveHero(id,h->tempOwner); //recreates def and adds hero to player

			iw.text << std::pair<ui8,ui32>(11,102);
		}
		else //already 8 wandering heroes
		{
			iw.text << std::pair<ui8,ui32>(11,103);
		}

		cb->showInfoDialog(&iw);
	}
}

const std::string & CGHeroInstance::getBiography() const
{
	if (biography.length())
		return biography;
	else
		return VLC->generaltexth->hTxts[subID].biography;		
}
void CGHeroInstance::initObj()
{
	blockVisit = true;
	speciality.growthsWithLevel = false;

	if(!type)
		return; //TODO support prison

	for (std::vector<SSpecialtyInfo>::const_iterator it = type->spec.begin(); it != type->spec.end(); it++)
	{
		Bonus *bonus = new Bonus();
		bonus->val = it->val;
		bonus->id = id; //from the hero, speciality has no unique id
		bonus->duration = Bonus::PERMANENT;
		bonus->source = Bonus::HERO_SPECIAL;
		switch (it->type)
		{
			case 1:// creature speciality
				{
					speciality.growthsWithLevel = true;

					const CCreature &specCreature = *VLC->creh->creatures[it->additionalinfo]; //creature in which we have specialty

					int creLevel = specCreature.level;
					if(!creLevel) //TODO: set fixed level for War Machines
					{
						if(it->additionalinfo == 146)
							creLevel = 5; //treat ballista as 5-level
						else
						{
							tlog2 << "Warning: unknown level of " << specCreature.namePl << std::endl;
							continue;
						}
					}

					bonus->limiter.reset(new CCreatureTypeLimiter (specCreature, true)); //with upgrades
					bonus->type = Bonus::PRIMARY_SKILL; 
					bonus->additionalInfo = it->additionalinfo;
					bonus->valType = Bonus::ADDITIVE_VALUE;

					bonus->subtype = PrimarySkill::ATTACK;
					speciality.addNewBonus(bonus);

					bonus->subtype = PrimarySkill::DEFENSE;
					speciality.addNewBonus(bonus);
					//values will be calculated later

					bonus->type = Bonus::STACKS_SPEED;
					bonus->val = 1; //+1 speed
					speciality.addNewBonus(bonus);
				}
				break;
			case 2://secondary skill
				speciality.growthsWithLevel = true;
				bonus->type = Bonus::SPECIAL_SECONDARY_SKILL; //needs to be recalculated with level, based on this value
				bonus->valType = Bonus::BASE_NUMBER; // to receive nonzero value
				bonus->subtype = it->subtype; //skill id
				bonus->val = it->val; //value per level, in percent
				speciality.addNewBonus(bonus);
				switch (it->additionalinfo)
				{
					case 0: //normal
						bonus->valType = Bonus::PERCENT_TO_BASE;
						break;
					case 1: //when it's navigation or there's no 'base' at all
						bonus->valType = Bonus::PERCENT_TO_ALL;
						break;
				}
				bonus->type = Bonus::SECONDARY_SKILL_PREMY; //value will be calculated later
				speciality.addNewBonus(bonus);
				break;
			case 3://spell damage bonus, level dependant but calculated elsehwere
				bonus->type = Bonus::SPECIAL_SPELL_LEV;
				bonus->subtype = it->subtype;
				speciality.addNewBonus(bonus);
				break;
			case 4://creature stat boost
				switch (it->subtype)
				{
					case 1://attack
						bonus->type = Bonus::PRIMARY_SKILL;
						bonus->subtype = PrimarySkill::ATTACK;
						break;
					case 2://defense
						bonus->type = Bonus::PRIMARY_SKILL;
						bonus->subtype = PrimarySkill::DEFENSE;
						break;
					case 3:
						bonus->type = Bonus::CREATURE_DAMAGE;
						bonus->subtype = 0; //both min and max
						break;
					case 4://hp
						bonus->type = Bonus::STACK_HEALTH;
						break;
					case 5:
						bonus->type = Bonus::STACKS_SPEED;
						break;
					default:
						continue;
				}
				bonus->valType = Bonus::ADDITIVE_VALUE;
				bonus->limiter.reset(new CCreatureTypeLimiter (*VLC->creh->creatures[it->additionalinfo], true));
				speciality.addNewBonus(bonus);
				break;
			case 5://spell damage bonus in percent
				bonus->type = Bonus::SPECIFIC_SPELL_DAMAGE;
				bonus->valType = Bonus::BASE_NUMBER; // current spell system is screwed
				bonus->subtype = it->subtype; //spell id
				speciality.addNewBonus(bonus);
				break;
			case 6://damage bonus for bless (Adela)
				bonus->type = Bonus::SPECIAL_BLESS_DAMAGE;
				bonus->subtype = it->subtype; //spell id if you ever wanted to use it otherwise
				bonus->additionalInfo = it->additionalinfo; //damage factor
				speciality.addNewBonus(bonus);
				break;
			case 7://maxed mastery for spell
				bonus->type = Bonus::MAXED_SPELL;
				bonus->subtype = it->subtype; //spell i
				speciality.addNewBonus(bonus);
				break;
			case 8://peculiar spells - enchantments
				bonus->type = Bonus::SPECIAL_PECULIAR_ENCHANT;
				bonus->subtype = it->subtype; //spell id
				bonus->additionalInfo = it->additionalinfo;//0, 1 for Coronius
				speciality.addNewBonus(bonus);
				break;
			case 9://upgrade creatures
			{
				std::vector<CCreature*>* creatures = &VLC->creh->creatures;
				bonus->type = Bonus::SPECIAL_UPGRADE;
				bonus->subtype = it->subtype; //base id
				bonus->additionalInfo = it->additionalinfo; //target id
				speciality.addNewBonus(bonus);

				for (std::set<ui32>::iterator i = (*creatures)[it->subtype]->upgrades.begin();
					i != (*creatures)[it->subtype]->upgrades.end(); i++)
				{
					bonus->subtype = *i; //propagate for regular upgrades of base creature
					speciality.addNewBonus(bonus);
				}
				break;
			}
			case 10://resource generation
				bonus->type = Bonus::GENERATE_RESOURCE;
				bonus->subtype = it->subtype;
				speciality.addNewBonus(bonus);
				break;
			case 11://starting skill with mastery (Adrienne)
				cb->changeSecSkill(id, it->val, it->additionalinfo); //simply give it and forget
				break;
			case 12://army speed
				bonus->type = Bonus::STACKS_SPEED;
				speciality.addNewBonus(bonus);
				break;
			case 13://Dragon bonuses (Mutare)
				bonus->type = Bonus::PRIMARY_SKILL;
				bonus->valType = Bonus::ADDITIVE_VALUE;
				switch (it->subtype)
				{
					case 1:
						bonus->subtype = PrimarySkill::ATTACK;
						break;
					case 2:
						bonus->subtype = PrimarySkill::DEFENSE;
						break;
				}
				bonus->limiter.reset(new HasAnotherBonusLimiter(Bonus::DRAGON_NATURE));
				speciality.addNewBonus(bonus);
				break;
			default:
				tlog2 << "Unexpected hero speciality " << type <<'\n';
		}
	}
	//initialize bonuses
	for (std::vector<std::pair<ui8,ui8> >::iterator it = secSkills.begin(); it != secSkills.end(); it++)
		updateSkill(it->first, it->second);
	UpdateSpeciality();

	mana = manaLimit(); //after all bonuses are taken into account, make sure this line is the last one
}
void CGHeroInstance::UpdateSpeciality()
{
	if (speciality.growthsWithLevel)
	{
		std::vector<CCreature*>* creatures = &VLC->creh->creatures;

		BOOST_FOREACH(Bonus *it, speciality.bonuses)
		{
			switch (it->type)
			{
				case Bonus::SECONDARY_SKILL_PREMY:
					it->val = (speciality.valOfBonuses(Bonus::SPECIAL_SECONDARY_SKILL, it->subtype) * level);
					break; //use only hero skills as bonuses to avoid feedback loop
				case Bonus::PRIMARY_SKILL: //for crearures, that is
					int creLevel = (*creatures)[it->additionalInfo]->level;
					if(!creLevel)
					{
						if(it->additionalInfo == 146)
							creLevel = 5; //treat ballista as 5-level
						else
						{
							tlog2 << "Warning: unknown level of " << (*creatures)[it->additionalInfo]->namePl << std::endl;
							continue;
						}
					}

					double primSkillModifier = (int)(level / creLevel) / 20.0;
					int param;
					switch (it->subtype)
					{
						case PrimarySkill::ATTACK:
							param = (*creatures)[it->additionalInfo]->attack;
							break;
						case PrimarySkill::DEFENSE:
							param = (*creatures)[it->additionalInfo]->defence;
							break;
					}
					it->val = ceil(param * (1 + primSkillModifier)) - param; //yep, overcomplicated but matches original
					break;
			}
		}
	}
}
void CGHeroInstance::updateSkill(int which, int val)
{
	int skillVal = 0;
	switch (which)
	{
		case 1: //Archery
			switch (val)
			{
				case 1:
					skillVal = 10; break;
				case 2:
					skillVal = 25; break;
				case 3:
					skillVal = 50; break;
			}
			break;
		case 2: //Logistics
			skillVal = 10 * val; break;
		case 5: //Navigation
			skillVal = 50 * val; break;
		case 8: //Mysticism
			skillVal = val; break;
		case 11: //eagle Eye
			skillVal = 30 + 10 * val; break;
		case 12: //Necromancy
			skillVal = 10 * val; break;
		case 22: //Offense
			skillVal = 10 * val; break;
		case 23: //Armorer
			skillVal = 5 * val; break;
		case 24: //Intelligence
			skillVal = 25 << (val-1); break;
		case 25: //Sorcery
			skillVal = 5 * val; break;
		case 26: //Resistance
			skillVal = 5 << (val-1); break;
		case 27: //First Aid
			skillVal = 25 + 25*val; break;
	}
	if (skillVal) //we don't need bonuses of other types here
	{
		Bonus * b = bonuses.getFirst(Selector::typeSybtype(Bonus::SECONDARY_SKILL_PREMY, which) && Selector::sourceType(Bonus::SECONDARY_SKILL));
		if (b) //only local hero bonus
		{
			b->val = skillVal;
		}
		else
		{
			Bonus *bonus = new Bonus(Bonus::PERMANENT, Bonus::SECONDARY_SKILL_PREMY, id, skillVal, ID, which, Bonus::BASE_NUMBER);
			bonus->source = Bonus::SECONDARY_SKILL;
			addNewBonus(bonus);
		}
	}
}
void CGHeroInstance::setPropertyDer( ui8 what, ui32 val )
{
	if(what == ObjProperty::PRIMARY_STACK_COUNT)
		setStackCount(0, val);
}

double CGHeroInstance::getHeroStrength() const
{
	return sqrt((1.0 + 0.05*getPrimSkillLevel(0)) * (1.0 + 0.05*getPrimSkillLevel(1)));
}

int CGHeroInstance::getTotalStrength() const
{
	double ret = getHeroStrength() * getArmyStrength();
	return (int) ret;
}

ui8 CGHeroInstance::getSpellSchoolLevel(const CSpell * spell, int *outSelectedSchool) const
{
	si16 skill = -1; //skill level

#define TRY_SCHOOL(schoolName, schoolMechanicsId, schoolOutId)	\
	if(spell-> schoolName)									\
	{															\
		int thisSchool = std::max<int>(getSecSkillLevel(14 + (schoolMechanicsId)), valOfBonuses(Bonus::MAGIC_SCHOOL_SKILL, 1 << (schoolMechanicsId))); \
		if(thisSchool > skill)									\
		{														\
			skill = thisSchool;									\
			if(outSelectedSchool)								\
				*outSelectedSchool = schoolOutId;				\
		}														\
	}
	TRY_SCHOOL(fire, 0, 1)
	TRY_SCHOOL(air, 1, 0)
	TRY_SCHOOL(water, 2, 2)
	TRY_SCHOOL(earth, 3, 3)
#undef TRY_SCHOOL



	amax(skill, valOfBonuses(Bonus::MAGIC_SCHOOL_SKILL, 0)); //any school bonus
	amax(skill, valOfBonuses(Bonus::SPELL, spell->id)); //given by artifact or other effect
	if (hasBonusOfType(Bonus::MAXED_SPELL, spell->id))//hero speciality (Daremyth, Melodia)
		skill = 3;
	assert(skill >= 0 && skill <= 3);
	return skill;
}

bool CGHeroInstance::canCastThisSpell(const CSpell * spell) const
{
	if(!getArt(17)) //if hero has no spellbook
		return false;

	if(vstd::contains(spells, spell->id) //hero has this spell in spellbook
		|| (spell->air && hasBonusOfType(Bonus::AIR_SPELLS)) // this is air spell and hero can cast all air spells
		|| (spell->fire && hasBonusOfType(Bonus::FIRE_SPELLS)) // this is fire spell and hero can cast all fire spells
		|| (spell->water && hasBonusOfType(Bonus::WATER_SPELLS)) // this is water spell and hero can cast all water spells
		|| (spell->earth && hasBonusOfType(Bonus::EARTH_SPELLS)) // this is earth spell and hero can cast all earth spells
		|| hasBonusOfType(Bonus::SPELL, spell->id)
		|| hasBonusOfType(Bonus::SPELLS_OF_LEVEL, spell->level)
		)
		return true;

	return false;
}

/**
 * Calculates what creatures and how many to be raised from a battle.
 * @param battleResult The results of the battle.
 * @return Returns a pair with the first value indicating the ID of the creature
 * type and second value the amount. Both values are returned as -1 if necromancy
 * could not be applied.
 */
CStackBasicDescriptor CGHeroInstance::calculateNecromancy (const BattleResult &battleResult) const
{
	const ui8 necromancyLevel = getSecSkillLevel(12);

	// Hero knows necromancy.
	if (necromancyLevel > 0) 
	{
		double necromancySkill = valOfBonuses(Bonus::SECONDARY_SKILL_PREMY, 12)/100.0;
		amin(necromancySkill, 1.0); //it's impossible to raise more creatures than all...
		const std::map<ui32,si32> &casualties = battleResult.casualties[!battleResult.winner];
		ui32 raisedUnits = 0;

		// Figure out what to raise and how many.
		const ui32 creatureTypes[] = {56, 58, 60, 64}; // IDs for Skeletons, Walking Dead, Wights and Liches respectively.
		const bool improvedNecromancy = hasBonusOfType(Bonus::IMPROVED_NECROMANCY);
		const CCreature *raisedUnitType = VLC->creh->creatures[creatureTypes[improvedNecromancy ? necromancyLevel : 0]];
		const ui32 raisedUnitHP = raisedUnitType->valOfBonuses(Bonus::STACK_HEALTH);

		//calculate creatures raised from each defeated stack
		for (std::map<ui32,si32>::const_iterator it = casualties.begin(); it != casualties.end(); it++)
		{
			// Get lost enemy hit points convertible to units.
			const ui32 raisedHP = VLC->creh->creatures[it->first]->valOfBonuses(Bonus::STACK_HEALTH) * it->second * necromancySkill;
			raisedUnits += std::min<ui32>(raisedHP / raisedUnitHP, it->second * necromancySkill); //limit to % of HP and % of original stack count
		}

		// Make room for new units.
		int slot = getSlotFor(raisedUnitType->idNumber);
		if (slot == -1) 
		{
			// If there's no room for unit, try it's upgraded version 2/3rds the size.
			raisedUnitType = VLC->creh->creatures[*raisedUnitType->upgrades.begin()];
			raisedUnits = (raisedUnits*2)/3;

			slot = getSlotFor(raisedUnitType->idNumber);
		}
		if (raisedUnits <= 0)
			raisedUnits = 1;

		return CStackBasicDescriptor(raisedUnitType->idNumber, raisedUnits);
	}

	return CStackBasicDescriptor();
}

/**
 * Show the necromancy dialog with information about units raised.
 * @param raisedStack Pair where the first element represents ID of the raised creature
 * and the second element the amount.
 */
void CGHeroInstance::showNecromancyDialog(const CStackBasicDescriptor &raisedStack) const
{
	InfoWindow iw;
	iw.soundID = soundBase::GENIE;
	iw.player = tempOwner;
	iw.components.push_back(Component(raisedStack));

	if (raisedStack.count > 1) // Practicing the dark arts of necromancy, ... (plural)
	{ 
		iw.text.addTxt(MetaString::GENERAL_TXT, 145);
		iw.text.addReplacement(raisedStack.count);
		iw.text.addReplacement(MetaString::CRE_PL_NAMES, raisedStack.type->idNumber);
	} 
	else // Practicing the dark arts of necromancy, ... (singular)
	{ 
		iw.text.addTxt(MetaString::GENERAL_TXT, 146);
		iw.text.addReplacement(MetaString::CRE_SING_NAMES, raisedStack.type->idNumber);
	}

	cb->showInfoDialog(&iw);
}

int3 CGHeroInstance::getSightCenter() const
{
	return getPosition(false);
}

int CGHeroInstance::getSightRadious() const
{
	return 5 + getSecSkillLevel(3) + valOfBonuses(Bonus::SIGHT_RADIOUS); //default + scouting
}

si32 CGHeroInstance::manaRegain() const
{
	if (hasBonusOfType(Bonus::FULL_MANA_REGENERATION))
		return manaLimit();

	return 1 + valOfBonuses(Bonus::SECONDARY_SKILL_PREMY, 8) + valOfBonuses(Bonus::MANA_REGENERATION); //1 + Mysticism level 
}

si32 CGHeroInstance::getArtPos(int aid) const
{
	for(std::map<ui16, const CArtifact*>::const_iterator i = artifWorn.begin(); i != artifWorn.end(); i++)
		if(i->second->id == aid)
			return i->first;
	return -1;
}

/**
 * Places an artifact in hero's backpack. If it's a big artifact equips it
 * or discards it if it cannot be equipped.
 */
void CGHeroInstance::giveArtifact (ui32 aid) //use only for fixed artifacts
{
	CArtifact * const artifact = VLC->arth->artifacts[aid]; //pointer to constant object

	if (artifact->isBig()) 
	{
		for (std::vector<ui16>::const_iterator it = artifact->possibleSlots.begin(); it != artifact->possibleSlots.end(); ++it) 
		{
			if (!vstd::contains(artifWorn, *it)) 
			{
				VLC->arth->equipArtifact(artifWorn, *it, artifact);
				break;
			}
		}
	} 
	else 
	{
		artifacts.push_back(artifact);
	}
}

bool CGHeroInstance::hasArt( ui32 aid ) const
{
	for(std::vector<const CArtifact*>::const_iterator i = artifacts.begin(); i != artifacts.end(); i++)
		if((*i)->id == aid)
			return true;
	for(std::map<ui16, const CArtifact*>::const_iterator i = artifWorn.begin(); i != artifWorn.end(); i++)
		if(i->second->id == aid)
			return true;

	return false;
}

int CGHeroInstance::getBoatType() const
{
	int alignment = type->heroType / 6; 
	switch(alignment)
	{
	case 0:
		return 1; //good
	case 1:
		return 0; //evil
	case 2:
		return 2;
	default:
		throw std::string("Wrong alignment!");
	}
}

void CGHeroInstance::getOutOffsets(std::vector<int3> &offsets) const
{
	static int3 dirs[] = { int3(0,1,0),int3(0,-1,0),int3(-1,0,0),int3(+1,0,0), int3(1,1,0),int3(-1,1,0),int3(1,-1,0),int3(-1,-1,0) };
	for (size_t i = 0; i < ARRAY_COUNT(dirs); i++)
		offsets += dirs[i];
}

int CGHeroInstance::getSpellCost(const CSpell *sp) const
{
	return sp->costs[getSpellSchoolLevel(sp)];
}

<<<<<<< HEAD
// void CGHeroInstance::getParents(TCNodes &out, const CBonusSystemNode *root /*= NULL*/) const
// {
// 	CArmedInstance::getParents(out, root);
// 
// 	if((root == this || contains(static_cast<const CStackInstance *>(root))) &&  visitedTown && !dynamic_cast<const PlayerState*>(root))
// 	{
// 			out.insert(visitedTown);
// 	}
// 
// 	for (std::map<ui16,CArtifact*>::const_iterator i = artifWorn.begin(); i != artifWorn.end(); i++)
// 		out.insert(i->second);
// 
// 	out.insert(&speciality);
// }
=======
void CGHeroInstance::getParents(TCNodes &out, const CBonusSystemNode *root /*= NULL*/) const
{
	CArmedInstance::getParents(out, root);

	if((root == this || contains(static_cast<const CStackInstance *>(root))) &&  visitedTown && !dynamic_cast<const PlayerState*>(root))
	{
			out.insert(visitedTown);
	}

	for (std::map<ui16, const CArtifact*>::const_iterator i = artifWorn.begin(); i != artifWorn.end(); i++)
		out.insert(i->second);

	out.insert(&speciality);
}
>>>>>>> 3989afd1

void CGHeroInstance::pushPrimSkill(int which, int val)
{
	addNewBonus(new Bonus(Bonus::PERMANENT, Bonus::PRIMARY_SKILL, Bonus::HERO_BASE_SKILL, val, id, which));
}

// void CGHeroInstance::getBonuses(BonusList &out, const CSelector &selector, const CBonusSystemNode *root /*= NULL*/) const
// {
// #define FOREACH_OWNER_TOWN(town) if(const PlayerState *p = cb->getPlayerState(tempOwner)) BOOST_FOREACH(const CGTownInstance *town, p->towns)
// 
// 	CArmedInstance::getBonuses(out, selector, root); ///that's not part of macro!
// 
// 	//TODO eliminate by moving secondary skills effects to bonus system
// 	if(Selector::matchesType(selector, Bonus::LUCK))
// 	{
// 		//luck skill
// 		if(int luckSkill = getSecSkillLevel(9)) 
// 			out.push_back(Bonus(Bonus::PERMANENT, Bonus::LUCK, Bonus::SECONDARY_SKILL, luckSkill, 9, VLC->generaltexth->arraytxt[73+luckSkill]));
// 
// 		//guardian spirit
// 		FOREACH_OWNER_TOWN(t)
// 			if(t->subID ==1 && vstd::contains(t->builtBuildings,26)) //rampart with grail
// 				out.push_back(Bonus(Bonus::PERMANENT, Bonus::LUCK, Bonus::TOWN_STRUCTURE, +2, 26, VLC->generaltexth->buildings[1][26].first + " +2"));
// 	}
// 
// 	if(Selector::matchesType(selector, Bonus::SEA_MOVEMENT))
// 	{
// 		//lighthouses
// 		FOREACH_OWNER_TOWN(t)
// 			if(t->subID == 0 && vstd::contains(t->builtBuildings,17)) //castle
// 				out.push_back(Bonus(Bonus::PERMANENT, Bonus::SEA_MOVEMENT, Bonus::TOWN_STRUCTURE, +500, 17, VLC->generaltexth->buildings[0][17].first + " +500"));
// 	}
// 
// 	if(Selector::matchesType(selector, Bonus::MORALE))
// 	{
// 		//leadership
// 		if(int moraleSkill = getSecSkillLevel(6)) 
// 			out.push_back(Bonus(Bonus::PERMANENT, Bonus::MORALE, Bonus::SECONDARY_SKILL, moraleSkill, 6, VLC->generaltexth->arraytxt[104+moraleSkill]));
// 
// 		//colossus
// 		FOREACH_OWNER_TOWN(t)
// 			if(t->subID == 0 && vstd::contains(t->builtBuildings,26)) //castle
// 				out.push_back(Bonus(Bonus::PERMANENT, Bonus::MORALE, Bonus::TOWN_STRUCTURE, +2, 26, VLC->generaltexth->buildings[0][26].first + " +2"));
// 	}
// 
// 	if(Selector::matchesTypeSubtype(selector, Bonus::SECONDARY_SKILL_PREMY, 12)) //necromancy
// 	{
// 		FOREACH_OWNER_TOWN(t)
// 		{
// 			if(t->subID == 4) //necropolis
// 			{
// 				if(vstd::contains(t->builtBuildings,21)) //necromancy amplifier
// 					out.push_back(Bonus(Bonus::PERMANENT, Bonus::SECONDARY_SKILL_PREMY, Bonus::TOWN_STRUCTURE, +10, 21, VLC->generaltexth->buildings[4][21].first + " +10%", 12));
// 				if(vstd::contains(t->builtBuildings,26)) //grail - Soul prison
// 					out.push_back(Bonus(Bonus::PERMANENT, Bonus::SECONDARY_SKILL_PREMY, Bonus::TOWN_STRUCTURE, +20, 26, VLC->generaltexth->buildings[4][26].first + " +20%", 12));
// 			}
// 		}
// 	}
// }

EAlignment CGHeroInstance::getAlignment() const
{
	return type->heroClass->getAlignment();
}

void CGHeroInstance::initExp()
{
	exp=40+  (ran())  % 50;
	level = 1;
}

std::string CGHeroInstance::nodeName() const
{
	return "Hero " + name;
}

void CGDwelling::initObj()
{
	switch(ID)
	{
	case 17:
		{
			int crid = VLC->objh->cregens[subID];
			const CCreature *crs = VLC->creh->creatures[crid];

			creatures.resize(1);
			creatures[0].second.push_back(crid);
			hoverName = VLC->generaltexth->creGens[subID];
			if(crs->level > 4)
				putStack(0, new CStackInstance(crs, (crs->growth) * 3));
			if (getOwner() != 255)
				cb->gameState()->players[getOwner()].dwellings.push_back (this);
		}
		break;

	case 20:
		creatures.resize(4);
		if(subID == 1) //Golem Factory
		{
			creatures[0].second.push_back(32);  //Stone Golem
			creatures[1].second.push_back(33);  //Iron Golem  
			creatures[2].second.push_back(116); //Gold Golem
			creatures[3].second.push_back(117); //Diamond Golem
			//guards
			putStack(0, new CStackInstance(116, 9));
			putStack(1, new CStackInstance(117, 6));
		}
		else if(subID == 0) // Elemental Conflux 
		{
			creatures[0].second.push_back(112); //Air Elemental
			creatures[1].second.push_back(114); //Fire Elemental
			creatures[2].second.push_back(113); //Earth Elemental
			creatures[3].second.push_back(115); //Water Elemental
			//guards
			putStack(0, new CStackInstance(113, 12));
		}
		else
		{
			assert(0);
		}
		hoverName = VLC->generaltexth->creGens4[subID];
		break;

	case 78: //Refugee Camp
		//is handled within newturn func
		break; 

	case 106: //War Machine Factory
		creatures.resize(3);
		creatures[0].second.push_back(146); //Ballista 
		creatures[1].second.push_back(147); //First Aid Tent
		creatures[2].second.push_back(148); //Ammo Cart
		break;

	default:
		assert(0);
		break;
	}
}

void CGDwelling::setProperty(ui8 what, ui32 val)
{
	switch (what)
	{
		case ObjProperty::OWNER: //change owner
			if (ID == 17) //single generators
			{
				if (tempOwner != NEUTRAL_PLAYER)
				{
					std::vector<CGDwelling *>* dwellings = &cb->gameState()->players[tempOwner].dwellings;
					dwellings->erase (std::find(dwellings->begin(), dwellings->end(), this));
				}
				if (val != NEUTRAL_PLAYER) //can new owner be neutral?
					cb->gameState()->players[val].dwellings.push_back (this);
			}
			break;
		case ObjProperty::AVAILABLE_CREATURE:
			creatures.resize(1);
			creatures[0].second.resize(1);
			creatures[0].second[0] = val;
			break;
	}
	CGObjectInstance::setProperty(what,val);
}
void CGDwelling::onHeroVisit( const CGHeroInstance * h ) const
{
	if(ID == 78 && !creatures[0].first) //Refugee Camp, no available cres
	{
		InfoWindow iw;
		iw.player = h->tempOwner;
		iw.text.addTxt(MetaString::ADVOB_TXT, 44); //{%s} \n\n The camp is deserted.  Perhaps you should try next week.
		iw.text.addReplacement(MetaString::OBJ_NAMES, ID);
		cb->sendAndApply(&iw);
		return;
	}

	int relations = cb->gameState()->getPlayerRelations( h->tempOwner, tempOwner );
	
	if ( relations == 1 )//ally
		return;//do not allow recruiting or capturing
		
	if( !relations  &&  stacksCount() > 0) //object is guarded, owned by enemy
	{
		BlockingDialog bd;
		bd.player = h->tempOwner;
		bd.flags = BlockingDialog::ALLOW_CANCEL;
		bd.text.addTxt(MetaString::GENERAL_TXT, 421); //Much to your dismay, the %s is guarded by %s %s. Do you wish to fight the guards?
		bd.text.addReplacement(ID == 17 ? MetaString::CREGENS : MetaString::CREGENS4, subID);
		bd.text.addReplacement(MetaString::ARRAY_TXT, 176 + Slots().begin()->second->getQuantityID()*3);
		bd.text.addReplacement(*Slots().begin()->second);
		cb->showBlockingDialog(&bd, boost::bind(&CGDwelling::wantsFight, this, h, _1));
		return;
	}

	if(!relations  &&  ID != 106)
	{
		cb->setOwner(id, h->tempOwner);
	}

	BlockingDialog bd;
	bd.player = h->tempOwner;
	bd.flags = BlockingDialog::ALLOW_CANCEL;
	if(ID == 17 || ID == 20)
	{
		bd.text.addTxt(MetaString::ADVOB_TXT, ID == 17 ? 35 : 36); //{%s} Would you like to recruit %s? / {%s} Would you like to recruit %s, %s, %s, or %s?
		bd.text.addReplacement(ID == 17 ? MetaString::CREGENS : MetaString::CREGENS4, subID);
		for(size_t i = 0; i < creatures.size(); i++)
			bd.text.addReplacement(MetaString::CRE_PL_NAMES, creatures[i].second[0]);
	}
	else if(ID == 78)
	{
		bd.text.addTxt(MetaString::ADVOB_TXT, 35); //{%s} Would you like to recruit %s?
		bd.text.addReplacement(MetaString::OBJ_NAMES, ID);
		for(size_t i = 0; i < creatures.size(); i++)
			bd.text.addReplacement(MetaString::CRE_PL_NAMES, creatures[i].second[0]);
	}
	else if(ID == 106)
		bd.text.addTxt(MetaString::ADVOB_TXT, 157); //{War Machine Factory} Would you like to purchase War Machines?
	else
		throw std::string("Illegal dwelling!");

	cb->showBlockingDialog(&bd, boost::bind(&CGDwelling::heroAcceptsCreatures, this, h, _1));
}

void CGDwelling::newTurn() const
{
	if(cb->getDate(1) != 1) //not first day of week
		return;

	//town growths and War Machines Factories are handled separately
	if(ID == TOWNI_TYPE  ||  ID == 106)
		return;

	if(ID == 78) //if it's a refugee camp, we need to pick an available creature
	{
		cb->setObjProperty(id, ObjProperty::AVAILABLE_CREATURE, VLC->creh->pickRandomMonster());
	}

	bool change = false;

	SetAvailableCreatures sac;
	sac.creatures = creatures;
	sac.tid = id;
	for (size_t i = 0; i < creatures.size(); i++)
	{
		if(creatures[i].second.size())
		{
			CCreature *cre = VLC->creh->creatures[creatures[i].second[0]];
			TQuantity amount = cre->growth * (1 + cre->valOfBonuses(Bonus::CREATURE_GROWTH_PERCENT)/100) + cre->valOfBonuses(Bonus::CREATURE_GROWTH);
			if (DWELLINGS_ACCUMULATE_CREATURES)
				sac.creatures[i].first += amount;
			else
				sac.creatures[i].first = amount;
			change = true;
		}
	}

	if(change)
		cb->sendAndApply(&sac);
}

void CGDwelling::heroAcceptsCreatures( const CGHeroInstance *h, ui32 answer ) const
{
	if(!answer)
		return;

	int crid = creatures[0].second[0];
	CCreature *crs = VLC->creh->creatures[crid];
	TQuantity count = creatures[0].first;

	if(crs->level == 1  &&  ID != 78) //first level - creatures are for free
	{
		if(count) //there are available creatures
		{
			int slot = h->getSlotFor(crid);
			if(slot < 0) //no available slot
			{
				InfoWindow iw;
				iw.player = h->tempOwner;
				iw.text.addTxt(MetaString::GENERAL_TXT, 425);//The %s would join your hero, but there aren't enough provisions to support them.
				iw.text.addReplacement(MetaString::CRE_PL_NAMES, crid);
				cb->showInfoDialog(&iw);
			}
			else //give creatures
			{
				SetAvailableCreatures sac;
				sac.tid = id;
				sac.creatures = creatures;
				sac.creatures[0].first = 0;


				InfoWindow iw;
				iw.player = h->tempOwner;
				iw.text.addTxt(MetaString::GENERAL_TXT, 423); //%d %s join your army.
				iw.text.addReplacement(count);
				iw.text.addReplacement(MetaString::CRE_PL_NAMES, crid);

				cb->showInfoDialog(&iw);
				cb->sendAndApply(&sac);
				cb->addToSlot(StackLocation(h, slot), crs, count);
			}
		}
		else //there no creatures
		{
			InfoWindow iw;
			iw.text.addTxt(MetaString::GENERAL_TXT, 422); //There are no %s here to recruit.
			iw.text.addReplacement(MetaString::CRE_PL_NAMES, crid);
			iw.player = h->tempOwner;
			cb->sendAndApply(&iw);
		}
	}
	else
	{
		if(ID == 106) //pick available War Machines
		{
			//there is 1 war machine available to recruit if hero doesn't have one
			SetAvailableCreatures sac;
			sac.tid = id;
			sac.creatures = creatures;
			sac.creatures[0].first = !h->getArt(13); //ballista
			sac.creatures[1].first = !h->getArt(15); //first aid tent
			sac.creatures[2].first = !h->getArt(14); //ammo cart
			cb->sendAndApply(&sac);
		}

		OpenWindow ow;
		ow.id1 = id;
		ow.id2 = h->id;
		ow.window = (ID == 17 || ID == 78)
			? OpenWindow::RECRUITMENT_FIRST 
			: OpenWindow::RECRUITMENT_ALL;
		cb->sendAndApply(&ow);
	}
}

void CGDwelling::wantsFight( const CGHeroInstance *h, ui32 answer ) const
{
	if(answer)
		cb->startBattleI(h, this, boost::bind(&CGDwelling::fightOver, this, h, _1));
}

void CGDwelling::fightOver(const CGHeroInstance *h, BattleResult *result) const
{
	if (result->winner == 0)
	{
		onHeroVisit(h);
	}
}

int CGTownInstance::getSightRadious() const //returns sight distance
{
	if (subID == 2) //tower
	{
		if ((builtBuildings.find(26)) != builtBuildings.end()) //skyship
			return -1; //entire map
		else if ((builtBuildings.find(21)) != builtBuildings.end()) //lookout tower
			return 20;
	}
	return 5;
}

void CGTownInstance::setPropertyDer(ui8 what, ui32 val)
{
///this is freakin' overcomplicated solution
	switch (what)
	{
		case 11: //add visitor of town building
			bonusingBuildings[val]->setProperty (ObjProperty::VISITORS, visitingHero->id);
			break;
		case 12:
			bonusingBuildings[val]->setProperty (12, 0);
			break;
		case 13: //add garrisoned hero to visitors
			bonusingBuildings[val]->setProperty (ObjProperty::VISITORS, garrisonHero->id);
			break;
		case 14:
			bonusValue.first = val;
			break;
		case 15:
			bonusValue.second = val;
			break;			
	}
}
int CGTownInstance::fortLevel() const //0 - none, 1 - fort, 2 - citadel, 3 - castle
{
	if((builtBuildings.find(9))!=builtBuildings.end())
		return 3;
	if((builtBuildings.find(8))!=builtBuildings.end())
		return 2;
	if((builtBuildings.find(7))!=builtBuildings.end())
		return 1;
	return 0;
}

int CGTownInstance::hallLevel() const // -1 - none, 0 - village, 1 - town, 2 - city, 3 - capitol
{
	if ((builtBuildings.find(13))!=builtBuildings.end())
		return 3;
	if ((builtBuildings.find(12))!=builtBuildings.end())
		return 2;
	if ((builtBuildings.find(11))!=builtBuildings.end())
		return 1;
	if ((builtBuildings.find(10))!=builtBuildings.end())
		return 0;
	return -1;
}
int CGTownInstance::mageGuildLevel() const
{
	if ((builtBuildings.find(4))!=builtBuildings.end())
		return 5;
	if ((builtBuildings.find(3))!=builtBuildings.end())
		return 4;
	if ((builtBuildings.find(2))!=builtBuildings.end())
		return 3;
	if ((builtBuildings.find(1))!=builtBuildings.end())
		return 2;
	if ((builtBuildings.find(0))!=builtBuildings.end())
		return 1;
	return 0;
}
bool CGTownInstance::creatureDwelling(const int & level, bool upgraded) const
{
	if ( level<0 || level >= CREATURES_PER_TOWN )
		return false;
	return vstd::contains(builtBuildings, 30+level+upgraded*CREATURES_PER_TOWN);
}
int CGTownInstance::getHordeLevel(const int & HID)  const//HID - 0 or 1; returns creature level or -1 if that horde structure is not present
{
	return town->hordeLvl[HID];
}
int CGTownInstance::creatureGrowth(const int & level) const
{
	if (level<0 || level >=CREATURES_PER_TOWN)
		return 0;
	TCreature creid = town->basicCreatures[level];
		
	int ret = VLC->creh->creatures[creid]->growth;
	switch(fortLevel())
	{
	case 3:
		ret*=2;break;
	case 2:
		ret*=(1.5); break;
	}
	ret *= (1 + VLC->creh->creatures[creid]->valOfBonuses(Bonus::CREATURE_GROWTH_PERCENT)/100); // double growth or plague
	if(tempOwner != NEUTRAL_PLAYER)
	{
		ret *= (100.0f + cb->gameState()->players[tempOwner].valOfBonuses
			(Selector::type(Bonus::CREATURE_GROWTH_PERCENT) && Selector::sourceType(Bonus::ARTIFACT)))/100; //Statue of Legion
		for (std::vector<CGDwelling*>::const_iterator it = cb->gameState()->players[tempOwner].dwellings.begin(); it != cb->gameState()->players[tempOwner].dwellings.end(); ++it)
		{ //+1 for each dwelling
			if (VLC->creh->creatures[creid]->idNumber == (*it)->creatures[0].second[0])
				++ret;
		}
	}
	if(getHordeLevel(0)==level)
		if((builtBuildings.find(18)!=builtBuildings.end()) || (builtBuildings.find(19)!=builtBuildings.end()))
			ret+=VLC->creh->creatures[creid]->hordeGrowth;
	if(getHordeLevel(1)==level)
		if((builtBuildings.find(24)!=builtBuildings.end()) || (builtBuildings.find(25)!=builtBuildings.end()))
			ret+=VLC->creh->creatures[creid]->hordeGrowth;

	//support for legs of legion etc.
	if(garrisonHero)
		ret += garrisonHero->valOfBonuses(Bonus::CREATURE_GROWTH, level);
	if(visitingHero)
		ret += visitingHero->valOfBonuses(Bonus::CREATURE_GROWTH, level);
	if(builtBuildings.find(26)!=builtBuildings.end()) //grail - +50% to ALL growth
		ret*=1.5;
	//spcecial week unaffected by grail (bug in original game?)
	ret += VLC->creh->creatures[creid]->valOfBonuses(Bonus::CREATURE_GROWTH);
	return ret;//check CCastleInterface.cpp->CCastleInterface::CCreaInfo::clickRight if this one will be modified
}
int CGTownInstance::dailyIncome() const
{
	int ret = 0;
	if ((builtBuildings.find(26))!=builtBuildings.end())
		ret+=5000;
	if ((builtBuildings.find(13))!=builtBuildings.end())
		ret+=4000;
	else if ((builtBuildings.find(12))!=builtBuildings.end())
		ret+=2000;
	else if ((builtBuildings.find(11))!=builtBuildings.end())
		ret+=1000;
	else if ((builtBuildings.find(10))!=builtBuildings.end())
		ret+=500;
	return ret;
}
bool CGTownInstance::hasFort() const
{
	return (builtBuildings.find(7))!=builtBuildings.end();
}
bool CGTownInstance::hasCapitol() const
{
	return (builtBuildings.find(13))!=builtBuildings.end();
}
CGTownInstance::CGTownInstance()
	:IShipyard(this), IMarket(this)
{
	builded=-1;
	destroyed=-1;
	garrisonHero=NULL;
	town=NULL;
	visitingHero = NULL;
}

CGTownInstance::~CGTownInstance()
{
	for (std::vector<CGTownBuilding*>::const_iterator i = bonusingBuildings.begin(); i != bonusingBuildings.end(); i++) 
		delete *i;
}

int CGTownInstance::spellsAtLevel(int level, bool checkGuild) const
{
	if(checkGuild && mageGuildLevel() < level)
		return 0;
	int ret = 6 - level; //how many spells are available at this level
	if(subID == 2   &&   vstd::contains(builtBuildings,22)) //magic library in Tower
		ret++; 
	return ret;
}

int CGTownInstance::defenceBonus(int type) const
{
	int ret=0;
	switch (type)
		{
/*attack*/		case 0: 
						if (subID == 6 && vstd::contains(builtBuildings,26))//Stronghold, grail
							ret += 12;
						if (subID == 7 && vstd::contains(builtBuildings,26))//Fortress, grail
							ret += 10;
						if (subID == 7 && vstd::contains(builtBuildings,22))//Fortress, Blood Obelisk
							ret += 2;
							return ret;
/*defence*/		case 1:
						if (subID == 7 && vstd::contains(builtBuildings,21))//Fortress, Glyphs of Fear
							ret += 2;
						if (subID == 7 && vstd::contains(builtBuildings,26))//Fortress, Grail
							ret += 10;
							return ret;
/*spellpower*/	case 2:
						if (subID == 3 && vstd::contains(builtBuildings,21))//Inferno, Brimstone Clouds
							ret += 2;
						if (subID == 5 && vstd::contains(builtBuildings,26))//Dungeon, Grail
							ret += 12;
							return ret;
/*knowledge*/	case 3:
						if (subID == 2 && vstd::contains(builtBuildings,26))//Tower, Grail
							ret += 15;
							return ret;
		}
		return 0;//Why we are here? wrong type?
}

bool CGTownInstance::needsLastStack() const
{
	if(garrisonHero)
		return true;
	else return false;
}

void CGTownInstance::onHeroVisit(const CGHeroInstance * h) const
{
	if( !cb->gameState()->getPlayerRelations( getOwner(), h->getOwner() ))//if this is enemy
	{
		if(stacksCount() > 0 || visitingHero)
		{
			const CGHeroInstance *defendingHero = NULL;
			if(visitingHero)
				defendingHero = visitingHero;
			else if(garrisonHero)
				defendingHero = garrisonHero;

			const CArmedInstance *defendingArmy = this;
			if(defendingHero)
				defendingArmy = defendingHero;

			bool outsideTown = (defendingHero == visitingHero && garrisonHero);
			cb->startBattleI(h, defendingArmy, getSightCenter(), h, defendingHero, false, boost::bind(&CGTownInstance::fightOver, this, h, _1), (outsideTown ? NULL : this));
		}
		else
		{
			cb->setOwner(id, h->tempOwner);
			removeCapitols (h->getOwner());
			cb->heroVisitCastle(id, h->id);
		}
	}
	else
		cb->heroVisitCastle(id, h->id);
}

void CGTownInstance::onHeroLeave(const CGHeroInstance * h) const
{
	cb->stopHeroVisitCastle(id,h->id);
}

void CGTownInstance::initObj()
///initialize town structures
{
	blockVisit = true;
	hoverName = name + ", " + town->Name();

	if (subID == 5)
		creatures.resize(CREATURES_PER_TOWN+1);//extra dwelling for Dungeon
	else
		creatures.resize(CREATURES_PER_TOWN);
	for (int i = 0; i < CREATURES_PER_TOWN; i++)
	{
		if(creatureDwelling(i,false))
			creatures[i].second.push_back(town->basicCreatures[i]);
		if(creatureDwelling(i,true))
			creatures[i].second.push_back(town->upgradedCreatures[i]);
	}

	switch (subID)
	{ //add new visitable objects
		case 0:
			bonusingBuildings.push_back (new COPWBonus(21, this)); //Stables
			break;
		case 5:
			bonusingBuildings.push_back (new COPWBonus(21, this)); //Vortex
		case 2: case 3: case 6:
			bonusingBuildings.push_back (new CTownBonus(23, this));
			break;
		case 7:
			bonusingBuildings.push_back (new CTownBonus(17, this));
			break;
	}
	//add special bonuses from buildings
	if(subID == 4 && vstd::contains(builtBuildings, 17))
	{
		addNewBonus(new Bonus(Bonus::PERMANENT, Bonus::DARKNESS, Bonus::TOWN_STRUCTURE, 20, 17) );
	}
}

void CGTownInstance::newTurn() const
{
	if (cb->getDate(1) == 1) //reset on new week
	{
		if (vstd::contains(builtBuildings,17) && subID == 1 && cb->getDate(0) != 1 && (tempOwner < PLAYER_LIMIT) )//give resources for Rampart, Mystic Pond
		{
			int resID = rand()%4+2;//bonus to random rare resource
			resID = (resID==2)?1:resID;
			int resVal = rand()%4+1;//with size 1..4
			cb->giveResource(tempOwner, resID, resVal);
			cb->setObjProperty (id, 14, resID);
			cb->setObjProperty (id, 15, resVal);
		}

		if ( subID == 5 )
			for (std::vector<CGTownBuilding*>::const_iterator i = bonusingBuildings.begin(); i!=bonusingBuildings.end(); i++)
		{
			if ((*i)->ID == 21)
				cb->setObjProperty (id, 12, (*i)->id); //reset visitors for Mana Vortex
		}

		if (tempOwner == NEUTRAL_PLAYER) //garrison growth for neutral towns
			{
				std::vector<ui8> nativeCrits; //slots
				for (TSlots::const_iterator it = Slots().begin(); it != Slots().end(); it++)
				{
					if (it->second->type->faction == subID) //native
					{
						nativeCrits.push_back(it->first); //collect matching slots
					}
				}
				if (nativeCrits.size())
				{
					TSlot pos = nativeCrits[rand() % nativeCrits.size()];
					StackLocation sl(this, pos);

					const CCreature *c = getCreature(pos);
					if (rand()%100 < 90 || c->upgrades.empty()) //increase number if no upgrade avaliable
					{
						cb->changeStackCount(sl, c->growth);
					}
					else //upgrade
					{
						cb->changeStackType(sl, VLC->creh->creatures[*c->upgrades.begin()]);
					}
				}
				if ((stacksCount() < ARMY_SIZE && rand()%100 < 25) || Slots().empty()) //add new stack
				{
					int i = rand() % std::min (ARMY_SIZE, cb->getDate(3)<<1);
					TCreature c = town->basicCreatures[i];
					TSlot n = -1;
					TQuantity count = creatureGrowth(i);

					{//no lower tiers or above current month

						if ((n = getSlotFor(c))>=0)
						{ 
							StackLocation sl(this, n);
							if (slotEmpty(n))
								cb->insertNewStack(sl, VLC->creh->creatures[c], count);
							else //add to existing
								cb->changeStackCount(sl, count);
						}
					}
				}		
			}
	}
}

int3 CGTownInstance::getSightCenter() const
{
	return pos - int3(2,0,0);
}

ui8 CGTownInstance::getPassableness() const
{
	if ( !stacksCount() )//empty castle - anyone can visit
		return ALL_PLAYERS;
	if ( tempOwner == 255 )//neutral guarded - noone can visit
		return 0;
		
	ui8 mask = 0;
	TeamState * ts = cb->gameState()->getPlayerTeam(tempOwner);
	BOOST_FOREACH(ui8 it, ts->players)
		mask |= 1<<it;//allies - add to possible visitors
	
	return mask;
}

void CGTownInstance::getOutOffsets( std::vector<int3> &offsets ) const
{
	offsets += int3(-1,2,0), int3(-3,2,0);
}

void CGTownInstance::fightOver( const CGHeroInstance *h, BattleResult *result ) const
{
	if(result->winner == 0)
	{
		if (hasBonusOfType(Bonus::DARKNESS))
		{
			//TODO: Make some 'change owner' function for bonus, or bonuses independent of player
			/*
			RemoveBonus rb(RemoveBonus::PLAYER);
			rb.whoID = getOwner();
			rb.source = Bonus::TOWN_STRUCTURE;
			rb.id = id;
			cb->sendAndApply(&rb);

			GiveBonus gb(GiveBonus::PLAYER);
			gb.bonus.type = Bonus::DARKNESS;
			gb.bonus.val = 20;
			gb.id = h->tempOwner;
			gb.bonus.duration = Bonus::PERMANENT;
			gb.bonus.source = Bonus::TOWN_STRUCTURE;
			gb.bonus.id = id;
			cb->sendAndApply(&gb);
			*/
		}

		removeCapitols (h->getOwner());
		cb->setOwner (id, h->tempOwner); //give control after checkout is done
		FoWChange fw;
		fw.player = h->tempOwner;
		fw.mode = 1;
		getSightTiles (fw.tiles); //update visibility for castle structures
		cb->sendAndApply (&fw);


	}
}

void CGTownInstance::removeCapitols (ui8 owner) const
{ 
	if (hasCapitol()) // search if there's an older capitol
	{ 
		PlayerState* state = cb->gameState()->getPlayer (owner); //get all towns owned by player
		for (std::vector<CGTownInstance*>::const_iterator i = state->towns.begin(); i < state->towns.end(); ++i) 
		{ 
			if (*i != this && (*i)->hasCapitol()) 
			{ 
				RazeStructures rs; 
				rs.tid = id; 
				rs.bid.insert(13); 
				rs.destroyed = destroyed;  
				cb->sendAndApply(&rs); 
				return; 
			} 
		} 
	} 
} 

int CGTownInstance::getBoatType() const
{
	const CCreature *c = VLC->creh->creatures[town->basicCreatures.front()];
	if (c->isGood())
		return 1;
	else if (c->isEvil())
		return 0;
	else //neutral
		return 2;
}

// void CGTownInstance::getParents(TCNodes &out, const CBonusSystemNode *root /*= NULL*/) const
// {
// 	CArmedInstance::getParents(out, root);
// 	if(root == this  &&  visitingHero && visitingHero != root)
// 		out.insert(visitingHero);
// }

// void CGTownInstance::getBonuses(BonusList &out, const CSelector &selector, const CBonusSystemNode *root /*= NULL*/) const
// {
// 	CArmedInstance::getBonuses(out, selector, root);
// 	//TODO eliminate by moving structures effects to bonus system
// 
// 	if(Selector::matchesType(selector, Bonus::LUCK))
// 	{
// 		if(subID == 1  &&  vstd::contains(builtBuildings,21)) //rampart, fountain of fortune
// 			out.push_back(Bonus(Bonus::PERMANENT, Bonus::LUCK, Bonus::TOWN_STRUCTURE, +2, 21, VLC->generaltexth->buildings[1][21].first + " +2"));
// 	}
// 
// 	if(Selector::matchesType(selector, Bonus::MORALE))
// 	{
// 		if(subID == 0  &&  vstd::contains(builtBuildings,22)) //castle, brotherhood of sword built
// 			out.push_back(Bonus(Bonus::PERMANENT, Bonus::MORALE, Bonus::TOWN_STRUCTURE, +2, 22, VLC->generaltexth->buildings[0][22].first + " +2"));
// 		else if(vstd::contains(builtBuildings,5)) //tavern is built
// 			out.push_back(Bonus(Bonus::PERMANENT, Bonus::MORALE, Bonus::TOWN_STRUCTURE, +1, 5, VLC->generaltexth->buildings[0][5].first + " +1"));
// 	}
// }

int CGTownInstance::getMarketEfficiency() const
{
	if(!vstd::contains(builtBuildings, 14)) 
		return 0;

	const PlayerState *p = cb->getPlayerState(tempOwner);
	assert(p);

	int marketCount = 0;
	BOOST_FOREACH(const CGTownInstance *t, p->towns)
		if(vstd::contains(t->builtBuildings, 14))
			marketCount++;

	return marketCount;
}

bool CGTownInstance::allowsTrade(EMarketMode mode) const
{
	switch(mode)
	{
	case RESOURCE_RESOURCE:
	case RESOURCE_PLAYER:
		return vstd::contains(builtBuildings, 14); // 	marketplace
	case ARTIFACT_RESOURCE:
	case RESOURCE_ARTIFACT:
		return (subID == 2 || subID == 5 || subID == 8) && vstd::contains(builtBuildings, 17);//artifact merchants
	case CREATURE_RESOURCE:
		return subID == 6 && vstd::contains(builtBuildings, 21); //Freelancer's guild
	case CREATURE_UNDEAD:
		return subID == 4 && vstd::contains(builtBuildings, 22);//Skeleton transformer
	case RESOURCE_SKILL:
		return subID == 8 && vstd::contains(builtBuildings, 21);//Magic University
	default:
		assert(0);
		return false;
	}
}

std::vector<int> CGTownInstance::availableItemsIds(EMarketMode mode) const
{
	if(mode == RESOURCE_ARTIFACT)
	{
		std::vector<int> ret;
		BOOST_FOREACH(const CArtifact *a, merchantArtifacts)
			if(a)
				ret.push_back(a->id);
			else
				ret.push_back(-1);
		return ret;
	}
	else if ( mode == RESOURCE_SKILL )
	{
		return universitySkills;
	}
	else
		return IMarket::availableItemsIds(mode);
}

void CGVisitableOPH::onHeroVisit( const CGHeroInstance * h ) const
{
	if(visitors.find(h->id)==visitors.end())
	{
		onNAHeroVisit(h->id, false);
		switch(ID)
		{
		case 102: //tree
		case 4: //arena
		case 41://library
		case 47: //School of Magic
		case 107://School of War
			break;
		default:
			cb->setObjProperty(id, ObjProperty::VISITORS, h->id); //add to the visitors
			break;
		}
	}
	else
	{
		onNAHeroVisit(h->id, true);
	}
}

void CGVisitableOPH::initObj()
{
	if(ID==102)
		ttype = ran()%3;
	else
		ttype = -1;
}

void CGVisitableOPH::treeSelected( int heroID, int resType, int resVal, expType expVal, ui32 result ) const
{
	if(result) //player agreed to give res for exp
	{
		cb->giveResource(cb->getOwner(heroID),resType,-resVal); //take resource
		cb->changePrimSkill(heroID,4,expVal); //give exp
		cb->setObjProperty(id, ObjProperty::VISITORS, heroID); //add to the visitors
	}
}
void CGVisitableOPH::onNAHeroVisit(int heroID, bool alreadyVisited) const
{
	int id=0, subid=0, ot=0, sound = 0;
	expType val=1;
	switch(ID)
	{
	case 4: //arena
		sound = soundBase::NOMAD;
		ot = 0;
		break;
	case 51: //mercenary camp
		sound = soundBase::NOMAD;
		subid=0;
		ot=80;
		break;
	case 23: //marletto tower
		sound = soundBase::NOMAD;
		subid=1;
		ot=39;
		break;
	case 61:
		sound = soundBase::gazebo;
		subid=2;
		ot=100;
		break;
	case 32:
		sound = soundBase::GETPROTECTION;
		subid=3;
		ot=59;
		break;
	case 100:
		sound = soundBase::gazebo;
		id=5;
		ot=143;
		val=1000;
		break;
	case 102:
		sound = soundBase::gazebo;
		id = 5;
		subid = 1;
		ot = 146;
		val = 1;
		break;
	case 41:
		sound = soundBase::gazebo;
		ot = 66;
		break;
	case 47: //School of Magic
		sound = soundBase::faerie;
		ot = 71;
		break;
	case 107://School of War
		sound = soundBase::MILITARY;
		ot = 158;
		break;
	}
	if (!alreadyVisited)
	{
		switch (ID)
		{
		case 4: //arena
			{
				BlockingDialog sd(false,true);
				sd.soundID = sound;
				sd.text << std::pair<ui8,ui32>(11,ot);
				sd.components.push_back(Component(0,0,2,0));
				sd.components.push_back(Component(0,1,2,0));
				sd.player = cb->getOwner(heroID);
				cb->showBlockingDialog(&sd,boost::bind(&CGVisitableOPH::arenaSelected,this,heroID,_1));
				return;
			}
		case 51:
		case 23:
		case 61:
		case 32:
			{
				cb->changePrimSkill(heroID,subid,val);
				InfoWindow iw;
				iw.soundID = sound;
				iw.components.push_back(Component(0,subid,val,0));
				iw.text << std::pair<ui8,ui32>(11,ot);
				iw.player = cb->getOwner(heroID);
				cb->showInfoDialog(&iw);
				break;
			}
		case 100: //give exp
			{
				const CGHeroInstance *h = cb->getHero(heroID);
				val = val*(100+h->getSecSkillLevel(21)*5)/100.0f;
				InfoWindow iw;
				iw.soundID = sound;
				iw.components.push_back(Component(id,subid,val,0));
				iw.player = cb->getOwner(heroID);
				iw.text << std::pair<ui8,ui32>(11,ot);
				iw.soundID = soundBase::gazebo;
				cb->showInfoDialog(&iw);
				cb->changePrimSkill(heroID,4,val);
				break;
			}
		case 102://tree
			{
				const CGHeroInstance *h = cb->getHero(heroID);
				val = VLC->heroh->reqExp(h->level+val) - VLC->heroh->reqExp(h->level);
				if(!ttype)
				{
					cb->setObjProperty(this->id, ObjProperty::VISITORS, heroID); //add to the visitors
					InfoWindow iw;
					iw.soundID = sound;
					iw.components.push_back(Component(id,subid,1,0));
					iw.player = cb->getOwner(heroID);
					iw.text << std::pair<ui8,ui32>(11,148);
					cb->showInfoDialog(&iw);
					cb->changePrimSkill(heroID,4,val);
					break;
				}
				else
				{
					ui32 res;
					expType resval;
					if(ttype==1)
					{
						res = 6;
						resval = 2000;
						ot = 149;
					}
					else
					{
						res = 5;
						resval = 10;
						ot = 151;
					}

					if(cb->getResource(h->tempOwner,res) < resval) //not enough resources
					{
						ot++;
						InfoWindow iw;
						iw.soundID = sound;
						iw.player = h->tempOwner;
						iw.text << std::pair<ui8,ui32>(11,ot);
						cb->showInfoDialog(&iw);
						return;
					}

					BlockingDialog sd (true, false);
					sd.soundID = sound;
					sd.player = cb->getOwner(heroID);
					sd.text << std::pair<ui8,ui32>(11,ot);
					sd.components.push_back (Component (Component::RESOURCE, res, resval, 0));
					cb->showBlockingDialog(&sd,boost::bind(&CGVisitableOPH::treeSelected,this,heroID,res,resval,val,_1));
				}
				break;
			}
		case 41://library of enlightenment
			{
				const CGHeroInstance *h = cb->getHero(heroID);
				if(h->level  <  10 - 2*h->getSecSkillLevel(4)) //not enough level
				{
					InfoWindow iw;
					iw.soundID = sound;
					iw.player = cb->getOwner(heroID);
					iw.text << std::pair<ui8,ui32>(11,68);
					cb->showInfoDialog(&iw);
				}
				else
				{
					cb->setObjProperty(this->id, ObjProperty::VISITORS, heroID); //add to the visitors
					cb->changePrimSkill(heroID,0,2);
					cb->changePrimSkill(heroID,1,2);
					cb->changePrimSkill(heroID,2,2);
					cb->changePrimSkill(heroID,3,2);
					InfoWindow iw;
					iw.soundID = sound;
					iw.player = cb->getOwner(heroID);
					iw.text << std::pair<ui8,ui32>(11,66);
					cb->showInfoDialog(&iw);
				}
				break;
			}
		case 47: //School of Magic
		case 107://School of War
			{
				int skill = (ID==47 ? 2 : 0);
				if(cb->getResource(cb->getOwner(heroID),6) < 1000) //not enough resources
				{
					InfoWindow iw;
					iw.soundID = sound;
					iw.player = cb->getOwner(heroID);
					iw.text << std::pair<ui8,ui32>(MetaString::ADVOB_TXT,ot+2);
					cb->showInfoDialog(&iw);
				}
				else
				{
					BlockingDialog sd(true,true);
					sd.soundID = sound;
					sd.player = cb->getOwner(heroID);
					sd.text << std::pair<ui8,ui32>(11,ot);
					sd.components.push_back(Component(Component::PRIM_SKILL, skill, +1, 0));
					sd.components.push_back(Component(Component::PRIM_SKILL, skill+1, +1, 0));
					cb->showBlockingDialog(&sd,boost::bind(&CGVisitableOPH::schoolSelected,this,heroID,_1));
				}
			}
			break;
		}
	}
	else
	{
		ot++;
		InfoWindow iw;
		iw.soundID = sound;
		iw.player = cb->getOwner(heroID);
		iw.text << std::pair<ui8,ui32>(11,ot);
		cb->showInfoDialog(&iw);
	}
}

const std::string & CGVisitableOPH::getHoverText() const
{
	int pom = -1;
	switch(ID)
	{
	case 4:
		pom = -1;
		break;
	case 51:
		pom = 8; 
		break;
	case 23:
		pom = 7;
		break;
	case 61:
		pom = 11; 
		break;
	case 32:
		pom = 4; 
		break;
	case 100:
		pom = 5; 
		break;
	case 102:
		pom = 18;
		break;
	case 41:
		break;
	case 47: //School of Magic
		pom = 9;
		break;
	case 107://School of War
		pom = 10;
		break;
	default:
		throw std::string("Wrong CGVisitableOPH object ID!\n");
	}
	hoverName = VLC->generaltexth->names[ID];
	if(pom >= 0)
		hoverName += ("\n" + VLC->generaltexth->xtrainfo[pom]);
	const CGHeroInstance *h = cb->getSelectedHero(cb->getCurrentPlayer());
	if(h)
	{
		hoverName += "\n\n";
		hoverName += (vstd::contains(visitors,h->id)) 
							? (VLC->generaltexth->allTexts[352])  //visited
							: ( VLC->generaltexth->allTexts[353]); //not visited
	}
	return hoverName;
}

void CGVisitableOPH::arenaSelected( int heroID, int primSkill ) const
{
	cb->setObjProperty(id, ObjProperty::VISITORS, heroID); //add to the visitors
	cb->changePrimSkill(heroID,primSkill-1,2);
}

void CGVisitableOPH::setPropertyDer( ui8 what, ui32 val )
{
	if(what == ObjProperty::VISITORS)
		visitors.insert(val);
}

void CGVisitableOPH::schoolSelected(int heroID, ui32 which) const
{
	if(!which) //player refused to pay
		return;

	int base = (ID == 47  ?  2  :  0);
	cb->setObjProperty(id, ObjProperty::VISITORS, heroID); //add to the visitors
	cb->giveResource(cb->getOwner(heroID),6,-1000); //take 1000 gold
	cb->changePrimSkill(heroID, base + which-1, +1); //give appropriate skill
}

COPWBonus::COPWBonus (int index, CGTownInstance *TOWN)
{
	ID = index;
	town = TOWN;
	id = town->bonusingBuildings.size();
}
void COPWBonus::setProperty(ui8 what, ui32 val)
{
	switch (what)
	{
		case 4:
			visitors.insert(val);
			break;
		case 12:
			visitors.clear();
			break;
	}
}
void COPWBonus::onHeroVisit (const CGHeroInstance * h) const
{
	int heroID = h->id;
	if (town->builtBuildings.find(ID) != town->builtBuildings.end())
	{
		InfoWindow iw;
		iw.player = h->tempOwner;
		switch (town->subID)
		{
			case 0: //Stables
				if (!h->hasBonusFrom(Bonus::OBJECT, 94)) //does not stack with advMap Stables
				{
					GiveBonus gb;
					gb.bonus = Bonus(Bonus::ONE_WEEK, Bonus::LAND_MOVEMENT, Bonus::OBJECT, 600, 94, VLC->generaltexth->arraytxt[100]);
					gb.id = heroID;
					cb->giveHeroBonus(&gb);
					iw.text << VLC->generaltexth->allTexts[580];
					cb->showInfoDialog(&iw);
				}
				break;
			case 5: //Mana Vortex
				if (visitors.empty() && h->mana <= h->manaLimit())
				{
					cb->setManaPoints (heroID, 2 * h->manaLimit()); 
					cb->setObjProperty (id, ObjProperty::VISITED, true);
					iw.text << VLC->generaltexth->allTexts[579];
					cb->showInfoDialog(&iw);
					cb->setObjProperty (town->id, 11, id); //add to visitors
				}
				break;
		}
	}
}
CTownBonus::CTownBonus (int index, CGTownInstance *TOWN)
{
	ID = index;
	town = TOWN;
	id = town->bonusingBuildings.size();
}
void CTownBonus::setProperty (ui8 what, ui32 val)
{
	if(what == 4)
		visitors.insert(val);
}
void CTownBonus::onHeroVisit (const CGHeroInstance * h) const
{
	int heroID = h->id;
	if ((town->builtBuildings.find(ID) != town->builtBuildings.end()) && (visitors.find(heroID) == visitors.end()))
	{
		InfoWindow iw;
		int what, val, mid;
		switch (ID)
		{
			case 23:
				switch(town->subID)
				{
					case 2: //wall
						what = 3;
						val = 1;
						mid = 581;
						iw.components.push_back (Component(Component::PRIM_SKILL, 3, 1, 0));
						break;
					case 3: //order of fire
						what = 2;
						val = 1;
						mid = 582;
						iw.components.push_back (Component(Component::PRIM_SKILL, 2, 1, 0));
						break;
					case 6://hall of valhalla
						what = 0;
						val = 1;
						mid = 584;
						iw.components.push_back (Component(Component::PRIM_SKILL, 0, 1, 0));
						break;
					case 5://academy of battle scholars
						what = 4;
						val = 1000*(100+h->getSecSkillLevel(21)*5)/100.0f;
						mid = 583;
						iw.components.push_back (Component(Component::EXPERIENCE, 0, val, 0));
						break;
				}
				break;
			case 17:
				switch(town->subID)
				{
					case 7: //cage of warlords
						what = 1;
						val = 1;
						mid = 585;
						iw.components.push_back (Component(Component::PRIM_SKILL, 1, 1, 0));
						break;
				}
				break;
		}
		iw.player = cb->getOwner(heroID);
		iw.text << VLC->generaltexth->allTexts[mid];
		cb->showInfoDialog(&iw);
		cb->changePrimSkill (heroID, what, val);
		if (town->visitingHero == h)
			cb->setObjProperty (town->id, 11, id); //add to visitors
		else
			cb->setObjProperty (town->id, 13, id); //then it must be garrisoned hero
	}
}
const std::string & CGCreature::getHoverText() const
{
	MetaString ms;
	int pom = slots.find(0)->second->getQuantityID();
	pom = 174 + 3*pom + 1;
	ms << std::pair<ui8,ui32>(6,pom) << " " << std::pair<ui8,ui32>(7,subID);
	ms.toString(hoverName);

	if(const CGHeroInstance *selHero = cb->getSelectedHero(cb->getCurrentPlayer()))
	{
		hoverName += "\n\n Threat: ";
		float ratio = ((float)getArmyStrength() / selHero->getTotalStrength());
		if (ratio < 0.1) hoverName += "Effortless";
		else if (ratio < 0.25) hoverName += "Very Weak";
		else if (ratio < 0.6) hoverName += "Weak";
		else if (ratio < 0.9) hoverName += "A bit weaker";
		else if (ratio < 1.1) hoverName += "Equal";
		else if (ratio < 1.3) hoverName += "A bit stronger";
		else if (ratio < 1.8) hoverName += "Strong";
		else if (ratio < 2.5) hoverName += "Very Strong";
		else if (ratio < 4) hoverName += "Challenging";
		else if (ratio < 8) hoverName += "Overpowering";
		else if (ratio < 20) hoverName += "Deadly";
		else hoverName += "Impossible";
	}
	return hoverName;
}
void CGCreature::onHeroVisit( const CGHeroInstance * h ) const
{
	int action = takenAction(h);
	switch( action ) //decide what we do...
	{
	case -2: //fight
		fight(h);
		break;
	case -1: //flee
		{
			flee(h);
			break;
		}
	case 0: //join for free
		{
			BlockingDialog ynd(true,false);
			ynd.player = h->tempOwner;
			ynd.text << std::pair<ui8,ui32>(MetaString::ADVOB_TXT, 86); 
			ynd.text.addReplacement(MetaString::CRE_PL_NAMES, subID);
			cb->showBlockingDialog(&ynd,boost::bind(&CGCreature::joinDecision,this,h,0,_1));
			break;
		}
	default: //join for gold
		{
			assert(action > 0);

			//ask if player agrees to pay gold
			BlockingDialog ynd(true,false);
			ynd.player = h->tempOwner;
			std::string tmp = VLC->generaltexth->advobtxt[90];
			boost::algorithm::replace_first(tmp,"%d",boost::lexical_cast<std::string>(getStackCount(0)));
			boost::algorithm::replace_first(tmp,"%d",boost::lexical_cast<std::string>(action));
			boost::algorithm::replace_first(tmp,"%s",VLC->creh->creatures[subID]->namePl);
			ynd.text << tmp;
			cb->showBlockingDialog(&ynd,boost::bind(&CGCreature::joinDecision,this,h,action,_1));
			break;
		}
	}

}

void CGCreature::endBattle( BattleResult *result ) const
{
	if(result->winner==0)
	{
		cb->removeObject(id);
	}
	else
	{
		//int killedAmount=0;
		//for(std::set<std::pair<ui32,si32> >::iterator i=result->casualties[1].begin(); i!=result->casualties[1].end(); i++)
		//	if(i->first == subID)
		//		killedAmount += i->second;
		//cb->setAmount(id, slots.find(0)->second.second - killedAmount);	

		/*
		MetaString ms;
		int pom = slots.find(0)->second.getQuantityID();
		pom = 174 + 3*pom + 1;
		ms << std::pair<ui8,ui32>(6,pom) << " " << std::pair<ui8,ui32>(7,subID);
		cb->setHoverName(id,&ms);
		cb->setObjProperty(id, 11, slots.begin()->second.count * 1000);
		*/
	}
}

void CGCreature::initObj()
{
	blockVisit = true;
	switch(character)
	{
	case 0:
		character = 0;
		break;
	case 1:
		character = 1 + ran()%7;
		break;
	case 2:
		character = 1 + ran()%10;
		break;
	case 3:
		character = 4 + ran()%7;
		break;
	case 4:
		character = 10;
		break;
	}

	slots[0]->setType(subID);
	TQuantity &amount = slots[0]->count;
	CCreature &c = *VLC->creh->creatures[subID];
	if(!amount)
	{
		if(c.ammMax == c.ammMin)
			amount = c.ammMax;
		else
			amount = c.ammMin + (ran() % (c.ammMax - c.ammMin));
	}

	temppower = slots[0]->count * 1000;
}
void CGCreature::newTurn() const
{//Works only for stacks of single type of size up to 2 millions
	if (slots.begin()->second->count < CREEP_SIZE && cb->getDate(1) == 1 && cb->getDate(0) > 1)
	{
		ui32 power = temppower * (100 + WEEKLY_GROWTH)/100;
		cb->setObjProperty(id, 10, std::min (power/1000 , (ui32)CREEP_SIZE)); //set new amount
		cb->setObjProperty(id, 11, power); //increase temppower
	}
}
void CGCreature::setPropertyDer(ui8 what, ui32 val)
{
	switch (what)
	{
		case 10:
			slots[0]->count = val;
			break;
		case 11:
			temppower = val;
			break;
	}
}

int CGCreature::takenAction(const CGHeroInstance *h, bool allowJoin) const
{
	double hlp = h->getTotalStrength() / getArmyStrength();

	if(!character) //compliant creatures will always join
		return 0;
	else if(allowJoin)//test for joining
	{
		int factor;
		if(hlp >= 7)
			factor = 11;
		else if(hlp >= 1)
			factor = (int)(2*(hlp-1));
		else if(hlp >= 0.5)
			factor = -1;
		else if(hlp >= 0.333)
			factor = -2;
		else
			factor = -3;

		int sympathy = 0;

		std::set<ui32> myKindCres; //what creatures are the same kind as we
		myKindCres.insert(subID); //we
		myKindCres.insert(VLC->creh->creatures[subID]->upgrades.begin(),VLC->creh->creatures[subID]->upgrades.end()); //our upgrades
		for(std::vector<CCreature*>::iterator i=VLC->creh->creatures.begin(); i!=VLC->creh->creatures.end(); i++)
			if(vstd::contains((*i)->upgrades, (ui32) id)) //it's our base creatures
				myKindCres.insert((*i)->idNumber);

		int count = 0, //how many creatures of our kind has hero
			totalCount = 0;

		for (TSlots::const_iterator i = h->Slots().begin(); i != h->Slots().end(); i++)
		{
			if(vstd::contains(myKindCres,i->second->type->idNumber))
				count += i->second->count;
			totalCount += i->second->count;
		}

		if(count*2 > totalCount)
			sympathy++;
		if(count)
			sympathy++;
		

		int charisma = factor + h->getSecSkillLevel(4) + sympathy;
		if(charisma >= character) //creatures might join...
		{
			if(h->getSecSkillLevel(4) + sympathy + 1 >= character)
				return 0; //join for free
			else if(h->getSecSkillLevel(4) * 2  +  sympathy  +  1 >= character)
				return VLC->creh->creatures[subID]->cost[6] * getStackCount(0); //join for gold
		}
	}

	//we are still here - creatures not joined heroes, test for fleeing

	//TODO: it's provisional formula, should be replaced with original one (or something closer to it)
	//TODO: should be deterministic (will be needed for Vision spell)
	int hlp2 = (int) (hlp - 2)*1000;
	if(!neverFlees   
		&& hlp2 >= 0 
		&& rand()%2000 < hlp2
	)
		return -1; //flee
	else
		return -2; //fight

}

void CGCreature::fleeDecision(const CGHeroInstance *h, ui32 pursue) const
{
	if(pursue)
	{
		fight(h);
	}
	else
	{
		cb->removeObject(id);
	}
}

void CGCreature::joinDecision(const CGHeroInstance *h, int cost, ui32 accept) const
{
	if(!accept)
	{
		if(takenAction(h,false) == -1) //they flee
		{
			flee(h);
		}
		else //they fight
		{
			InfoWindow iw;
			iw.player = h->tempOwner;
			iw.text << std::pair<ui8,ui32>(11,87);  //Insulted by your refusal of their offer, the monsters attack!
			cb->showInfoDialog(&iw);
			fight(h);
		}
	}
	else //accepted
	{
		if (cb->getResource(h->tempOwner,6) < cost) //player don't have enough gold!
		{
			InfoWindow iw;
			iw.player = h->tempOwner;
			iw.text << std::pair<ui8,ui32>(1,29);  //You don't have enough gold
			cb->showInfoDialog(&iw);

			//act as if player refused
			joinDecision(h,cost,false);
			return;
		}

		//take gold
		if(cost)
			cb->giveResource(h->tempOwner,6,-cost);

		cb->tryJoiningArmy(this, h, true, false);
// 		int slot = h->getSlotFor(subID);
// 		if(slot >= 0) //there is place
// 		{
// 			//add creatures
// 			SetGarrisons sg;
// 			sg.garrs[h->id] = h->getArmy();
// 			sg.garrs[h->id].addToSlot(slot, subID, getStackCount(0));
// 			cb->sendAndApply(&sg);
// 			cb->removeObject(id);
// 		}
// 		else
// 		{
// 			cb->showGarrisonDialog(id,h->id,true,boost::bind(&IGameCallback::removeObject,cb,id)); //show garrison window and remove ourselves from map when player ends
// 		}
	}
}

void CGCreature::fight( const CGHeroInstance *h ) const
{
	cb->startBattleI(h, this, boost::bind(&CGCreature::endBattle,this,_1));
}

void CGCreature::flee( const CGHeroInstance * h ) const
{
	BlockingDialog ynd(true,false);
	ynd.player = h->tempOwner;
	ynd.text << std::pair<ui8,ui32>(11,91); 
	ynd.text.addReplacement(MetaString::CRE_PL_NAMES, subID);
	cb->showBlockingDialog(&ynd,boost::bind(&CGCreature::fleeDecision,this,h,_1));
}

void CGMine::onHeroVisit( const CGHeroInstance * h ) const
{
	int relations = cb->gameState()->getPlayerRelations(h->tempOwner, tempOwner);
	
	if(relations == 2) //we're visiting our mine
	{
		cb->showGarrisonDialog(id,h->id,true,0);
		return; 
	}
	else if (relations == 1)//ally
		return;

	if(stacksCount()) //Mine is guarded
	{
		BlockingDialog ynd(true,false);
		ynd.player = h->tempOwner;
		ynd.text << std::pair<ui8,ui32>(MetaString::ADVOB_TXT, subID == 7 ? 84 : 187); 
		cb->showBlockingDialog(&ynd,boost::bind(&CGMine::fight, this, _1, h));
		return;
	}

	flagMine(h->tempOwner);

}

void CGMine::newTurn() const
{
	if(cb->getDate() == 1)
		return;

	if (tempOwner == NEUTRAL_PLAYER)
		return;

	cb->giveResource(tempOwner, producedResource, producedQuantity);
}

void CGMine::initObj()
{
	if(subID >= 7) //Abandoned Mine
	{
		//set guardians
		int howManyTroglodytes = 100 + ran()%100;
		CStackInstance *troglodytes = new CStackInstance(70, howManyTroglodytes);
		putStack(0, troglodytes);

		//after map reading tempOwner placeholds bitmask for allowed resources
		std::vector<int> possibleResources;
		for (int i = 0; i < 8; i++)
			if(tempOwner & 1<<i)
				possibleResources.push_back(i);

		assert(possibleResources.size());
		producedResource = possibleResources[ran()%possibleResources.size()];
		tempOwner = NEUTRAL_PLAYER;
		hoverName = VLC->generaltexth->mines[7].first + "\n" + VLC->generaltexth->allTexts[202] + " " + troglodytes->getQuantityTXT(false) + " " + troglodytes->type->namePl;
	}
	else
	{
		producedResource = subID;

		MetaString ms;
		ms << std::pair<ui8,ui32>(9,producedResource);
		if(tempOwner >= PLAYER_LIMIT)
			tempOwner = NEUTRAL_PLAYER;	
		else
			ms << " (" << std::pair<ui8,ui32>(6,23+tempOwner) << ")";
		ms.toString(hoverName);
	}

	producedQuantity = defaultResProduction();
}

void CGMine::fight(ui32 agreed, const CGHeroInstance *h) const
{
	cb->startBattleI(h, this, boost::bind(&CGMine::endBattle, this, _1, h->tempOwner));
}

void CGMine::endBattle(BattleResult *result, ui8 attackingPlayer) const
{
	if(result->winner == 0) //attacker won
	{
		if(subID == 7)
		{
			InfoWindow iw;
			iw.player = attackingPlayer;
			iw.text.addTxt(MetaString::ADVOB_TXT, 85);
			cb->showInfoDialog(&iw);

		}
		flagMine(attackingPlayer);
	}
}

void CGMine::flagMine(ui8 player) const
{
	assert(tempOwner != player);
	cb->setOwner(id,player); //not ours? flag it!

	MetaString ms;
	ms << std::pair<ui8,ui32>(9,subID) << "\n(" << std::pair<ui8,ui32>(6,23+player) << ")";
	if(subID == 7)
	{
		ms << "(%s)";
		ms.addReplacement(MetaString::RES_NAMES, producedResource);
	}
	cb->setHoverName(id,&ms);

	InfoWindow iw;
	iw.soundID = soundBase::FLAGMINE;
	iw.text.addTxt(MetaString::MINE_EVNTS,producedResource); //not use subID, abandoned mines uses default mine texts
	iw.player = player;
	iw.components.push_back(Component(2,producedResource,producedQuantity,-1));
	cb->showInfoDialog(&iw);
}

ui32 CGMine::defaultResProduction()
{
	switch(producedResource)
	{
	case 0: //wood
	case 2: //ore
		return 2;
	case 6: //gold
		return 1000;
	default:
		return 1;
	}
}

void CGResource::initObj()
{
	blockVisit = true;
	hoverName = VLC->generaltexth->restypes[subID];

	if(!amount)
	{
		switch(subID)
		{
		case 6:
			amount = 500 + (rand()%6)*100;
			break;
		case 0: case 2:
			amount = 6 + (rand()%5);
			break;
		default:
			amount = 3 + (rand()%3);
			break;
		}
	}
}

void CGResource::onHeroVisit( const CGHeroInstance * h ) const
{
	if(stacksCount())
	{
		if(message.size())
		{
			BlockingDialog ynd(true,false);
			ynd.player = h->getOwner();
			ynd.text << message;
			cb->showBlockingDialog(&ynd,boost::bind(&CGResource::fightForRes,this,_1,h));
		}
		else
		{
			fightForRes(1,h);
		}
	}
	else
	{
		if(message.length())
		{
			InfoWindow iw;
			iw.player = h->tempOwner;
			iw.text << message;
			cb->showInfoDialog(&iw);
		}
		collectRes(h->getOwner());
	}
}

void CGResource::collectRes( int player ) const
{
	cb->giveResource(player,subID,amount);
	ShowInInfobox sii;
	sii.player = player;
	sii.c = Component(2,subID,amount,0);
	sii.text << std::pair<ui8,ui32>(11,113);
	sii.text.addReplacement(MetaString::RES_NAMES, subID);
	cb->showCompInfo(&sii);
	cb->removeObject(id);
}

void CGResource::fightForRes(ui32 agreed, const CGHeroInstance *h) const
{
	if(agreed)
		cb->startBattleI(h, this, boost::bind(&CGResource::endBattle,this,_1,h));
}

void CGResource::endBattle( BattleResult *result, const CGHeroInstance *h ) const
{
	if(result->winner == 0) //attacker won
		collectRes(h->getOwner());
}

void CGVisitableOPW::newTurn() const
{
	if (cb->getDate(1) == 1) //first day of week = 1
	{
		cb->setObjProperty(id, ObjProperty::VISITED, false);
		MetaString ms; //set text to "not visited"
		ms << std::pair<ui8,ui32>(3,ID) << " " << std::pair<ui8,ui32>(1,353);
		cb->setHoverName(id,&ms);
	}
}

void CGVisitableOPW::onHeroVisit( const CGHeroInstance * h ) const
{
	int mid, sound = 0;
	switch (ID)
	{
	case 55: //mystical garden
		sound = soundBase::experience;
		mid = 92;
		break;
	case 112://windmill
		sound = soundBase::GENIE;
		mid = 170;
		break;
	case 109://waterwheel
		sound = soundBase::GENIE;
		mid = 164;
		break;
	}
	if (visited)
	{
		if (ID!=112)
			mid++;
		else 
			mid--;

		InfoWindow iw;
		iw.soundID = sound;
		iw.player = h->tempOwner;
		iw.text << std::pair<ui8,ui32>(11,mid);
		cb->showInfoDialog(&iw);
	}
	else
	{
		int type, sub, val;
		type = 2;
		switch (ID)
		{
		case 55:
			if (rand()%2)
			{
				sub = 5;
				val = 5;
			}
			else
			{
				sub = 6;
				val = 500;
			}
			break;
		case 112:
			mid = 170;
			sub = (rand() % 5) + 1;
			val = (rand() % 4) + 3;
			break;
		case 109:
			mid = 164;
			sub = 6;
			if(cb->getDate(0)<8)
				val = 500;
			else
				val = 1000;
		}
		cb->giveResource(h->tempOwner,sub,val);
		InfoWindow iw;
		iw.soundID = sound;
		iw.player = h->tempOwner;
		iw.components.push_back(Component(type,sub,val,0));
		iw.text << std::pair<ui8,ui32>(11,mid);
		cb->showInfoDialog(&iw);
		cb->setObjProperty(id, ObjProperty::VISITED, true);
		MetaString ms; //set text to "visited"
		ms << std::pair<ui8,ui32>(3,ID) << " " << std::pair<ui8,ui32>(1,352);
		cb->setHoverName(id,&ms);
	}
}

void CGVisitableOPW::setPropertyDer( ui8 what, ui32 val )
{
	if(what == ObjProperty::VISITED)
		visited = val;
}

void CGTeleport::onHeroVisit( const CGHeroInstance * h ) const
{
	int destinationid=-1;
	switch(ID)
	{
	case 43: //one way - find corresponding exit monolith
		if(vstd::contains(objs,44) && vstd::contains(objs[44],subID) && objs[44][subID].size())
			destinationid = objs[44][subID][rand()%objs[44][subID].size()];
		else
			tlog2 << "Cannot find corresponding exit monolith for "<< id << std::endl;
		break;
	case 45://two way monolith - pick any other one
	case 111: //Whirlpool
		if(vstd::contains(objs,ID) && vstd::contains(objs[ID],subID) && objs[ID][subID].size()>1)
		{
			while ((destinationid = objs[ID][subID][rand()%objs[ID][subID].size()]) == id); //choose another exit
			if (ID == 111)
			{
				if (!h->hasBonusOfType(Bonus::WHIRLPOOL_PROTECTION))
				{
					if (h->Slots().size() > 1 || h->Slots().begin()->second->count > 1)
					{ //we can't remove last unit
						TSlot targetstack = h->Slots().begin()->first; //slot numbers may vary
						for(TSlots::const_reverse_iterator i = h->Slots().rbegin(); i != h->Slots().rend(); i++)
						{
							if (h->getPower(targetstack) > h->getPower(i->first))
							{
								targetstack = (i->first);
							}
						}

						TQuantity countToTake = h->getStackCount(targetstack) * 0.5;
						amax(countToTake, 1);


						InfoWindow iw;
						iw.player = h->tempOwner;
						iw.text.addTxt (MetaString::ADVOB_TXT, 168);
						iw.components.push_back (Component(CStackBasicDescriptor(h->getCreature(targetstack), countToTake)));
						cb->showInfoDialog(&iw);
						cb->changeStackCount(StackLocation(h, targetstack), -countToTake);
					}
				}
			}
		}
		else
			tlog2 << "Cannot find corresponding exit monolith for "<< id << std::endl;
		break;
	case 103: //find nearest subterranean gate on the other level
		{
			int i=0;
			for(; i < gates.size(); i++)
			{
				if(gates[i].first == id)
				{
					destinationid = gates[i].second;
					break;
				}
				else if(gates[i].second == id)
				{
					destinationid = gates[i].first;
					break;
				}
			}

			if(destinationid < 0  ||  i == gates.size()) //no exit
			{
				InfoWindow iw;
				iw.player = h->tempOwner;
				iw.text.addTxt(MetaString::ADVOB_TXT, 153);//Just inside the entrance you find a large pile of rubble blocking the tunnel. You leave discouraged.
				cb->sendAndApply(&iw);
			}
			break;
		}
	}
	if(destinationid < 0)
	{
		tlog2 << "Cannot find exit... (obj at " << pos << ") :( \n";
		return;
	}
	if (ID == 111)
	{
		std::set<int3> tiles = cb->getObj(destinationid)->getBlockedPos();
		std::set<int3>::iterator it = tiles.begin();
		std::advance (it, rand() % tiles.size()); //picking random element of set is tiring
		cb->moveHero (h->id, *it + int3(1,0,0), true);
	}
	else
		cb->moveHero (h->id,CGHeroInstance::convertPosition(cb->getObj(destinationid)->pos,true) - getVisitableOffset(), true);
}

void CGTeleport::initObj()
{
	int si = subID;
	switch (ID)
	{
		case 103://ignore subterranean gates subid
		case 111:
		{
			si = 0;
			break;
		}
		default:
			break;
	}
	objs[ID][si].push_back(id);
}

void CGTeleport::postInit() //matches subterranean gates into pairs
{
	//split on underground and surface gates
	std::vector<const CGObjectInstance *> gatesSplit[2]; //surface and underground gates
	for(size_t i = 0; i < objs[103][0].size(); i++)
	{
		const CGObjectInstance *hlp = cb->getObj(objs[103][0][i]);
		gatesSplit[hlp->pos.z].push_back(hlp);
	}

	//sort by position
	std::sort(gatesSplit[0].begin(), gatesSplit[0].end(), boost::bind(&CGObjectInstance::pos, _1) < boost::bind(&CGObjectInstance::pos, _2));

	for(size_t i = 0; i < gatesSplit[0].size(); i++)
	{
		const CGObjectInstance *cur = gatesSplit[0][i];

		//find nearest underground exit
		std::pair<int,double> best(-1,150000); //pair<pos_in_vector, distance>
		for(int j = 0; j < gatesSplit[1].size(); j++)
		{
			const CGObjectInstance *checked = gatesSplit[1][j];
			if(!checked)
				continue;
			double hlp = checked->pos.dist2d(cur->pos);
			if(hlp < best.second)
			{
				best.first = j;
				best.second = hlp;
			}
		}

		if(best.first >= 0) //found pair
		{
			gates.push_back(std::pair<int, int>(cur->id, gatesSplit[1][best.first]->id));
			gatesSplit[1][best.first] = NULL;
		}
		else
		{
			gates.push_back(std::pair<int, int>(cur->id, -1));
		}
	}
	objs.erase(103);
}

void CGArtifact::initObj()
{
	blockVisit = true;
	if(ID == 5)
		hoverName = VLC->arth->artifacts[subID]->Name();
	if(ID == 93)
		subID = 1;
}

void CGArtifact::onHeroVisit( const CGHeroInstance * h ) const
{
	if(!stacksCount())
	{
		InfoWindow iw;
		iw.soundID = soundBase::treasure;
		iw.player = h->tempOwner;
		switch(ID)
		{
			case 5:
			{
				iw.components.push_back(Component(4,subID,0,0));
				if(message.length())
					iw.text <<  message;
				else
					iw.text << std::pair<ui8,ui32>(12,subID);
			}
			break;
			case 93:
				iw.components.push_back (Component(Component::SPELL, spell,0,0));
				iw.text.addTxt (MetaString::ADVOB_TXT,135);
				iw.text.addReplacement(MetaString::SPELL_NAME, spell);
			break;

		}
		cb->showInfoDialog(&iw);
		pick(h);
	}
	else
	{
		if(message.size())
		{
			BlockingDialog ynd(true,false);
			ynd.player = h->getOwner();
			ynd.text << message;
			cb->showBlockingDialog(&ynd,boost::bind(&CGArtifact::fightForArt,this,_1,h));
		}
		else
		{
			fightForArt(0,h);
		}
	}
}

void CGArtifact::pick(const CGHeroInstance * h) const
{
	if (VLC->arth->artifacts[subID]->isModable())
	{//TODO: create new instance, initialize it
		if (ID == 93) //scroll
		{
			NewArtifact na;
			na.value = spell;
			na.artid = subID;
			cb->sendAndApply(&na);
			cb->giveNewArtifact(h->id, -2);
		}
		else
			cb->giveNewArtifact(h->id, -2);; //nothing / zero / empty by default
	}
	else
	{
		cb->giveHeroArtifact(subID,h->id,-2);
	}
	cb->removeObject(id);
}

void CGArtifact::fightForArt( ui32 agreed, const CGHeroInstance *h ) const
{
	if(agreed)
		cb->startBattleI(h, this, boost::bind(&CGArtifact::endBattle,this,_1,h));
}

void CGArtifact::endBattle( BattleResult *result, const CGHeroInstance *h ) const
{
	if(result->winner == 0) //attacker won
		pick(h);
}
void CGPickable::initObj()
{
	blockVisit = true;
	switch(ID)
	{
	case 12: //campfire
		val2 = (ran()%3) + 4; //4 - 6
		val1 = val2 * 100;
		type = ran()%6; //given resource
		break;
	case 29: //floatsam
		switch(type = ran()%4)
		{
		case 0:
			val1 = val2 = 0;
			break;
		case 1:
			val1 = 5;
			val2 = 0;
			break;
		case 2:
			val1 = 5;
			val2 = 200;
			break;
		case 3:
			val1 = 10;
			val2 = 500;
			break;
		}
		break;
	case 82: //sea chest
		{
			int hlp = ran()%100;
			if(hlp < 20)
			{
				val1 = 0;
				type = 0;
			}
			else if(hlp < 90)
			{
				val1 = 1500;
				type = 2;
			}
			else
			{
				val1 = 1000;
				val2 = cb->getRandomArt (CArtifact::ART_TREASURE);
				type = 1;
			}
		}
		break;
	case 86: //Shipwreck Survivor
		{
			int hlp = ran()%100;
			if(hlp < 55)
				val1 = cb->getRandomArt (CArtifact::ART_TREASURE);
			else if(hlp < 75)
				val1 = cb->getRandomArt (CArtifact::ART_MINOR);
			else if(hlp < 95)
				val1 = cb->getRandomArt (CArtifact::ART_MAJOR);
			else
				val1 = cb->getRandomArt (CArtifact::ART_RELIC);
		}
		break;
	case 101: //treasure chest
		{
			int hlp = ran()%100;
			if(hlp >= 95)
			{
				type = 1;
				val1 = cb->getRandomArt (CArtifact::ART_TREASURE);
				return;
			}
			else if (hlp >= 65)
			{
				val1 = 2000;
			}
			else if(hlp >= 33)
			{
				val1 = 1500;
			}
			else
			{
				val1 = 1000;
			}

			val2 = val1 - 500;
			type = 0;
			break;
		}
	}
}

void CGPickable::onHeroVisit( const CGHeroInstance * h ) const
{

	switch(ID)
	{
	case 12: //campfire
		{
			cb->giveResource(h->tempOwner,type,val2); //non-gold resource
			cb->giveResource(h->tempOwner,6,val1);//gold
			InfoWindow iw;
			iw.soundID = soundBase::experience;
			iw.player = h->tempOwner;
			iw.components.push_back(Component(2,6,val1,0));
			iw.components.push_back(Component(2,type,val2,0));
			iw.text << std::pair<ui8,ui32>(11,23);
			cb->showInfoDialog(&iw);
			break;
		}
	case 29: //flotsam
		{
			cb->giveResource(h->tempOwner,0,val1); //wood
			cb->giveResource(h->tempOwner,6,val2);//gold
			InfoWindow iw;
			iw.soundID = soundBase::GENIE;
			iw.player = h->tempOwner;
			if(val1)
				iw.components.push_back(Component(2,0,val1,0));
			if(val2)
				iw.components.push_back(Component(2,6,val2,0));

			iw.text.addTxt(MetaString::ADVOB_TXT, 51+type);
			cb->showInfoDialog(&iw);
			break;
		}
	case 82: //Sea Chest
		{
			InfoWindow iw;
			iw.soundID = soundBase::chest;
			iw.player = h->tempOwner;
			iw.text.addTxt(MetaString::ADVOB_TXT, 116 + type);

			if(val1) //there is gold
			{
				iw.components.push_back(Component(2,6,val1,0));
				cb->giveResource(h->tempOwner,6,val1);
			}
			if(type == 1) //art
			{
				//TODO: what if no space in backpack?
				iw.components.push_back(Component(4, val2, 1, 0));
				iw.text.addReplacement(MetaString::ART_NAMES, val2);
				cb->giveHeroArtifact(val2,h->id,-2);
			}
			cb->showInfoDialog(&iw);
			break;
		}
	case 86: //Shipwreck Survivor
		{
			//TODO: what if no space in backpack?
			InfoWindow iw;
			iw.soundID = soundBase::experience;
			iw.player = h->tempOwner;
			iw.components.push_back(Component(4,val1,1,0));
			iw.text.addTxt(MetaString::ADVOB_TXT, 125);
			iw.text.addReplacement(MetaString::ART_NAMES, val1);
			cb->giveHeroArtifact(val1,h->id,-2);
			cb->showInfoDialog(&iw);
			break;
		}
	case 101: //treasure chest
		{
			if (subID) //not OH3 treasure chest
			{
				tlog2 << "Not supported WoG treasure chest!\n";
				return; 
			}

			if(type) //there is an artifact
			{
				cb->giveHeroArtifact(val1,h->id,-2);
				InfoWindow iw;
				iw.soundID = soundBase::treasure;
				iw.player = h->tempOwner;
				iw.components.push_back(Component(4,val1,1,0));
				iw.text << std::pair<ui8,ui32>(11,145);
				iw.text.addReplacement(MetaString::ART_NAMES, val1);
				cb->showInfoDialog(&iw);
				break;
			}
			else
			{
				BlockingDialog sd(false,true);
				sd.player = h->tempOwner;
				sd.text << std::pair<ui8,ui32>(11,146);
				sd.components.push_back(Component(2,6,val1,0));
				int expVal = val2*(100+h->getSecSkillLevel(21)*5)/100.0f;
				sd.components.push_back(Component(5,0,expVal, 0));
				sd.soundID = soundBase::chest;
				boost::function<void(ui32)> fun = boost::bind(&CGPickable::chosen,this,_1,h->id);
				cb->showBlockingDialog(&sd,fun);
				return;
			}
		}
	}
	cb->removeObject(id);
}

void CGPickable::chosen( int which, int heroID ) const
{
	const CGHeroInstance *h = cb->getHero(heroID);
	switch(which)
	{
	case 1: //player pick gold
		cb->giveResource(cb->getOwner(heroID),6,val1);
		break;
	case 2: //player pick exp
		cb->changePrimSkill(heroID, 4, val2*(100+h->getSecSkillLevel(21)*5)/100.0f);
		break;
	default:
		throw std::string("Unhandled treasure choice");
	}
	cb->removeObject(id);
}

bool CQuest::checkQuest (const CGHeroInstance * h) const
{
	switch (missionType)
	{
		case MISSION_NONE:
			return true;
			break;
		case MISSION_LEVEL:
			if (m13489val <= h->level)
				return true;
			return false;
			break;
		case MISSION_PRIMARY_STAT:
			for (int i = 0; i < 4; ++i)
			{
				if (h->getPrimSkillLevel(i) < m2stats[i])
					return false;
			}
			return true;
			break;
		case MISSION_KILL_HERO:
			if (h->cb->gameState()->map->heroesToBeat[m13489val]->tempOwner < PLAYER_LIMIT)
				return false; //if the pointer is not NULL
			return true;
			break;
		case MISSION_KILL_CREATURE:
			if (h->cb->gameState()->map->monsters[m13489val]->pos == int3(-1,-1,-1))
				return true;
			return false;
			break;
		case MISSION_ART:
			for (int i = 0; i < m5arts.size(); ++i)
			{
				if (h->hasArt(m5arts[i]))
					continue;
				return false; //if the artifact was not found
			}
			return true;
			break;
		case MISSION_ARMY:
			{
				std::vector<CStackBasicDescriptor>::const_iterator cre;
				TSlots::const_iterator it;
				ui32 count;
				for (cre = m6creatures.begin(); cre != m6creatures.end(); ++cre)
				{
					for (count = 0, it = h->Slots().begin(); it !=  h->Slots().end(); ++it)
					{
						if (it->second->type == cre->type)
							count += it->second->count;
					}
					if (count < cre->count) //not enough creatures of this kind
						return false;
				}
			}
			return true;
			break;
		case MISSION_RESOURCES:
			for (int i = 0; i < 7; ++i) //including Mithril ?
			{	//Quest has no direct access to callback
				if (h->cb->getResource (h->tempOwner, i) < m7resources[i]) 
					return false;
			}
			return true;
			break;
		case MISSION_HERO:
			if (m13489val == h->type->ID)
				return true;
			return false;
			break;
		case MISSION_PLAYER:
			if (m13489val == h->getOwner())
				return true;
			return false;
			break;
		default:
			return false;
	}
}
void CGSeerHut::initObj()
{
	seerName = VLC->generaltexth->seerNames[ran()%VLC->generaltexth->seerNames.size()];
	textOption = ran()%3;
	progress = 0;
	if (missionType)
	{
		if (!isCustom)
		{
		
			firstVisitText = VLC->generaltexth->quests[missionType-1][0][textOption];
			nextVisitText = VLC->generaltexth->quests[missionType-1][1][textOption];
			completedText = VLC->generaltexth->quests[missionType-1][2][textOption];
		}
	}
	else
		firstVisitText = VLC->generaltexth->seerEmpty[textOption];

}

const std::string & CGSeerHut::getHoverText() const
{
	switch (ID)
	{
			case 83:
				hoverName = VLC->generaltexth->allTexts[347];
				boost::algorithm::replace_first(hoverName,"%s", seerName);
				break;
			case 215:
				hoverName = VLC->generaltexth->names[ID];
				break;
			default:
				tlog5 << "unrecognized quest object\n";
	}
	if (progress & missionType) //rollover when the quest is active
	{
		MetaString ms;
		ms << "\n\n" << VLC->generaltexth->quests[missionType-1][3][textOption];
		std::string str;
		switch (missionType)
		{
			case MISSION_LEVEL:
				ms.addReplacement(m13489val);
				break;
			case MISSION_PRIMARY_STAT:
			{
				MetaString loot;
				for (int i = 0; i < 4; ++i)
				{
					if (m2stats[i])
					{
						loot << "%d %s";
						loot.addReplacement(m2stats[i]);
						loot.addReplacement(VLC->generaltexth->primarySkillNames[i]);
					}		
				}
				ms.addReplacement(loot.buildList());
			}
				break;
			case MISSION_KILL_HERO:
				ms.addReplacement(cb->gameState()->map->heroesToBeat[m13489val]->name);
				break;
			case MISSION_HERO:
				ms.addReplacement(VLC->heroh->heroes[m13489val]->name);
				break;
			case MISSION_KILL_CREATURE:
				{
					ms.addReplacement(cb->gameState()->map->monsters[m13489val]->getStack(0));
				}
				break;
			case MISSION_ART:
				{
					MetaString loot;
					for (std::vector<ui16>::const_iterator it = m5arts.begin(); it != m5arts.end(); ++it)
					{
						loot << "%s";
						loot.addReplacement(MetaString::ART_NAMES, *it);
					}
					ms.addReplacement(loot.buildList());
				}
				break;
			case MISSION_ARMY:
				{
					MetaString loot;
					for (std::vector<CStackBasicDescriptor>::const_iterator it = m6creatures.begin(); it != m6creatures.end(); ++it)
					{
						loot << "%s";
						loot.addReplacement(*it);
					}
					ms.addReplacement(loot.buildList());
				}
				break;
			case MISSION_RESOURCES:
				{
					MetaString loot;
					for (int i = 0; i < 7; ++i)
					{
						if (m7resources[i])
						{
							loot << "%d %s";
							loot.addReplacement(m7resources[i]);
							loot.addReplacement(MetaString::RES_NAMES, i);
						}
					}
					ms.addReplacement(loot.buildList());
				}
				break;
			case MISSION_PLAYER:
				ms.addReplacement(VLC->generaltexth->colors[m13489val]);
				break;
			default:
				break;
		}
		ms.toString(str);
		hoverName += str; 
	}
	return hoverName;
}

void CGSeerHut::setPropertyDer (ui8 what, ui32 val)
{
	switch (what)
	{
		case 10:
			progress = val;
			break;
		case 11:
			missionType = CQuest::MISSION_NONE;
			break;
	}
}
void CGSeerHut::newTurn() const
{
	if (lastDay >= 0 && lastDay <= cb->getDate(0)) //time is up
	{
		cb->setObjProperty (id,11,0);
		cb->setObjProperty (id,10,0);
	}

}
void CGSeerHut::onHeroVisit( const CGHeroInstance * h ) const
{
	InfoWindow iw;
	iw.player = h->getOwner();
	if (missionType)
	{
		if (!progress) //propose quest
		{
			iw.text << firstVisitText;
			switch (missionType)
			{
				case MISSION_LEVEL:
					iw.components.push_back (Component (Component::EXPERIENCE, 1, m13489val, 0));
					if (!isCustom)
						iw.text.addReplacement(m13489val);
					break;
				case MISSION_PRIMARY_STAT:
				{
					MetaString loot;
					for (int i = 0; i < 4; ++i)
					{
						if (m2stats[i])
						{
							iw.components.push_back (Component (Component::PRIM_SKILL, i, m2stats[i], 0));
							loot << "%d %s";
							loot.addReplacement(m2stats[i]);
							loot.addReplacement(VLC->generaltexth->primarySkillNames[i]);
						}		
					}
					if (!isCustom)
						iw.text.addReplacement(loot.buildList());
				}
					break;
				case MISSION_KILL_HERO:
					iw.components.push_back (Component (Component::HERO,
						cb->gameState()->map->heroesToBeat[m13489val]->type->ID, 0, 0));
					if (!isCustom)
						iw.text.addReplacement(cb->gameState()->map->heroesToBeat[m13489val]->name);
					break;
				case MISSION_HERO:
					iw.components.push_back (Component (Component::HERO, m13489val, 0, 0));
					if (!isCustom)
						iw.text.addReplacement(VLC->heroh->heroes[m13489val]->name);
					break;
				case MISSION_KILL_CREATURE:
					{
						CStackInstance stack = cb->gameState()->map->monsters[m13489val]->getStack(0);
						iw.components.push_back (Component(stack));
						if (!isCustom)
						{
							iw.text.addReplacement(stack);
							if (std::count(firstVisitText.begin(), firstVisitText.end(), '%') == 2) //say where is placed monster
							{
								iw.text.addReplacement(VLC->generaltexth->arraytxt[147+checkDirection()]);
							}
						}
					}
					break;
				case MISSION_ART:
				{
					MetaString loot;
					for (std::vector<ui16>::const_iterator it = m5arts.begin(); it != m5arts.end(); ++it)
					{
						iw.components.push_back (Component (Component::ARTIFACT, *it, 0, 0));
						loot << "%s";
						loot.addReplacement(MetaString::ART_NAMES, *it);
					}
					if (!isCustom)
						iw.text.addReplacement	(loot.buildList());
				}
					break;
				case MISSION_ARMY:
				{
					MetaString loot;
					for (std::vector<CStackBasicDescriptor>::const_iterator it = m6creatures.begin(); it != m6creatures.end(); ++it)
					{
						iw.components.push_back(Component(*it));
						loot << "%s";
						loot.addReplacement(*it);
					}
					if (!isCustom)
						iw.text.addReplacement	(loot.buildList());
				}
					break;
				case MISSION_RESOURCES:
				{
					MetaString loot;
					for (int i = 0; i < 7; ++i)
					{
						if (m7resources[i])
						{
							iw.components.push_back (Component (Component::RESOURCE, i, m7resources[i], 0));
							loot << "%d %s";
							loot.addReplacement(m7resources[i]);
							loot.addReplacement(MetaString::RES_NAMES, i);
						}
					}
					if (!isCustom)
						iw.text.addReplacement	(loot.buildList());
				}
					break;
				case MISSION_PLAYER:
					iw.components.push_back (Component (Component::FLAG, m13489val, 0, 0));
					if (!isCustom)
						iw.text.addReplacement	(VLC->generaltexth->colors[m13489val]);
					break;
			}
			cb->setObjProperty (id,10,1);
			cb->showInfoDialog(&iw);
		}
		else if (!checkQuest(h))
		{
			iw.text << nextVisitText;
			cb->showInfoDialog(&iw);
		}
		if (checkQuest(h)) // propose completion, also on first visit
		{
			BlockingDialog bd (true, false);
			bd.player = h->getOwner();
			bd.soundID = soundBase::QUEST;
			bd.text << completedText;
			switch (missionType)
			{
				case CQuest::MISSION_LEVEL:
					if (!isCustom)
						bd.text.addReplacement(m13489val);
					break;
				case CQuest::MISSION_PRIMARY_STAT:
					if (vstd::contains (completedText,'%')) //there's one case when there's nothing to replace
					{
						MetaString loot;
						for (int i = 0; i < 4; ++i)
						{
							if (m2stats[i])
							{
								loot << "%d %s";
								loot.addReplacement(m2stats[i]);
								loot.addReplacement(VLC->generaltexth->primarySkillNames[i]);
							}
						}
						if (!isCustom)
							bd.text.addReplacement(loot.buildList());
					}
					break;
				case CQuest::MISSION_ART:
				{
					MetaString loot;
					for (std::vector<ui16>::const_iterator it = m5arts.begin(); it != m5arts.end(); ++it)
					{
						loot << "%s";
						loot.addReplacement(MetaString::ART_NAMES, *it);
					}
					if (!isCustom)
						bd.text.addReplacement(loot.buildList());
				}
					break;
				case CQuest::MISSION_ARMY:
				{
					MetaString loot;
					for (std::vector<CStackBasicDescriptor>::const_iterator it = m6creatures.begin(); it != m6creatures.end(); ++it)
					{
						loot << "%s";
						loot.addReplacement(*it);
					}
					if (!isCustom)
						bd.text.addReplacement(loot.buildList());
				}
					break;
				case CQuest::MISSION_RESOURCES:
				{
					MetaString loot;
					for (int i = 0; i < 7; ++i)
					{
						if (m7resources[i])
						{
							loot << "%d %s";
							loot.addReplacement(m7resources[i]);
							loot.addReplacement(MetaString::RES_NAMES, i);
						}
					}
					if (!isCustom)
						bd.text.addReplacement(loot.buildList());
				}
					break;
				case MISSION_KILL_HERO:
					if (!isCustom)
						bd.text.addReplacement(cb->gameState()->map->heroesToBeat[m13489val]->name);
					break;
				case MISSION_HERO:
					if (!isCustom)
						bd.text.addReplacement(VLC->heroh->heroes[m13489val]->name);
					break;
				case MISSION_KILL_CREATURE:
				{
					{
						bd.text.addReplacement(cb->gameState()->map->monsters[m13489val]->getArmy()[0]);
						if (std::count(firstVisitText.begin(), firstVisitText.end(), '%') == 2) //say where is placed monster
						{
							bd.text.addReplacement(VLC->generaltexth->arraytxt[147+checkDirection()]);
						}
					}
				}
				case MISSION_PLAYER:
					if (!isCustom)
						bd.text.addReplacement(VLC->generaltexth->colors[m13489val]);
					break;
			}
			
			switch (rewardType)
			{
				case 1: bd.components.push_back (Component (Component::EXPERIENCE, 0, rVal*(100+h->getSecSkillLevel(21)*5)/100.0f, 0));
					break;
				case 2: bd.components.push_back (Component (Component::PRIM_SKILL, 5, rVal, 0));
					break;
				case 3: bd.components.push_back (Component (Component::MORALE, 0, rVal, 0));
					break;
				case 4: bd.components.push_back (Component (Component::LUCK, 0, rVal, 0));
					break;
				case 5: bd.components.push_back (Component (Component::RESOURCE, rID, rVal, 0));
					break;
				case 6: bd.components.push_back (Component (Component::PRIM_SKILL, rID, rVal, 0));
					break;
				case 7: bd.components.push_back (Component (Component::SEC_SKILL, rID, rVal, 0));
					break;
				case 8: bd.components.push_back (Component (Component::ARTIFACT, rID, 0, 0));
					break;
				case 9: bd.components.push_back (Component (Component::SPELL, rID, 0, 0));
					break;
				case 10: bd.components.push_back (Component (Component::CREATURE, rID, rVal, 0));
					break;
			}
			
			cb->showBlockingDialog (&bd, boost::bind (&CGSeerHut::finishQuest, this, h, _1));
			return;
		}
	}
	else
	{
		iw.text << VLC->generaltexth->seerEmpty[textOption];
		if (ID == 83)
			iw.text.addReplacement(seerName);
		cb->showInfoDialog(&iw);
	}
}
int CGSeerHut::checkDirection() const
{
	int3 cord = cb->gameState()->map->monsters[m13489val]->pos;
	if ((double)cord.x/(double)cb->getMapSize().x < 0.34) //north
	{
		if ((double)cord.y/(double)cb->getMapSize().y < 0.34) //northwest
			return 8;
		else if ((double)cord.y/(double)cb->getMapSize().y < 0.67) //north
			return 1;
		else //northeast
			return 2;
	}
	else if ((double)cord.x/(double)cb->getMapSize().x < 0.67) //horizontal
	{
		if ((double)cord.y/(double)cb->getMapSize().y < 0.34) //west
			return 7;
		else if ((double)cord.y/(double)cb->getMapSize().y < 0.67) //central
			return 9;
		else //east
			return 3;
	}
	else //south
	{
		if ((double)cord.y/(double)cb->getMapSize().y < 0.34) //southwest
			return 6;
		else if ((double)cord.y/(double)cb->getMapSize().y < 0.67) //south
			return 5;
		else //southeast
			return 4;
	}
}
void CGSeerHut::finishQuest(const CGHeroInstance * h, ui32 accept) const
{
	if (accept)
	{
		switch (missionType)
		{
			case CQuest::MISSION_ART:
				for (std::vector<ui16>::const_iterator it = m5arts.begin(); it != m5arts.end(); ++it)
				{
					cb->removeArtifact(VLC->arth->artifacts[*it], h->id);
				}
				break;
			case CQuest::MISSION_ARMY:
					cb->takeCreatures(h->id, m6creatures);
				break;
			case CQuest::MISSION_RESOURCES:
				for (int i = 0; i < 7; ++i)
				{
					cb->giveResource(h->getOwner(), i, -m7resources[i]);
				}
				break;
			default:
				break;
		}
		cb->setObjProperty(id,11,0); //no more mission avaliable	
		completeQuest(h); //make sure to remove QuestQuard at the very end	
	}
}
void CGSeerHut::completeQuest (const CGHeroInstance * h) const //reward
{
	switch (rewardType)
	{
		case 1: //experience
		{
			int expVal = rVal*(100+h->getSecSkillLevel(21)*5)/100.0f;
			cb->changePrimSkill(h->id, 4, expVal, false);
			break;
		}
		case 2: //mana points
		{
			cb->setManaPoints(h->id, h->mana+rVal);
			break;
		}
		case 3: case 4: //morale /luck
		{
			Bonus hb(Bonus::ONE_WEEK, (rewardType == 3 ? Bonus::MORALE : Bonus::LUCK),
				Bonus::OBJECT, rVal, h->id, "", -1);
			GiveBonus gb;
			gb.id = h->id;
			gb.bonus = hb;
			cb->giveHeroBonus(&gb);
		}
			break;
		case 5: //resources
			cb->giveResource(h->getOwner(), rID, rVal);
			break;
		case 6: //main ability bonus (attak, defence etd.)
			cb->changePrimSkill(h->id, rID, rVal, false);
			break;
		case 7: // secondary ability gain
			cb->changeSecSkill(h->id, rID, rVal, false);
			break;
		case 8: // artifact
			cb->giveHeroArtifact(rID, h->id, -2);
			break;
		case 9:// spell
		{
			std::set<ui32> spell;
			spell.insert (rID);
			cb->changeSpells(h->id, true, spell);
		}
			break;
		case 10:// creature
			{
				CCreatureSet creatures;
				creatures.setCreature(0, rID, rVal);
				cb->giveCreatures(this, h, creatures, false);
			}
			break;
		default:
			break;
	}
}

void CGQuestGuard::initObj()
{
	blockVisit = true;
	progress = 0;
	textOption = ran()%3 + 3; //3-5
	if (missionType && !isCustom)
	{
		firstVisitText = VLC->generaltexth->quests[missionType-1][0][textOption];
		nextVisitText = VLC->generaltexth->quests[missionType-1][1][textOption];
		completedText = VLC->generaltexth->quests[missionType-1][2][textOption];
	}
	else
		firstVisitText = VLC->generaltexth->seerEmpty[textOption];
}
void CGQuestGuard::completeQuest(const CGHeroInstance *h) const
{
	cb->removeObject(id);
}
void CGWitchHut::initObj()
{
	ability = allowedAbilities[ran()%allowedAbilities.size()];
}

void CGWitchHut::onHeroVisit( const CGHeroInstance * h ) const
{
	InfoWindow iw;
	iw.soundID = soundBase::gazebo;
	iw.player = h->getOwner();
	if(!hasVisited(h->tempOwner))
		cb->setObjProperty(id,10,h->tempOwner);

	if(h->getSecSkillLevel(ability)) //you alredy know this skill
	{
		iw.text << std::pair<ui8,ui32>(11,172);
		iw.text.addReplacement(MetaString::SEC_SKILL_NAME, ability);
	}
	else if(h->secSkills.size() >= SKILL_PER_HERO) //already all skills slots used
	{
		iw.text << std::pair<ui8,ui32>(11,173);
		iw.text.addReplacement(MetaString::SEC_SKILL_NAME, ability);
	}
	else //give sec skill
	{
		iw.components.push_back(Component(1, ability, 1, 0));
		iw.text << std::pair<ui8,ui32>(11,171);
		iw.text.addReplacement(MetaString::SEC_SKILL_NAME, ability);
		cb->changeSecSkill(h->id,ability,1,true);
	}

	cb->showInfoDialog(&iw);
}

const std::string & CGWitchHut::getHoverText() const
{
	hoverName = VLC->generaltexth->names[ID];
	if(hasVisited(cb->getCurrentPlayer())) //TODO: use local player, not current
	{
		hoverName += "\n" + VLC->generaltexth->allTexts[356]; // + (learn %s)
		boost::algorithm::replace_first(hoverName,"%s",VLC->generaltexth->skillName[ability]);
		const CGHeroInstance *h = cb->getSelectedHero(cb->getCurrentPlayer());
		if(h && h->getSecSkillLevel(ability)) //hero knows that ability
			hoverName += "\n\n" + VLC->generaltexth->allTexts[357]; // (Already learned)
	}
	return hoverName;
}

void CGBonusingObject::onHeroVisit( const CGHeroInstance * h ) const
{
	bool visited = h->hasBonusFrom(Bonus::OBJECT,ID);
	int messageID;
	int bonusMove = 0, sound = -1;
	InfoWindow iw;
	iw.player = h->tempOwner;
	GiveBonus gbonus;
	gbonus.id = h->id;
	gbonus.bonus.duration = Bonus::ONE_BATTLE;
	gbonus.bonus.source = Bonus::OBJECT;
	gbonus.bonus.id = ID;

	bool second = false;
	Bonus secondBonus;

	switch(ID)
	{
	case 11: //buoy
		messageID = 21;
		sound = soundBase::MORALE;
		gbonus.bonus.type = Bonus::MORALE;
		gbonus.bonus.val = +1;
		gbonus.bdescr <<  std::pair<ui8,ui32>(6,94);
		break;
	case 14: //swan pond
		messageID = 29;
		sound = soundBase::LUCK;
		gbonus.bonus.type = Bonus::LUCK;
		gbonus.bonus.val = 2;
		gbonus.bdescr <<  std::pair<ui8,ui32>(6,67);
		bonusMove = -h->movement;
		break;
	case 28: //Faerie Ring
		messageID = 49;
		sound = soundBase::LUCK;
		gbonus.bonus.type = Bonus::LUCK;
		gbonus.bonus.val = 1;
		gbonus.bdescr <<  std::pair<ui8,ui32>(6,71);
		break;
	case 30: //fountain of fortune
		messageID = 55;
		sound = soundBase::LUCK;
		gbonus.bonus.type = Bonus::LUCK;
		gbonus.bonus.val = rand()%5 - 1;
		gbonus.bdescr <<  std::pair<ui8,ui32>(6,69);
		gbonus.bdescr.addReplacement((gbonus.bonus.val<0 ? "-" : "+") + boost::lexical_cast<std::string>(gbonus.bonus.val));
		break;
	case 38: //idol of fortune
		messageID = 62;
		sound = soundBase::experience;

		gbonus.bonus.val = 1;
		gbonus.bdescr <<  std::pair<ui8,ui32>(6,68);
		if(cb->getDate(1) == 7) //7th day of week
		{
			gbonus.bonus.type = Bonus::MORALE;
			second = true;
			secondBonus = gbonus.bonus;
			secondBonus.type = Bonus::LUCK;
		}
		else
		{
			gbonus.bonus.type = (cb->getDate(1)%2) ? Bonus::LUCK : Bonus::MORALE;
		}
		break;
	case 52: //Mermaid
		messageID = 83;
		sound = soundBase::LUCK;
		gbonus.bonus.type = Bonus::LUCK;
		gbonus.bonus.val = 1;
		gbonus.bdescr <<  std::pair<ui8,ui32>(6,72);
		break;
	case 64: //Rally Flag
		sound = soundBase::MORALE;
		messageID = 111;
		gbonus.bonus.type = Bonus::MORALE;
		gbonus.bonus.val = 1;
		gbonus.bdescr <<  std::pair<ui8,ui32>(6,102);

		second = true;
		secondBonus = gbonus.bonus;
		secondBonus.type = Bonus::LUCK;

		bonusMove = 400;
		break;
	case 56: //oasis
		messageID = 95;
		gbonus.bonus.type = Bonus::MORALE;
		gbonus.bonus.val = 1;
		gbonus.bdescr <<  std::pair<ui8,ui32>(6,95);
		bonusMove = 800;
		break;
	case 96: //temple
		messageID = 140;
		iw.soundID = soundBase::temple;
		gbonus.bonus.type = Bonus::MORALE;
		if(cb->getDate(1)==7) //sunday
		{
			gbonus.bonus.val = 2;
			gbonus.bdescr <<  std::pair<ui8,ui32>(6,97);
		}
		else
		{
			gbonus.bonus.val = 1;
			gbonus.bdescr <<  std::pair<ui8,ui32>(6,96);
		}
		break;
	case 110://Watering Hole
		sound = soundBase::MORALE;
		messageID = 166;
		gbonus.bonus.type = Bonus::MORALE;
		gbonus.bonus.val = 1;
		gbonus.bdescr <<  std::pair<ui8,ui32>(6,100);
		bonusMove = 400;
		break;
	case 31: //Fountain of Youth
		sound = soundBase::MORALE;
		messageID = 57;
		gbonus.bonus.type = Bonus::MORALE;
		gbonus.bonus.val = 1;
		gbonus.bdescr <<  std::pair<ui8,ui32>(6,103);
		bonusMove = 400;
		break;
	case 94: //Stables
		sound = soundBase::horse20;
		CCreatureSet creatures;
		for (TSlots::const_iterator i = h->Slots().begin(); i != h->Slots().end(); ++i)
		{
			if(i->second->type->idNumber == 10)
				creatures.slots.insert(*i);
		}
		if (creatures.slots.size())
		{
			messageID = 138;
			iw.components.push_back(Component(Component::CREATURE,11,0,1));
			for (TSlots::const_iterator i = creatures.slots.begin(); i != creatures.slots.end(); ++i)
			{
				cb->changeStackType(StackLocation(h, i->first), VLC->creh->creatures[11]);
			}
		}
		else
			messageID = 137;
		gbonus.bonus.type = Bonus::LAND_MOVEMENT;
		gbonus.bonus.val = 600;
		bonusMove = 600;
		gbonus.bonus.duration = Bonus::ONE_WEEK;
		gbonus.bdescr <<  std::pair<ui8,ui32>(6, 100);
		break;
	}
	if(visited)
	{
		if(ID==64 || ID==96  ||  ID==56 || ID==52 || ID==94)
			messageID--;
		else
			messageID++;
	}
	else
	{
		//TODO: fix if second bonus val != main bonus val
		if(gbonus.bonus.type == Bonus::MORALE   ||   secondBonus.type == Bonus::MORALE)
			iw.components.push_back(Component(8,0,gbonus.bonus.val,0));
		if(gbonus.bonus.type == Bonus::LUCK   ||   secondBonus.type == Bonus::LUCK)
			iw.components.push_back(Component(9,0,gbonus.bonus.val,0));
		cb->giveHeroBonus(&gbonus);
		if(second)
		{
			gbonus.bonus = secondBonus;
			cb->giveHeroBonus(&gbonus);
		}
		if(bonusMove) //swan pond - take all move points, stables - give move point this day
		{
			SetMovePoints smp;
			smp.hid = h->id;
			smp.val = h->movement + bonusMove;
			cb->setMovePoints(&smp);
		}
	}
	iw.soundID = sound;
	iw.text << std::pair<ui8,ui32>(11,messageID);
	cb->showInfoDialog(&iw);
}

const std::string & CGBonusingObject::getHoverText() const
{
	const CGHeroInstance *h = cb->getSelectedHero(cb->getCurrentPlayer());
	hoverName = VLC->generaltexth->names[ID];
	if(h) 
	{
		if(!h->hasBonusFrom(Bonus::OBJECT,ID))
			hoverName += " " + VLC->generaltexth->allTexts[353]; //not visited
		else
			hoverName += " " + VLC->generaltexth->allTexts[352]; //visited
	}
	return hoverName;
}

void CGBonusingObject::initObj()
{
	if(ID == 11 || ID == 52) //Buoy / Mermaid
	{
		blockVisit = true;
	}
}

void CGMagicSpring::onHeroVisit(const CGHeroInstance * h) const 
{ 
	int messageID; 
	InfoWindow iw; 
	iw.player = h->tempOwner; 
	iw.soundID = soundBase::GENIE; 
	if (!visited) 
	{ 
		if (h->mana > h->manaLimit())  
			messageID = 76; 
		else 
		{ 
			messageID = 74; 
			cb->setManaPoints (h->id, 2 * h->manaLimit()); 
			cb->setObjProperty (id, ObjProperty::VISITED, true); 
		} 
	} 
	else 
		messageID = 75; 
	iw.text << std::pair<ui8,ui32>(11,messageID); 
	cb->showInfoDialog(&iw); 
} 
const std::string & CGMagicSpring::getHoverText() const 
{ 
	hoverName = VLC->generaltexth->names[ID];
	if(!visited)
		hoverName += " " + VLC->generaltexth->allTexts[353]; //not visited
	else
		hoverName += " " + VLC->generaltexth->allTexts[352]; //visited
	return hoverName;
} 

void CGMagicWell::onHeroVisit( const CGHeroInstance * h ) const
{
	int message;
	InfoWindow iw;
	iw.soundID = soundBase::faerie;
	iw.player = h->tempOwner;
	if(h->hasBonusFrom(Bonus::OBJECT,ID)) //has already visited Well today
	{
		message = 78;
	}
	else if(h->mana < h->manaLimit())
	{
		giveDummyBonus(h->id);
		cb->setManaPoints(h->id,h->manaLimit());
		message = 77;
	}
	else
	{
		message = 79;
	}
	iw.text << std::pair<ui8,ui32>(11,message); //"A second drink at the well in one day will not help you."
	cb->showInfoDialog(&iw);
}

const std::string & CGMagicWell::getHoverText() const
{
	getNameVis(hoverName);
	return hoverName;
}

void CGPandoraBox::initObj()
{
	blockVisit = (ID==6); //block only if it's really pandora's box (events also derive from that class)
}

void CGPandoraBox::onHeroVisit(const CGHeroInstance * h) const
{
		BlockingDialog bd (true, false);
		bd.player = h->getOwner();
		bd.soundID = soundBase::QUEST;
		bd.text.addTxt (MetaString::ADVOB_TXT, 14);
		cb->showBlockingDialog (&bd, boost::bind (&CGPandoraBox::open, this, h, _1));	
}

void CGPandoraBox::open( const CGHeroInstance * h, ui32 accept ) const
{
	if (accept)
	{
		if (stacksCount() > 0) //if pandora's box is protected by army
		{
			InfoWindow iw;
			iw.player = h->tempOwner;
			iw.text.addTxt(MetaString::ADVOB_TXT, 16);
			cb->showInfoDialog(&iw);
			cb->startBattleI(h, this, boost::bind(&CGPandoraBox::endBattle, this, h, _1)); //grants things after battle
		}
		else if (message.size() == 0 && resources.size() == 0
				&& primskills.size() == 0 && abilities.size() == 0
				&& abilityLevels.size() == 0 &&  artifacts.size() == 0
				&& spells.size() == 0 && creatures.Slots().size() > 0
				&& gainedExp == 0 && manaDiff == 0 && moraleDiff == 0 && luckDiff == 0) //if it gives nothing without battle
		{
			InfoWindow iw;
			iw.player = h->tempOwner;
			iw.text.addTxt(MetaString::ADVOB_TXT, 15);
			cb->showInfoDialog(&iw);

		}
		else //if it gives something without battle
		{
			giveContents (h, false);
		}
	}
}

void CGPandoraBox::endBattle( const CGHeroInstance *h, BattleResult *result ) const
{
	if(result->winner)
		return;

	giveContents(h,true);
}

void CGPandoraBox::giveContents( const CGHeroInstance *h, bool afterBattle ) const
{
	InfoWindow iw;
	iw.player = h->getOwner();

	bool changesPrimSkill = false;
	for (int i = 0; i < primskills.size(); i++)
	{
		if(primskills[i])
		{
			changesPrimSkill = true;
			break;
		}
	}

	if(gainedExp || changesPrimSkill || abilities.size())
	{
		expType expVal = gainedExp*(100+h->getSecSkillLevel(21)*5)/100.0f;
		getText(iw,afterBattle,175,h);

		if(expVal)
			iw.components.push_back(Component(Component::EXPERIENCE,0,expVal,0));
		for(int i=0; i<primskills.size(); i++)
			if(primskills[i])
				iw.components.push_back(Component(Component::PRIM_SKILL,i,primskills[i],0));

		for(int i=0; i<abilities.size(); i++)
			iw.components.push_back(Component(Component::SEC_SKILL,abilities[i],abilityLevels[i],0));

		cb->showInfoDialog(&iw);

		//give exp
		if(expVal)
			cb->changePrimSkill(h->id,4,expVal,false);
		//give prim skills
		for(int i=0; i<primskills.size(); i++)
			if(primskills[i])
				cb->changePrimSkill(h->id,i,primskills[i],false);

		//give sec skills
		for(int i=0; i<abilities.size(); i++)
		{
			int curLev = h->getSecSkillLevel(abilities[i]);

			if( (curLev  &&  curLev < abilityLevels[i])
				|| (h->secSkills.size() < SKILL_PER_HERO) )
			{
				cb->changeSecSkill(h->id,abilities[i],abilityLevels[i],true);
			}
		}

	}

	if(spells.size())
	{
		std::set<ui32> spellsToGive;
		iw.components.clear();
		std::vector<CSpell> * sp = &VLC->spellh->spells;
		for(std::vector<si32>::const_iterator i=spells.begin(); i != spells.end(); i++)
		{
			if ((*sp)[*i].level <= h->getSecSkillLevel(7) + 2) //enough wisdom
			{
				iw.components.push_back(Component(Component::SPELL,*i,0,0));
				spellsToGive.insert(*i);
			}
		}
		if(spellsToGive.size())
		{
			cb->changeSpells(h->id,true,spellsToGive);
			cb->showInfoDialog(&iw);
		}
	}

	if(manaDiff)
	{
		getText(iw,afterBattle,manaDiff,176,177,h);
		iw.components.push_back(Component(Component::PRIM_SKILL,5,manaDiff,0));
		cb->showInfoDialog(&iw);
		cb->setManaPoints(h->id, h->mana + manaDiff);
	}

	if(moraleDiff)
	{
		getText(iw,afterBattle,moraleDiff,178,179,h);
		iw.components.push_back(Component(Component::MORALE,0,moraleDiff,0));
		cb->showInfoDialog(&iw);
		GiveBonus gb;
		gb.bonus = Bonus(Bonus::ONE_BATTLE,Bonus::MORALE,Bonus::OBJECT,moraleDiff,id,"");
		gb.id = h->id;
		cb->giveHeroBonus(&gb);
	}

	if(luckDiff)
	{
		getText(iw,afterBattle,luckDiff,180,181,h);
		iw.components.push_back(Component(Component::LUCK,0,luckDiff,0));
		cb->showInfoDialog(&iw);
		GiveBonus gb;
		gb.bonus = Bonus(Bonus::ONE_BATTLE,Bonus::LUCK,Bonus::OBJECT,luckDiff,id,"");
		gb.id = h->id;
		cb->giveHeroBonus(&gb);
	}

	iw.components.clear();
	iw.text.clear();
	for(int i=0; i<resources.size(); i++)
	{
		if(resources[i] < 0)
			iw.components.push_back(Component(Component::RESOURCE,i,resources[i],0));
	}
	if(iw.components.size())
	{
		getText(iw,afterBattle,182,h);
		cb->showInfoDialog(&iw);
	}

	iw.components.clear();
	iw.text.clear();
	for(int i=0; i<resources.size(); i++)
	{
		if(resources[i] > 0)
			iw.components.push_back(Component(Component::RESOURCE,i,resources[i],0));
	}
	if(iw.components.size())
	{
		getText(iw,afterBattle,183,h);
		cb->showInfoDialog(&iw);
	}

 	iw.components.clear();
// 	getText(iw,afterBattle,183,h);
	for(int i=0; i<artifacts.size(); i++)
	{
		iw.components.push_back(Component(Component::ARTIFACT,artifacts[i],0,0));
		if(iw.components.size() >= 14)
		{
			cb->showInfoDialog(&iw);
			iw.components.clear();
		}
	}
	if(iw.components.size())
	{
		cb->showInfoDialog(&iw);
	}

	for(int i=0; i<resources.size(); i++)
		if(resources[i])
			cb->giveResource(h->getOwner(),i,resources[i]);

	for(int i=0; i<artifacts.size(); i++)
		cb->giveHeroArtifact(artifacts[i],h->id,-2);

	iw.components.clear();
	iw.text.clear();

	if (creatures.Slots().size())
	{ //this part is taken straight from creature bank
		MetaString loot; 
		for(TSlots::const_iterator i = creatures.Slots().begin(); i != creatures.Slots().end(); i++)
		{ //build list of joined creatures
			iw.components.push_back(Component(*i->second));
			loot << "%s";
			loot.addReplacement(*i->second);
		}

		if (creatures.Slots().size() == 1 && creatures.Slots().begin()->second->count == 1)
			iw.text.addTxt(MetaString::ADVOB_TXT, 185);
		else
			iw.text.addTxt(MetaString::ADVOB_TXT, 186);

		iw.text.addReplacement(loot.buildList());
		iw.text.addReplacement(h->name);

		cb->showInfoDialog(&iw);
		cb->giveCreatures(this, h, creatures, true);
		//boost::bind(&CGPandoraBox::endBattle, this, h, _1)
	}
	if(!afterBattle && message.size())
	{
		iw.text << message;
		cb->showInfoDialog(&iw);
	}
	if (!creatures.Slots().size())
		cb->removeObject(id); //only when we don't need to display garrison window
}

void CGPandoraBox::getText( InfoWindow &iw, bool &afterBattle, int text, const CGHeroInstance * h ) const
{
	if(afterBattle || !message.size())
	{
		iw.text.addTxt(MetaString::ADVOB_TXT,text);//%s has lost treasure.
		iw.text.addReplacement(h->name);
	}
	else
	{
		iw.text << message;
		afterBattle = true;
	}
}

void CGPandoraBox::getText( InfoWindow &iw, bool &afterBattle, int val, int negative, int positive, const CGHeroInstance * h ) const
{
	iw.components.clear();
	iw.text.clear();
	if(afterBattle || !message.size())
	{
		iw.text.addTxt(MetaString::ADVOB_TXT,val < 0 ? negative : positive); //%s's luck takes a turn for the worse / %s's luck increases
		iw.text.addReplacement(h->name);
	}
	else
	{
		iw.text << message;
		afterBattle = true;
	}
}

void CGEvent::onHeroVisit( const CGHeroInstance * h ) const
{
	if(!(availableFor & (1 << h->tempOwner))) 
		return;
	if(cb->getPlayerSettings(h->tempOwner)->human)
	{
		if(humanActivate)
			activated(h);
	}
	else if(computerActivate)
		activated(h);
}

void CGEvent::activated( const CGHeroInstance * h ) const
{
	if(stacksCount() > 0)
	{
		InfoWindow iw;
		iw.player = h->tempOwner;
		if(message.size())
			iw.text << message;
		else
			iw.text.addTxt(MetaString::ADVOB_TXT, 16);
		cb->showInfoDialog(&iw);
		cb->startBattleI(h, this, boost::bind(&CGEvent::endBattle,this,h,_1));
	}
	else
	{
		giveContents(h,false);
	}
}

void CGObservatory::onHeroVisit( const CGHeroInstance * h ) const
{
	InfoWindow iw;
	iw.player = h->tempOwner;
	switch (ID)
	{
		case 58://redwood observatory
		case 60://pillar of fire
		{
			iw.soundID = soundBase::LIGHTHOUSE;
			iw.text.addTxt(MetaString::ADVOB_TXT,98 + (ID==60));

			FoWChange fw;
			fw.player = h->tempOwner;
			fw.mode = 1;
			cb->getTilesInRange (fw.tiles, pos, 20, h->tempOwner, 1);
			cb->sendAndApply (&fw);
			break;
		}
		case 15://cover of darkness
		{
			iw.text.addTxt (MetaString::ADVOB_TXT, 31);
			hideTiles(h->tempOwner, 20);
			break;
		}
	}
	cb->showInfoDialog(&iw);
}

void CGShrine::onHeroVisit( const CGHeroInstance * h ) const
{
	if(spell == 255)
	{
		tlog1 << "Not initialized shrine visited!\n";
		return;
	}

	if(!hasVisited(h->tempOwner))
		cb->setObjProperty(id,10,h->tempOwner);

	InfoWindow iw;
	iw.soundID = soundBase::temple;
	iw.player = h->getOwner();
	iw.text.addTxt(MetaString::ADVOB_TXT,127 + ID - 88);
	iw.text.addTxt(MetaString::SPELL_NAME,spell);
	iw.text << ".";

	if(!h->getArt(17)) //no spellbook
	{
		iw.text.addTxt(MetaString::ADVOB_TXT,131);
	}
	else if(ID == 90  &&  !h->getSecSkillLevel(7)) //it's third level spell and hero doesn't have wisdom
	{
		iw.text.addTxt(MetaString::ADVOB_TXT,130);
	}
	else if(vstd::contains(h->spells,spell))//hero already knows the spell
	{
		iw.text.addTxt(MetaString::ADVOB_TXT,174);
	}
	else //give spell
	{
		std::set<ui32> spells;
		spells.insert(spell);
		cb->changeSpells(h->id, true, spells);

		iw.components.push_back(Component(Component::SPELL,spell,0,0));
	}

	cb->showInfoDialog(&iw);
}

void CGShrine::initObj()
{
	if(spell == 255) //spell not set
	{
		int level = ID-87;
		std::vector<ui16> possibilities;
		cb->getAllowedSpells (possibilities, level);

		if(!possibilities.size())
		{
			tlog1 << "Error: cannot init shrine, no allowed spells!\n";
			return;
		}

		spell = possibilities[ran() % possibilities.size()];
	}
}

const std::string & CGShrine::getHoverText() const
{
	hoverName = VLC->generaltexth->names[ID];
	if(hasVisited(cb->getCurrentPlayer())) //TODO: use local player, not current
	{
		hoverName += "\n" + VLC->generaltexth->allTexts[355]; // + (learn %s)
		boost::algorithm::replace_first(hoverName,"%s",VLC->spellh->spells[spell].name);
		const CGHeroInstance *h = cb->getSelectedHero(cb->getCurrentPlayer());
		if(h && vstd::contains(h->spells,spell)) //hero knows that ability
			hoverName += "\n\n" + VLC->generaltexth->allTexts[354]; // (Already learned)
	}
	return hoverName;
}

void CGSignBottle::initObj()
{
	//if no text is set than we pick random from the predefined ones
	if(!message.size())
		message = VLC->generaltexth->randsign[ran()%VLC->generaltexth->randsign.size()];

	if(ID == 59)
	{
		blockVisit = true;
	}
}

void CGSignBottle::onHeroVisit( const CGHeroInstance * h ) const
{
	InfoWindow iw;
	iw.soundID = soundBase::STORE;
	iw.player = h->getOwner();
	iw.text << message;
	cb->showInfoDialog(&iw);

	if(ID == 59)
		cb->removeObject(id);
}

void CGScholar::giveAnyBonus( const CGHeroInstance * h ) const
{

}

void CGScholar::onHeroVisit( const CGHeroInstance * h ) const
{

	int type = bonusType;
	int bid = bonusID;
	//check if the bonus if applicable, if not - give primary skill (always possible)
	int ssl = h->getSecSkillLevel(bid); //current sec skill level, used if bonusType == 1
	if((type == 1
			&& ((ssl == 3)  ||  (!ssl  &&  h->secSkills.size() == SKILL_PER_HERO))) ////hero already has expert level in the skill or (don't know skill and doesn't have free slot)
		|| (type == 2  &&  (!h->getArt(17) || vstd::contains(h->spells, (ui32) bid) || (VLC->spellh->spells[bid].level > h->getSecSkillLevel(7) + 2)
		))) //hero doesn't have a spellbook or already knows the spell or doesn't have Wisdom
	{
		type = 0;
		bid = ran() % PRIMARY_SKILLS;
	}


	InfoWindow iw;
	iw.soundID = soundBase::gazebo;
	iw.player = h->getOwner();
	iw.text.addTxt(MetaString::ADVOB_TXT,115);

	switch (type)
	{
	case 0:
		cb->changePrimSkill(h->id,bid,+1);
		iw.components.push_back(Component(Component::PRIM_SKILL,bid,+1,0));
		break;
	case 1:
		cb->changeSecSkill(h->id,bid,+1);
		iw.components.push_back(Component(Component::SEC_SKILL,bid,ssl+1,0));
		break;
	case 2:
		{
			std::set<ui32> hlp;
			hlp.insert(bid);
			cb->changeSpells(h->id,true,hlp);
			iw.components.push_back(Component(Component::SPELL,bid,0,0));
		}
		break;
	default:
		tlog1 << "Error: wrong bonustype (" << (int)type << ") for Scholar!\n";
		return;
	}

	cb->showInfoDialog(&iw);
	cb->removeObject(id);
}

void CGScholar::initObj()
{
	blockVisit = true;
	if(bonusType == 255)
	{
		bonusType = ran()%3;
		switch(bonusType)
		{
		case 0:
			bonusID = ran() % PRIMARY_SKILLS;
			break;
		case 1:
			bonusID = ran() % SKILL_QUANTITY;
			break;
		case 2:
			std::vector<ui16> possibilities;
			for (int i = 1; i < 6; ++i)
				cb->getAllowedSpells (possibilities, i);
			bonusID = possibilities[ran() % possibilities.size()];
			break;
		}
	}
}

void CGGarrison::onHeroVisit (const CGHeroInstance *h) const
{
	int ally = cb->gameState()->getPlayerRelations(h->tempOwner, tempOwner);
	if (!ally && stacksCount() > 0) {
		//TODO: Find a way to apply magic garrison effects in battle.
		cb->startBattleI(h, this, boost::bind(&CGGarrison::fightOver, this, h, _1));
		return;
	}

	//New owner.
	if (!ally)
		cb->setOwner(id, h->tempOwner);

	cb->showGarrisonDialog(id, h->id, removableUnits, 0);
}

void CGGarrison::fightOver (const CGHeroInstance *h, BattleResult *result) const
{
	if (result->winner == 0)
		onHeroVisit(h);
}

ui8 CGGarrison::getPassableness() const
{
	if ( !stacksCount() )//empty - anyone can visit
		return ALL_PLAYERS;
	if ( tempOwner == 255 )//neutral guarded - noone can visit
		return 0;
		
	ui8 mask = 0;
	TeamState * ts = cb->gameState()->getPlayerTeam(tempOwner);
	BOOST_FOREACH(ui8 it, ts->players)
		mask |= 1<<it;//allies - add to possible visitors
	
	return mask;
}

void CGOnceVisitable::onHeroVisit( const CGHeroInstance * h ) const
{
	int sound = 0;
	int txtid = -1;
	switch(ID)
	{
	case 22: //Corpse
		txtid = 37; 
		sound = soundBase::MYSTERY;
		break;
	case 39: //Lean To
		sound = soundBase::GENIE;
		txtid = 64;
		break;
	case 105://Wagon
		sound = soundBase::GENIE;
		txtid = 154;
		break;
	case 108:
		break;
	default:
		tlog1 << "Error: Unknown object (" << ID <<") treated as CGOnceVisitable!\n";
		return;
	}

	if(ID == 108)//Warrior's Tomb
	{
		//ask if player wants to search the Tomb
		BlockingDialog bd(true, false);
		sound = soundBase::GRAVEYARD;
		bd.player = h->getOwner();
		bd.text.addTxt(MetaString::ADVOB_TXT,161);
		cb->showBlockingDialog(&bd,boost::bind(&CGOnceVisitable::searchTomb,this,h,_1));
		return;
	}

	InfoWindow iw;
	iw.soundID = sound;
	iw.player = h->getOwner();

	if(players.size()) //we have been already visited...
	{
		txtid++;
		if(ID == 105) //wagon has extra text (for finding art) we need to omit
			txtid++;
		iw.text.addTxt(MetaString::ADVOB_TXT, txtid);
	}
	else //first visit - give bonus!
	{
		switch(artOrRes)
		{
		case 0: // first visit but empty
			if (ID == 22) //Corpse
				++txtid;
			else
				txtid+=2;
			iw.text.addTxt(MetaString::ADVOB_TXT, txtid);
			break;
		case 1: //art
			iw.components.push_back(Component(Component::ARTIFACT,bonusType,0,0));
			cb->giveHeroArtifact(bonusType,h->id,-2);
			iw.text.addTxt(MetaString::ADVOB_TXT, txtid);
			if (ID == 22) //Corpse
			{
				iw.text << "%s";
				iw.text.addReplacement(MetaString::ART_NAMES, bonusType);
			}
			break;
		case 2: //res
			iw.text.addTxt(MetaString::ADVOB_TXT, txtid);
			iw.components.push_back (Component(Component::RESOURCE, bonusType, bonusVal, 0));
			cb->giveResource(h->getOwner(), bonusType, bonusVal);
			break;
		}
		if(ID == 105  &&  artOrRes == 1) 
		{
			iw.text.localStrings.back().second++;
			iw.text.addReplacement(MetaString::ART_NAMES, bonusType);
		}
	}

	cb->showInfoDialog(&iw);
	cb->setObjProperty(id,10,h->getOwner());
}

const std::string & CGOnceVisitable::getHoverText() const
{
	hoverName = VLC->generaltexth->names[ID] + " ";

	hoverName += (hasVisited(cb->getCurrentPlayer())
		? (VLC->generaltexth->allTexts[352])  //visited
		: ( VLC->generaltexth->allTexts[353])); //not visited

	return hoverName;
}

void CGOnceVisitable::initObj()
{
	switch(ID)
	{
	case 22: //Corpse
		{
			blockVisit = true;
			int hlp = ran()%100;
			if(hlp < 20)
			{
				artOrRes = 1;
				bonusType = cb->getRandomArt (CArtifact::ART_TREASURE | CArtifact::ART_MINOR | CArtifact::ART_MAJOR);
			}
			else
			{
				artOrRes = 0;
			}
		}
		break;

	case 39: //Lean To
		{
			artOrRes = 2;
			bonusType = ran()%6; //any basic resource without gold
			bonusVal = ran()%4 + 1;
		}
		break;

	case 108://Warrior's Tomb
		{
			artOrRes = 1;

			int hlp = ran()%100;
			if(hlp < 30)
				bonusType = cb->getRandomArt (CArtifact::ART_TREASURE);
			else if(hlp < 80)
				bonusType = cb->getRandomArt (CArtifact::ART_MINOR);
			else if(hlp < 95)
				bonusType = cb->getRandomArt (CArtifact::ART_MAJOR);
			else
				bonusType = cb->getRandomArt (CArtifact::ART_RELIC);
		}
		break;

	case 105://Wagon
		{
			int hlp = ran()%100;

			if(hlp < 10)
			{
				artOrRes = 0; // nothing... :(
			}
			else if(hlp < 50) //minor or treasure art
			{
				artOrRes = 1;
				bonusType = cb->getRandomArt (CArtifact::ART_TREASURE | CArtifact::ART_MINOR);
			}
			else //2 - 5 of non-gold resource
			{
				artOrRes = 2;
				bonusType = ran()%6;
				bonusVal = ran()%4 + 2;
			}
		}
		break;
	}
}

void CGOnceVisitable::searchTomb(const CGHeroInstance *h, ui32 accept) const
{
	if(accept)
	{
		InfoWindow iw;
		iw.player = h->getOwner();
		iw.components.push_back(Component(Component::MORALE,0,-3,0));

		if(players.size()) //we've been already visited, player found nothing
		{
			iw.text.addTxt(MetaString::ADVOB_TXT,163);
		}
		else //first visit - give artifact
		{
			iw.text.addTxt(MetaString::ADVOB_TXT,162);
			iw.components.push_back(Component(Component::ARTIFACT,bonusType,0,0));
			iw.text.addReplacement(MetaString::ART_NAMES, bonusType);

			cb->giveHeroArtifact(bonusType,h->id,-2);
		}		
		
		if(!h->hasBonusFrom(Bonus::OBJECT,ID)) //we don't have modifier from this object yet
		{
			//ruin morale 
			GiveBonus gb;
			gb.id = h->id;
			gb.bonus = Bonus(Bonus::ONE_BATTLE,Bonus::MORALE,Bonus::OBJECT,-3,id,"");
			gb.bdescr.addTxt(MetaString::ARRAY_TXT,104); //Warrior Tomb Visited -3
			cb->giveHeroBonus(&gb);
		}
		cb->showInfoDialog(&iw);
		cb->setObjProperty(id,10,h->getOwner());
	}
}

void CBank::initObj()
{
	switch (ID) //find apriopriate key
	{
		case 16: //bank
			index = subID; break;
		case 24: //derelict ship
			index = 8; break;
		case 25: //utopia
			index = 10; break;
		case 84: //crypt
			index = 9; break;
		case 85: //shipwreck
			index = 7; break;
	}
	bc = NULL;
	daycounter = 0;
	multiplier = 1;
}
const std::string & CBank::getHoverText() const
{
	hoverName = VLC->objh->creBanksNames[index];
	if (bc == NULL)
		hoverName += " " + VLC->generaltexth->allTexts[352];
	else
		hoverName += " " + VLC->generaltexth->allTexts[353];
	return hoverName;
}
void CBank::reset(ui16 var1) //prevents desync
{
	ui8 chance = 0;
	for (ui8 i = 0; i < VLC->objh->banksInfo[index].size(); i++)
	{	
		if (var1 < (chance += VLC->objh->banksInfo[index][i]->chance))
		{
 			bc = VLC->objh->banksInfo[index][i];
			break;
		}
	}
	artifacts.clear();
}

void CBank::initialize() const
{
	cb->setObjProperty (id, 14, ran()); //synchronous reset
	for (ui8 i = 0; i <= 3; i++)
	{
		for (ui8 n = 0; n < bc->artifacts[i]; n++) //new function using proper randomization algorithm
		{	
				cb->setObjProperty (id, 18 + i, ran()); //synchronic artifacts
		}
	}
	cb->setObjProperty (id, 17, ran()); //get army
}
void CBank::setPropertyDer (ui8 what, ui32 val)
/// random values are passed as arguments and processed identically on all clients
{
	switch (what)
	{
		case 11: //daycounter
			if (val == 0)
				daycounter = 1; //yes, 1
			else
				daycounter++;
			break;
		case 12: //multiplier, in percent
			multiplier = ((float)val)/100;
			break;
		case 13: //bank preset
			bc = VLC->objh->banksInfo[index][val];
			break;
		case 14:
			reset (val%100);
			break;
		case 15:
			bc = NULL;
			break;
		case 16: //remove rewards from Derelict Ship
			artifacts.clear();
			break;
		case 17: //set ArmedInstance army
			{
				int upgraded = 0;
				if (val%100 < bc->upgradeChance) //once again anti-desync
					upgraded = 1;
				switch (bc->guards.size())
				{
					case 1:
						for	(int i = 0; i < 4; ++i)
							setCreature (i, bc->guards[0].first, bc->guards[0].second  / 5 );
						setCreature (4, bc->guards[0].first + upgraded, bc->guards[0].second  / 5 );
						break;
					case 4:
					{
						std::vector< std::pair <ui16, ui32> >::const_iterator it;
						if (bc->guards.back().second) //all stacks are present
						{
							for (it = bc->guards.begin(); it != bc->guards.end(); it++)
							{
								setCreature (stacksCount(), it->first, it->second);
							}
						}
						else if (bc->guards[2].second)//Wraiths are present, split two stacks in Crypt
						{
							setCreature (0, bc->guards[0].first, bc->guards[0].second  / 2 );
							setCreature (1, bc->guards[1].first, bc->guards[1].second / 2);
							setCreature (2, bc->guards[2].first + upgraded, bc->guards[2].second);
							setCreature (3, bc->guards[1].first, bc->guards[1].second / 2 );
							setCreature (4, bc->guards[0].first, bc->guards[0].second - (bc->guards[0].second  / 2) );

						}
						else //split both stacks
						{
							for	(int i = 0; i < 3; ++i) //skellies
								setCreature (2*i, bc->guards[0].first, bc->guards[0].second  / 3);
							for	(int i = 0; i < 2; ++i) //zombies
								setCreature (2*i+1, bc->guards[1].first, bc->guards[1].second  / 2);
						}
					}
						break;
					default:
						tlog2 << "Error: Unexpected army data: " << bc->guards.size() <<" items found";
						return;
				}
			}
			break;
		case 18: //add Artifact
		{
			int id = cb->getArtSync(val, CArtifact::ART_TREASURE);
			artifacts.push_back (id);
			cb->erasePickedArt(id);
			break;
		}
		case 19: //add Artifact
		{
			int id = cb->getArtSync(val, CArtifact::ART_MINOR);
			artifacts.push_back (id);
			cb->erasePickedArt(id);
			break;
		}
		case 20: //add Artifact
		{
			int id = cb->getArtSync(val, CArtifact::ART_MAJOR);
			artifacts.push_back (id);
			cb->erasePickedArt(id);
			break;
		}
		case 21: //add Artifact
		{
			int id = cb->getArtSync(val, CArtifact::ART_RELIC);
			artifacts.push_back (id);
			cb->erasePickedArt(id);
			break;
		}
	}
}

void CBank::newTurn() const 
{
	if (bc == NULL)
	{
		if (cb->getDate(0) == 1)
			initialize(); //initialize on first day
		else if (daycounter >= 28 && (subID < 13 || subID > 16)) //no reset for Emissaries
		{
			initialize();
			cb->setObjProperty (id, 11, 0); //daycounter 0
			if (ID == 24 && cb->getDate(0) > 1)
			{
				cb->setObjProperty (id, 12, 0);//ugly hack to make derelict ships usable only once
				cb->setObjProperty (id, 16, 0);
			}
		}
		else
			cb->setObjProperty (id, 11, 1); //daycounter++
	}
}
void CBank::onHeroVisit (const CGHeroInstance * h) const
{
	if (bc)
	{
		int banktext = 0;
		switch (ID)
		{
			case 16: //generic bank
				banktext = 32;
				break;
			case 24:
				banktext = 41;
				break;
			case 25: //utopia
				banktext = 47;
				break;
			case 84: //crypt
				banktext = 119;
				break;
			case 85: //shipwreck
				banktext = 122;
				break;
		}
		BlockingDialog bd (true, false);
		bd.player = h->getOwner();
		bd.soundID = soundBase::DANGER;
		bd.text << VLC->generaltexth->advobtxt[banktext];
		if (ID == 16)
			bd.text.addReplacement(VLC->objh->creBanksNames[index]);
		cb->showBlockingDialog (&bd, boost::bind (&CBank::fightGuards, this, h, _1));
	}
	else
	{
		InfoWindow iw;
		iw.soundID = soundBase::GRAVEYARD;
		iw.player = h->getOwner();
		if (ID == 84) //morale penalty for empty Crypt
		{
			GiveBonus gbonus;
			gbonus.id = h->id;
			gbonus.bonus.duration = Bonus::ONE_BATTLE;
			gbonus.bonus.source = Bonus::OBJECT;
			gbonus.bonus.id = ID;
			gbonus.bdescr << "\n" << VLC->generaltexth->arraytxt[98];
			gbonus.bonus.type = Bonus::MORALE;
			gbonus.bonus.val = -1;
			cb->giveHeroBonus(&gbonus);
			iw.text << VLC->generaltexth->advobtxt[120];
			iw.components.push_back (Component (Component::MORALE, 0 , -1, 0));
		}
		else
		{
			iw.text << VLC->generaltexth->advobtxt[33];
			iw.text.addReplacement(VLC->objh->creBanksNames[index]);
		}
		cb->showInfoDialog(&iw);
	}
}
void CBank::fightGuards (const CGHeroInstance * h, ui32 accept) const 
{
	if (accept)
	{
		cb->startBattleI (h, this, boost::bind (&CBank::endBattle, this, h, _1), true);
	}
}
void CBank::endBattle (const CGHeroInstance *h, const BattleResult *result) const
{
	if (result->winner == 0)
	{
		int textID = -1;
		InfoWindow iw;
		iw.player = h->getOwner();
		MetaString loot;

		switch (ID)
		{
			case 16: case 25:
				textID = 34;
				break;
			case 24: //derelict ship
				if (multiplier)
					textID = 43;
				else
				{
					GiveBonus gbonus;
					gbonus.id = h->id;
					gbonus.bonus.duration = Bonus::ONE_BATTLE;
					gbonus.bonus.source = Bonus::OBJECT;
					gbonus.bonus.id = ID;
					gbonus.bdescr << "\n" << VLC->generaltexth->arraytxt[101];
					gbonus.bonus.type = Bonus::MORALE;
					gbonus.bonus.val = -1;
					cb->giveHeroBonus(&gbonus);
					textID = 42;
					iw.components.push_back (Component (Component::MORALE, 0 , -1, 0));
				}
				break;
			case 84: //Crypt
				if (bc->resources.size() != 0)
					textID = 121;
				else
				{
					iw.components.push_back (Component (Component::MORALE, 0 , -1, 0));
					GiveBonus gbonus;
					gbonus.id = h->id;
					gbonus.bonus.duration = Bonus::ONE_BATTLE;
					gbonus.bonus.source = Bonus::OBJECT;
					gbonus.bonus.id = ID;
					gbonus.bdescr << "\n" << VLC->generaltexth->arraytxt[ID];
					gbonus.bonus.type = Bonus::MORALE;
					gbonus.bonus.val = -1;
					cb->giveHeroBonus(&gbonus);
					textID = 120;
					iw.components.push_back (Component (Component::MORALE, 0 , -1, 0));
				}
				break;
			case 85: //shipwreck
				if (bc->resources.size())
					textID = 124;
				else
					textID = 123;	
				break;
		}

		//grant resources
		if (textID != 42) //empty derelict ship gives no cash
		{
			for (int it = 0; it < bc->resources.size(); it++)
			{	
				if (bc->resources[it] != 0)
				{
					iw.components.push_back (Component (Component::RESOURCE, it, bc->resources[it], 0));
					loot << "%d %s";
					loot.addReplacement(iw.components.back().val);
					loot.addReplacement(MetaString::RES_NAMES, iw.components.back().subtype);
					cb->giveResource (h->getOwner(), it, bc->resources[it]);
				}		
			}
		}
		//grant artifacts
		for (std::vector<ui32>::const_iterator it = artifacts.begin(); it != artifacts.end(); it++)
		{
			iw.components.push_back (Component (Component::ARTIFACT, *it, 0, 0));
			loot << "%s";
			loot.addReplacement(MetaString::ART_NAMES, *it);
			cb->giveHeroArtifact (*it, h->id ,-2);
		}
		//display loot
		if (!iw.components.empty())
		{
			if (textID == 34)
			{
				iw.text.addTxt(MetaString::ADVOB_TXT, 34);//Heaving defeated %s, you discover %s
				iw.text.addReplacement(MetaString::CRE_PL_NAMES, result->casualties[1].begin()->first);
				iw.text.addReplacement(loot.buildList());
			}
			else
				iw.text.addTxt (MetaString::ADVOB_TXT, textID);
			cb->showInfoDialog(&iw);
		}
		loot.clear();
		iw.components.clear();
		iw.text.clear();

		//grant creatures
		CCreatureSet ourArmy;
		for (std::vector< std::pair <ui16, ui32> >::const_iterator it = bc->creatures.begin(); it != bc->creatures.end(); it++)
		{
			int slot = ourArmy.getSlotFor(it->first);
			ourArmy.addToSlot(slot, it->first, it->second);
		}
		for (TSlots::const_iterator i = ourArmy.Slots().begin(); i != ourArmy.Slots().end(); i++)
		{
			iw.components.push_back(Component(*i->second));
			loot << "%s";
			loot.addReplacement(*i->second);
		}

		if (ourArmy.Slots().size())
		{
			if (ourArmy.Slots().size() == 1 && ourArmy.Slots().begin()->second->count == 1)
				iw.text.addTxt (MetaString::ADVOB_TXT, 185);
			else
				iw.text.addTxt (MetaString::ADVOB_TXT, 186);

			iw.text.addReplacement(loot.buildList());
			iw.text.addReplacement(h->name);
			cb->showInfoDialog(&iw);
			cb->giveCreatures(this, h, ourArmy, false);
		}
		cb->setObjProperty (id, 15, 0); //bc = NULL
	}

}

void CGPyramid::initObj()
{
	std::vector<ui16> available;
	cb->getAllowedSpells (available, 5);
	if (available.size())
	{
		bc = VLC->objh->banksInfo[21].front(); //TODO: remove hardcoded value?
		spell = (available[rand()%available.size()]);
	}
	else
	{
		tlog1 <<"No spells available for Pyramid! Object set to empty.\n";
	}
	setPropertyDer (17,ran()); //set guards at game start
}
const std::string & CGPyramid::getHoverText() const
{
	hoverName = VLC->objh->creBanksNames[21];
	if (bc == NULL)
		hoverName += " " + VLC->generaltexth->allTexts[352];
	else
		hoverName += " " + VLC->generaltexth->allTexts[353];
	return hoverName;
}
void CGPyramid::onHeroVisit (const CGHeroInstance * h) const
{
	if (bc)
	{
		BlockingDialog bd (true, false);
		bd.player = h->getOwner();
		bd.soundID = soundBase::MYSTERY;
		bd.text << VLC->generaltexth->advobtxt[105];
		cb->showBlockingDialog (&bd, boost::bind (&CBank::fightGuards, this, h, _1));	
	}
	else
	{
		InfoWindow iw;
		iw.player = h->getOwner();
		iw.text << VLC->generaltexth->advobtxt[107];
		iw.components.push_back (Component (Component::LUCK, 0 , -2, 0));
		GiveBonus gb;
		gb.bonus = Bonus(Bonus::ONE_BATTLE,Bonus::LUCK,Bonus::OBJECT,-2,id,VLC->generaltexth->arraytxt[70]);
		gb.id = h->id;
		cb->giveHeroBonus(&gb);
		cb->showInfoDialog(&iw);
	}
}

void CGPyramid::endBattle (const CGHeroInstance *h, const BattleResult *result) const
{
	if (result->winner == 0)
	{
		InfoWindow iw;
		iw.player = h->getOwner();
		iw.text.addTxt (MetaString::ADVOB_TXT, 106);
		iw.text.addTxt (MetaString::SPELL_NAME, spell);
		if (!h->getArt(17))						
			iw.text.addTxt (MetaString::ADVOB_TXT, 109); //no spellbook
		else if (h->getSecSkillLevel(7) < 3)	
			iw.text.addTxt (MetaString::ADVOB_TXT, 108); //no expert Wisdom
		else
		{
			std::set<ui32> spells;
			spells.insert (spell);
			cb->changeSpells (h->id, true, spells);
				iw.components.push_back(Component (Component::SPELL, spell, 0, 0));
		}
		cb->showInfoDialog(&iw);
		cb->setObjProperty (id, 15, 0);
	}
}
void CGKeys::setPropertyDer (ui8 what, ui32 val) //101-108 - enable key for player 1-8
{
	if (what >= 101 && what <= (100 + PLAYER_LIMIT))
		playerKeyMap.find(what-101)->second.insert((ui8)val);
}

bool CGKeys::wasMyColorVisited (int player) const
{
	if (vstd::contains(playerKeyMap[player], subID)) //creates set if it's not there
		return true;
	else
		return false;
}

const std::string & CGKeymasterTent::getHoverText() const
{
	hoverName = VLC->generaltexth->names[ID];
	if (wasMyColorVisited (cb->getCurrentPlayer()) )//TODO: use local player, not current
		hoverName += "\n" + VLC->generaltexth->allTexts[352];
	else
		hoverName += "\n" + VLC->generaltexth->allTexts[353];
	return hoverName;
}

void CGKeymasterTent::onHeroVisit( const CGHeroInstance * h ) const
{
	InfoWindow iw;
	iw.soundID = soundBase::CAVEHEAD;
	iw.player = h->getOwner();
	if (!wasMyColorVisited (h->getOwner()) )
	{
		cb->setObjProperty(id, h->tempOwner+101, subID);
		iw.text << std::pair<ui8,ui32>(11,19);
	}
	else
		iw.text << std::pair<ui8,ui32>(11,20);
    cb->showInfoDialog(&iw);
}

void CGBorderGuard::initObj()
{
	blockVisit = true;
}

const std::string & CGBorderGuard::getHoverText() const
{
	hoverName = VLC->generaltexth->names[ID];
	if (wasMyColorVisited (cb->getCurrentPlayer()) )//TODO: use local player, not current
		hoverName += "\n" + VLC->generaltexth->allTexts[352];
	else
		hoverName += "\n" + VLC->generaltexth->allTexts[353];
	return hoverName;
}

void CGBorderGuard::onHeroVisit( const CGHeroInstance * h ) const 
{
	if (wasMyColorVisited (h->getOwner()) )
	{
		BlockingDialog bd (true, false);
		bd.player = h->getOwner();
		bd.soundID = soundBase::QUEST;
		bd.text.addTxt (MetaString::ADVOB_TXT, 17);
		cb->showBlockingDialog (&bd, boost::bind (&CGBorderGuard::openGate, this, h, _1));	
	}	
	else
	{
		InfoWindow iw;
		iw.player = h->getOwner();
		iw.soundID = soundBase::CAVEHEAD;
		iw.text << std::pair<ui8,ui32>(11,18);
		cb->showInfoDialog (&iw);
	}
}

void CGBorderGuard::openGate(const CGHeroInstance *h, ui32 accept) const
{
	if (accept)
		cb->removeObject(id);
}

void CGBorderGate::onHeroVisit( const CGHeroInstance * h ) const //TODO: passability 
{
	if (!wasMyColorVisited (h->getOwner()) )
	{
		InfoWindow iw;
		iw.player = h->getOwner();
		iw.text << std::pair<ui8,ui32>(11,18);
		cb->showInfoDialog(&iw);
	}
}

ui8 CGBorderGate::getPassableness() const
{
	ui8 ret = 0;
	for (int i = 0; i < PLAYER_LIMIT; i++)
		ret |= wasMyColorVisited(i)<<i;
	return ret;
}

void CGMagi::initObj()
{
	if (ID == 27)
	{
		blockVisit = true;
		eyelist[subID].push_back(id);
	}
}
void CGMagi::onHeroVisit(const CGHeroInstance * h) const
{
	if (ID == 37)
	{
		InfoWindow iw;
		CenterView cv;
		FoWChange fw;
		cv.player = iw.player = fw.player = h->tempOwner;

		iw.soundID = soundBase::LIGHTHOUSE;
		iw.player = h->tempOwner;
		iw.text.addTxt (MetaString::ADVOB_TXT, 61);
		cb->showInfoDialog(&iw);

		fw.mode = 1;
		std::vector<si32>::iterator it;
		for (it = eyelist[subID].begin(); it < eyelist[subID].end(); it++)
		{
			const CGObjectInstance *eye = cb->getObj(*it);

			cb->getTilesInRange (fw.tiles, eye->pos, 10, h->tempOwner, 1);
			cb->sendAndApply(&fw);
			cv.pos = eye->pos;
			cv.focusTime = 2000;
			cb->sendAndApply(&cv);
		}	
		cv.pos = h->getPosition(false);
		cb->sendAndApply(&cv);	
	}
	else if (ID == 27)
	{
		InfoWindow iw;
		iw.player = h->tempOwner;
		iw.text.addTxt (MetaString::ADVOB_TXT, 48);
		cb->showInfoDialog(&iw);
	}

}
void CGBoat::initObj()
{
	hero = NULL;
}

void CGSirens::initObj()
{
	blockVisit = true;
}

const std::string & CGSirens::getHoverText() const
{
	getNameVis(hoverName);
	return hoverName;
}

void CGSirens::onHeroVisit( const CGHeroInstance * h ) const
{
	InfoWindow iw;
	iw.soundID = soundBase::DANGER;
	iw.player = h->tempOwner;
	if(h->hasBonusFrom(Bonus::OBJECT,ID)) //has already visited Sirens
	{
		iw.text.addTxt(11,133);
	}
	else
	{
		giveDummyBonus(h->id, Bonus::ONE_BATTLE);
		int xp = 0;

		for (TSlots::const_iterator i = h->Slots().begin(); i != h->Slots().end(); i++)
		{
			TQuantity drown = i->second->count * 0.3;
			if(drown)
			{
				cb->changeStackCount(StackLocation(h, i->first), -drown);
				xp += drown * i->second->type->valOfBonuses(Bonus::STACK_HEALTH);
			}
		}

		if(xp)
		{
			iw.text.addTxt(11,132);
			iw.text.addReplacement(xp);
		}
		else
		{
			iw.text.addTxt(11,134);
		}
	}
	cb->showInfoDialog(&iw);
	//////////////////////////////////////////////////////////////////////////
	///TODO: WHAT WITH EXP? 
}

//bool IShipyard::validLocation() const
//{
//	std::vector<int3> offsets;
//	getOutOffsets(offsets);
//
//	TerrainTile *tile;
//	for(int i = 0; i < offsets.size(); i++)
//		if((tile = IObjectInterface::cb->getTile(o->pos + offsets[i]))  &&  tile->tertype == TerrainTile::water) //tile is in the map and is water
//			return true;
//	return false;
//}

int3 IBoatGenerator::bestLocation() const
{
	std::vector<int3> offsets;
	getOutOffsets(offsets);

	for (int i = 0; i < offsets.size(); ++i)
	{
		TerrainTile *tile = IObjectInterface::cb->getTile(o->pos + offsets[i]);
		if (tile) //tile is in the map
		{
			if (tile->tertype == TerrainTile::water  &&  (!tile->blocked || tile->blockingObjects.front()->ID == 8)) //and is water and is not blocked or is blocked by boat
				return o->pos + offsets[i];
		}
	}
	return int3 (-1,-1,-1);
}

int IBoatGenerator::state() const
{
	int3 tile = bestLocation();
	TerrainTile *t = IObjectInterface::cb->getTile(tile);
	if(!t)
		return 2; //no available water
	else if(!t->blockingObjects.size())
		return 0; //OK
	else if(t->blockingObjects.front()->ID == 8)
		return 1; //blocked with boat
	else
		return 2; //blocked
}

int IBoatGenerator::getBoatType() const
{
	//We make good ships by default
	return 1;
}


IBoatGenerator::IBoatGenerator(const CGObjectInstance *O) 
: o(O)
{
}

void IBoatGenerator::getProblemText(MetaString &out, const CGHeroInstance *visitor) const
{
	switch(state())
	{
	case 1: 
		out.addTxt(MetaString::GENERAL_TXT, 51);
		break;
	case 2:
		if(visitor)
		{
			out.addTxt(MetaString::GENERAL_TXT, 134);
			out.addReplacement(visitor->name);
		}
		else
			out.addTxt(MetaString::ADVOB_TXT, 189);
		break;
	case 3:
		tlog1 << "Shipyard without water!!! " << o->pos << "\t" << o->id << std::endl;
		return;
	}
}

void IShipyard::getBoatCost( std::vector<si32> &cost ) const
{
	cost.resize(RESOURCE_QUANTITY);
	cost[0] = 10;
	cost[6] = 1000;
}

IShipyard::IShipyard(const CGObjectInstance *O) 
	: IBoatGenerator(O)
{
}

IShipyard * IShipyard::castFrom( CGObjectInstance *obj )
{
	if(!obj)
		return NULL;

	if(obj->ID == TOWNI_TYPE)
	{
		return static_cast<CGTownInstance*>(obj);
	}
	else if(obj->ID == 87)
	{
		return static_cast<CGShipyard*>(obj);
	}
	else
	{
		//tlog1 << "Cannot cast to IShipyard object with ID " << obj->ID << std::endl;
		return NULL;
	}
}

const IShipyard * IShipyard::castFrom( const CGObjectInstance *obj )
{
	return castFrom(const_cast<CGObjectInstance*>(obj));
}

CGShipyard::CGShipyard()
	:IShipyard(this)
{
}

void CGShipyard::getOutOffsets( std::vector<int3> &offsets ) const
{
	// H J L K I
	// A x S x B
	// C E G F D
	offsets += int3(-3,0,0), int3(1,0,0), //AB
		int3(-3,1,0), int3(1,1,0), int3(-2,1,0), int3(0,1,0), int3(-1,1,0), //CDEFG
		int3(-3,-1,0), int3(1,-1,0), int3(-2,-1,0), int3(0,-1,0), int3(-1,-1,0); //HIJKL
}

void CGShipyard::onHeroVisit( const CGHeroInstance * h ) const
{
	if(!cb->gameState()->getPlayerRelations(tempOwner, h->tempOwner))
		cb->setOwner(id, h->tempOwner);

	int s = state();
	if(s)
	{
		InfoWindow iw;
		iw.player = tempOwner;
		getProblemText(iw.text, h);
		cb->showInfoDialog(&iw);
	}
	else
	{
		OpenWindow ow;
		ow.id1 = id;
		ow.id2 = h->id;
		ow.window = OpenWindow::SHIPYARD_WINDOW;
		cb->sendAndApply(&ow);
	}
}

void CCartographer::onHeroVisit( const CGHeroInstance * h ) const 
{
	if (!hasVisited (h->getOwner()) ) //if hero has not visited yet this cartographer
	{
		if (cb->getResource(h->tempOwner, 6) >= 1000) //if he can afford a map
		{
			//ask if he wants to buy one
			int text;
			switch (subID)
			{
				case 0:
					text = 25;
					break;
				case 1:
					text = 26;
					break;
				case 2:
					text = 27;
					break;
				default:	
					tlog2 << "Unrecognized subtype of cartographer" << std::endl;
			}
			BlockingDialog bd (true, false);
			bd.player = h->getOwner();
			bd.soundID = soundBase::LIGHTHOUSE;
			bd.text.addTxt (MetaString::ADVOB_TXT, text);
			cb->showBlockingDialog (&bd, boost::bind (&CCartographer::buyMap, this, h, _1));
		}
		else //if he cannot afford
		{
			InfoWindow iw;
			iw.player = h->getOwner();
			iw.soundID = soundBase::CAVEHEAD;
			iw.text << std::pair<ui8,ui32>(11,28);
			cb->showInfoDialog (&iw);
		}
	}	
	else //if he already visited carographer
	{
		InfoWindow iw;
		iw.player = h->getOwner();
		iw.soundID = soundBase::CAVEHEAD;
		iw.text << std::pair<ui8,ui32>(11,24);
		cb->showInfoDialog (&iw);
	}
}

void CCartographer::buyMap (const CGHeroInstance *h, ui32 accept) const
{
	if (accept) //if hero wants to buy map
	{
		cb->giveResource (h->tempOwner, 6, -1000);
		FoWChange fw;
		fw.mode = 1;
		fw.player = h->tempOwner;

		//subIDs of different types of cartographers:
		//water = 0; land = 1; underground = 2;
		cb->getAllTiles (fw.tiles, h->tempOwner, subID - 1, !subID + 1); //reveal appropriate tiles
		cb->sendAndApply (&fw);
		cb->setObjProperty (id, 10, h->tempOwner);
	}
}

void CGDenOfthieves::onHeroVisit (const CGHeroInstance * h) const
{
	cb->showThievesGuildWindow(id);
}

void CGObelisk::onHeroVisit( const CGHeroInstance * h ) const
{
	InfoWindow iw;
	iw.player = h->tempOwner;
	TeamState *ts = cb->gameState()->getPlayerTeam(h->tempOwner);
	assert(ts);
	int team = ts->id;
	
	if(!hasVisited(team))
	{
		iw.text.addTxt(MetaString::ADVOB_TXT, 96);
		cb->sendAndApply(&iw);

		cb->setObjProperty(id,20,team); //increment general visited obelisks counter

		OpenWindow ow;
		ow.id1 = h->tempOwner;
		ow.window = OpenWindow::PUZZLE_MAP;
		cb->sendAndApply(&ow);

		cb->setObjProperty(id,10,team); //mark that particular obelisk as visited
	}
	else
	{
		iw.text.addTxt(MetaString::ADVOB_TXT, 97);
		cb->sendAndApply(&iw);
	}

}

void CGObelisk::initObj()
{
	obeliskCount++;
}

const std::string & CGObelisk::getHoverText() const
{
	hoverName = VLC->generaltexth->names[ID];
	if(hasVisited(cb->getCurrentPlayer()))
		hoverName += " " + VLC->generaltexth->allTexts[352]; //not visited
	else
		hoverName += " " + VLC->generaltexth->allTexts[353]; //visited
	return hoverName;
}

void CGObelisk::setPropertyDer( ui8 what, ui32 val )
{
	CPlayersVisited::setPropertyDer(what, val);
	switch(what)
	{
	case 20:
		assert(val < PLAYER_LIMIT);
		visited[val]++;

		if(visited[val] > obeliskCount)
		{
			tlog0 << "Error: Visited " << visited[val] << "\t\t" << obeliskCount << std::endl;
			assert(0);
		}

		break;
	}
}

void CGLighthouse::onHeroVisit( const CGHeroInstance * h ) const
{
	if(h->tempOwner != tempOwner)
	{
		ui8 oldOwner = tempOwner;
		cb->setOwner(id,h->tempOwner); //not ours? flag it!


		InfoWindow iw;
		iw.player = h->tempOwner;
		iw.text.addTxt(MetaString::ADVOB_TXT, 69);
		iw.soundID = soundBase::LIGHTHOUSE;
		cb->sendAndApply(&iw);

		giveBonusTo(h->tempOwner);

		if(oldOwner < PLAYER_LIMIT) //remove bonus from old owner
		{
			RemoveBonus rb(RemoveBonus::PLAYER);
			rb.whoID = oldOwner;
			rb.source = Bonus::OBJECT;
			rb.id = id;
			cb->sendAndApply(&rb);
		}
	}
}

void CGLighthouse::initObj()
{
	if(tempOwner < PLAYER_LIMIT)
	{
		giveBonusTo(tempOwner);
	}
}

const std::string & CGLighthouse::getHoverText() const
{
	hoverName = VLC->generaltexth->names[ID];
	//TODO: owned by %s player
	return hoverName;
}

void CGLighthouse::giveBonusTo( ui8 player ) const
{
	GiveBonus gb(GiveBonus::PLAYER);
	gb.bonus.type = Bonus::SEA_MOVEMENT;
	gb.bonus.val = 500;
	gb.id = player;
	gb.bonus.duration = Bonus::PERMANENT;
	gb.bonus.source = Bonus::OBJECT;
	gb.bonus.id = id;
	cb->sendAndApply(&gb);
}

CCreatureSet& CArmedInstance::getArmy() const
{ //do not return itself by value, or it will xplode
//	CCreatureSet set = *this; return set;
	//WARNING! A DIRTY CONST_CAST! TO BE INVESTIGATED AND PROBABLY REMOVED!
	return *(const_cast<CArmedInstance*>(this));
}

void CArmedInstance::randomizeArmy(int type)
{
	int max = VLC->creh->creatures.size();
	for (TSlots::iterator j = slots.begin(); j != slots.end();j++)
	{
		int randID = j->second->idRand;
		if(randID > max)
		{
			if(randID % 2)
				j->second->setType(VLC->townh->towns[type].basicCreatures[(randID-197) / 2 -1]);
			else
				j->second->setType(VLC->townh->towns[type].upgradedCreatures[(randID-197) / 2 -1]);

			randID = -1;
		}

		assert(j->second->armyObj == this);
	}
	return;
}

// void CArmedInstance::getParents(TCNodes &out, const CBonusSystemNode *root /*= NULL*/) const
// {
// 	/* //already given via PlayerState->getBonuses();
// 	const PlayerState *p = cb->getPlayerState(tempOwner);
// 	if (p && p != root) 
// 		out.insert(p); 
// 	*/
// 	out.insert(&cb->gameState()->globalEffects); //global effects are always active I believe
// 
// 	if(battle)
// 		out.insert(battle);
// }

CArmedInstance::CArmedInstance()
{
	battle = NULL;
}

// void CArmedInstance::getBonuses(BonusList &out, const CSelector &selector, const CBonusSystemNode *root /*= NULL*/) const
// {
// 	CBonusSystemNode::getBonuses(out, selector, root);
// 
// 	if(!battle)
// 	{
// 		//TODO do it clean, unify with BattleInfo version
// 		if(Selector::matchesType(selector, Bonus::MORALE) || Selector::matchesType(selector, Bonus::LUCK))
// 		{
// 			for(TSlots::const_iterator i=Slots().begin(); i!=Slots().end(); i++)
// 				i->second.getBonuses(out, selector, Selector::effectRange(Bonus::ONLY_ALLIED_ARMY), this);
// 		}
// 	}
// 
// 	if(Selector::matchesType(selector, Bonus::MORALE))
// 	{
// 		//number of alignments and presence of undead
// 		if(contains(dynamic_cast<const CStackInstance*>(root)))
// 		{
// 			bool archangelInArmy = false;
// 			bool canMix = hasBonusOfType(Bonus::NONEVIL_ALIGNMENT_MIX);
// 			std::set<si8> factions;
// 			for(TSlots::const_iterator i=Slots().begin(); i!=Slots().end(); i++)
// 			{
// 				// Take Angelic Alliance troop-mixing freedom of non-evil, non-Conflux units into account.
// 				const si8 faction = i->second.type->faction;
// 				if (canMix
// 					&& ((faction >= 0 && faction <= 2) || faction == 6 || faction == 7))
// 				{
// 					factions.insert(0); // Insert a single faction of the affected group, Castle will do.
// 				}
// 				else
// 				{
// 					factions.insert(faction);
// 				}
// 
// 				if(i->second.type->idNumber == 13)
// 					archangelInArmy = true;
// 			}
// 
// 			if(factions.size() == 1)
// 				out.push_back(Bonus(Bonus::PERMANENT, Bonus::MORALE, Bonus::ARMY, +1, id, VLC->generaltexth->arraytxt[115]));//All troops of one alignment +1
// 			else
// 			{
// 				int fcountModifier = 2-factions.size();
// 				out.push_back(Bonus(Bonus::PERMANENT, Bonus::MORALE, Bonus::ARMY, fcountModifier, id, boost::str(boost::format(VLC->generaltexth->arraytxt[114]) % factions.size() % fcountModifier)));//Troops of %d alignments %d
// 			}
// 
// 			if(vstd::contains(factions,4))
// 				out.push_back(Bonus(Bonus::PERMANENT, Bonus::MORALE, Bonus::ARMY, -1, id, VLC->generaltexth->arraytxt[116]));//Undead in group -1
// 		}
// 	}
// }

int CArmedInstance::valOfGlobalBonuses(CSelector selector) const
{
	//if (tempOwner != NEUTRAL_PLAYER)
	return cb->gameState()->players[tempOwner].valOfBonuses(selector);
}

bool IMarket::getOffer(int id1, int id2, int &val1, int &val2, EMarketMode mode) const
{
	switch(mode)
	{
	case RESOURCE_RESOURCE:
		{
			float effectiveness = std::min(((float)getMarketEfficiency()+1.0f) / 20.0f, 0.5f);

			float r = VLC->objh->resVals[id1], //value of given resource
				g = VLC->objh->resVals[id2] / effectiveness; //value of wanted resource

			if(r>g) //if given resource is more expensive than wanted
			{
				val2 = ceil(r / g);
				val1 = 1;
			}
			else //if wanted resource is more expensive
			{
				val1 = (g / r) + 0.5f;
				val2 = 1;
			}
		}
		break;
	case CREATURE_RESOURCE:
		{
			const float effectivenessArray[] = {0, 0.3, 0.45, 0.50, 0.65, 0.7, 0.85, 0.9, 1};
			float effectiveness = effectivenessArray[std::min(getMarketEfficiency(), 8)];

			float r = VLC->creh->creatures[id1]->cost[6], //value of given creature in gold
				g = VLC->objh->resVals[id2] / effectiveness; //value of wanted resource

			if(r>g) //if given resource is more expensive than wanted
			{
				val2 = ceil(r / g);
				val1 = 1;
			}
			else //if wanted resource is more expensive
			{
				val1 = (g / r) + 0.5f;
				val2 = 1;
			}
		}
		break;
	case RESOURCE_PLAYER:
		val1 = 1;
		val2 = 1;
		break;
	case RESOURCE_ARTIFACT:
		{
			float effectiveness = std::min(((float)getMarketEfficiency()+3.0f) / 20.0f, 0.6f);
			float r = VLC->objh->resVals[id1], //value of offered resource
				g = VLC->arth->artifacts[id2]->price / effectiveness; //value of bought artifact in gold
			
			if(id1 != 6) //non-gold prices are doubled
				r /= 2; 

			assert(g >= r); //should we allow artifacts cheaper than unit of resource?
			val1 = (g / r) + 0.5f;
			val2 = 1;
		}
		break;

	case CREATURE_EXP:
		{
			val1 = 1;
			val2 = (VLC->creh->creatures[id1]->AIValue / 40) * 5;
		}
		break;
	case ARTIFACT_EXP:
		{
			val1 = 1;

			int givenClass = VLC->arth->artifacts[id1]->getArtClassSerial();
			if(givenClass < 0 || givenClass > 3)
			{
				val2 = 0;
				return false;
			}

			static const int expPerClass[] = {1000, 1500, 3000, 6000};
			val2 = expPerClass[givenClass];
		}
		break;
	default:
		assert(0);
		return false;
	}

	return true;
}

bool IMarket::allowsTrade(EMarketMode mode) const
{
	return false;
}

int IMarket::availableUnits(EMarketMode mode, int marketItemSerial) const
{
	switch(mode)
	{
	case RESOURCE_RESOURCE:
	case ARTIFACT_RESOURCE:
	case CREATURE_RESOURCE:
			return -1;
	default:
			return 1;
	}
}

std::vector<int> IMarket::availableItemsIds(EMarketMode mode) const
{
	std::vector<int> ret;
	switch(mode)
	{
	case RESOURCE_RESOURCE:
	case ARTIFACT_RESOURCE:
	case CREATURE_RESOURCE:
		for (int i = 0; i < 7; i++)
			ret.push_back(i);
	default:
		break;
	}
	return ret;
}

const IMarket * IMarket::castFrom(const CGObjectInstance *obj)
{
	switch(obj->ID)
	{
	case TOWNI_TYPE:
		return static_cast<const CGTownInstance*>(obj);
	case 2: //Altar of Sacrifice
	case 7: //Black Market
	case 99: //Trading Post
	case 221: //Trading Post (snow)
	case 213: //Freelancer's Guild
		return static_cast<const CGMarket*>(obj);
	case 104: //University
		return static_cast<const CGUniversity*>(obj);
	default:
		tlog1 << "Cannot cast to IMarket object with ID " << obj->ID << std::endl;
		return NULL;
	}
}

IMarket::IMarket(const CGObjectInstance *O)
	:o(O)
{

}

std::vector<EMarketMode> IMarket::availableModes() const
{
	std::vector<EMarketMode> ret;
	for (int i = 0; i < MARTKET_AFTER_LAST_PLACEHOLDER; i++)
		if(allowsTrade((EMarketMode)i))
			ret.push_back((EMarketMode)i);

	return ret;
}

void CGMarket::onHeroVisit(const CGHeroInstance * h) const
{
	OpenWindow ow;
	ow.id1 = id;
	ow.id2 = h->id;
	ow.window = OpenWindow::MARKET_WINDOW;
	cb->sendAndApply(&ow);
}

int CGMarket::getMarketEfficiency() const
{
	return 5;
}

bool CGMarket::allowsTrade(EMarketMode mode) const
{
	switch(mode)
	{
	case RESOURCE_RESOURCE:
	case RESOURCE_PLAYER:
		switch(ID)
		{
		case 99: //Trading Post
		case 221: //Trading Post (snow)
			return true;
		default:
			return false;
		}
	case CREATURE_RESOURCE:
		return ID == 213; //Freelancer's Guild
	//case ARTIFACT_RESOURCE:
	case RESOURCE_ARTIFACT:
		return ID == 7; //Black Market
	case ARTIFACT_EXP:
	case CREATURE_EXP:
		return ID == 2; //TODO? check here for alignment of visiting hero? - would not be coherent with other checks here
	case RESOURCE_SKILL:
		return ID == 104;//University
	default:
		return false;
	}
}

int CGMarket::availableUnits(EMarketMode mode, int marketItemSerial) const
{
	return -1;
}

std::vector<int> CGMarket::availableItemsIds(EMarketMode mode) const
{
	switch(mode)
	{
	case RESOURCE_RESOURCE:
	case RESOURCE_PLAYER:
		return IMarket::availableItemsIds(mode);
	default:
		return std::vector<int>();
	}
}

CGMarket::CGMarket()
	:IMarket(this)
{
}

std::vector<int> CGBlackMarket::availableItemsIds(EMarketMode mode) const
{
	switch(mode)
	{
	case ARTIFACT_RESOURCE:
		return IMarket::availableItemsIds(mode);
	case RESOURCE_ARTIFACT:
		{
			std::vector<int> ret;
			BOOST_FOREACH(const CArtifact *a, artifacts)
				if(a)
					ret.push_back(a->id);
				else
					ret.push_back(-1);
			return ret;
		}
	default:
		return std::vector<int>();
	}
}

void CGBlackMarket::newTurn() const
{
	if(cb->getDate(2) != 1)
		return;

	SetAvailableArtifacts saa;
	saa.id = id;
	cb->pickAllowedArtsSet(saa.arts);
	cb->sendAndApply(&saa);
}

void CGUniversity::initObj()
{
	std::vector <int> toChoose;
	for (int i=0; i<SKILL_QUANTITY; i++)
		if (cb->isAllowed(2,i))
			toChoose.push_back(i);
	if (toChoose.size() < 4)
	{
		tlog0<<"Warning: less then 4 available skills was found by University initializer!\n";
		return;
	}
	
	for (int i=0; i<4; i++)//get 4 skills
	{
		int skillPos = ran()%toChoose.size();
		skills.push_back(toChoose[skillPos]);//move it to selected
		toChoose.erase(toChoose.begin()+skillPos);//remove from list
	}
}

std::vector<int> CGUniversity::availableItemsIds(EMarketMode mode) const
{
	switch (mode)
	{
		case RESOURCE_SKILL:
			return skills;
			
		default:
			return std::vector <int> ();
	}
}

void CGUniversity::onHeroVisit(const CGHeroInstance * h) const
{
	OpenWindow ow;
	ow.id1 = id;
	ow.id2 = h->id;
	ow.window = OpenWindow::UNIVERSITY_WINDOW;
	cb->sendAndApply(&ow);
}
<|MERGE_RESOLUTION|>--- conflicted
+++ resolved
@@ -1,6949 +1,6932 @@
-#define VCMI_DLL
-#include "../stdafx.h"
-#include "CObjectHandler.h"
-#include "CDefObjInfoHandler.h"
-#include "CLodHandler.h"
-#include "CGeneralTextHandler.h"
-#include "CDefObjInfoHandler.h"
-#include "CHeroHandler.h"
-#include "CSpellHandler.h"
-#include <boost/bind.hpp>
-#include <boost/algorithm/string/replace.hpp>
-#include <boost/assign/std/vector.hpp> 
-#include <boost/lexical_cast.hpp>
-#include <boost/random/linear_congruential.hpp>
-#include "CTownHandler.h"
-#include "CArtHandler.h"
-#include "CSoundBase.h"
-#include "CCreatureHandler.h"
-#include "../lib/VCMI_Lib.h"
-#include "../lib/IGameCallback.h"
-#include "../lib/CGameState.h"
-#include "../lib/NetPacks.h"
-#include "../StartInfo.h"
-#include "../lib/map.h"
-#include <sstream>
-#include <SDL_stdinc.h>
-#include <boost/foreach.hpp>
-#include <boost/format.hpp>
-using namespace boost::assign;
-
-/*
- * CObjectHandler.cpp, part of VCMI engine
- *
- * Authors: listed in file AUTHORS in main folder
- *
- * License: GNU General Public License v2.0 or later
- * Full text of license available in license.txt file, in main folder
- *
- */
-
-std::map<int,std::map<int, std::vector<int> > > CGTeleport::objs;
-std::vector<std::pair<int, int> > CGTeleport::gates;
-IGameCallback * IObjectInterface::cb = NULL;
-DLL_EXPORT void loadToIt(std::string &dest, const std::string &src, int &iter, int mode);
-extern CLodHandler * bitmaph;
-extern boost::rand48 ran;
-std::map <ui8, std::set <ui8> > CGKeys::playerKeyMap;
-std::map <si32, std::vector<si32> > CGMagi::eyelist;
-ui8 CGObelisk::obeliskCount; //how many obelisks are on map
-std::map<ui8, ui8> CGObelisk::visited; //map: team_id => how many obelisks has been visited
-
-std::vector<const CArtifact *> CGTownInstance::merchantArtifacts;
-std::vector<int> CGTownInstance::universitySkills;
-
-void IObjectInterface::onHeroVisit(const CGHeroInstance * h) const 
-{};
-
-void IObjectInterface::onHeroLeave(const CGHeroInstance * h) const 
-{};
-
-void IObjectInterface::newTurn () const
-{};
-
-IObjectInterface::~IObjectInterface()
-{}
-
-IObjectInterface::IObjectInterface()
-{}
-
-void IObjectInterface::initObj()
-{}
-
-void IObjectInterface::setProperty( ui8 what, ui32 val )
-{}
-
-void IObjectInterface::postInit()
-{}
-
-void IObjectInterface::preInit()
-{}
-
-void CPlayersVisited::setPropertyDer( ui8 what, ui32 val )
-{
-	if(what == 10)
-		players.insert((ui8)val);
-}
-
-bool CPlayersVisited::hasVisited( ui8 player ) const
-{
-	return vstd::contains(players,player);
-}
-
-static void readCreatures(std::istream & is, BankConfig & bc, bool guards) //helper function for void CObjectHandler::loadObjects()
-{
-	const int MAX_BUF = 5000;
-	char buffer[MAX_BUF + 1];
-	std::pair<si16, si32> guardInfo = std::make_pair(0, 0);
-	std::string creName;
-
-	is >> guardInfo.second;
-	//one getline just does not work... probably a kind of left whitespace
-	is.getline(buffer, MAX_BUF, '\t');
-	is.getline(buffer, MAX_BUF, '\t');
-	creName = buffer;
-
-	if( std::string(buffer) == "None" ) //no creature to be added
-		return;
-
-	//look for the best creature that is described by given name
-	if( vstd::contains(VLC->creh->nameToID, creName) )
-	{
-		guardInfo.first = VLC->creh->nameToID[creName];
-	}
-	else
-	{
-		for(int g=0; g<VLC->creh->creatures.size(); ++g)
-		{
-			if(VLC->creh->creatures[g]->namePl == creName
-				|| VLC->creh->creatures[g]->nameRef == creName
-				|| VLC->creh->creatures[g]->nameSing == creName)
-			{
-				guardInfo.first = VLC->creh->creatures[g]->idNumber;
-			}
-		}
-	}
-	
-	if(guards)
-		bc.guards.push_back(guardInfo);
-	else //given creatures
-		bc.creatures.push_back(guardInfo);
-}
-void CObjectHandler::readConfigLine(std::ifstream &istr, int g)
-{
-	banksInfo[g].push_back(new BankConfig);
-
-	BankConfig &bc = *banksInfo[g].back();
-	std::string buf;
-	//bc.level is of type char and thus we cannot read directly to it; same for some othre variables
-	istr >> buf; 
-	bc.level = atoi(buf.c_str());
-
-	istr >> buf;
-	bc.chance = atoi(buf.c_str());
-
-	readCreatures(istr, bc, true);
-	istr >> buf;
-	bc.upgradeChance = atoi(buf.c_str());
-
-	for(int b=0; b<3; ++b)
-		readCreatures(istr, bc, true);
-
-	istr >> bc.combatValue;
-	bc.resources.resize(RESOURCE_QUANTITY);
-			
-	//a dirty trick to make it work if there is no 0 for 0 quantity (like in grotto - last entry)
-	char buft[52];
-	istr.getline(buft, 50, '\t');
-	for(int h=0; h<7; ++h)
-	{
-		istr.getline(buft, 50, '\t');
-		if(buft[0] == '\0')
-			bc.resources[h] = 0;
-		else
-			bc.resources[h] = SDL_atoi(buft);
-	}
-	readCreatures(istr, bc, false);
-
-	bc.artifacts.resize(4);
-	for(int b=0; b<4; ++b)
-	{
-		istr >> bc.artifacts[b];
-	}
-
-	istr >> bc.value;
-	istr >> bc.rewardDifficulty;
-	istr >> buf;
-	bc.easiest = atoi(buf.c_str());
-}
-
-void CObjectHandler::loadObjects()
-{
-	{
-		tlog5 << "\t\tReading cregens \n";
-		cregens.resize(110); //TODO: hardcoded value - change
-		for(size_t i=0; i < cregens.size(); ++i)
-		{
-			cregens[i]=-1;
-		}
-		std::ifstream ifs(DATA_DIR "/config/cregens.txt");
-		while(!ifs.eof())
-		{
-			int dw, cr;
-			ifs >> dw >> cr;
-			cregens[dw]=cr;
-		}
-		tlog5 << "\t\tDone loading objects!\n";
-
-		ifs.close();
-		ifs.clear();
-
-		int k = -1;
-		ifs.open(DATA_DIR "/config/resources.txt");
-		ifs >> k;
-		int pom;
-		for(int i=0;i<k;i++)
-		{
-			ifs >> pom;
-			resVals.push_back(pom);
-		}
-		tlog5 << "\t\tDone loading resource prices!\n";
-	}
-
-	std::ifstream istr;
-	istr.open(DATA_DIR "/config/bankconfig.txt", std::ios_base::binary);
-	if(!istr.is_open())
-	{
-		tlog1 << "No config/bankconfig.txt file !!!\n";
-	}
-
-	const int MAX_BUF = 5000;
-	char buffer[MAX_BUF + 1];
-
-	//omitting unnecessary lines
-	istr.getline(buffer, MAX_BUF);
-	istr.getline(buffer, MAX_BUF);
-	
-	for(int g=0; g<21; ++g) //TODO: remove hardcoded value
-	{
-		//reading name
-		istr.getline(buffer, MAX_BUF, '\t');
-		creBanksNames[g] = std::string(buffer);
-		//remove trailing new line characters
-		while(creBanksNames[g][0] == 10 || creBanksNames[g][0] == 13)
-			creBanksNames[g].erase(creBanksNames[g].begin());
-
-		for(int i=0; i<4; ++i) //reading levels
-		{
-			readConfigLine(istr,g);
-		}
-	}
-	//reading name
-	istr.getline(buffer, MAX_BUF, '\t');
-	creBanksNames[21] = std::string(buffer);
-	while(creBanksNames[21][0] == 10 || creBanksNames[21][0] == 13)
-			creBanksNames[21].erase(creBanksNames[21].begin());
-	readConfigLine(istr,21); //pyramid
-}
-
-int CGObjectInstance::getOwner() const
-{
-	//if (state)
-	//	return state->owner;
-	//else
-		return tempOwner; //won't have owner
-}
-
-CGObjectInstance::CGObjectInstance(): animPhaseShift(rand()%0xff)
-{
-	pos = int3(-1,-1,-1);
-	//std::cout << "Tworze obiekt "<<this<<std::endl;
-	//state = new CLuaObjectScript();
-	ID = subID = id = -1;
-	defInfo = NULL;
-	tempOwner = 254;
-	blockVisit = false;
-}
-CGObjectInstance::~CGObjectInstance()
-{
-	//std::cout << "Usuwam obiekt "<<this<<std::endl;
-	//if (state)
-	//	delete state;
-	//state=NULL;
-}
-//CGObjectInstance::CGObjectInstance(const CGObjectInstance & right)
-//{
-//	pos = right.pos;
-//	ID = right.ID;
-//	subID = right.subID;
-//	id	= right.id;
-//	defInfo = right.defInfo;
-//	info = right.info;
-//	blockVisit = right.blockVisit;
-//	//state = new CLuaObjectScript(right.state->);
-//	//*state = *right.state;
-//	//state = right.state;
-//	tempOwner = right.tempOwner;
-//}
-//CGObjectInstance& CGObjectInstance::operator=(const CGObjectInstance & right)
-//{
-//	pos = right.pos;
-//	ID = right.ID;
-//	subID = right.subID;
-//	id	= right.id;
-//	defInfo = right.defInfo;
-//	info = right.info;
-//	blockVisit = right.blockVisit;
-//	//state = new CLuaObjectScript();
-//	//*state = *right.state;
-//	tempOwner = right.tempOwner;
-//	return *this;
-//}
-
-const std::string & CGObjectInstance::getHoverText() const
-{
-	return hoverName;
-}
-void CGObjectInstance::setOwner(int ow)
-{
-	//if (state)
-	//	state->owner = ow;
-	//else
-		tempOwner = ow;
-}
-int CGObjectInstance::getWidth() const//returns width of object graphic in tiles
-{
-	return defInfo->width;
-}
-int CGObjectInstance::getHeight() const //returns height of object graphic in tiles
-{
-	return defInfo->height;
-}
-bool CGObjectInstance::visitableAt(int x, int y) const //returns true if object is visitable at location (x, y) form left top tile of image (x, y in tiles)
-{
-	if(defInfo==NULL)
-	{
-		tlog2 << "Warning: VisitableAt for obj "<<id<<": NULL defInfo!\n";
-		return false;
-	}
-
-	if((defInfo->visitMap[y] >> (7-x) ) & 1)
-	{
-		return true;
-	}
-
-	return false;
-}
-bool CGObjectInstance::blockingAt(int x, int y) const
-{
-	if(x<0 || y<0 || x>=getWidth() || y>=getHeight() || defInfo==NULL)
-		return false;
-	if((defInfo->blockMap[y+6-getHeight()] >> (7-(8-getWidth()+x) )) & 1)
-		return false;
-	return true;
-}
-
-bool CGObjectInstance::coveringAt(int x, int y) const
-{
-	if((defInfo->coverageMap[y] >> (7-(x) )) & 1 
-		||  (defInfo->shadowCoverage[y] >> (7-(x) )) & 1)
-		return true;
-	return false;
-}
-
-std::set<int3> CGObjectInstance::getBlockedPos() const
-{
-	std::set<int3> ret;
-	for(int w=0; w<getWidth(); ++w)
-	{
-		for(int h=0; h<getHeight(); ++h)
-		{
-			if(blockingAt(w, h))
-				ret.insert(int3(pos.x - getWidth() + w + 1, pos.y - getHeight() + h + 1, pos.z));
-		}
-	}
-	return ret;
-}
-
-bool CGObjectInstance::operator<(const CGObjectInstance & cmp) const  //screen printing priority comparing
-{
-	if(defInfo->printPriority==1 && cmp.defInfo->printPriority==0)
-		return true;
-	if(cmp.defInfo->printPriority==1 && defInfo->printPriority==0)
-		return false;
-	if(this->pos.y<cmp.pos.y)
-		return true;
-	if(this->pos.y>cmp.pos.y)
-		return false;
-	if(cmp.ID==HEROI_TYPE && ID!=HEROI_TYPE)
-		return true;
-	if(cmp.ID!=HEROI_TYPE && ID==HEROI_TYPE)
-		return false;
-	if(!defInfo->isVisitable() && cmp.defInfo->isVisitable())
-		return true;
-	if(!cmp.defInfo->isVisitable() && defInfo->isVisitable())
-		return false;
-	if(this->pos.x<cmp.pos.x)
-		return true;
-	return false;
-}
-
-void CGObjectInstance::initObj()
-{
-	switch(ID)
-	{
-	case 95:
-		blockVisit = true;
-		break;
-	}
-}
-
-void CGObjectInstance::setProperty( ui8 what, ui32 val )
-{
-	switch(what)
-	{
-	case ObjProperty::OWNER:
-		tempOwner = val;
-		break;
-	case ObjProperty::BLOCKVIS:
-		blockVisit = val;
-		break;
-	case ObjProperty::ID:
-		ID = val;
-		break;
-	case ObjProperty::SUBID:
-		subID = val;
-		break;
-	}
-	setPropertyDer(what, val);
-}
-
-void CGObjectInstance::setPropertyDer( ui8 what, ui32 val )
-{}
-
-int3 CGObjectInstance::getSightCenter() const
-{
-	//return vistiable tile if possible
-	for(int i=0; i < 8; i++)
-		for(int j=0; j < 6; j++)
-			if(visitableAt(i,j))
-				return(pos + int3(i-7, j-5, 0));
-	return pos;
-}
-
-int CGObjectInstance::getSightRadious() const
-{
-	return 3;
-}
-void CGObjectInstance::getSightTiles(std::set<int3> &tiles) const //returns reference to the set
-{
-	cb->getTilesInRange(tiles, getSightCenter(), getSightRadious(), tempOwner, 1);
-}
-void CGObjectInstance::hideTiles(int ourplayer, int radius) const
-{
-	for (std::map<ui8, TeamState>::iterator i = cb->gameState()->teams.begin(); i != cb->gameState()->teams.end(); i++)
-	{
-		if ( !vstd::contains(i->second.players, ourplayer ))//another team
-		{
-			for (std::set<ui8>::iterator j = i->second.players.begin(); j != i->second.players.end(); j++)
-				if ( cb->getPlayerState(*j)->status == PlayerState::INGAME )//seek for living player (if any)
-				{
-					FoWChange fw;
-					fw.mode = 0;
-					fw.player = *j;
-					cb->getTilesInRange (fw.tiles, pos, radius, (*j), -1);
-					cb->sendAndApply (&fw);
-					break;
-				}
-		}
-	}
-}
-int3 CGObjectInstance::getVisitableOffset() const
-{
-	for(int y = 0; y < 6; y++)
-		for (int x = 0; x < 8; x++)
-			if((defInfo->visitMap[5-y] >> x) & 1)
-				return int3(x,y,0);
-
-	tlog2 << "Warning: getVisitableOffset called on non-visitable obj!\n";
-	return int3(-1,-1,-1);
-}
-
-void CGObjectInstance::getNameVis( std::string &hname ) const
-{
-	const CGHeroInstance *h = cb->getSelectedHero(cb->getCurrentPlayer());
-	hname = VLC->generaltexth->names[ID];
-	if(h) 
-	{
-		if(!h->hasBonusFrom(Bonus::OBJECT,ID))
-			hname += " " + VLC->generaltexth->allTexts[353]; //not visited
-		else
-			hname += " " + VLC->generaltexth->allTexts[352]; //visited
-	}
-}
-
-void CGObjectInstance::giveDummyBonus(int heroID, ui8 duration) const
-{
-	GiveBonus gbonus;
-	gbonus.bonus.type = Bonus::NONE;
-	gbonus.id = heroID;
-	gbonus.bonus.duration = duration;
-	gbonus.bonus.source = Bonus::OBJECT;
-	gbonus.bonus.id = ID;
-	cb->giveHeroBonus(&gbonus);
-}
-
-void CGObjectInstance::onHeroVisit( const CGHeroInstance * h ) const
-{
-	switch(ID)
-	{
-	case 35: //Hill fort
-		{
-			OpenWindow ow;
-			ow.window = OpenWindow::HILL_FORT_WINDOW;
-			ow.id1 = id;
-			ow.id2 = h->id;
-			cb->sendAndApply(&ow);
-		}
-		break;
-	case 80: //Sanctuary
-		{
-			InfoWindow iw;
-			iw.player = h->tempOwner;
-			iw.soundID = soundBase::GETPROTECTION;
-			iw.text.addTxt(MetaString::ADVOB_TXT, 114);  //You enter the sanctuary and immediately feel as if a great weight has been lifted off your shoulders.  You feel safe here.
-			cb->sendAndApply(&iw);
-		}
-		break;
-	case 95: //Tavern
-		{
-			OpenWindow ow;
-			ow.window = OpenWindow::TAVERN_WINDOW;
-			ow.id1 = h->id;
-			ow.id2 = id;
-			cb->sendAndApply(&ow);
-		}
-		break;
-	}
-}
-
-ui8 CGObjectInstance::getPassableness() const
-{
-	return 0;
-}
-
-bool CGObjectInstance::hasShadowAt( int x, int y ) const
-{
-	if( (defInfo->shadowCoverage[y] >> (7-(x) )) & 1 )
-		return true;
-	return false;
-}
-
-int3 CGObjectInstance::visitablePos() const
-{
-	return pos - getVisitableOffset();
-}
-
-static int lowestSpeed(const CGHeroInstance * chi)
-{
-	if(!chi->Slots().size())
-	{
-		tlog1 << "Error! Hero " << chi->id << " ("<<chi->name<<") has no army!\n";
-		return 20;
-	}
-	TSlots::const_iterator i = chi->Slots().begin();
-	//TODO? should speed modifiers (eg from artifacts) affect hero movement?
-	int ret = (i++)->second->valOfBonuses(Bonus::STACKS_SPEED);
-	for (;i!=chi->Slots().end();i++)
-	{
-		ret = std::min(ret, i->second->valOfBonuses(Bonus::STACKS_SPEED));
-	}
-	return ret;
-}
-
-unsigned int CGHeroInstance::getTileCost(const TerrainTile &dest, const TerrainTile &from) const
-{
-	//TODO: check if all creatures are on its native terrain and change cost appropriately
-
-	//base move cost
-	unsigned ret = 100;
-	
-	//if there is road both on dest and src tiles - use road movement cost
-	if(dest.malle && from.malle) 
-	{
-		int road = std::min(dest.malle,from.malle); //used road ID
-		switch(road)
-		{
-		case TerrainTile::dirtRoad:
-			ret = 75;
-			break;
-		case TerrainTile::grazvelRoad:
-			ret = 65;
-			break;
-		case TerrainTile::cobblestoneRoad:
-			ret = 50;
-			break;
-		default:
-			tlog1 << "Unknown road type: " << road << "... Something wrong!\n";
-			break;
-		}
-	}
-	else 
-	{
-		ret = type->heroClass->terrCosts[from.tertype];
-		ret = std::max(ret - 25*unsigned(getSecSkillLevel(0)), 100u); //reduce 25% of terrain penalty for each pathfinding level
-	}
-	return ret;
-}
-#if 0
-// Unused and buggy method. 
-//  - for loop is wrong. will not find all creatures. must use iterator instead.
-//  - -> is the slot number. use second->first for creature index
-// Is lowestSpeed() the correct equivalent ?
-unsigned int CGHeroInstance::getLowestCreatureSpeed() const
-{
-	unsigned int sl = 100;
-	for(size_t h=0; h < stacksCount(); ++h)
-	{
-		if(VLC->creh->creatures[Slots().find(h)->first]->speed<sl)
-			sl = VLC->creh->creatures[Slots().find(h)->first]->speed;
-	}
-	return sl;
-}
-#endif
-int3 CGHeroInstance::convertPosition(int3 src, bool toh3m) //toh3m=true: manifest->h3m; toh3m=false: h3m->manifest
-{
-	if (toh3m)
-	{
-		src.x+=1;
-		return src;
-	}
-	else
-	{
-		src.x-=1;
-		return src;
-	}
-}
-int3 CGHeroInstance::getPosition(bool h3m) const //h3m=true - returns position of hero object; h3m=false - returns position of hero 'manifestation'
-{
-	if (h3m)
-	{
-		return pos;
-	}
-	else
-	{
-		return convertPosition(pos,false);
-	}
-}
-
-si32 CGHeroInstance::manaLimit() const
-{
-	return si32(getPrimSkillLevel(3) * (100.0f + valOfBonuses(Bonus::SECONDARY_SKILL_PREMY, 24)) / 10.0f);
-}
-//void CGHeroInstance::setPosition(int3 Pos, bool h3m) //as above, but sets position
-//{
-//	if (h3m)
-//		pos = Pos;
-//	else
-//		pos = convertPosition(Pos,true);
-//}
-
-bool CGHeroInstance::canWalkOnSea() const
-{
-	return hasBonusOfType(Bonus::FLYING_MOVEMENT) || hasBonusOfType(Bonus::WATER_WALKING);
-}
-
-int CGHeroInstance::getPrimSkillLevel(int id) const
-{
-	int ret = valOfBonuses(Bonus::PRIMARY_SKILL, id);
-	amax(ret, id/2); //minimal value is 0 for attack and defense and 1 for spell power and knowledge
-	return ret;
-}
-
-ui8 CGHeroInstance::getSecSkillLevel(const int & ID) const
-{
-	for(size_t i=0; i < secSkills.size(); ++i)
-		if(secSkills[i].first==ID)
-			return secSkills[i].second;
-	return 0;
-}
-
-void CGHeroInstance::setSecSkillLevel(int which, int val, bool abs)
-{
-	if(getSecSkillLevel(which) == 0)
-	{
-		secSkills.push_back(std::pair<int,int>(which, val));
-		updateSkill(which, val);
-	}
-	else
-	{
-		for (unsigned i=0; i<secSkills.size(); i++)
-		{
-			if(secSkills[i].first == which)
-			{
-				if(abs)
-					secSkills[i].second = val;
-				else
-					secSkills[i].second += val;
-
-				if(secSkills[i].second > 3) //workaround to avoid crashes when same sec skill is given more than once
-				{
-					tlog1 << "Warning: Skill " << which << " increased over limit! Decreasing to Expert.\n";
-					secSkills[i].second = 3;
-				}
-				updateSkill(which, secSkills[i].second); //when we know final value
-			}
-		}
-	}
-}
-
-int CGHeroInstance::maxMovePoints(bool onLand) const
-{
-	int base = -1;
-	if(onLand)
-	{
-		static const int moveForSpeed[] = { 1500, 1560, 1630, 1700, 1760, 1830, 1900, 1960, 2000 }; //first element for 3 and lower; last for 11 and more
-		int index = lowestSpeed(this) - 3;
-		amin(index, ARRAY_COUNT(moveForSpeed)-1);
-		amax(index, 0);
-		base = moveForSpeed[index];
-	}
-	else
-	{
-		base = 1500; //on water base movement is always 1500 (speed of army doesn't matter)
-	}
-	
-	int bonus = valOfBonuses(Bonus::MOVEMENT) + (onLand ? valOfBonuses(Bonus::LAND_MOVEMENT) : valOfBonuses(Bonus::SEA_MOVEMENT));
-
-	double modifier = 0;
-	if(onLand)
-	{
-		//logistics:
-		modifier = valOfBonuses(Bonus::SECONDARY_SKILL_PREMY, 2) / 100.0f;
-	}
-	else
-	{
-		//navigation:
-		modifier = valOfBonuses(Bonus::SECONDARY_SKILL_PREMY, 5) / 100.0f;
-	}
-	return int(base + base*modifier) + bonus;
-}
-
-const CArtifact* CGHeroInstance::getArtAtPos(ui16 pos) const
-{
-	if(pos<19)
-		if(vstd::contains(artifWorn,pos))
-			return artifWorn.find(pos)->second;
-		else
-			return NULL;
-	else
-		if(pos-19 < artifacts.size())
-			return artifacts[pos-19];
-		else 
-			return NULL;
-}
-
-const CArtifact * CGHeroInstance::getArt(int pos) const
-{
-	return getArtAtPos(pos);
-}
-
-// int CGHeroInstance::getSpellSecLevel(int spell) const
-// {
-// 	int bestslvl = 0;
-// 	if(VLC->spellh->spells[spell].air)
-// 		if(getSecSkillLevel(15) >= bestslvl)
-// 		{
-// 			bestslvl = getSecSkillLevel(15);
-// 		}
-// 	if(VLC->spellh->spells[spell].fire)
-// 		if(getSecSkillLevel(14) >= bestslvl)
-// 		{
-// 			bestslvl = getSecSkillLevel(14);
-// 		}
-// 	if(VLC->spellh->spells[spell].water)
-// 		if(getSecSkillLevel(16) >= bestslvl)
-// 		{
-// 			bestslvl = getSecSkillLevel(16);
-// 		}
-// 	if(VLC->spellh->spells[spell].earth)
-// 		if(getSecSkillLevel(17) >= bestslvl)
-// 		{
-// 			bestslvl = getSecSkillLevel(17);
-// 		}
-// 	return bestslvl;
-// }
-
-CGHeroInstance::CGHeroInstance()
- : IBoatGenerator(this)
-{
-	nodeType = HERO;
-	ID = HEROI_TYPE;
-	tacticFormationEnabled = inTownGarrison = false;
-	mana = movement = portrait = level = -1;
-	isStanding = true;
-	moveDir = 4;
-	exp = 0xffffffff;
-	visitedTown = NULL;
-	type = NULL;
-	boat = NULL;
-	secSkills.push_back(std::make_pair(-1, -1));
-	speciality.nodeType = CBonusSystemNode::SPECIALITY;
-}
-
-void CGHeroInstance::initHero(int SUBID)
-{
-	subID = SUBID;
-	initHero();
-}
-
-void CGHeroInstance::initHero()
-{
-	assert(validTypes(true));
-	if(ID == HEROI_TYPE)
-		initHeroDefInfo();
-	if(!type)
-		type = VLC->heroh->heroes[subID];
-	if(!vstd::contains(spells, 0xffffffff) && type->startingSpell >= 0) //hero starts with a spell
-		spells.insert(type->startingSpell);
-	else //remove placeholder
-		spells -= 0xffffffff;
-
-	if(!vstd::contains(artifWorn, 16) && type->startingSpell >= 0) //no catapult means we haven't read pre-existant set
-	{
-		VLC->arth->equipArtifact(artifWorn, 17, VLC->arth->artifacts[0]); //give spellbook
-	}
-	VLC->arth->equipArtifact(artifWorn, 16, VLC->arth->artifacts[3]); //everyone has a catapult
-
-	if(portrait < 0 || portrait == 255)
-		portrait = subID;
-	if(!hasBonus(Selector::sourceType(Bonus::HERO_BASE_SKILL)))
-	{
-		pushPrimSkill(PrimarySkill::ATTACK, type->heroClass->initialAttack);
-		pushPrimSkill(PrimarySkill::DEFENSE, type->heroClass->initialDefence);
-		pushPrimSkill(PrimarySkill::SPELL_POWER, type->heroClass->initialPower);
-		pushPrimSkill(PrimarySkill::KNOWLEDGE, type->heroClass->initialKnowledge);
-	}
-	if(secSkills.size() == 1 && secSkills[0] == std::pair<ui8,ui8>(-1, -1)) //set secondary skills to default
-		secSkills = type->secSkillsInit;
-	if (!name.length())
-		name = type->name;
-	if (exp == 0xffffffff)
-	{
-		initExp();
-	}
-	else
-	{
-		level = VLC->heroh->level(exp);
-	}
-
-	if (sex == 0xFF)//sex is default
-		sex = type->sex;
-
-	setFormation(false);
-	if (!stacksCount()) //standard army//initial army
-	{
-		initArmy();
-	}
-	assert(validTypes());
-
-	hoverName = VLC->generaltexth->allTexts[15];
-	boost::algorithm::replace_first(hoverName,"%s",name);
-	boost::algorithm::replace_first(hoverName,"%s", type->heroClass->name);
-
-	if (mana < 0)
-		mana = manaLimit();
-}
-
-void CGHeroInstance::initArmy(CCreatureSet *dst /*= NULL*/)
-{
-	if(!dst)
-		dst = this;
-
-	int howManyStacks = 0; //how many stacks will hero receives <1 - 3>
-	int pom = ran()%100;
-	int warMachinesGiven = 0;
-
-	if(pom < 9)
-		howManyStacks = 1;
-	else if(pom < 79)
-		howManyStacks = 2;
-	else
-		howManyStacks = 3;
-
-	for(int stackNo=0; stackNo < howManyStacks; stackNo++)
-	{
-		int creID = (VLC->creh->nameToID[type->refTypeStack[stackNo]]);
-		int range = type->highStack[stackNo] - type->lowStack[stackNo];
-		int count = ran()%(range+1) + type->lowStack[stackNo];
-
-		if(creID>=145 && creID<=149) //war machine
-		{
-			warMachinesGiven++;
-			switch (creID)
-			{
-			case 145: //catapult
-				VLC->arth->equipArtifact(artifWorn, 16, VLC->arth->artifacts[3]);
-				break;
-			default:
-				VLC->arth->equipArtifact(
-					artifWorn,
-					9+CArtHandler::convertMachineID(creID,true),
-					  VLC->arth->artifacts[CArtHandler::convertMachineID(creID,true)]);
-				break;
-			}
-		}
-		else
-			dst->putStack(stackNo-warMachinesGiven, new CStackInstance(creID, count));
-	}
-}
-void CGHeroInstance::initHeroDefInfo()
-{
-	if(!defInfo  ||  defInfo->id != HEROI_TYPE)
-	{
-		defInfo = new CGDefInfo();
-		defInfo->id = HEROI_TYPE;
-		defInfo->subid = subID;
-		defInfo->printPriority = 0;
-		defInfo->visitDir = 0xff;
-	}
-	for(int i=0;i<6;i++)
-	{
-		defInfo->blockMap[i] = 255;
-		defInfo->visitMap[i] = 0;
-		defInfo->coverageMap[i] = 0;
-		defInfo->shadowCoverage[i] = 0;
-	}
-	defInfo->handler=NULL;
-	defInfo->blockMap[5] = 253;
-	defInfo->visitMap[5] = 2;
-	defInfo->coverageMap[4] = defInfo->coverageMap[5] = 224;
-}
-CGHeroInstance::~CGHeroInstance()
-{
-}
-
-bool CGHeroInstance::needsLastStack() const
-{
-	return true;
-}
-void CGHeroInstance::onHeroVisit(const CGHeroInstance * h) const
-{
-	if(h == this) return; //exclude potential self-visiting
-
-	if (ID == HEROI_TYPE) //hero
-	{
-		if( cb->gameState()->getPlayerRelations(tempOwner, h->tempOwner)) //our or ally hero
-		{
-			//exchange
-			cb->heroExchange(h->id, id);
-		}
-		else //battle
-		{
-			if(visitedTown) //we're in town
-				visitedTown->onHeroVisit(h); //town will handle attacking
-			else
-				cb->startBattleI(h,	this);
-		}
-	}
-	else if(ID == 62) //prison
-	{
-		InfoWindow iw;
-		iw.player = h->tempOwner;
-		iw.soundID = soundBase::ROGUE;
-
-		if(cb->getHeroCount(h->tempOwner,false) < 8) //free hero slot
-		{
-			cb->changeObjPos(id,pos+int3(1,0,0),0);
-			cb->setObjProperty(id, ObjProperty::ID, HEROI_TYPE); //set ID to 34
-			cb->giveHero(id,h->tempOwner); //recreates def and adds hero to player
-
-			iw.text << std::pair<ui8,ui32>(11,102);
-		}
-		else //already 8 wandering heroes
-		{
-			iw.text << std::pair<ui8,ui32>(11,103);
-		}
-
-		cb->showInfoDialog(&iw);
-	}
-}
-
-const std::string & CGHeroInstance::getBiography() const
-{
-	if (biography.length())
-		return biography;
-	else
-		return VLC->generaltexth->hTxts[subID].biography;		
-}
-void CGHeroInstance::initObj()
-{
-	blockVisit = true;
-	speciality.growthsWithLevel = false;
-
-	if(!type)
-		return; //TODO support prison
-
-	for (std::vector<SSpecialtyInfo>::const_iterator it = type->spec.begin(); it != type->spec.end(); it++)
-	{
-		Bonus *bonus = new Bonus();
-		bonus->val = it->val;
-		bonus->id = id; //from the hero, speciality has no unique id
-		bonus->duration = Bonus::PERMANENT;
-		bonus->source = Bonus::HERO_SPECIAL;
-		switch (it->type)
-		{
-			case 1:// creature speciality
-				{
-					speciality.growthsWithLevel = true;
-
-					const CCreature &specCreature = *VLC->creh->creatures[it->additionalinfo]; //creature in which we have specialty
-
-					int creLevel = specCreature.level;
-					if(!creLevel) //TODO: set fixed level for War Machines
-					{
-						if(it->additionalinfo == 146)
-							creLevel = 5; //treat ballista as 5-level
-						else
-						{
-							tlog2 << "Warning: unknown level of " << specCreature.namePl << std::endl;
-							continue;
-						}
-					}
-
-					bonus->limiter.reset(new CCreatureTypeLimiter (specCreature, true)); //with upgrades
-					bonus->type = Bonus::PRIMARY_SKILL; 
-					bonus->additionalInfo = it->additionalinfo;
-					bonus->valType = Bonus::ADDITIVE_VALUE;
-
-					bonus->subtype = PrimarySkill::ATTACK;
-					speciality.addNewBonus(bonus);
-
-					bonus->subtype = PrimarySkill::DEFENSE;
-					speciality.addNewBonus(bonus);
-					//values will be calculated later
-
-					bonus->type = Bonus::STACKS_SPEED;
-					bonus->val = 1; //+1 speed
-					speciality.addNewBonus(bonus);
-				}
-				break;
-			case 2://secondary skill
-				speciality.growthsWithLevel = true;
-				bonus->type = Bonus::SPECIAL_SECONDARY_SKILL; //needs to be recalculated with level, based on this value
-				bonus->valType = Bonus::BASE_NUMBER; // to receive nonzero value
-				bonus->subtype = it->subtype; //skill id
-				bonus->val = it->val; //value per level, in percent
-				speciality.addNewBonus(bonus);
-				switch (it->additionalinfo)
-				{
-					case 0: //normal
-						bonus->valType = Bonus::PERCENT_TO_BASE;
-						break;
-					case 1: //when it's navigation or there's no 'base' at all
-						bonus->valType = Bonus::PERCENT_TO_ALL;
-						break;
-				}
-				bonus->type = Bonus::SECONDARY_SKILL_PREMY; //value will be calculated later
-				speciality.addNewBonus(bonus);
-				break;
-			case 3://spell damage bonus, level dependant but calculated elsehwere
-				bonus->type = Bonus::SPECIAL_SPELL_LEV;
-				bonus->subtype = it->subtype;
-				speciality.addNewBonus(bonus);
-				break;
-			case 4://creature stat boost
-				switch (it->subtype)
-				{
-					case 1://attack
-						bonus->type = Bonus::PRIMARY_SKILL;
-						bonus->subtype = PrimarySkill::ATTACK;
-						break;
-					case 2://defense
-						bonus->type = Bonus::PRIMARY_SKILL;
-						bonus->subtype = PrimarySkill::DEFENSE;
-						break;
-					case 3:
-						bonus->type = Bonus::CREATURE_DAMAGE;
-						bonus->subtype = 0; //both min and max
-						break;
-					case 4://hp
-						bonus->type = Bonus::STACK_HEALTH;
-						break;
-					case 5:
-						bonus->type = Bonus::STACKS_SPEED;
-						break;
-					default:
-						continue;
-				}
-				bonus->valType = Bonus::ADDITIVE_VALUE;
-				bonus->limiter.reset(new CCreatureTypeLimiter (*VLC->creh->creatures[it->additionalinfo], true));
-				speciality.addNewBonus(bonus);
-				break;
-			case 5://spell damage bonus in percent
-				bonus->type = Bonus::SPECIFIC_SPELL_DAMAGE;
-				bonus->valType = Bonus::BASE_NUMBER; // current spell system is screwed
-				bonus->subtype = it->subtype; //spell id
-				speciality.addNewBonus(bonus);
-				break;
-			case 6://damage bonus for bless (Adela)
-				bonus->type = Bonus::SPECIAL_BLESS_DAMAGE;
-				bonus->subtype = it->subtype; //spell id if you ever wanted to use it otherwise
-				bonus->additionalInfo = it->additionalinfo; //damage factor
-				speciality.addNewBonus(bonus);
-				break;
-			case 7://maxed mastery for spell
-				bonus->type = Bonus::MAXED_SPELL;
-				bonus->subtype = it->subtype; //spell i
-				speciality.addNewBonus(bonus);
-				break;
-			case 8://peculiar spells - enchantments
-				bonus->type = Bonus::SPECIAL_PECULIAR_ENCHANT;
-				bonus->subtype = it->subtype; //spell id
-				bonus->additionalInfo = it->additionalinfo;//0, 1 for Coronius
-				speciality.addNewBonus(bonus);
-				break;
-			case 9://upgrade creatures
-			{
-				std::vector<CCreature*>* creatures = &VLC->creh->creatures;
-				bonus->type = Bonus::SPECIAL_UPGRADE;
-				bonus->subtype = it->subtype; //base id
-				bonus->additionalInfo = it->additionalinfo; //target id
-				speciality.addNewBonus(bonus);
-
-				for (std::set<ui32>::iterator i = (*creatures)[it->subtype]->upgrades.begin();
-					i != (*creatures)[it->subtype]->upgrades.end(); i++)
-				{
-					bonus->subtype = *i; //propagate for regular upgrades of base creature
-					speciality.addNewBonus(bonus);
-				}
-				break;
-			}
-			case 10://resource generation
-				bonus->type = Bonus::GENERATE_RESOURCE;
-				bonus->subtype = it->subtype;
-				speciality.addNewBonus(bonus);
-				break;
-			case 11://starting skill with mastery (Adrienne)
-				cb->changeSecSkill(id, it->val, it->additionalinfo); //simply give it and forget
-				break;
-			case 12://army speed
-				bonus->type = Bonus::STACKS_SPEED;
-				speciality.addNewBonus(bonus);
-				break;
-			case 13://Dragon bonuses (Mutare)
-				bonus->type = Bonus::PRIMARY_SKILL;
-				bonus->valType = Bonus::ADDITIVE_VALUE;
-				switch (it->subtype)
-				{
-					case 1:
-						bonus->subtype = PrimarySkill::ATTACK;
-						break;
-					case 2:
-						bonus->subtype = PrimarySkill::DEFENSE;
-						break;
-				}
-				bonus->limiter.reset(new HasAnotherBonusLimiter(Bonus::DRAGON_NATURE));
-				speciality.addNewBonus(bonus);
-				break;
-			default:
-				tlog2 << "Unexpected hero speciality " << type <<'\n';
-		}
-	}
-	//initialize bonuses
-	for (std::vector<std::pair<ui8,ui8> >::iterator it = secSkills.begin(); it != secSkills.end(); it++)
-		updateSkill(it->first, it->second);
-	UpdateSpeciality();
-
-	mana = manaLimit(); //after all bonuses are taken into account, make sure this line is the last one
-}
-void CGHeroInstance::UpdateSpeciality()
-{
-	if (speciality.growthsWithLevel)
-	{
-		std::vector<CCreature*>* creatures = &VLC->creh->creatures;
-
-		BOOST_FOREACH(Bonus *it, speciality.bonuses)
-		{
-			switch (it->type)
-			{
-				case Bonus::SECONDARY_SKILL_PREMY:
-					it->val = (speciality.valOfBonuses(Bonus::SPECIAL_SECONDARY_SKILL, it->subtype) * level);
-					break; //use only hero skills as bonuses to avoid feedback loop
-				case Bonus::PRIMARY_SKILL: //for crearures, that is
-					int creLevel = (*creatures)[it->additionalInfo]->level;
-					if(!creLevel)
-					{
-						if(it->additionalInfo == 146)
-							creLevel = 5; //treat ballista as 5-level
-						else
-						{
-							tlog2 << "Warning: unknown level of " << (*creatures)[it->additionalInfo]->namePl << std::endl;
-							continue;
-						}
-					}
-
-					double primSkillModifier = (int)(level / creLevel) / 20.0;
-					int param;
-					switch (it->subtype)
-					{
-						case PrimarySkill::ATTACK:
-							param = (*creatures)[it->additionalInfo]->attack;
-							break;
-						case PrimarySkill::DEFENSE:
-							param = (*creatures)[it->additionalInfo]->defence;
-							break;
-					}
-					it->val = ceil(param * (1 + primSkillModifier)) - param; //yep, overcomplicated but matches original
-					break;
-			}
-		}
-	}
-}
-void CGHeroInstance::updateSkill(int which, int val)
-{
-	int skillVal = 0;
-	switch (which)
-	{
-		case 1: //Archery
-			switch (val)
-			{
-				case 1:
-					skillVal = 10; break;
-				case 2:
-					skillVal = 25; break;
-				case 3:
-					skillVal = 50; break;
-			}
-			break;
-		case 2: //Logistics
-			skillVal = 10 * val; break;
-		case 5: //Navigation
-			skillVal = 50 * val; break;
-		case 8: //Mysticism
-			skillVal = val; break;
-		case 11: //eagle Eye
-			skillVal = 30 + 10 * val; break;
-		case 12: //Necromancy
-			skillVal = 10 * val; break;
-		case 22: //Offense
-			skillVal = 10 * val; break;
-		case 23: //Armorer
-			skillVal = 5 * val; break;
-		case 24: //Intelligence
-			skillVal = 25 << (val-1); break;
-		case 25: //Sorcery
-			skillVal = 5 * val; break;
-		case 26: //Resistance
-			skillVal = 5 << (val-1); break;
-		case 27: //First Aid
-			skillVal = 25 + 25*val; break;
-	}
-	if (skillVal) //we don't need bonuses of other types here
-	{
-		Bonus * b = bonuses.getFirst(Selector::typeSybtype(Bonus::SECONDARY_SKILL_PREMY, which) && Selector::sourceType(Bonus::SECONDARY_SKILL));
-		if (b) //only local hero bonus
-		{
-			b->val = skillVal;
-		}
-		else
-		{
-			Bonus *bonus = new Bonus(Bonus::PERMANENT, Bonus::SECONDARY_SKILL_PREMY, id, skillVal, ID, which, Bonus::BASE_NUMBER);
-			bonus->source = Bonus::SECONDARY_SKILL;
-			addNewBonus(bonus);
-		}
-	}
-}
-void CGHeroInstance::setPropertyDer( ui8 what, ui32 val )
-{
-	if(what == ObjProperty::PRIMARY_STACK_COUNT)
-		setStackCount(0, val);
-}
-
-double CGHeroInstance::getHeroStrength() const
-{
-	return sqrt((1.0 + 0.05*getPrimSkillLevel(0)) * (1.0 + 0.05*getPrimSkillLevel(1)));
-}
-
-int CGHeroInstance::getTotalStrength() const
-{
-	double ret = getHeroStrength() * getArmyStrength();
-	return (int) ret;
-}
-
-ui8 CGHeroInstance::getSpellSchoolLevel(const CSpell * spell, int *outSelectedSchool) const
-{
-	si16 skill = -1; //skill level
-
-#define TRY_SCHOOL(schoolName, schoolMechanicsId, schoolOutId)	\
-	if(spell-> schoolName)									\
-	{															\
-		int thisSchool = std::max<int>(getSecSkillLevel(14 + (schoolMechanicsId)), valOfBonuses(Bonus::MAGIC_SCHOOL_SKILL, 1 << (schoolMechanicsId))); \
-		if(thisSchool > skill)									\
-		{														\
-			skill = thisSchool;									\
-			if(outSelectedSchool)								\
-				*outSelectedSchool = schoolOutId;				\
-		}														\
-	}
-	TRY_SCHOOL(fire, 0, 1)
-	TRY_SCHOOL(air, 1, 0)
-	TRY_SCHOOL(water, 2, 2)
-	TRY_SCHOOL(earth, 3, 3)
-#undef TRY_SCHOOL
-
-
-
-	amax(skill, valOfBonuses(Bonus::MAGIC_SCHOOL_SKILL, 0)); //any school bonus
-	amax(skill, valOfBonuses(Bonus::SPELL, spell->id)); //given by artifact or other effect
-	if (hasBonusOfType(Bonus::MAXED_SPELL, spell->id))//hero speciality (Daremyth, Melodia)
-		skill = 3;
-	assert(skill >= 0 && skill <= 3);
-	return skill;
-}
-
-bool CGHeroInstance::canCastThisSpell(const CSpell * spell) const
-{
-	if(!getArt(17)) //if hero has no spellbook
-		return false;
-
-	if(vstd::contains(spells, spell->id) //hero has this spell in spellbook
-		|| (spell->air && hasBonusOfType(Bonus::AIR_SPELLS)) // this is air spell and hero can cast all air spells
-		|| (spell->fire && hasBonusOfType(Bonus::FIRE_SPELLS)) // this is fire spell and hero can cast all fire spells
-		|| (spell->water && hasBonusOfType(Bonus::WATER_SPELLS)) // this is water spell and hero can cast all water spells
-		|| (spell->earth && hasBonusOfType(Bonus::EARTH_SPELLS)) // this is earth spell and hero can cast all earth spells
-		|| hasBonusOfType(Bonus::SPELL, spell->id)
-		|| hasBonusOfType(Bonus::SPELLS_OF_LEVEL, spell->level)
-		)
-		return true;
-
-	return false;
-}
-
-/**
- * Calculates what creatures and how many to be raised from a battle.
- * @param battleResult The results of the battle.
- * @return Returns a pair with the first value indicating the ID of the creature
- * type and second value the amount. Both values are returned as -1 if necromancy
- * could not be applied.
- */
-CStackBasicDescriptor CGHeroInstance::calculateNecromancy (const BattleResult &battleResult) const
-{
-	const ui8 necromancyLevel = getSecSkillLevel(12);
-
-	// Hero knows necromancy.
-	if (necromancyLevel > 0) 
-	{
-		double necromancySkill = valOfBonuses(Bonus::SECONDARY_SKILL_PREMY, 12)/100.0;
-		amin(necromancySkill, 1.0); //it's impossible to raise more creatures than all...
-		const std::map<ui32,si32> &casualties = battleResult.casualties[!battleResult.winner];
-		ui32 raisedUnits = 0;
-
-		// Figure out what to raise and how many.
-		const ui32 creatureTypes[] = {56, 58, 60, 64}; // IDs for Skeletons, Walking Dead, Wights and Liches respectively.
-		const bool improvedNecromancy = hasBonusOfType(Bonus::IMPROVED_NECROMANCY);
-		const CCreature *raisedUnitType = VLC->creh->creatures[creatureTypes[improvedNecromancy ? necromancyLevel : 0]];
-		const ui32 raisedUnitHP = raisedUnitType->valOfBonuses(Bonus::STACK_HEALTH);
-
-		//calculate creatures raised from each defeated stack
-		for (std::map<ui32,si32>::const_iterator it = casualties.begin(); it != casualties.end(); it++)
-		{
-			// Get lost enemy hit points convertible to units.
-			const ui32 raisedHP = VLC->creh->creatures[it->first]->valOfBonuses(Bonus::STACK_HEALTH) * it->second * necromancySkill;
-			raisedUnits += std::min<ui32>(raisedHP / raisedUnitHP, it->second * necromancySkill); //limit to % of HP and % of original stack count
-		}
-
-		// Make room for new units.
-		int slot = getSlotFor(raisedUnitType->idNumber);
-		if (slot == -1) 
-		{
-			// If there's no room for unit, try it's upgraded version 2/3rds the size.
-			raisedUnitType = VLC->creh->creatures[*raisedUnitType->upgrades.begin()];
-			raisedUnits = (raisedUnits*2)/3;
-
-			slot = getSlotFor(raisedUnitType->idNumber);
-		}
-		if (raisedUnits <= 0)
-			raisedUnits = 1;
-
-		return CStackBasicDescriptor(raisedUnitType->idNumber, raisedUnits);
-	}
-
-	return CStackBasicDescriptor();
-}
-
-/**
- * Show the necromancy dialog with information about units raised.
- * @param raisedStack Pair where the first element represents ID of the raised creature
- * and the second element the amount.
- */
-void CGHeroInstance::showNecromancyDialog(const CStackBasicDescriptor &raisedStack) const
-{
-	InfoWindow iw;
-	iw.soundID = soundBase::GENIE;
-	iw.player = tempOwner;
-	iw.components.push_back(Component(raisedStack));
-
-	if (raisedStack.count > 1) // Practicing the dark arts of necromancy, ... (plural)
-	{ 
-		iw.text.addTxt(MetaString::GENERAL_TXT, 145);
-		iw.text.addReplacement(raisedStack.count);
-		iw.text.addReplacement(MetaString::CRE_PL_NAMES, raisedStack.type->idNumber);
-	} 
-	else // Practicing the dark arts of necromancy, ... (singular)
-	{ 
-		iw.text.addTxt(MetaString::GENERAL_TXT, 146);
-		iw.text.addReplacement(MetaString::CRE_SING_NAMES, raisedStack.type->idNumber);
-	}
-
-	cb->showInfoDialog(&iw);
-}
-
-int3 CGHeroInstance::getSightCenter() const
-{
-	return getPosition(false);
-}
-
-int CGHeroInstance::getSightRadious() const
-{
-	return 5 + getSecSkillLevel(3) + valOfBonuses(Bonus::SIGHT_RADIOUS); //default + scouting
-}
-
-si32 CGHeroInstance::manaRegain() const
-{
-	if (hasBonusOfType(Bonus::FULL_MANA_REGENERATION))
-		return manaLimit();
-
-	return 1 + valOfBonuses(Bonus::SECONDARY_SKILL_PREMY, 8) + valOfBonuses(Bonus::MANA_REGENERATION); //1 + Mysticism level 
-}
-
-si32 CGHeroInstance::getArtPos(int aid) const
-{
-	for(std::map<ui16, const CArtifact*>::const_iterator i = artifWorn.begin(); i != artifWorn.end(); i++)
-		if(i->second->id == aid)
-			return i->first;
-	return -1;
-}
-
-/**
- * Places an artifact in hero's backpack. If it's a big artifact equips it
- * or discards it if it cannot be equipped.
- */
-void CGHeroInstance::giveArtifact (ui32 aid) //use only for fixed artifacts
-{
-	CArtifact * const artifact = VLC->arth->artifacts[aid]; //pointer to constant object
-
-	if (artifact->isBig()) 
-	{
-		for (std::vector<ui16>::const_iterator it = artifact->possibleSlots.begin(); it != artifact->possibleSlots.end(); ++it) 
-		{
-			if (!vstd::contains(artifWorn, *it)) 
-			{
-				VLC->arth->equipArtifact(artifWorn, *it, artifact);
-				break;
-			}
-		}
-	} 
-	else 
-	{
-		artifacts.push_back(artifact);
-	}
-}
-
-bool CGHeroInstance::hasArt( ui32 aid ) const
-{
-	for(std::vector<const CArtifact*>::const_iterator i = artifacts.begin(); i != artifacts.end(); i++)
-		if((*i)->id == aid)
-			return true;
-	for(std::map<ui16, const CArtifact*>::const_iterator i = artifWorn.begin(); i != artifWorn.end(); i++)
-		if(i->second->id == aid)
-			return true;
-
-	return false;
-}
-
-int CGHeroInstance::getBoatType() const
-{
-	int alignment = type->heroType / 6; 
-	switch(alignment)
-	{
-	case 0:
-		return 1; //good
-	case 1:
-		return 0; //evil
-	case 2:
-		return 2;
-	default:
-		throw std::string("Wrong alignment!");
-	}
-}
-
-void CGHeroInstance::getOutOffsets(std::vector<int3> &offsets) const
-{
-	static int3 dirs[] = { int3(0,1,0),int3(0,-1,0),int3(-1,0,0),int3(+1,0,0), int3(1,1,0),int3(-1,1,0),int3(1,-1,0),int3(-1,-1,0) };
-	for (size_t i = 0; i < ARRAY_COUNT(dirs); i++)
-		offsets += dirs[i];
-}
-
-int CGHeroInstance::getSpellCost(const CSpell *sp) const
-{
-	return sp->costs[getSpellSchoolLevel(sp)];
-}
-
-<<<<<<< HEAD
-// void CGHeroInstance::getParents(TCNodes &out, const CBonusSystemNode *root /*= NULL*/) const
-// {
-// 	CArmedInstance::getParents(out, root);
-// 
-// 	if((root == this || contains(static_cast<const CStackInstance *>(root))) &&  visitedTown && !dynamic_cast<const PlayerState*>(root))
-// 	{
-// 			out.insert(visitedTown);
-// 	}
-// 
-// 	for (std::map<ui16,CArtifact*>::const_iterator i = artifWorn.begin(); i != artifWorn.end(); i++)
-// 		out.insert(i->second);
-// 
-// 	out.insert(&speciality);
-// }
-=======
-void CGHeroInstance::getParents(TCNodes &out, const CBonusSystemNode *root /*= NULL*/) const
-{
-	CArmedInstance::getParents(out, root);
-
-	if((root == this || contains(static_cast<const CStackInstance *>(root))) &&  visitedTown && !dynamic_cast<const PlayerState*>(root))
-	{
-			out.insert(visitedTown);
-	}
-
-	for (std::map<ui16, const CArtifact*>::const_iterator i = artifWorn.begin(); i != artifWorn.end(); i++)
-		out.insert(i->second);
-
-	out.insert(&speciality);
-}
->>>>>>> 3989afd1
-
-void CGHeroInstance::pushPrimSkill(int which, int val)
-{
-	addNewBonus(new Bonus(Bonus::PERMANENT, Bonus::PRIMARY_SKILL, Bonus::HERO_BASE_SKILL, val, id, which));
-}
-
-// void CGHeroInstance::getBonuses(BonusList &out, const CSelector &selector, const CBonusSystemNode *root /*= NULL*/) const
-// {
-// #define FOREACH_OWNER_TOWN(town) if(const PlayerState *p = cb->getPlayerState(tempOwner)) BOOST_FOREACH(const CGTownInstance *town, p->towns)
-// 
-// 	CArmedInstance::getBonuses(out, selector, root); ///that's not part of macro!
-// 
-// 	//TODO eliminate by moving secondary skills effects to bonus system
-// 	if(Selector::matchesType(selector, Bonus::LUCK))
-// 	{
-// 		//luck skill
-// 		if(int luckSkill = getSecSkillLevel(9)) 
-// 			out.push_back(Bonus(Bonus::PERMANENT, Bonus::LUCK, Bonus::SECONDARY_SKILL, luckSkill, 9, VLC->generaltexth->arraytxt[73+luckSkill]));
-// 
-// 		//guardian spirit
-// 		FOREACH_OWNER_TOWN(t)
-// 			if(t->subID ==1 && vstd::contains(t->builtBuildings,26)) //rampart with grail
-// 				out.push_back(Bonus(Bonus::PERMANENT, Bonus::LUCK, Bonus::TOWN_STRUCTURE, +2, 26, VLC->generaltexth->buildings[1][26].first + " +2"));
-// 	}
-// 
-// 	if(Selector::matchesType(selector, Bonus::SEA_MOVEMENT))
-// 	{
-// 		//lighthouses
-// 		FOREACH_OWNER_TOWN(t)
-// 			if(t->subID == 0 && vstd::contains(t->builtBuildings,17)) //castle
-// 				out.push_back(Bonus(Bonus::PERMANENT, Bonus::SEA_MOVEMENT, Bonus::TOWN_STRUCTURE, +500, 17, VLC->generaltexth->buildings[0][17].first + " +500"));
-// 	}
-// 
-// 	if(Selector::matchesType(selector, Bonus::MORALE))
-// 	{
-// 		//leadership
-// 		if(int moraleSkill = getSecSkillLevel(6)) 
-// 			out.push_back(Bonus(Bonus::PERMANENT, Bonus::MORALE, Bonus::SECONDARY_SKILL, moraleSkill, 6, VLC->generaltexth->arraytxt[104+moraleSkill]));
-// 
-// 		//colossus
-// 		FOREACH_OWNER_TOWN(t)
-// 			if(t->subID == 0 && vstd::contains(t->builtBuildings,26)) //castle
-// 				out.push_back(Bonus(Bonus::PERMANENT, Bonus::MORALE, Bonus::TOWN_STRUCTURE, +2, 26, VLC->generaltexth->buildings[0][26].first + " +2"));
-// 	}
-// 
-// 	if(Selector::matchesTypeSubtype(selector, Bonus::SECONDARY_SKILL_PREMY, 12)) //necromancy
-// 	{
-// 		FOREACH_OWNER_TOWN(t)
-// 		{
-// 			if(t->subID == 4) //necropolis
-// 			{
-// 				if(vstd::contains(t->builtBuildings,21)) //necromancy amplifier
-// 					out.push_back(Bonus(Bonus::PERMANENT, Bonus::SECONDARY_SKILL_PREMY, Bonus::TOWN_STRUCTURE, +10, 21, VLC->generaltexth->buildings[4][21].first + " +10%", 12));
-// 				if(vstd::contains(t->builtBuildings,26)) //grail - Soul prison
-// 					out.push_back(Bonus(Bonus::PERMANENT, Bonus::SECONDARY_SKILL_PREMY, Bonus::TOWN_STRUCTURE, +20, 26, VLC->generaltexth->buildings[4][26].first + " +20%", 12));
-// 			}
-// 		}
-// 	}
-// }
-
-EAlignment CGHeroInstance::getAlignment() const
-{
-	return type->heroClass->getAlignment();
-}
-
-void CGHeroInstance::initExp()
-{
-	exp=40+  (ran())  % 50;
-	level = 1;
-}
-
-std::string CGHeroInstance::nodeName() const
-{
-	return "Hero " + name;
-}
-
-void CGDwelling::initObj()
-{
-	switch(ID)
-	{
-	case 17:
-		{
-			int crid = VLC->objh->cregens[subID];
-			const CCreature *crs = VLC->creh->creatures[crid];
-
-			creatures.resize(1);
-			creatures[0].second.push_back(crid);
-			hoverName = VLC->generaltexth->creGens[subID];
-			if(crs->level > 4)
-				putStack(0, new CStackInstance(crs, (crs->growth) * 3));
-			if (getOwner() != 255)
-				cb->gameState()->players[getOwner()].dwellings.push_back (this);
-		}
-		break;
-
-	case 20:
-		creatures.resize(4);
-		if(subID == 1) //Golem Factory
-		{
-			creatures[0].second.push_back(32);  //Stone Golem
-			creatures[1].second.push_back(33);  //Iron Golem  
-			creatures[2].second.push_back(116); //Gold Golem
-			creatures[3].second.push_back(117); //Diamond Golem
-			//guards
-			putStack(0, new CStackInstance(116, 9));
-			putStack(1, new CStackInstance(117, 6));
-		}
-		else if(subID == 0) // Elemental Conflux 
-		{
-			creatures[0].second.push_back(112); //Air Elemental
-			creatures[1].second.push_back(114); //Fire Elemental
-			creatures[2].second.push_back(113); //Earth Elemental
-			creatures[3].second.push_back(115); //Water Elemental
-			//guards
-			putStack(0, new CStackInstance(113, 12));
-		}
-		else
-		{
-			assert(0);
-		}
-		hoverName = VLC->generaltexth->creGens4[subID];
-		break;
-
-	case 78: //Refugee Camp
-		//is handled within newturn func
-		break; 
-
-	case 106: //War Machine Factory
-		creatures.resize(3);
-		creatures[0].second.push_back(146); //Ballista 
-		creatures[1].second.push_back(147); //First Aid Tent
-		creatures[2].second.push_back(148); //Ammo Cart
-		break;
-
-	default:
-		assert(0);
-		break;
-	}
-}
-
-void CGDwelling::setProperty(ui8 what, ui32 val)
-{
-	switch (what)
-	{
-		case ObjProperty::OWNER: //change owner
-			if (ID == 17) //single generators
-			{
-				if (tempOwner != NEUTRAL_PLAYER)
-				{
-					std::vector<CGDwelling *>* dwellings = &cb->gameState()->players[tempOwner].dwellings;
-					dwellings->erase (std::find(dwellings->begin(), dwellings->end(), this));
-				}
-				if (val != NEUTRAL_PLAYER) //can new owner be neutral?
-					cb->gameState()->players[val].dwellings.push_back (this);
-			}
-			break;
-		case ObjProperty::AVAILABLE_CREATURE:
-			creatures.resize(1);
-			creatures[0].second.resize(1);
-			creatures[0].second[0] = val;
-			break;
-	}
-	CGObjectInstance::setProperty(what,val);
-}
-void CGDwelling::onHeroVisit( const CGHeroInstance * h ) const
-{
-	if(ID == 78 && !creatures[0].first) //Refugee Camp, no available cres
-	{
-		InfoWindow iw;
-		iw.player = h->tempOwner;
-		iw.text.addTxt(MetaString::ADVOB_TXT, 44); //{%s} \n\n The camp is deserted.  Perhaps you should try next week.
-		iw.text.addReplacement(MetaString::OBJ_NAMES, ID);
-		cb->sendAndApply(&iw);
-		return;
-	}
-
-	int relations = cb->gameState()->getPlayerRelations( h->tempOwner, tempOwner );
-	
-	if ( relations == 1 )//ally
-		return;//do not allow recruiting or capturing
-		
-	if( !relations  &&  stacksCount() > 0) //object is guarded, owned by enemy
-	{
-		BlockingDialog bd;
-		bd.player = h->tempOwner;
-		bd.flags = BlockingDialog::ALLOW_CANCEL;
-		bd.text.addTxt(MetaString::GENERAL_TXT, 421); //Much to your dismay, the %s is guarded by %s %s. Do you wish to fight the guards?
-		bd.text.addReplacement(ID == 17 ? MetaString::CREGENS : MetaString::CREGENS4, subID);
-		bd.text.addReplacement(MetaString::ARRAY_TXT, 176 + Slots().begin()->second->getQuantityID()*3);
-		bd.text.addReplacement(*Slots().begin()->second);
-		cb->showBlockingDialog(&bd, boost::bind(&CGDwelling::wantsFight, this, h, _1));
-		return;
-	}
-
-	if(!relations  &&  ID != 106)
-	{
-		cb->setOwner(id, h->tempOwner);
-	}
-
-	BlockingDialog bd;
-	bd.player = h->tempOwner;
-	bd.flags = BlockingDialog::ALLOW_CANCEL;
-	if(ID == 17 || ID == 20)
-	{
-		bd.text.addTxt(MetaString::ADVOB_TXT, ID == 17 ? 35 : 36); //{%s} Would you like to recruit %s? / {%s} Would you like to recruit %s, %s, %s, or %s?
-		bd.text.addReplacement(ID == 17 ? MetaString::CREGENS : MetaString::CREGENS4, subID);
-		for(size_t i = 0; i < creatures.size(); i++)
-			bd.text.addReplacement(MetaString::CRE_PL_NAMES, creatures[i].second[0]);
-	}
-	else if(ID == 78)
-	{
-		bd.text.addTxt(MetaString::ADVOB_TXT, 35); //{%s} Would you like to recruit %s?
-		bd.text.addReplacement(MetaString::OBJ_NAMES, ID);
-		for(size_t i = 0; i < creatures.size(); i++)
-			bd.text.addReplacement(MetaString::CRE_PL_NAMES, creatures[i].second[0]);
-	}
-	else if(ID == 106)
-		bd.text.addTxt(MetaString::ADVOB_TXT, 157); //{War Machine Factory} Would you like to purchase War Machines?
-	else
-		throw std::string("Illegal dwelling!");
-
-	cb->showBlockingDialog(&bd, boost::bind(&CGDwelling::heroAcceptsCreatures, this, h, _1));
-}
-
-void CGDwelling::newTurn() const
-{
-	if(cb->getDate(1) != 1) //not first day of week
-		return;
-
-	//town growths and War Machines Factories are handled separately
-	if(ID == TOWNI_TYPE  ||  ID == 106)
-		return;
-
-	if(ID == 78) //if it's a refugee camp, we need to pick an available creature
-	{
-		cb->setObjProperty(id, ObjProperty::AVAILABLE_CREATURE, VLC->creh->pickRandomMonster());
-	}
-
-	bool change = false;
-
-	SetAvailableCreatures sac;
-	sac.creatures = creatures;
-	sac.tid = id;
-	for (size_t i = 0; i < creatures.size(); i++)
-	{
-		if(creatures[i].second.size())
-		{
-			CCreature *cre = VLC->creh->creatures[creatures[i].second[0]];
-			TQuantity amount = cre->growth * (1 + cre->valOfBonuses(Bonus::CREATURE_GROWTH_PERCENT)/100) + cre->valOfBonuses(Bonus::CREATURE_GROWTH);
-			if (DWELLINGS_ACCUMULATE_CREATURES)
-				sac.creatures[i].first += amount;
-			else
-				sac.creatures[i].first = amount;
-			change = true;
-		}
-	}
-
-	if(change)
-		cb->sendAndApply(&sac);
-}
-
-void CGDwelling::heroAcceptsCreatures( const CGHeroInstance *h, ui32 answer ) const
-{
-	if(!answer)
-		return;
-
-	int crid = creatures[0].second[0];
-	CCreature *crs = VLC->creh->creatures[crid];
-	TQuantity count = creatures[0].first;
-
-	if(crs->level == 1  &&  ID != 78) //first level - creatures are for free
-	{
-		if(count) //there are available creatures
-		{
-			int slot = h->getSlotFor(crid);
-			if(slot < 0) //no available slot
-			{
-				InfoWindow iw;
-				iw.player = h->tempOwner;
-				iw.text.addTxt(MetaString::GENERAL_TXT, 425);//The %s would join your hero, but there aren't enough provisions to support them.
-				iw.text.addReplacement(MetaString::CRE_PL_NAMES, crid);
-				cb->showInfoDialog(&iw);
-			}
-			else //give creatures
-			{
-				SetAvailableCreatures sac;
-				sac.tid = id;
-				sac.creatures = creatures;
-				sac.creatures[0].first = 0;
-
-
-				InfoWindow iw;
-				iw.player = h->tempOwner;
-				iw.text.addTxt(MetaString::GENERAL_TXT, 423); //%d %s join your army.
-				iw.text.addReplacement(count);
-				iw.text.addReplacement(MetaString::CRE_PL_NAMES, crid);
-
-				cb->showInfoDialog(&iw);
-				cb->sendAndApply(&sac);
-				cb->addToSlot(StackLocation(h, slot), crs, count);
-			}
-		}
-		else //there no creatures
-		{
-			InfoWindow iw;
-			iw.text.addTxt(MetaString::GENERAL_TXT, 422); //There are no %s here to recruit.
-			iw.text.addReplacement(MetaString::CRE_PL_NAMES, crid);
-			iw.player = h->tempOwner;
-			cb->sendAndApply(&iw);
-		}
-	}
-	else
-	{
-		if(ID == 106) //pick available War Machines
-		{
-			//there is 1 war machine available to recruit if hero doesn't have one
-			SetAvailableCreatures sac;
-			sac.tid = id;
-			sac.creatures = creatures;
-			sac.creatures[0].first = !h->getArt(13); //ballista
-			sac.creatures[1].first = !h->getArt(15); //first aid tent
-			sac.creatures[2].first = !h->getArt(14); //ammo cart
-			cb->sendAndApply(&sac);
-		}
-
-		OpenWindow ow;
-		ow.id1 = id;
-		ow.id2 = h->id;
-		ow.window = (ID == 17 || ID == 78)
-			? OpenWindow::RECRUITMENT_FIRST 
-			: OpenWindow::RECRUITMENT_ALL;
-		cb->sendAndApply(&ow);
-	}
-}
-
-void CGDwelling::wantsFight( const CGHeroInstance *h, ui32 answer ) const
-{
-	if(answer)
-		cb->startBattleI(h, this, boost::bind(&CGDwelling::fightOver, this, h, _1));
-}
-
-void CGDwelling::fightOver(const CGHeroInstance *h, BattleResult *result) const
-{
-	if (result->winner == 0)
-	{
-		onHeroVisit(h);
-	}
-}
-
-int CGTownInstance::getSightRadious() const //returns sight distance
-{
-	if (subID == 2) //tower
-	{
-		if ((builtBuildings.find(26)) != builtBuildings.end()) //skyship
-			return -1; //entire map
-		else if ((builtBuildings.find(21)) != builtBuildings.end()) //lookout tower
-			return 20;
-	}
-	return 5;
-}
-
-void CGTownInstance::setPropertyDer(ui8 what, ui32 val)
-{
-///this is freakin' overcomplicated solution
-	switch (what)
-	{
-		case 11: //add visitor of town building
-			bonusingBuildings[val]->setProperty (ObjProperty::VISITORS, visitingHero->id);
-			break;
-		case 12:
-			bonusingBuildings[val]->setProperty (12, 0);
-			break;
-		case 13: //add garrisoned hero to visitors
-			bonusingBuildings[val]->setProperty (ObjProperty::VISITORS, garrisonHero->id);
-			break;
-		case 14:
-			bonusValue.first = val;
-			break;
-		case 15:
-			bonusValue.second = val;
-			break;			
-	}
-}
-int CGTownInstance::fortLevel() const //0 - none, 1 - fort, 2 - citadel, 3 - castle
-{
-	if((builtBuildings.find(9))!=builtBuildings.end())
-		return 3;
-	if((builtBuildings.find(8))!=builtBuildings.end())
-		return 2;
-	if((builtBuildings.find(7))!=builtBuildings.end())
-		return 1;
-	return 0;
-}
-
-int CGTownInstance::hallLevel() const // -1 - none, 0 - village, 1 - town, 2 - city, 3 - capitol
-{
-	if ((builtBuildings.find(13))!=builtBuildings.end())
-		return 3;
-	if ((builtBuildings.find(12))!=builtBuildings.end())
-		return 2;
-	if ((builtBuildings.find(11))!=builtBuildings.end())
-		return 1;
-	if ((builtBuildings.find(10))!=builtBuildings.end())
-		return 0;
-	return -1;
-}
-int CGTownInstance::mageGuildLevel() const
-{
-	if ((builtBuildings.find(4))!=builtBuildings.end())
-		return 5;
-	if ((builtBuildings.find(3))!=builtBuildings.end())
-		return 4;
-	if ((builtBuildings.find(2))!=builtBuildings.end())
-		return 3;
-	if ((builtBuildings.find(1))!=builtBuildings.end())
-		return 2;
-	if ((builtBuildings.find(0))!=builtBuildings.end())
-		return 1;
-	return 0;
-}
-bool CGTownInstance::creatureDwelling(const int & level, bool upgraded) const
-{
-	if ( level<0 || level >= CREATURES_PER_TOWN )
-		return false;
-	return vstd::contains(builtBuildings, 30+level+upgraded*CREATURES_PER_TOWN);
-}
-int CGTownInstance::getHordeLevel(const int & HID)  const//HID - 0 or 1; returns creature level or -1 if that horde structure is not present
-{
-	return town->hordeLvl[HID];
-}
-int CGTownInstance::creatureGrowth(const int & level) const
-{
-	if (level<0 || level >=CREATURES_PER_TOWN)
-		return 0;
-	TCreature creid = town->basicCreatures[level];
-		
-	int ret = VLC->creh->creatures[creid]->growth;
-	switch(fortLevel())
-	{
-	case 3:
-		ret*=2;break;
-	case 2:
-		ret*=(1.5); break;
-	}
-	ret *= (1 + VLC->creh->creatures[creid]->valOfBonuses(Bonus::CREATURE_GROWTH_PERCENT)/100); // double growth or plague
-	if(tempOwner != NEUTRAL_PLAYER)
-	{
-		ret *= (100.0f + cb->gameState()->players[tempOwner].valOfBonuses
-			(Selector::type(Bonus::CREATURE_GROWTH_PERCENT) && Selector::sourceType(Bonus::ARTIFACT)))/100; //Statue of Legion
-		for (std::vector<CGDwelling*>::const_iterator it = cb->gameState()->players[tempOwner].dwellings.begin(); it != cb->gameState()->players[tempOwner].dwellings.end(); ++it)
-		{ //+1 for each dwelling
-			if (VLC->creh->creatures[creid]->idNumber == (*it)->creatures[0].second[0])
-				++ret;
-		}
-	}
-	if(getHordeLevel(0)==level)
-		if((builtBuildings.find(18)!=builtBuildings.end()) || (builtBuildings.find(19)!=builtBuildings.end()))
-			ret+=VLC->creh->creatures[creid]->hordeGrowth;
-	if(getHordeLevel(1)==level)
-		if((builtBuildings.find(24)!=builtBuildings.end()) || (builtBuildings.find(25)!=builtBuildings.end()))
-			ret+=VLC->creh->creatures[creid]->hordeGrowth;
-
-	//support for legs of legion etc.
-	if(garrisonHero)
-		ret += garrisonHero->valOfBonuses(Bonus::CREATURE_GROWTH, level);
-	if(visitingHero)
-		ret += visitingHero->valOfBonuses(Bonus::CREATURE_GROWTH, level);
-	if(builtBuildings.find(26)!=builtBuildings.end()) //grail - +50% to ALL growth
-		ret*=1.5;
-	//spcecial week unaffected by grail (bug in original game?)
-	ret += VLC->creh->creatures[creid]->valOfBonuses(Bonus::CREATURE_GROWTH);
-	return ret;//check CCastleInterface.cpp->CCastleInterface::CCreaInfo::clickRight if this one will be modified
-}
-int CGTownInstance::dailyIncome() const
-{
-	int ret = 0;
-	if ((builtBuildings.find(26))!=builtBuildings.end())
-		ret+=5000;
-	if ((builtBuildings.find(13))!=builtBuildings.end())
-		ret+=4000;
-	else if ((builtBuildings.find(12))!=builtBuildings.end())
-		ret+=2000;
-	else if ((builtBuildings.find(11))!=builtBuildings.end())
-		ret+=1000;
-	else if ((builtBuildings.find(10))!=builtBuildings.end())
-		ret+=500;
-	return ret;
-}
-bool CGTownInstance::hasFort() const
-{
-	return (builtBuildings.find(7))!=builtBuildings.end();
-}
-bool CGTownInstance::hasCapitol() const
-{
-	return (builtBuildings.find(13))!=builtBuildings.end();
-}
-CGTownInstance::CGTownInstance()
-	:IShipyard(this), IMarket(this)
-{
-	builded=-1;
-	destroyed=-1;
-	garrisonHero=NULL;
-	town=NULL;
-	visitingHero = NULL;
-}
-
-CGTownInstance::~CGTownInstance()
-{
-	for (std::vector<CGTownBuilding*>::const_iterator i = bonusingBuildings.begin(); i != bonusingBuildings.end(); i++) 
-		delete *i;
-}
-
-int CGTownInstance::spellsAtLevel(int level, bool checkGuild) const
-{
-	if(checkGuild && mageGuildLevel() < level)
-		return 0;
-	int ret = 6 - level; //how many spells are available at this level
-	if(subID == 2   &&   vstd::contains(builtBuildings,22)) //magic library in Tower
-		ret++; 
-	return ret;
-}
-
-int CGTownInstance::defenceBonus(int type) const
-{
-	int ret=0;
-	switch (type)
-		{
-/*attack*/		case 0: 
-						if (subID == 6 && vstd::contains(builtBuildings,26))//Stronghold, grail
-							ret += 12;
-						if (subID == 7 && vstd::contains(builtBuildings,26))//Fortress, grail
-							ret += 10;
-						if (subID == 7 && vstd::contains(builtBuildings,22))//Fortress, Blood Obelisk
-							ret += 2;
-							return ret;
-/*defence*/		case 1:
-						if (subID == 7 && vstd::contains(builtBuildings,21))//Fortress, Glyphs of Fear
-							ret += 2;
-						if (subID == 7 && vstd::contains(builtBuildings,26))//Fortress, Grail
-							ret += 10;
-							return ret;
-/*spellpower*/	case 2:
-						if (subID == 3 && vstd::contains(builtBuildings,21))//Inferno, Brimstone Clouds
-							ret += 2;
-						if (subID == 5 && vstd::contains(builtBuildings,26))//Dungeon, Grail
-							ret += 12;
-							return ret;
-/*knowledge*/	case 3:
-						if (subID == 2 && vstd::contains(builtBuildings,26))//Tower, Grail
-							ret += 15;
-							return ret;
-		}
-		return 0;//Why we are here? wrong type?
-}
-
-bool CGTownInstance::needsLastStack() const
-{
-	if(garrisonHero)
-		return true;
-	else return false;
-}
-
-void CGTownInstance::onHeroVisit(const CGHeroInstance * h) const
-{
-	if( !cb->gameState()->getPlayerRelations( getOwner(), h->getOwner() ))//if this is enemy
-	{
-		if(stacksCount() > 0 || visitingHero)
-		{
-			const CGHeroInstance *defendingHero = NULL;
-			if(visitingHero)
-				defendingHero = visitingHero;
-			else if(garrisonHero)
-				defendingHero = garrisonHero;
-
-			const CArmedInstance *defendingArmy = this;
-			if(defendingHero)
-				defendingArmy = defendingHero;
-
-			bool outsideTown = (defendingHero == visitingHero && garrisonHero);
-			cb->startBattleI(h, defendingArmy, getSightCenter(), h, defendingHero, false, boost::bind(&CGTownInstance::fightOver, this, h, _1), (outsideTown ? NULL : this));
-		}
-		else
-		{
-			cb->setOwner(id, h->tempOwner);
-			removeCapitols (h->getOwner());
-			cb->heroVisitCastle(id, h->id);
-		}
-	}
-	else
-		cb->heroVisitCastle(id, h->id);
-}
-
-void CGTownInstance::onHeroLeave(const CGHeroInstance * h) const
-{
-	cb->stopHeroVisitCastle(id,h->id);
-}
-
-void CGTownInstance::initObj()
-///initialize town structures
-{
-	blockVisit = true;
-	hoverName = name + ", " + town->Name();
-
-	if (subID == 5)
-		creatures.resize(CREATURES_PER_TOWN+1);//extra dwelling for Dungeon
-	else
-		creatures.resize(CREATURES_PER_TOWN);
-	for (int i = 0; i < CREATURES_PER_TOWN; i++)
-	{
-		if(creatureDwelling(i,false))
-			creatures[i].second.push_back(town->basicCreatures[i]);
-		if(creatureDwelling(i,true))
-			creatures[i].second.push_back(town->upgradedCreatures[i]);
-	}
-
-	switch (subID)
-	{ //add new visitable objects
-		case 0:
-			bonusingBuildings.push_back (new COPWBonus(21, this)); //Stables
-			break;
-		case 5:
-			bonusingBuildings.push_back (new COPWBonus(21, this)); //Vortex
-		case 2: case 3: case 6:
-			bonusingBuildings.push_back (new CTownBonus(23, this));
-			break;
-		case 7:
-			bonusingBuildings.push_back (new CTownBonus(17, this));
-			break;
-	}
-	//add special bonuses from buildings
-	if(subID == 4 && vstd::contains(builtBuildings, 17))
-	{
-		addNewBonus(new Bonus(Bonus::PERMANENT, Bonus::DARKNESS, Bonus::TOWN_STRUCTURE, 20, 17) );
-	}
-}
-
-void CGTownInstance::newTurn() const
-{
-	if (cb->getDate(1) == 1) //reset on new week
-	{
-		if (vstd::contains(builtBuildings,17) && subID == 1 && cb->getDate(0) != 1 && (tempOwner < PLAYER_LIMIT) )//give resources for Rampart, Mystic Pond
-		{
-			int resID = rand()%4+2;//bonus to random rare resource
-			resID = (resID==2)?1:resID;
-			int resVal = rand()%4+1;//with size 1..4
-			cb->giveResource(tempOwner, resID, resVal);
-			cb->setObjProperty (id, 14, resID);
-			cb->setObjProperty (id, 15, resVal);
-		}
-
-		if ( subID == 5 )
-			for (std::vector<CGTownBuilding*>::const_iterator i = bonusingBuildings.begin(); i!=bonusingBuildings.end(); i++)
-		{
-			if ((*i)->ID == 21)
-				cb->setObjProperty (id, 12, (*i)->id); //reset visitors for Mana Vortex
-		}
-
-		if (tempOwner == NEUTRAL_PLAYER) //garrison growth for neutral towns
-			{
-				std::vector<ui8> nativeCrits; //slots
-				for (TSlots::const_iterator it = Slots().begin(); it != Slots().end(); it++)
-				{
-					if (it->second->type->faction == subID) //native
-					{
-						nativeCrits.push_back(it->first); //collect matching slots
-					}
-				}
-				if (nativeCrits.size())
-				{
-					TSlot pos = nativeCrits[rand() % nativeCrits.size()];
-					StackLocation sl(this, pos);
-
-					const CCreature *c = getCreature(pos);
-					if (rand()%100 < 90 || c->upgrades.empty()) //increase number if no upgrade avaliable
-					{
-						cb->changeStackCount(sl, c->growth);
-					}
-					else //upgrade
-					{
-						cb->changeStackType(sl, VLC->creh->creatures[*c->upgrades.begin()]);
-					}
-				}
-				if ((stacksCount() < ARMY_SIZE && rand()%100 < 25) || Slots().empty()) //add new stack
-				{
-					int i = rand() % std::min (ARMY_SIZE, cb->getDate(3)<<1);
-					TCreature c = town->basicCreatures[i];
-					TSlot n = -1;
-					TQuantity count = creatureGrowth(i);
-
-					{//no lower tiers or above current month
-
-						if ((n = getSlotFor(c))>=0)
-						{ 
-							StackLocation sl(this, n);
-							if (slotEmpty(n))
-								cb->insertNewStack(sl, VLC->creh->creatures[c], count);
-							else //add to existing
-								cb->changeStackCount(sl, count);
-						}
-					}
-				}		
-			}
-	}
-}
-
-int3 CGTownInstance::getSightCenter() const
-{
-	return pos - int3(2,0,0);
-}
-
-ui8 CGTownInstance::getPassableness() const
-{
-	if ( !stacksCount() )//empty castle - anyone can visit
-		return ALL_PLAYERS;
-	if ( tempOwner == 255 )//neutral guarded - noone can visit
-		return 0;
-		
-	ui8 mask = 0;
-	TeamState * ts = cb->gameState()->getPlayerTeam(tempOwner);
-	BOOST_FOREACH(ui8 it, ts->players)
-		mask |= 1<<it;//allies - add to possible visitors
-	
-	return mask;
-}
-
-void CGTownInstance::getOutOffsets( std::vector<int3> &offsets ) const
-{
-	offsets += int3(-1,2,0), int3(-3,2,0);
-}
-
-void CGTownInstance::fightOver( const CGHeroInstance *h, BattleResult *result ) const
-{
-	if(result->winner == 0)
-	{
-		if (hasBonusOfType(Bonus::DARKNESS))
-		{
-			//TODO: Make some 'change owner' function for bonus, or bonuses independent of player
-			/*
-			RemoveBonus rb(RemoveBonus::PLAYER);
-			rb.whoID = getOwner();
-			rb.source = Bonus::TOWN_STRUCTURE;
-			rb.id = id;
-			cb->sendAndApply(&rb);
-
-			GiveBonus gb(GiveBonus::PLAYER);
-			gb.bonus.type = Bonus::DARKNESS;
-			gb.bonus.val = 20;
-			gb.id = h->tempOwner;
-			gb.bonus.duration = Bonus::PERMANENT;
-			gb.bonus.source = Bonus::TOWN_STRUCTURE;
-			gb.bonus.id = id;
-			cb->sendAndApply(&gb);
-			*/
-		}
-
-		removeCapitols (h->getOwner());
-		cb->setOwner (id, h->tempOwner); //give control after checkout is done
-		FoWChange fw;
-		fw.player = h->tempOwner;
-		fw.mode = 1;
-		getSightTiles (fw.tiles); //update visibility for castle structures
-		cb->sendAndApply (&fw);
-
-
-	}
-}
-
-void CGTownInstance::removeCapitols (ui8 owner) const
-{ 
-	if (hasCapitol()) // search if there's an older capitol
-	{ 
-		PlayerState* state = cb->gameState()->getPlayer (owner); //get all towns owned by player
-		for (std::vector<CGTownInstance*>::const_iterator i = state->towns.begin(); i < state->towns.end(); ++i) 
-		{ 
-			if (*i != this && (*i)->hasCapitol()) 
-			{ 
-				RazeStructures rs; 
-				rs.tid = id; 
-				rs.bid.insert(13); 
-				rs.destroyed = destroyed;  
-				cb->sendAndApply(&rs); 
-				return; 
-			} 
-		} 
-	} 
-} 
-
-int CGTownInstance::getBoatType() const
-{
-	const CCreature *c = VLC->creh->creatures[town->basicCreatures.front()];
-	if (c->isGood())
-		return 1;
-	else if (c->isEvil())
-		return 0;
-	else //neutral
-		return 2;
-}
-
-// void CGTownInstance::getParents(TCNodes &out, const CBonusSystemNode *root /*= NULL*/) const
-// {
-// 	CArmedInstance::getParents(out, root);
-// 	if(root == this  &&  visitingHero && visitingHero != root)
-// 		out.insert(visitingHero);
-// }
-
-// void CGTownInstance::getBonuses(BonusList &out, const CSelector &selector, const CBonusSystemNode *root /*= NULL*/) const
-// {
-// 	CArmedInstance::getBonuses(out, selector, root);
-// 	//TODO eliminate by moving structures effects to bonus system
-// 
-// 	if(Selector::matchesType(selector, Bonus::LUCK))
-// 	{
-// 		if(subID == 1  &&  vstd::contains(builtBuildings,21)) //rampart, fountain of fortune
-// 			out.push_back(Bonus(Bonus::PERMANENT, Bonus::LUCK, Bonus::TOWN_STRUCTURE, +2, 21, VLC->generaltexth->buildings[1][21].first + " +2"));
-// 	}
-// 
-// 	if(Selector::matchesType(selector, Bonus::MORALE))
-// 	{
-// 		if(subID == 0  &&  vstd::contains(builtBuildings,22)) //castle, brotherhood of sword built
-// 			out.push_back(Bonus(Bonus::PERMANENT, Bonus::MORALE, Bonus::TOWN_STRUCTURE, +2, 22, VLC->generaltexth->buildings[0][22].first + " +2"));
-// 		else if(vstd::contains(builtBuildings,5)) //tavern is built
-// 			out.push_back(Bonus(Bonus::PERMANENT, Bonus::MORALE, Bonus::TOWN_STRUCTURE, +1, 5, VLC->generaltexth->buildings[0][5].first + " +1"));
-// 	}
-// }
-
-int CGTownInstance::getMarketEfficiency() const
-{
-	if(!vstd::contains(builtBuildings, 14)) 
-		return 0;
-
-	const PlayerState *p = cb->getPlayerState(tempOwner);
-	assert(p);
-
-	int marketCount = 0;
-	BOOST_FOREACH(const CGTownInstance *t, p->towns)
-		if(vstd::contains(t->builtBuildings, 14))
-			marketCount++;
-
-	return marketCount;
-}
-
-bool CGTownInstance::allowsTrade(EMarketMode mode) const
-{
-	switch(mode)
-	{
-	case RESOURCE_RESOURCE:
-	case RESOURCE_PLAYER:
-		return vstd::contains(builtBuildings, 14); // 	marketplace
-	case ARTIFACT_RESOURCE:
-	case RESOURCE_ARTIFACT:
-		return (subID == 2 || subID == 5 || subID == 8) && vstd::contains(builtBuildings, 17);//artifact merchants
-	case CREATURE_RESOURCE:
-		return subID == 6 && vstd::contains(builtBuildings, 21); //Freelancer's guild
-	case CREATURE_UNDEAD:
-		return subID == 4 && vstd::contains(builtBuildings, 22);//Skeleton transformer
-	case RESOURCE_SKILL:
-		return subID == 8 && vstd::contains(builtBuildings, 21);//Magic University
-	default:
-		assert(0);
-		return false;
-	}
-}
-
-std::vector<int> CGTownInstance::availableItemsIds(EMarketMode mode) const
-{
-	if(mode == RESOURCE_ARTIFACT)
-	{
-		std::vector<int> ret;
-		BOOST_FOREACH(const CArtifact *a, merchantArtifacts)
-			if(a)
-				ret.push_back(a->id);
-			else
-				ret.push_back(-1);
-		return ret;
-	}
-	else if ( mode == RESOURCE_SKILL )
-	{
-		return universitySkills;
-	}
-	else
-		return IMarket::availableItemsIds(mode);
-}
-
-void CGVisitableOPH::onHeroVisit( const CGHeroInstance * h ) const
-{
-	if(visitors.find(h->id)==visitors.end())
-	{
-		onNAHeroVisit(h->id, false);
-		switch(ID)
-		{
-		case 102: //tree
-		case 4: //arena
-		case 41://library
-		case 47: //School of Magic
-		case 107://School of War
-			break;
-		default:
-			cb->setObjProperty(id, ObjProperty::VISITORS, h->id); //add to the visitors
-			break;
-		}
-	}
-	else
-	{
-		onNAHeroVisit(h->id, true);
-	}
-}
-
-void CGVisitableOPH::initObj()
-{
-	if(ID==102)
-		ttype = ran()%3;
-	else
-		ttype = -1;
-}
-
-void CGVisitableOPH::treeSelected( int heroID, int resType, int resVal, expType expVal, ui32 result ) const
-{
-	if(result) //player agreed to give res for exp
-	{
-		cb->giveResource(cb->getOwner(heroID),resType,-resVal); //take resource
-		cb->changePrimSkill(heroID,4,expVal); //give exp
-		cb->setObjProperty(id, ObjProperty::VISITORS, heroID); //add to the visitors
-	}
-}
-void CGVisitableOPH::onNAHeroVisit(int heroID, bool alreadyVisited) const
-{
-	int id=0, subid=0, ot=0, sound = 0;
-	expType val=1;
-	switch(ID)
-	{
-	case 4: //arena
-		sound = soundBase::NOMAD;
-		ot = 0;
-		break;
-	case 51: //mercenary camp
-		sound = soundBase::NOMAD;
-		subid=0;
-		ot=80;
-		break;
-	case 23: //marletto tower
-		sound = soundBase::NOMAD;
-		subid=1;
-		ot=39;
-		break;
-	case 61:
-		sound = soundBase::gazebo;
-		subid=2;
-		ot=100;
-		break;
-	case 32:
-		sound = soundBase::GETPROTECTION;
-		subid=3;
-		ot=59;
-		break;
-	case 100:
-		sound = soundBase::gazebo;
-		id=5;
-		ot=143;
-		val=1000;
-		break;
-	case 102:
-		sound = soundBase::gazebo;
-		id = 5;
-		subid = 1;
-		ot = 146;
-		val = 1;
-		break;
-	case 41:
-		sound = soundBase::gazebo;
-		ot = 66;
-		break;
-	case 47: //School of Magic
-		sound = soundBase::faerie;
-		ot = 71;
-		break;
-	case 107://School of War
-		sound = soundBase::MILITARY;
-		ot = 158;
-		break;
-	}
-	if (!alreadyVisited)
-	{
-		switch (ID)
-		{
-		case 4: //arena
-			{
-				BlockingDialog sd(false,true);
-				sd.soundID = sound;
-				sd.text << std::pair<ui8,ui32>(11,ot);
-				sd.components.push_back(Component(0,0,2,0));
-				sd.components.push_back(Component(0,1,2,0));
-				sd.player = cb->getOwner(heroID);
-				cb->showBlockingDialog(&sd,boost::bind(&CGVisitableOPH::arenaSelected,this,heroID,_1));
-				return;
-			}
-		case 51:
-		case 23:
-		case 61:
-		case 32:
-			{
-				cb->changePrimSkill(heroID,subid,val);
-				InfoWindow iw;
-				iw.soundID = sound;
-				iw.components.push_back(Component(0,subid,val,0));
-				iw.text << std::pair<ui8,ui32>(11,ot);
-				iw.player = cb->getOwner(heroID);
-				cb->showInfoDialog(&iw);
-				break;
-			}
-		case 100: //give exp
-			{
-				const CGHeroInstance *h = cb->getHero(heroID);
-				val = val*(100+h->getSecSkillLevel(21)*5)/100.0f;
-				InfoWindow iw;
-				iw.soundID = sound;
-				iw.components.push_back(Component(id,subid,val,0));
-				iw.player = cb->getOwner(heroID);
-				iw.text << std::pair<ui8,ui32>(11,ot);
-				iw.soundID = soundBase::gazebo;
-				cb->showInfoDialog(&iw);
-				cb->changePrimSkill(heroID,4,val);
-				break;
-			}
-		case 102://tree
-			{
-				const CGHeroInstance *h = cb->getHero(heroID);
-				val = VLC->heroh->reqExp(h->level+val) - VLC->heroh->reqExp(h->level);
-				if(!ttype)
-				{
-					cb->setObjProperty(this->id, ObjProperty::VISITORS, heroID); //add to the visitors
-					InfoWindow iw;
-					iw.soundID = sound;
-					iw.components.push_back(Component(id,subid,1,0));
-					iw.player = cb->getOwner(heroID);
-					iw.text << std::pair<ui8,ui32>(11,148);
-					cb->showInfoDialog(&iw);
-					cb->changePrimSkill(heroID,4,val);
-					break;
-				}
-				else
-				{
-					ui32 res;
-					expType resval;
-					if(ttype==1)
-					{
-						res = 6;
-						resval = 2000;
-						ot = 149;
-					}
-					else
-					{
-						res = 5;
-						resval = 10;
-						ot = 151;
-					}
-
-					if(cb->getResource(h->tempOwner,res) < resval) //not enough resources
-					{
-						ot++;
-						InfoWindow iw;
-						iw.soundID = sound;
-						iw.player = h->tempOwner;
-						iw.text << std::pair<ui8,ui32>(11,ot);
-						cb->showInfoDialog(&iw);
-						return;
-					}
-
-					BlockingDialog sd (true, false);
-					sd.soundID = sound;
-					sd.player = cb->getOwner(heroID);
-					sd.text << std::pair<ui8,ui32>(11,ot);
-					sd.components.push_back (Component (Component::RESOURCE, res, resval, 0));
-					cb->showBlockingDialog(&sd,boost::bind(&CGVisitableOPH::treeSelected,this,heroID,res,resval,val,_1));
-				}
-				break;
-			}
-		case 41://library of enlightenment
-			{
-				const CGHeroInstance *h = cb->getHero(heroID);
-				if(h->level  <  10 - 2*h->getSecSkillLevel(4)) //not enough level
-				{
-					InfoWindow iw;
-					iw.soundID = sound;
-					iw.player = cb->getOwner(heroID);
-					iw.text << std::pair<ui8,ui32>(11,68);
-					cb->showInfoDialog(&iw);
-				}
-				else
-				{
-					cb->setObjProperty(this->id, ObjProperty::VISITORS, heroID); //add to the visitors
-					cb->changePrimSkill(heroID,0,2);
-					cb->changePrimSkill(heroID,1,2);
-					cb->changePrimSkill(heroID,2,2);
-					cb->changePrimSkill(heroID,3,2);
-					InfoWindow iw;
-					iw.soundID = sound;
-					iw.player = cb->getOwner(heroID);
-					iw.text << std::pair<ui8,ui32>(11,66);
-					cb->showInfoDialog(&iw);
-				}
-				break;
-			}
-		case 47: //School of Magic
-		case 107://School of War
-			{
-				int skill = (ID==47 ? 2 : 0);
-				if(cb->getResource(cb->getOwner(heroID),6) < 1000) //not enough resources
-				{
-					InfoWindow iw;
-					iw.soundID = sound;
-					iw.player = cb->getOwner(heroID);
-					iw.text << std::pair<ui8,ui32>(MetaString::ADVOB_TXT,ot+2);
-					cb->showInfoDialog(&iw);
-				}
-				else
-				{
-					BlockingDialog sd(true,true);
-					sd.soundID = sound;
-					sd.player = cb->getOwner(heroID);
-					sd.text << std::pair<ui8,ui32>(11,ot);
-					sd.components.push_back(Component(Component::PRIM_SKILL, skill, +1, 0));
-					sd.components.push_back(Component(Component::PRIM_SKILL, skill+1, +1, 0));
-					cb->showBlockingDialog(&sd,boost::bind(&CGVisitableOPH::schoolSelected,this,heroID,_1));
-				}
-			}
-			break;
-		}
-	}
-	else
-	{
-		ot++;
-		InfoWindow iw;
-		iw.soundID = sound;
-		iw.player = cb->getOwner(heroID);
-		iw.text << std::pair<ui8,ui32>(11,ot);
-		cb->showInfoDialog(&iw);
-	}
-}
-
-const std::string & CGVisitableOPH::getHoverText() const
-{
-	int pom = -1;
-	switch(ID)
-	{
-	case 4:
-		pom = -1;
-		break;
-	case 51:
-		pom = 8; 
-		break;
-	case 23:
-		pom = 7;
-		break;
-	case 61:
-		pom = 11; 
-		break;
-	case 32:
-		pom = 4; 
-		break;
-	case 100:
-		pom = 5; 
-		break;
-	case 102:
-		pom = 18;
-		break;
-	case 41:
-		break;
-	case 47: //School of Magic
-		pom = 9;
-		break;
-	case 107://School of War
-		pom = 10;
-		break;
-	default:
-		throw std::string("Wrong CGVisitableOPH object ID!\n");
-	}
-	hoverName = VLC->generaltexth->names[ID];
-	if(pom >= 0)
-		hoverName += ("\n" + VLC->generaltexth->xtrainfo[pom]);
-	const CGHeroInstance *h = cb->getSelectedHero(cb->getCurrentPlayer());
-	if(h)
-	{
-		hoverName += "\n\n";
-		hoverName += (vstd::contains(visitors,h->id)) 
-							? (VLC->generaltexth->allTexts[352])  //visited
-							: ( VLC->generaltexth->allTexts[353]); //not visited
-	}
-	return hoverName;
-}
-
-void CGVisitableOPH::arenaSelected( int heroID, int primSkill ) const
-{
-	cb->setObjProperty(id, ObjProperty::VISITORS, heroID); //add to the visitors
-	cb->changePrimSkill(heroID,primSkill-1,2);
-}
-
-void CGVisitableOPH::setPropertyDer( ui8 what, ui32 val )
-{
-	if(what == ObjProperty::VISITORS)
-		visitors.insert(val);
-}
-
-void CGVisitableOPH::schoolSelected(int heroID, ui32 which) const
-{
-	if(!which) //player refused to pay
-		return;
-
-	int base = (ID == 47  ?  2  :  0);
-	cb->setObjProperty(id, ObjProperty::VISITORS, heroID); //add to the visitors
-	cb->giveResource(cb->getOwner(heroID),6,-1000); //take 1000 gold
-	cb->changePrimSkill(heroID, base + which-1, +1); //give appropriate skill
-}
-
-COPWBonus::COPWBonus (int index, CGTownInstance *TOWN)
-{
-	ID = index;
-	town = TOWN;
-	id = town->bonusingBuildings.size();
-}
-void COPWBonus::setProperty(ui8 what, ui32 val)
-{
-	switch (what)
-	{
-		case 4:
-			visitors.insert(val);
-			break;
-		case 12:
-			visitors.clear();
-			break;
-	}
-}
-void COPWBonus::onHeroVisit (const CGHeroInstance * h) const
-{
-	int heroID = h->id;
-	if (town->builtBuildings.find(ID) != town->builtBuildings.end())
-	{
-		InfoWindow iw;
-		iw.player = h->tempOwner;
-		switch (town->subID)
-		{
-			case 0: //Stables
-				if (!h->hasBonusFrom(Bonus::OBJECT, 94)) //does not stack with advMap Stables
-				{
-					GiveBonus gb;
-					gb.bonus = Bonus(Bonus::ONE_WEEK, Bonus::LAND_MOVEMENT, Bonus::OBJECT, 600, 94, VLC->generaltexth->arraytxt[100]);
-					gb.id = heroID;
-					cb->giveHeroBonus(&gb);
-					iw.text << VLC->generaltexth->allTexts[580];
-					cb->showInfoDialog(&iw);
-				}
-				break;
-			case 5: //Mana Vortex
-				if (visitors.empty() && h->mana <= h->manaLimit())
-				{
-					cb->setManaPoints (heroID, 2 * h->manaLimit()); 
-					cb->setObjProperty (id, ObjProperty::VISITED, true);
-					iw.text << VLC->generaltexth->allTexts[579];
-					cb->showInfoDialog(&iw);
-					cb->setObjProperty (town->id, 11, id); //add to visitors
-				}
-				break;
-		}
-	}
-}
-CTownBonus::CTownBonus (int index, CGTownInstance *TOWN)
-{
-	ID = index;
-	town = TOWN;
-	id = town->bonusingBuildings.size();
-}
-void CTownBonus::setProperty (ui8 what, ui32 val)
-{
-	if(what == 4)
-		visitors.insert(val);
-}
-void CTownBonus::onHeroVisit (const CGHeroInstance * h) const
-{
-	int heroID = h->id;
-	if ((town->builtBuildings.find(ID) != town->builtBuildings.end()) && (visitors.find(heroID) == visitors.end()))
-	{
-		InfoWindow iw;
-		int what, val, mid;
-		switch (ID)
-		{
-			case 23:
-				switch(town->subID)
-				{
-					case 2: //wall
-						what = 3;
-						val = 1;
-						mid = 581;
-						iw.components.push_back (Component(Component::PRIM_SKILL, 3, 1, 0));
-						break;
-					case 3: //order of fire
-						what = 2;
-						val = 1;
-						mid = 582;
-						iw.components.push_back (Component(Component::PRIM_SKILL, 2, 1, 0));
-						break;
-					case 6://hall of valhalla
-						what = 0;
-						val = 1;
-						mid = 584;
-						iw.components.push_back (Component(Component::PRIM_SKILL, 0, 1, 0));
-						break;
-					case 5://academy of battle scholars
-						what = 4;
-						val = 1000*(100+h->getSecSkillLevel(21)*5)/100.0f;
-						mid = 583;
-						iw.components.push_back (Component(Component::EXPERIENCE, 0, val, 0));
-						break;
-				}
-				break;
-			case 17:
-				switch(town->subID)
-				{
-					case 7: //cage of warlords
-						what = 1;
-						val = 1;
-						mid = 585;
-						iw.components.push_back (Component(Component::PRIM_SKILL, 1, 1, 0));
-						break;
-				}
-				break;
-		}
-		iw.player = cb->getOwner(heroID);
-		iw.text << VLC->generaltexth->allTexts[mid];
-		cb->showInfoDialog(&iw);
-		cb->changePrimSkill (heroID, what, val);
-		if (town->visitingHero == h)
-			cb->setObjProperty (town->id, 11, id); //add to visitors
-		else
-			cb->setObjProperty (town->id, 13, id); //then it must be garrisoned hero
-	}
-}
-const std::string & CGCreature::getHoverText() const
-{
-	MetaString ms;
-	int pom = slots.find(0)->second->getQuantityID();
-	pom = 174 + 3*pom + 1;
-	ms << std::pair<ui8,ui32>(6,pom) << " " << std::pair<ui8,ui32>(7,subID);
-	ms.toString(hoverName);
-
-	if(const CGHeroInstance *selHero = cb->getSelectedHero(cb->getCurrentPlayer()))
-	{
-		hoverName += "\n\n Threat: ";
-		float ratio = ((float)getArmyStrength() / selHero->getTotalStrength());
-		if (ratio < 0.1) hoverName += "Effortless";
-		else if (ratio < 0.25) hoverName += "Very Weak";
-		else if (ratio < 0.6) hoverName += "Weak";
-		else if (ratio < 0.9) hoverName += "A bit weaker";
-		else if (ratio < 1.1) hoverName += "Equal";
-		else if (ratio < 1.3) hoverName += "A bit stronger";
-		else if (ratio < 1.8) hoverName += "Strong";
-		else if (ratio < 2.5) hoverName += "Very Strong";
-		else if (ratio < 4) hoverName += "Challenging";
-		else if (ratio < 8) hoverName += "Overpowering";
-		else if (ratio < 20) hoverName += "Deadly";
-		else hoverName += "Impossible";
-	}
-	return hoverName;
-}
-void CGCreature::onHeroVisit( const CGHeroInstance * h ) const
-{
-	int action = takenAction(h);
-	switch( action ) //decide what we do...
-	{
-	case -2: //fight
-		fight(h);
-		break;
-	case -1: //flee
-		{
-			flee(h);
-			break;
-		}
-	case 0: //join for free
-		{
-			BlockingDialog ynd(true,false);
-			ynd.player = h->tempOwner;
-			ynd.text << std::pair<ui8,ui32>(MetaString::ADVOB_TXT, 86); 
-			ynd.text.addReplacement(MetaString::CRE_PL_NAMES, subID);
-			cb->showBlockingDialog(&ynd,boost::bind(&CGCreature::joinDecision,this,h,0,_1));
-			break;
-		}
-	default: //join for gold
-		{
-			assert(action > 0);
-
-			//ask if player agrees to pay gold
-			BlockingDialog ynd(true,false);
-			ynd.player = h->tempOwner;
-			std::string tmp = VLC->generaltexth->advobtxt[90];
-			boost::algorithm::replace_first(tmp,"%d",boost::lexical_cast<std::string>(getStackCount(0)));
-			boost::algorithm::replace_first(tmp,"%d",boost::lexical_cast<std::string>(action));
-			boost::algorithm::replace_first(tmp,"%s",VLC->creh->creatures[subID]->namePl);
-			ynd.text << tmp;
-			cb->showBlockingDialog(&ynd,boost::bind(&CGCreature::joinDecision,this,h,action,_1));
-			break;
-		}
-	}
-
-}
-
-void CGCreature::endBattle( BattleResult *result ) const
-{
-	if(result->winner==0)
-	{
-		cb->removeObject(id);
-	}
-	else
-	{
-		//int killedAmount=0;
-		//for(std::set<std::pair<ui32,si32> >::iterator i=result->casualties[1].begin(); i!=result->casualties[1].end(); i++)
-		//	if(i->first == subID)
-		//		killedAmount += i->second;
-		//cb->setAmount(id, slots.find(0)->second.second - killedAmount);	
-
-		/*
-		MetaString ms;
-		int pom = slots.find(0)->second.getQuantityID();
-		pom = 174 + 3*pom + 1;
-		ms << std::pair<ui8,ui32>(6,pom) << " " << std::pair<ui8,ui32>(7,subID);
-		cb->setHoverName(id,&ms);
-		cb->setObjProperty(id, 11, slots.begin()->second.count * 1000);
-		*/
-	}
-}
-
-void CGCreature::initObj()
-{
-	blockVisit = true;
-	switch(character)
-	{
-	case 0:
-		character = 0;
-		break;
-	case 1:
-		character = 1 + ran()%7;
-		break;
-	case 2:
-		character = 1 + ran()%10;
-		break;
-	case 3:
-		character = 4 + ran()%7;
-		break;
-	case 4:
-		character = 10;
-		break;
-	}
-
-	slots[0]->setType(subID);
-	TQuantity &amount = slots[0]->count;
-	CCreature &c = *VLC->creh->creatures[subID];
-	if(!amount)
-	{
-		if(c.ammMax == c.ammMin)
-			amount = c.ammMax;
-		else
-			amount = c.ammMin + (ran() % (c.ammMax - c.ammMin));
-	}
-
-	temppower = slots[0]->count * 1000;
-}
-void CGCreature::newTurn() const
-{//Works only for stacks of single type of size up to 2 millions
-	if (slots.begin()->second->count < CREEP_SIZE && cb->getDate(1) == 1 && cb->getDate(0) > 1)
-	{
-		ui32 power = temppower * (100 + WEEKLY_GROWTH)/100;
-		cb->setObjProperty(id, 10, std::min (power/1000 , (ui32)CREEP_SIZE)); //set new amount
-		cb->setObjProperty(id, 11, power); //increase temppower
-	}
-}
-void CGCreature::setPropertyDer(ui8 what, ui32 val)
-{
-	switch (what)
-	{
-		case 10:
-			slots[0]->count = val;
-			break;
-		case 11:
-			temppower = val;
-			break;
-	}
-}
-
-int CGCreature::takenAction(const CGHeroInstance *h, bool allowJoin) const
-{
-	double hlp = h->getTotalStrength() / getArmyStrength();
-
-	if(!character) //compliant creatures will always join
-		return 0;
-	else if(allowJoin)//test for joining
-	{
-		int factor;
-		if(hlp >= 7)
-			factor = 11;
-		else if(hlp >= 1)
-			factor = (int)(2*(hlp-1));
-		else if(hlp >= 0.5)
-			factor = -1;
-		else if(hlp >= 0.333)
-			factor = -2;
-		else
-			factor = -3;
-
-		int sympathy = 0;
-
-		std::set<ui32> myKindCres; //what creatures are the same kind as we
-		myKindCres.insert(subID); //we
-		myKindCres.insert(VLC->creh->creatures[subID]->upgrades.begin(),VLC->creh->creatures[subID]->upgrades.end()); //our upgrades
-		for(std::vector<CCreature*>::iterator i=VLC->creh->creatures.begin(); i!=VLC->creh->creatures.end(); i++)
-			if(vstd::contains((*i)->upgrades, (ui32) id)) //it's our base creatures
-				myKindCres.insert((*i)->idNumber);
-
-		int count = 0, //how many creatures of our kind has hero
-			totalCount = 0;
-
-		for (TSlots::const_iterator i = h->Slots().begin(); i != h->Slots().end(); i++)
-		{
-			if(vstd::contains(myKindCres,i->second->type->idNumber))
-				count += i->second->count;
-			totalCount += i->second->count;
-		}
-
-		if(count*2 > totalCount)
-			sympathy++;
-		if(count)
-			sympathy++;
-		
-
-		int charisma = factor + h->getSecSkillLevel(4) + sympathy;
-		if(charisma >= character) //creatures might join...
-		{
-			if(h->getSecSkillLevel(4) + sympathy + 1 >= character)
-				return 0; //join for free
-			else if(h->getSecSkillLevel(4) * 2  +  sympathy  +  1 >= character)
-				return VLC->creh->creatures[subID]->cost[6] * getStackCount(0); //join for gold
-		}
-	}
-
-	//we are still here - creatures not joined heroes, test for fleeing
-
-	//TODO: it's provisional formula, should be replaced with original one (or something closer to it)
-	//TODO: should be deterministic (will be needed for Vision spell)
-	int hlp2 = (int) (hlp - 2)*1000;
-	if(!neverFlees   
-		&& hlp2 >= 0 
-		&& rand()%2000 < hlp2
-	)
-		return -1; //flee
-	else
-		return -2; //fight
-
-}
-
-void CGCreature::fleeDecision(const CGHeroInstance *h, ui32 pursue) const
-{
-	if(pursue)
-	{
-		fight(h);
-	}
-	else
-	{
-		cb->removeObject(id);
-	}
-}
-
-void CGCreature::joinDecision(const CGHeroInstance *h, int cost, ui32 accept) const
-{
-	if(!accept)
-	{
-		if(takenAction(h,false) == -1) //they flee
-		{
-			flee(h);
-		}
-		else //they fight
-		{
-			InfoWindow iw;
-			iw.player = h->tempOwner;
-			iw.text << std::pair<ui8,ui32>(11,87);  //Insulted by your refusal of their offer, the monsters attack!
-			cb->showInfoDialog(&iw);
-			fight(h);
-		}
-	}
-	else //accepted
-	{
-		if (cb->getResource(h->tempOwner,6) < cost) //player don't have enough gold!
-		{
-			InfoWindow iw;
-			iw.player = h->tempOwner;
-			iw.text << std::pair<ui8,ui32>(1,29);  //You don't have enough gold
-			cb->showInfoDialog(&iw);
-
-			//act as if player refused
-			joinDecision(h,cost,false);
-			return;
-		}
-
-		//take gold
-		if(cost)
-			cb->giveResource(h->tempOwner,6,-cost);
-
-		cb->tryJoiningArmy(this, h, true, false);
-// 		int slot = h->getSlotFor(subID);
-// 		if(slot >= 0) //there is place
-// 		{
-// 			//add creatures
-// 			SetGarrisons sg;
-// 			sg.garrs[h->id] = h->getArmy();
-// 			sg.garrs[h->id].addToSlot(slot, subID, getStackCount(0));
-// 			cb->sendAndApply(&sg);
-// 			cb->removeObject(id);
-// 		}
-// 		else
-// 		{
-// 			cb->showGarrisonDialog(id,h->id,true,boost::bind(&IGameCallback::removeObject,cb,id)); //show garrison window and remove ourselves from map when player ends
-// 		}
-	}
-}
-
-void CGCreature::fight( const CGHeroInstance *h ) const
-{
-	cb->startBattleI(h, this, boost::bind(&CGCreature::endBattle,this,_1));
-}
-
-void CGCreature::flee( const CGHeroInstance * h ) const
-{
-	BlockingDialog ynd(true,false);
-	ynd.player = h->tempOwner;
-	ynd.text << std::pair<ui8,ui32>(11,91); 
-	ynd.text.addReplacement(MetaString::CRE_PL_NAMES, subID);
-	cb->showBlockingDialog(&ynd,boost::bind(&CGCreature::fleeDecision,this,h,_1));
-}
-
-void CGMine::onHeroVisit( const CGHeroInstance * h ) const
-{
-	int relations = cb->gameState()->getPlayerRelations(h->tempOwner, tempOwner);
-	
-	if(relations == 2) //we're visiting our mine
-	{
-		cb->showGarrisonDialog(id,h->id,true,0);
-		return; 
-	}
-	else if (relations == 1)//ally
-		return;
-
-	if(stacksCount()) //Mine is guarded
-	{
-		BlockingDialog ynd(true,false);
-		ynd.player = h->tempOwner;
-		ynd.text << std::pair<ui8,ui32>(MetaString::ADVOB_TXT, subID == 7 ? 84 : 187); 
-		cb->showBlockingDialog(&ynd,boost::bind(&CGMine::fight, this, _1, h));
-		return;
-	}
-
-	flagMine(h->tempOwner);
-
-}
-
-void CGMine::newTurn() const
-{
-	if(cb->getDate() == 1)
-		return;
-
-	if (tempOwner == NEUTRAL_PLAYER)
-		return;
-
-	cb->giveResource(tempOwner, producedResource, producedQuantity);
-}
-
-void CGMine::initObj()
-{
-	if(subID >= 7) //Abandoned Mine
-	{
-		//set guardians
-		int howManyTroglodytes = 100 + ran()%100;
-		CStackInstance *troglodytes = new CStackInstance(70, howManyTroglodytes);
-		putStack(0, troglodytes);
-
-		//after map reading tempOwner placeholds bitmask for allowed resources
-		std::vector<int> possibleResources;
-		for (int i = 0; i < 8; i++)
-			if(tempOwner & 1<<i)
-				possibleResources.push_back(i);
-
-		assert(possibleResources.size());
-		producedResource = possibleResources[ran()%possibleResources.size()];
-		tempOwner = NEUTRAL_PLAYER;
-		hoverName = VLC->generaltexth->mines[7].first + "\n" + VLC->generaltexth->allTexts[202] + " " + troglodytes->getQuantityTXT(false) + " " + troglodytes->type->namePl;
-	}
-	else
-	{
-		producedResource = subID;
-
-		MetaString ms;
-		ms << std::pair<ui8,ui32>(9,producedResource);
-		if(tempOwner >= PLAYER_LIMIT)
-			tempOwner = NEUTRAL_PLAYER;	
-		else
-			ms << " (" << std::pair<ui8,ui32>(6,23+tempOwner) << ")";
-		ms.toString(hoverName);
-	}
-
-	producedQuantity = defaultResProduction();
-}
-
-void CGMine::fight(ui32 agreed, const CGHeroInstance *h) const
-{
-	cb->startBattleI(h, this, boost::bind(&CGMine::endBattle, this, _1, h->tempOwner));
-}
-
-void CGMine::endBattle(BattleResult *result, ui8 attackingPlayer) const
-{
-	if(result->winner == 0) //attacker won
-	{
-		if(subID == 7)
-		{
-			InfoWindow iw;
-			iw.player = attackingPlayer;
-			iw.text.addTxt(MetaString::ADVOB_TXT, 85);
-			cb->showInfoDialog(&iw);
-
-		}
-		flagMine(attackingPlayer);
-	}
-}
-
-void CGMine::flagMine(ui8 player) const
-{
-	assert(tempOwner != player);
-	cb->setOwner(id,player); //not ours? flag it!
-
-	MetaString ms;
-	ms << std::pair<ui8,ui32>(9,subID) << "\n(" << std::pair<ui8,ui32>(6,23+player) << ")";
-	if(subID == 7)
-	{
-		ms << "(%s)";
-		ms.addReplacement(MetaString::RES_NAMES, producedResource);
-	}
-	cb->setHoverName(id,&ms);
-
-	InfoWindow iw;
-	iw.soundID = soundBase::FLAGMINE;
-	iw.text.addTxt(MetaString::MINE_EVNTS,producedResource); //not use subID, abandoned mines uses default mine texts
-	iw.player = player;
-	iw.components.push_back(Component(2,producedResource,producedQuantity,-1));
-	cb->showInfoDialog(&iw);
-}
-
-ui32 CGMine::defaultResProduction()
-{
-	switch(producedResource)
-	{
-	case 0: //wood
-	case 2: //ore
-		return 2;
-	case 6: //gold
-		return 1000;
-	default:
-		return 1;
-	}
-}
-
-void CGResource::initObj()
-{
-	blockVisit = true;
-	hoverName = VLC->generaltexth->restypes[subID];
-
-	if(!amount)
-	{
-		switch(subID)
-		{
-		case 6:
-			amount = 500 + (rand()%6)*100;
-			break;
-		case 0: case 2:
-			amount = 6 + (rand()%5);
-			break;
-		default:
-			amount = 3 + (rand()%3);
-			break;
-		}
-	}
-}
-
-void CGResource::onHeroVisit( const CGHeroInstance * h ) const
-{
-	if(stacksCount())
-	{
-		if(message.size())
-		{
-			BlockingDialog ynd(true,false);
-			ynd.player = h->getOwner();
-			ynd.text << message;
-			cb->showBlockingDialog(&ynd,boost::bind(&CGResource::fightForRes,this,_1,h));
-		}
-		else
-		{
-			fightForRes(1,h);
-		}
-	}
-	else
-	{
-		if(message.length())
-		{
-			InfoWindow iw;
-			iw.player = h->tempOwner;
-			iw.text << message;
-			cb->showInfoDialog(&iw);
-		}
-		collectRes(h->getOwner());
-	}
-}
-
-void CGResource::collectRes( int player ) const
-{
-	cb->giveResource(player,subID,amount);
-	ShowInInfobox sii;
-	sii.player = player;
-	sii.c = Component(2,subID,amount,0);
-	sii.text << std::pair<ui8,ui32>(11,113);
-	sii.text.addReplacement(MetaString::RES_NAMES, subID);
-	cb->showCompInfo(&sii);
-	cb->removeObject(id);
-}
-
-void CGResource::fightForRes(ui32 agreed, const CGHeroInstance *h) const
-{
-	if(agreed)
-		cb->startBattleI(h, this, boost::bind(&CGResource::endBattle,this,_1,h));
-}
-
-void CGResource::endBattle( BattleResult *result, const CGHeroInstance *h ) const
-{
-	if(result->winner == 0) //attacker won
-		collectRes(h->getOwner());
-}
-
-void CGVisitableOPW::newTurn() const
-{
-	if (cb->getDate(1) == 1) //first day of week = 1
-	{
-		cb->setObjProperty(id, ObjProperty::VISITED, false);
-		MetaString ms; //set text to "not visited"
-		ms << std::pair<ui8,ui32>(3,ID) << " " << std::pair<ui8,ui32>(1,353);
-		cb->setHoverName(id,&ms);
-	}
-}
-
-void CGVisitableOPW::onHeroVisit( const CGHeroInstance * h ) const
-{
-	int mid, sound = 0;
-	switch (ID)
-	{
-	case 55: //mystical garden
-		sound = soundBase::experience;
-		mid = 92;
-		break;
-	case 112://windmill
-		sound = soundBase::GENIE;
-		mid = 170;
-		break;
-	case 109://waterwheel
-		sound = soundBase::GENIE;
-		mid = 164;
-		break;
-	}
-	if (visited)
-	{
-		if (ID!=112)
-			mid++;
-		else 
-			mid--;
-
-		InfoWindow iw;
-		iw.soundID = sound;
-		iw.player = h->tempOwner;
-		iw.text << std::pair<ui8,ui32>(11,mid);
-		cb->showInfoDialog(&iw);
-	}
-	else
-	{
-		int type, sub, val;
-		type = 2;
-		switch (ID)
-		{
-		case 55:
-			if (rand()%2)
-			{
-				sub = 5;
-				val = 5;
-			}
-			else
-			{
-				sub = 6;
-				val = 500;
-			}
-			break;
-		case 112:
-			mid = 170;
-			sub = (rand() % 5) + 1;
-			val = (rand() % 4) + 3;
-			break;
-		case 109:
-			mid = 164;
-			sub = 6;
-			if(cb->getDate(0)<8)
-				val = 500;
-			else
-				val = 1000;
-		}
-		cb->giveResource(h->tempOwner,sub,val);
-		InfoWindow iw;
-		iw.soundID = sound;
-		iw.player = h->tempOwner;
-		iw.components.push_back(Component(type,sub,val,0));
-		iw.text << std::pair<ui8,ui32>(11,mid);
-		cb->showInfoDialog(&iw);
-		cb->setObjProperty(id, ObjProperty::VISITED, true);
-		MetaString ms; //set text to "visited"
-		ms << std::pair<ui8,ui32>(3,ID) << " " << std::pair<ui8,ui32>(1,352);
-		cb->setHoverName(id,&ms);
-	}
-}
-
-void CGVisitableOPW::setPropertyDer( ui8 what, ui32 val )
-{
-	if(what == ObjProperty::VISITED)
-		visited = val;
-}
-
-void CGTeleport::onHeroVisit( const CGHeroInstance * h ) const
-{
-	int destinationid=-1;
-	switch(ID)
-	{
-	case 43: //one way - find corresponding exit monolith
-		if(vstd::contains(objs,44) && vstd::contains(objs[44],subID) && objs[44][subID].size())
-			destinationid = objs[44][subID][rand()%objs[44][subID].size()];
-		else
-			tlog2 << "Cannot find corresponding exit monolith for "<< id << std::endl;
-		break;
-	case 45://two way monolith - pick any other one
-	case 111: //Whirlpool
-		if(vstd::contains(objs,ID) && vstd::contains(objs[ID],subID) && objs[ID][subID].size()>1)
-		{
-			while ((destinationid = objs[ID][subID][rand()%objs[ID][subID].size()]) == id); //choose another exit
-			if (ID == 111)
-			{
-				if (!h->hasBonusOfType(Bonus::WHIRLPOOL_PROTECTION))
-				{
-					if (h->Slots().size() > 1 || h->Slots().begin()->second->count > 1)
-					{ //we can't remove last unit
-						TSlot targetstack = h->Slots().begin()->first; //slot numbers may vary
-						for(TSlots::const_reverse_iterator i = h->Slots().rbegin(); i != h->Slots().rend(); i++)
-						{
-							if (h->getPower(targetstack) > h->getPower(i->first))
-							{
-								targetstack = (i->first);
-							}
-						}
-
-						TQuantity countToTake = h->getStackCount(targetstack) * 0.5;
-						amax(countToTake, 1);
-
-
-						InfoWindow iw;
-						iw.player = h->tempOwner;
-						iw.text.addTxt (MetaString::ADVOB_TXT, 168);
-						iw.components.push_back (Component(CStackBasicDescriptor(h->getCreature(targetstack), countToTake)));
-						cb->showInfoDialog(&iw);
-						cb->changeStackCount(StackLocation(h, targetstack), -countToTake);
-					}
-				}
-			}
-		}
-		else
-			tlog2 << "Cannot find corresponding exit monolith for "<< id << std::endl;
-		break;
-	case 103: //find nearest subterranean gate on the other level
-		{
-			int i=0;
-			for(; i < gates.size(); i++)
-			{
-				if(gates[i].first == id)
-				{
-					destinationid = gates[i].second;
-					break;
-				}
-				else if(gates[i].second == id)
-				{
-					destinationid = gates[i].first;
-					break;
-				}
-			}
-
-			if(destinationid < 0  ||  i == gates.size()) //no exit
-			{
-				InfoWindow iw;
-				iw.player = h->tempOwner;
-				iw.text.addTxt(MetaString::ADVOB_TXT, 153);//Just inside the entrance you find a large pile of rubble blocking the tunnel. You leave discouraged.
-				cb->sendAndApply(&iw);
-			}
-			break;
-		}
-	}
-	if(destinationid < 0)
-	{
-		tlog2 << "Cannot find exit... (obj at " << pos << ") :( \n";
-		return;
-	}
-	if (ID == 111)
-	{
-		std::set<int3> tiles = cb->getObj(destinationid)->getBlockedPos();
-		std::set<int3>::iterator it = tiles.begin();
-		std::advance (it, rand() % tiles.size()); //picking random element of set is tiring
-		cb->moveHero (h->id, *it + int3(1,0,0), true);
-	}
-	else
-		cb->moveHero (h->id,CGHeroInstance::convertPosition(cb->getObj(destinationid)->pos,true) - getVisitableOffset(), true);
-}
-
-void CGTeleport::initObj()
-{
-	int si = subID;
-	switch (ID)
-	{
-		case 103://ignore subterranean gates subid
-		case 111:
-		{
-			si = 0;
-			break;
-		}
-		default:
-			break;
-	}
-	objs[ID][si].push_back(id);
-}
-
-void CGTeleport::postInit() //matches subterranean gates into pairs
-{
-	//split on underground and surface gates
-	std::vector<const CGObjectInstance *> gatesSplit[2]; //surface and underground gates
-	for(size_t i = 0; i < objs[103][0].size(); i++)
-	{
-		const CGObjectInstance *hlp = cb->getObj(objs[103][0][i]);
-		gatesSplit[hlp->pos.z].push_back(hlp);
-	}
-
-	//sort by position
-	std::sort(gatesSplit[0].begin(), gatesSplit[0].end(), boost::bind(&CGObjectInstance::pos, _1) < boost::bind(&CGObjectInstance::pos, _2));
-
-	for(size_t i = 0; i < gatesSplit[0].size(); i++)
-	{
-		const CGObjectInstance *cur = gatesSplit[0][i];
-
-		//find nearest underground exit
-		std::pair<int,double> best(-1,150000); //pair<pos_in_vector, distance>
-		for(int j = 0; j < gatesSplit[1].size(); j++)
-		{
-			const CGObjectInstance *checked = gatesSplit[1][j];
-			if(!checked)
-				continue;
-			double hlp = checked->pos.dist2d(cur->pos);
-			if(hlp < best.second)
-			{
-				best.first = j;
-				best.second = hlp;
-			}
-		}
-
-		if(best.first >= 0) //found pair
-		{
-			gates.push_back(std::pair<int, int>(cur->id, gatesSplit[1][best.first]->id));
-			gatesSplit[1][best.first] = NULL;
-		}
-		else
-		{
-			gates.push_back(std::pair<int, int>(cur->id, -1));
-		}
-	}
-	objs.erase(103);
-}
-
-void CGArtifact::initObj()
-{
-	blockVisit = true;
-	if(ID == 5)
-		hoverName = VLC->arth->artifacts[subID]->Name();
-	if(ID == 93)
-		subID = 1;
-}
-
-void CGArtifact::onHeroVisit( const CGHeroInstance * h ) const
-{
-	if(!stacksCount())
-	{
-		InfoWindow iw;
-		iw.soundID = soundBase::treasure;
-		iw.player = h->tempOwner;
-		switch(ID)
-		{
-			case 5:
-			{
-				iw.components.push_back(Component(4,subID,0,0));
-				if(message.length())
-					iw.text <<  message;
-				else
-					iw.text << std::pair<ui8,ui32>(12,subID);
-			}
-			break;
-			case 93:
-				iw.components.push_back (Component(Component::SPELL, spell,0,0));
-				iw.text.addTxt (MetaString::ADVOB_TXT,135);
-				iw.text.addReplacement(MetaString::SPELL_NAME, spell);
-			break;
-
-		}
-		cb->showInfoDialog(&iw);
-		pick(h);
-	}
-	else
-	{
-		if(message.size())
-		{
-			BlockingDialog ynd(true,false);
-			ynd.player = h->getOwner();
-			ynd.text << message;
-			cb->showBlockingDialog(&ynd,boost::bind(&CGArtifact::fightForArt,this,_1,h));
-		}
-		else
-		{
-			fightForArt(0,h);
-		}
-	}
-}
-
-void CGArtifact::pick(const CGHeroInstance * h) const
-{
-	if (VLC->arth->artifacts[subID]->isModable())
-	{//TODO: create new instance, initialize it
-		if (ID == 93) //scroll
-		{
-			NewArtifact na;
-			na.value = spell;
-			na.artid = subID;
-			cb->sendAndApply(&na);
-			cb->giveNewArtifact(h->id, -2);
-		}
-		else
-			cb->giveNewArtifact(h->id, -2);; //nothing / zero / empty by default
-	}
-	else
-	{
-		cb->giveHeroArtifact(subID,h->id,-2);
-	}
-	cb->removeObject(id);
-}
-
-void CGArtifact::fightForArt( ui32 agreed, const CGHeroInstance *h ) const
-{
-	if(agreed)
-		cb->startBattleI(h, this, boost::bind(&CGArtifact::endBattle,this,_1,h));
-}
-
-void CGArtifact::endBattle( BattleResult *result, const CGHeroInstance *h ) const
-{
-	if(result->winner == 0) //attacker won
-		pick(h);
-}
-void CGPickable::initObj()
-{
-	blockVisit = true;
-	switch(ID)
-	{
-	case 12: //campfire
-		val2 = (ran()%3) + 4; //4 - 6
-		val1 = val2 * 100;
-		type = ran()%6; //given resource
-		break;
-	case 29: //floatsam
-		switch(type = ran()%4)
-		{
-		case 0:
-			val1 = val2 = 0;
-			break;
-		case 1:
-			val1 = 5;
-			val2 = 0;
-			break;
-		case 2:
-			val1 = 5;
-			val2 = 200;
-			break;
-		case 3:
-			val1 = 10;
-			val2 = 500;
-			break;
-		}
-		break;
-	case 82: //sea chest
-		{
-			int hlp = ran()%100;
-			if(hlp < 20)
-			{
-				val1 = 0;
-				type = 0;
-			}
-			else if(hlp < 90)
-			{
-				val1 = 1500;
-				type = 2;
-			}
-			else
-			{
-				val1 = 1000;
-				val2 = cb->getRandomArt (CArtifact::ART_TREASURE);
-				type = 1;
-			}
-		}
-		break;
-	case 86: //Shipwreck Survivor
-		{
-			int hlp = ran()%100;
-			if(hlp < 55)
-				val1 = cb->getRandomArt (CArtifact::ART_TREASURE);
-			else if(hlp < 75)
-				val1 = cb->getRandomArt (CArtifact::ART_MINOR);
-			else if(hlp < 95)
-				val1 = cb->getRandomArt (CArtifact::ART_MAJOR);
-			else
-				val1 = cb->getRandomArt (CArtifact::ART_RELIC);
-		}
-		break;
-	case 101: //treasure chest
-		{
-			int hlp = ran()%100;
-			if(hlp >= 95)
-			{
-				type = 1;
-				val1 = cb->getRandomArt (CArtifact::ART_TREASURE);
-				return;
-			}
-			else if (hlp >= 65)
-			{
-				val1 = 2000;
-			}
-			else if(hlp >= 33)
-			{
-				val1 = 1500;
-			}
-			else
-			{
-				val1 = 1000;
-			}
-
-			val2 = val1 - 500;
-			type = 0;
-			break;
-		}
-	}
-}
-
-void CGPickable::onHeroVisit( const CGHeroInstance * h ) const
-{
-
-	switch(ID)
-	{
-	case 12: //campfire
-		{
-			cb->giveResource(h->tempOwner,type,val2); //non-gold resource
-			cb->giveResource(h->tempOwner,6,val1);//gold
-			InfoWindow iw;
-			iw.soundID = soundBase::experience;
-			iw.player = h->tempOwner;
-			iw.components.push_back(Component(2,6,val1,0));
-			iw.components.push_back(Component(2,type,val2,0));
-			iw.text << std::pair<ui8,ui32>(11,23);
-			cb->showInfoDialog(&iw);
-			break;
-		}
-	case 29: //flotsam
-		{
-			cb->giveResource(h->tempOwner,0,val1); //wood
-			cb->giveResource(h->tempOwner,6,val2);//gold
-			InfoWindow iw;
-			iw.soundID = soundBase::GENIE;
-			iw.player = h->tempOwner;
-			if(val1)
-				iw.components.push_back(Component(2,0,val1,0));
-			if(val2)
-				iw.components.push_back(Component(2,6,val2,0));
-
-			iw.text.addTxt(MetaString::ADVOB_TXT, 51+type);
-			cb->showInfoDialog(&iw);
-			break;
-		}
-	case 82: //Sea Chest
-		{
-			InfoWindow iw;
-			iw.soundID = soundBase::chest;
-			iw.player = h->tempOwner;
-			iw.text.addTxt(MetaString::ADVOB_TXT, 116 + type);
-
-			if(val1) //there is gold
-			{
-				iw.components.push_back(Component(2,6,val1,0));
-				cb->giveResource(h->tempOwner,6,val1);
-			}
-			if(type == 1) //art
-			{
-				//TODO: what if no space in backpack?
-				iw.components.push_back(Component(4, val2, 1, 0));
-				iw.text.addReplacement(MetaString::ART_NAMES, val2);
-				cb->giveHeroArtifact(val2,h->id,-2);
-			}
-			cb->showInfoDialog(&iw);
-			break;
-		}
-	case 86: //Shipwreck Survivor
-		{
-			//TODO: what if no space in backpack?
-			InfoWindow iw;
-			iw.soundID = soundBase::experience;
-			iw.player = h->tempOwner;
-			iw.components.push_back(Component(4,val1,1,0));
-			iw.text.addTxt(MetaString::ADVOB_TXT, 125);
-			iw.text.addReplacement(MetaString::ART_NAMES, val1);
-			cb->giveHeroArtifact(val1,h->id,-2);
-			cb->showInfoDialog(&iw);
-			break;
-		}
-	case 101: //treasure chest
-		{
-			if (subID) //not OH3 treasure chest
-			{
-				tlog2 << "Not supported WoG treasure chest!\n";
-				return; 
-			}
-
-			if(type) //there is an artifact
-			{
-				cb->giveHeroArtifact(val1,h->id,-2);
-				InfoWindow iw;
-				iw.soundID = soundBase::treasure;
-				iw.player = h->tempOwner;
-				iw.components.push_back(Component(4,val1,1,0));
-				iw.text << std::pair<ui8,ui32>(11,145);
-				iw.text.addReplacement(MetaString::ART_NAMES, val1);
-				cb->showInfoDialog(&iw);
-				break;
-			}
-			else
-			{
-				BlockingDialog sd(false,true);
-				sd.player = h->tempOwner;
-				sd.text << std::pair<ui8,ui32>(11,146);
-				sd.components.push_back(Component(2,6,val1,0));
-				int expVal = val2*(100+h->getSecSkillLevel(21)*5)/100.0f;
-				sd.components.push_back(Component(5,0,expVal, 0));
-				sd.soundID = soundBase::chest;
-				boost::function<void(ui32)> fun = boost::bind(&CGPickable::chosen,this,_1,h->id);
-				cb->showBlockingDialog(&sd,fun);
-				return;
-			}
-		}
-	}
-	cb->removeObject(id);
-}
-
-void CGPickable::chosen( int which, int heroID ) const
-{
-	const CGHeroInstance *h = cb->getHero(heroID);
-	switch(which)
-	{
-	case 1: //player pick gold
-		cb->giveResource(cb->getOwner(heroID),6,val1);
-		break;
-	case 2: //player pick exp
-		cb->changePrimSkill(heroID, 4, val2*(100+h->getSecSkillLevel(21)*5)/100.0f);
-		break;
-	default:
-		throw std::string("Unhandled treasure choice");
-	}
-	cb->removeObject(id);
-}
-
-bool CQuest::checkQuest (const CGHeroInstance * h) const
-{
-	switch (missionType)
-	{
-		case MISSION_NONE:
-			return true;
-			break;
-		case MISSION_LEVEL:
-			if (m13489val <= h->level)
-				return true;
-			return false;
-			break;
-		case MISSION_PRIMARY_STAT:
-			for (int i = 0; i < 4; ++i)
-			{
-				if (h->getPrimSkillLevel(i) < m2stats[i])
-					return false;
-			}
-			return true;
-			break;
-		case MISSION_KILL_HERO:
-			if (h->cb->gameState()->map->heroesToBeat[m13489val]->tempOwner < PLAYER_LIMIT)
-				return false; //if the pointer is not NULL
-			return true;
-			break;
-		case MISSION_KILL_CREATURE:
-			if (h->cb->gameState()->map->monsters[m13489val]->pos == int3(-1,-1,-1))
-				return true;
-			return false;
-			break;
-		case MISSION_ART:
-			for (int i = 0; i < m5arts.size(); ++i)
-			{
-				if (h->hasArt(m5arts[i]))
-					continue;
-				return false; //if the artifact was not found
-			}
-			return true;
-			break;
-		case MISSION_ARMY:
-			{
-				std::vector<CStackBasicDescriptor>::const_iterator cre;
-				TSlots::const_iterator it;
-				ui32 count;
-				for (cre = m6creatures.begin(); cre != m6creatures.end(); ++cre)
-				{
-					for (count = 0, it = h->Slots().begin(); it !=  h->Slots().end(); ++it)
-					{
-						if (it->second->type == cre->type)
-							count += it->second->count;
-					}
-					if (count < cre->count) //not enough creatures of this kind
-						return false;
-				}
-			}
-			return true;
-			break;
-		case MISSION_RESOURCES:
-			for (int i = 0; i < 7; ++i) //including Mithril ?
-			{	//Quest has no direct access to callback
-				if (h->cb->getResource (h->tempOwner, i) < m7resources[i]) 
-					return false;
-			}
-			return true;
-			break;
-		case MISSION_HERO:
-			if (m13489val == h->type->ID)
-				return true;
-			return false;
-			break;
-		case MISSION_PLAYER:
-			if (m13489val == h->getOwner())
-				return true;
-			return false;
-			break;
-		default:
-			return false;
-	}
-}
-void CGSeerHut::initObj()
-{
-	seerName = VLC->generaltexth->seerNames[ran()%VLC->generaltexth->seerNames.size()];
-	textOption = ran()%3;
-	progress = 0;
-	if (missionType)
-	{
-		if (!isCustom)
-		{
-		
-			firstVisitText = VLC->generaltexth->quests[missionType-1][0][textOption];
-			nextVisitText = VLC->generaltexth->quests[missionType-1][1][textOption];
-			completedText = VLC->generaltexth->quests[missionType-1][2][textOption];
-		}
-	}
-	else
-		firstVisitText = VLC->generaltexth->seerEmpty[textOption];
-
-}
-
-const std::string & CGSeerHut::getHoverText() const
-{
-	switch (ID)
-	{
-			case 83:
-				hoverName = VLC->generaltexth->allTexts[347];
-				boost::algorithm::replace_first(hoverName,"%s", seerName);
-				break;
-			case 215:
-				hoverName = VLC->generaltexth->names[ID];
-				break;
-			default:
-				tlog5 << "unrecognized quest object\n";
-	}
-	if (progress & missionType) //rollover when the quest is active
-	{
-		MetaString ms;
-		ms << "\n\n" << VLC->generaltexth->quests[missionType-1][3][textOption];
-		std::string str;
-		switch (missionType)
-		{
-			case MISSION_LEVEL:
-				ms.addReplacement(m13489val);
-				break;
-			case MISSION_PRIMARY_STAT:
-			{
-				MetaString loot;
-				for (int i = 0; i < 4; ++i)
-				{
-					if (m2stats[i])
-					{
-						loot << "%d %s";
-						loot.addReplacement(m2stats[i]);
-						loot.addReplacement(VLC->generaltexth->primarySkillNames[i]);
-					}		
-				}
-				ms.addReplacement(loot.buildList());
-			}
-				break;
-			case MISSION_KILL_HERO:
-				ms.addReplacement(cb->gameState()->map->heroesToBeat[m13489val]->name);
-				break;
-			case MISSION_HERO:
-				ms.addReplacement(VLC->heroh->heroes[m13489val]->name);
-				break;
-			case MISSION_KILL_CREATURE:
-				{
-					ms.addReplacement(cb->gameState()->map->monsters[m13489val]->getStack(0));
-				}
-				break;
-			case MISSION_ART:
-				{
-					MetaString loot;
-					for (std::vector<ui16>::const_iterator it = m5arts.begin(); it != m5arts.end(); ++it)
-					{
-						loot << "%s";
-						loot.addReplacement(MetaString::ART_NAMES, *it);
-					}
-					ms.addReplacement(loot.buildList());
-				}
-				break;
-			case MISSION_ARMY:
-				{
-					MetaString loot;
-					for (std::vector<CStackBasicDescriptor>::const_iterator it = m6creatures.begin(); it != m6creatures.end(); ++it)
-					{
-						loot << "%s";
-						loot.addReplacement(*it);
-					}
-					ms.addReplacement(loot.buildList());
-				}
-				break;
-			case MISSION_RESOURCES:
-				{
-					MetaString loot;
-					for (int i = 0; i < 7; ++i)
-					{
-						if (m7resources[i])
-						{
-							loot << "%d %s";
-							loot.addReplacement(m7resources[i]);
-							loot.addReplacement(MetaString::RES_NAMES, i);
-						}
-					}
-					ms.addReplacement(loot.buildList());
-				}
-				break;
-			case MISSION_PLAYER:
-				ms.addReplacement(VLC->generaltexth->colors[m13489val]);
-				break;
-			default:
-				break;
-		}
-		ms.toString(str);
-		hoverName += str; 
-	}
-	return hoverName;
-}
-
-void CGSeerHut::setPropertyDer (ui8 what, ui32 val)
-{
-	switch (what)
-	{
-		case 10:
-			progress = val;
-			break;
-		case 11:
-			missionType = CQuest::MISSION_NONE;
-			break;
-	}
-}
-void CGSeerHut::newTurn() const
-{
-	if (lastDay >= 0 && lastDay <= cb->getDate(0)) //time is up
-	{
-		cb->setObjProperty (id,11,0);
-		cb->setObjProperty (id,10,0);
-	}
-
-}
-void CGSeerHut::onHeroVisit( const CGHeroInstance * h ) const
-{
-	InfoWindow iw;
-	iw.player = h->getOwner();
-	if (missionType)
-	{
-		if (!progress) //propose quest
-		{
-			iw.text << firstVisitText;
-			switch (missionType)
-			{
-				case MISSION_LEVEL:
-					iw.components.push_back (Component (Component::EXPERIENCE, 1, m13489val, 0));
-					if (!isCustom)
-						iw.text.addReplacement(m13489val);
-					break;
-				case MISSION_PRIMARY_STAT:
-				{
-					MetaString loot;
-					for (int i = 0; i < 4; ++i)
-					{
-						if (m2stats[i])
-						{
-							iw.components.push_back (Component (Component::PRIM_SKILL, i, m2stats[i], 0));
-							loot << "%d %s";
-							loot.addReplacement(m2stats[i]);
-							loot.addReplacement(VLC->generaltexth->primarySkillNames[i]);
-						}		
-					}
-					if (!isCustom)
-						iw.text.addReplacement(loot.buildList());
-				}
-					break;
-				case MISSION_KILL_HERO:
-					iw.components.push_back (Component (Component::HERO,
-						cb->gameState()->map->heroesToBeat[m13489val]->type->ID, 0, 0));
-					if (!isCustom)
-						iw.text.addReplacement(cb->gameState()->map->heroesToBeat[m13489val]->name);
-					break;
-				case MISSION_HERO:
-					iw.components.push_back (Component (Component::HERO, m13489val, 0, 0));
-					if (!isCustom)
-						iw.text.addReplacement(VLC->heroh->heroes[m13489val]->name);
-					break;
-				case MISSION_KILL_CREATURE:
-					{
-						CStackInstance stack = cb->gameState()->map->monsters[m13489val]->getStack(0);
-						iw.components.push_back (Component(stack));
-						if (!isCustom)
-						{
-							iw.text.addReplacement(stack);
-							if (std::count(firstVisitText.begin(), firstVisitText.end(), '%') == 2) //say where is placed monster
-							{
-								iw.text.addReplacement(VLC->generaltexth->arraytxt[147+checkDirection()]);
-							}
-						}
-					}
-					break;
-				case MISSION_ART:
-				{
-					MetaString loot;
-					for (std::vector<ui16>::const_iterator it = m5arts.begin(); it != m5arts.end(); ++it)
-					{
-						iw.components.push_back (Component (Component::ARTIFACT, *it, 0, 0));
-						loot << "%s";
-						loot.addReplacement(MetaString::ART_NAMES, *it);
-					}
-					if (!isCustom)
-						iw.text.addReplacement	(loot.buildList());
-				}
-					break;
-				case MISSION_ARMY:
-				{
-					MetaString loot;
-					for (std::vector<CStackBasicDescriptor>::const_iterator it = m6creatures.begin(); it != m6creatures.end(); ++it)
-					{
-						iw.components.push_back(Component(*it));
-						loot << "%s";
-						loot.addReplacement(*it);
-					}
-					if (!isCustom)
-						iw.text.addReplacement	(loot.buildList());
-				}
-					break;
-				case MISSION_RESOURCES:
-				{
-					MetaString loot;
-					for (int i = 0; i < 7; ++i)
-					{
-						if (m7resources[i])
-						{
-							iw.components.push_back (Component (Component::RESOURCE, i, m7resources[i], 0));
-							loot << "%d %s";
-							loot.addReplacement(m7resources[i]);
-							loot.addReplacement(MetaString::RES_NAMES, i);
-						}
-					}
-					if (!isCustom)
-						iw.text.addReplacement	(loot.buildList());
-				}
-					break;
-				case MISSION_PLAYER:
-					iw.components.push_back (Component (Component::FLAG, m13489val, 0, 0));
-					if (!isCustom)
-						iw.text.addReplacement	(VLC->generaltexth->colors[m13489val]);
-					break;
-			}
-			cb->setObjProperty (id,10,1);
-			cb->showInfoDialog(&iw);
-		}
-		else if (!checkQuest(h))
-		{
-			iw.text << nextVisitText;
-			cb->showInfoDialog(&iw);
-		}
-		if (checkQuest(h)) // propose completion, also on first visit
-		{
-			BlockingDialog bd (true, false);
-			bd.player = h->getOwner();
-			bd.soundID = soundBase::QUEST;
-			bd.text << completedText;
-			switch (missionType)
-			{
-				case CQuest::MISSION_LEVEL:
-					if (!isCustom)
-						bd.text.addReplacement(m13489val);
-					break;
-				case CQuest::MISSION_PRIMARY_STAT:
-					if (vstd::contains (completedText,'%')) //there's one case when there's nothing to replace
-					{
-						MetaString loot;
-						for (int i = 0; i < 4; ++i)
-						{
-							if (m2stats[i])
-							{
-								loot << "%d %s";
-								loot.addReplacement(m2stats[i]);
-								loot.addReplacement(VLC->generaltexth->primarySkillNames[i]);
-							}
-						}
-						if (!isCustom)
-							bd.text.addReplacement(loot.buildList());
-					}
-					break;
-				case CQuest::MISSION_ART:
-				{
-					MetaString loot;
-					for (std::vector<ui16>::const_iterator it = m5arts.begin(); it != m5arts.end(); ++it)
-					{
-						loot << "%s";
-						loot.addReplacement(MetaString::ART_NAMES, *it);
-					}
-					if (!isCustom)
-						bd.text.addReplacement(loot.buildList());
-				}
-					break;
-				case CQuest::MISSION_ARMY:
-				{
-					MetaString loot;
-					for (std::vector<CStackBasicDescriptor>::const_iterator it = m6creatures.begin(); it != m6creatures.end(); ++it)
-					{
-						loot << "%s";
-						loot.addReplacement(*it);
-					}
-					if (!isCustom)
-						bd.text.addReplacement(loot.buildList());
-				}
-					break;
-				case CQuest::MISSION_RESOURCES:
-				{
-					MetaString loot;
-					for (int i = 0; i < 7; ++i)
-					{
-						if (m7resources[i])
-						{
-							loot << "%d %s";
-							loot.addReplacement(m7resources[i]);
-							loot.addReplacement(MetaString::RES_NAMES, i);
-						}
-					}
-					if (!isCustom)
-						bd.text.addReplacement(loot.buildList());
-				}
-					break;
-				case MISSION_KILL_HERO:
-					if (!isCustom)
-						bd.text.addReplacement(cb->gameState()->map->heroesToBeat[m13489val]->name);
-					break;
-				case MISSION_HERO:
-					if (!isCustom)
-						bd.text.addReplacement(VLC->heroh->heroes[m13489val]->name);
-					break;
-				case MISSION_KILL_CREATURE:
-				{
-					{
-						bd.text.addReplacement(cb->gameState()->map->monsters[m13489val]->getArmy()[0]);
-						if (std::count(firstVisitText.begin(), firstVisitText.end(), '%') == 2) //say where is placed monster
-						{
-							bd.text.addReplacement(VLC->generaltexth->arraytxt[147+checkDirection()]);
-						}
-					}
-				}
-				case MISSION_PLAYER:
-					if (!isCustom)
-						bd.text.addReplacement(VLC->generaltexth->colors[m13489val]);
-					break;
-			}
-			
-			switch (rewardType)
-			{
-				case 1: bd.components.push_back (Component (Component::EXPERIENCE, 0, rVal*(100+h->getSecSkillLevel(21)*5)/100.0f, 0));
-					break;
-				case 2: bd.components.push_back (Component (Component::PRIM_SKILL, 5, rVal, 0));
-					break;
-				case 3: bd.components.push_back (Component (Component::MORALE, 0, rVal, 0));
-					break;
-				case 4: bd.components.push_back (Component (Component::LUCK, 0, rVal, 0));
-					break;
-				case 5: bd.components.push_back (Component (Component::RESOURCE, rID, rVal, 0));
-					break;
-				case 6: bd.components.push_back (Component (Component::PRIM_SKILL, rID, rVal, 0));
-					break;
-				case 7: bd.components.push_back (Component (Component::SEC_SKILL, rID, rVal, 0));
-					break;
-				case 8: bd.components.push_back (Component (Component::ARTIFACT, rID, 0, 0));
-					break;
-				case 9: bd.components.push_back (Component (Component::SPELL, rID, 0, 0));
-					break;
-				case 10: bd.components.push_back (Component (Component::CREATURE, rID, rVal, 0));
-					break;
-			}
-			
-			cb->showBlockingDialog (&bd, boost::bind (&CGSeerHut::finishQuest, this, h, _1));
-			return;
-		}
-	}
-	else
-	{
-		iw.text << VLC->generaltexth->seerEmpty[textOption];
-		if (ID == 83)
-			iw.text.addReplacement(seerName);
-		cb->showInfoDialog(&iw);
-	}
-}
-int CGSeerHut::checkDirection() const
-{
-	int3 cord = cb->gameState()->map->monsters[m13489val]->pos;
-	if ((double)cord.x/(double)cb->getMapSize().x < 0.34) //north
-	{
-		if ((double)cord.y/(double)cb->getMapSize().y < 0.34) //northwest
-			return 8;
-		else if ((double)cord.y/(double)cb->getMapSize().y < 0.67) //north
-			return 1;
-		else //northeast
-			return 2;
-	}
-	else if ((double)cord.x/(double)cb->getMapSize().x < 0.67) //horizontal
-	{
-		if ((double)cord.y/(double)cb->getMapSize().y < 0.34) //west
-			return 7;
-		else if ((double)cord.y/(double)cb->getMapSize().y < 0.67) //central
-			return 9;
-		else //east
-			return 3;
-	}
-	else //south
-	{
-		if ((double)cord.y/(double)cb->getMapSize().y < 0.34) //southwest
-			return 6;
-		else if ((double)cord.y/(double)cb->getMapSize().y < 0.67) //south
-			return 5;
-		else //southeast
-			return 4;
-	}
-}
-void CGSeerHut::finishQuest(const CGHeroInstance * h, ui32 accept) const
-{
-	if (accept)
-	{
-		switch (missionType)
-		{
-			case CQuest::MISSION_ART:
-				for (std::vector<ui16>::const_iterator it = m5arts.begin(); it != m5arts.end(); ++it)
-				{
-					cb->removeArtifact(VLC->arth->artifacts[*it], h->id);
-				}
-				break;
-			case CQuest::MISSION_ARMY:
-					cb->takeCreatures(h->id, m6creatures);
-				break;
-			case CQuest::MISSION_RESOURCES:
-				for (int i = 0; i < 7; ++i)
-				{
-					cb->giveResource(h->getOwner(), i, -m7resources[i]);
-				}
-				break;
-			default:
-				break;
-		}
-		cb->setObjProperty(id,11,0); //no more mission avaliable	
-		completeQuest(h); //make sure to remove QuestQuard at the very end	
-	}
-}
-void CGSeerHut::completeQuest (const CGHeroInstance * h) const //reward
-{
-	switch (rewardType)
-	{
-		case 1: //experience
-		{
-			int expVal = rVal*(100+h->getSecSkillLevel(21)*5)/100.0f;
-			cb->changePrimSkill(h->id, 4, expVal, false);
-			break;
-		}
-		case 2: //mana points
-		{
-			cb->setManaPoints(h->id, h->mana+rVal);
-			break;
-		}
-		case 3: case 4: //morale /luck
-		{
-			Bonus hb(Bonus::ONE_WEEK, (rewardType == 3 ? Bonus::MORALE : Bonus::LUCK),
-				Bonus::OBJECT, rVal, h->id, "", -1);
-			GiveBonus gb;
-			gb.id = h->id;
-			gb.bonus = hb;
-			cb->giveHeroBonus(&gb);
-		}
-			break;
-		case 5: //resources
-			cb->giveResource(h->getOwner(), rID, rVal);
-			break;
-		case 6: //main ability bonus (attak, defence etd.)
-			cb->changePrimSkill(h->id, rID, rVal, false);
-			break;
-		case 7: // secondary ability gain
-			cb->changeSecSkill(h->id, rID, rVal, false);
-			break;
-		case 8: // artifact
-			cb->giveHeroArtifact(rID, h->id, -2);
-			break;
-		case 9:// spell
-		{
-			std::set<ui32> spell;
-			spell.insert (rID);
-			cb->changeSpells(h->id, true, spell);
-		}
-			break;
-		case 10:// creature
-			{
-				CCreatureSet creatures;
-				creatures.setCreature(0, rID, rVal);
-				cb->giveCreatures(this, h, creatures, false);
-			}
-			break;
-		default:
-			break;
-	}
-}
-
-void CGQuestGuard::initObj()
-{
-	blockVisit = true;
-	progress = 0;
-	textOption = ran()%3 + 3; //3-5
-	if (missionType && !isCustom)
-	{
-		firstVisitText = VLC->generaltexth->quests[missionType-1][0][textOption];
-		nextVisitText = VLC->generaltexth->quests[missionType-1][1][textOption];
-		completedText = VLC->generaltexth->quests[missionType-1][2][textOption];
-	}
-	else
-		firstVisitText = VLC->generaltexth->seerEmpty[textOption];
-}
-void CGQuestGuard::completeQuest(const CGHeroInstance *h) const
-{
-	cb->removeObject(id);
-}
-void CGWitchHut::initObj()
-{
-	ability = allowedAbilities[ran()%allowedAbilities.size()];
-}
-
-void CGWitchHut::onHeroVisit( const CGHeroInstance * h ) const
-{
-	InfoWindow iw;
-	iw.soundID = soundBase::gazebo;
-	iw.player = h->getOwner();
-	if(!hasVisited(h->tempOwner))
-		cb->setObjProperty(id,10,h->tempOwner);
-
-	if(h->getSecSkillLevel(ability)) //you alredy know this skill
-	{
-		iw.text << std::pair<ui8,ui32>(11,172);
-		iw.text.addReplacement(MetaString::SEC_SKILL_NAME, ability);
-	}
-	else if(h->secSkills.size() >= SKILL_PER_HERO) //already all skills slots used
-	{
-		iw.text << std::pair<ui8,ui32>(11,173);
-		iw.text.addReplacement(MetaString::SEC_SKILL_NAME, ability);
-	}
-	else //give sec skill
-	{
-		iw.components.push_back(Component(1, ability, 1, 0));
-		iw.text << std::pair<ui8,ui32>(11,171);
-		iw.text.addReplacement(MetaString::SEC_SKILL_NAME, ability);
-		cb->changeSecSkill(h->id,ability,1,true);
-	}
-
-	cb->showInfoDialog(&iw);
-}
-
-const std::string & CGWitchHut::getHoverText() const
-{
-	hoverName = VLC->generaltexth->names[ID];
-	if(hasVisited(cb->getCurrentPlayer())) //TODO: use local player, not current
-	{
-		hoverName += "\n" + VLC->generaltexth->allTexts[356]; // + (learn %s)
-		boost::algorithm::replace_first(hoverName,"%s",VLC->generaltexth->skillName[ability]);
-		const CGHeroInstance *h = cb->getSelectedHero(cb->getCurrentPlayer());
-		if(h && h->getSecSkillLevel(ability)) //hero knows that ability
-			hoverName += "\n\n" + VLC->generaltexth->allTexts[357]; // (Already learned)
-	}
-	return hoverName;
-}
-
-void CGBonusingObject::onHeroVisit( const CGHeroInstance * h ) const
-{
-	bool visited = h->hasBonusFrom(Bonus::OBJECT,ID);
-	int messageID;
-	int bonusMove = 0, sound = -1;
-	InfoWindow iw;
-	iw.player = h->tempOwner;
-	GiveBonus gbonus;
-	gbonus.id = h->id;
-	gbonus.bonus.duration = Bonus::ONE_BATTLE;
-	gbonus.bonus.source = Bonus::OBJECT;
-	gbonus.bonus.id = ID;
-
-	bool second = false;
-	Bonus secondBonus;
-
-	switch(ID)
-	{
-	case 11: //buoy
-		messageID = 21;
-		sound = soundBase::MORALE;
-		gbonus.bonus.type = Bonus::MORALE;
-		gbonus.bonus.val = +1;
-		gbonus.bdescr <<  std::pair<ui8,ui32>(6,94);
-		break;
-	case 14: //swan pond
-		messageID = 29;
-		sound = soundBase::LUCK;
-		gbonus.bonus.type = Bonus::LUCK;
-		gbonus.bonus.val = 2;
-		gbonus.bdescr <<  std::pair<ui8,ui32>(6,67);
-		bonusMove = -h->movement;
-		break;
-	case 28: //Faerie Ring
-		messageID = 49;
-		sound = soundBase::LUCK;
-		gbonus.bonus.type = Bonus::LUCK;
-		gbonus.bonus.val = 1;
-		gbonus.bdescr <<  std::pair<ui8,ui32>(6,71);
-		break;
-	case 30: //fountain of fortune
-		messageID = 55;
-		sound = soundBase::LUCK;
-		gbonus.bonus.type = Bonus::LUCK;
-		gbonus.bonus.val = rand()%5 - 1;
-		gbonus.bdescr <<  std::pair<ui8,ui32>(6,69);
-		gbonus.bdescr.addReplacement((gbonus.bonus.val<0 ? "-" : "+") + boost::lexical_cast<std::string>(gbonus.bonus.val));
-		break;
-	case 38: //idol of fortune
-		messageID = 62;
-		sound = soundBase::experience;
-
-		gbonus.bonus.val = 1;
-		gbonus.bdescr <<  std::pair<ui8,ui32>(6,68);
-		if(cb->getDate(1) == 7) //7th day of week
-		{
-			gbonus.bonus.type = Bonus::MORALE;
-			second = true;
-			secondBonus = gbonus.bonus;
-			secondBonus.type = Bonus::LUCK;
-		}
-		else
-		{
-			gbonus.bonus.type = (cb->getDate(1)%2) ? Bonus::LUCK : Bonus::MORALE;
-		}
-		break;
-	case 52: //Mermaid
-		messageID = 83;
-		sound = soundBase::LUCK;
-		gbonus.bonus.type = Bonus::LUCK;
-		gbonus.bonus.val = 1;
-		gbonus.bdescr <<  std::pair<ui8,ui32>(6,72);
-		break;
-	case 64: //Rally Flag
-		sound = soundBase::MORALE;
-		messageID = 111;
-		gbonus.bonus.type = Bonus::MORALE;
-		gbonus.bonus.val = 1;
-		gbonus.bdescr <<  std::pair<ui8,ui32>(6,102);
-
-		second = true;
-		secondBonus = gbonus.bonus;
-		secondBonus.type = Bonus::LUCK;
-
-		bonusMove = 400;
-		break;
-	case 56: //oasis
-		messageID = 95;
-		gbonus.bonus.type = Bonus::MORALE;
-		gbonus.bonus.val = 1;
-		gbonus.bdescr <<  std::pair<ui8,ui32>(6,95);
-		bonusMove = 800;
-		break;
-	case 96: //temple
-		messageID = 140;
-		iw.soundID = soundBase::temple;
-		gbonus.bonus.type = Bonus::MORALE;
-		if(cb->getDate(1)==7) //sunday
-		{
-			gbonus.bonus.val = 2;
-			gbonus.bdescr <<  std::pair<ui8,ui32>(6,97);
-		}
-		else
-		{
-			gbonus.bonus.val = 1;
-			gbonus.bdescr <<  std::pair<ui8,ui32>(6,96);
-		}
-		break;
-	case 110://Watering Hole
-		sound = soundBase::MORALE;
-		messageID = 166;
-		gbonus.bonus.type = Bonus::MORALE;
-		gbonus.bonus.val = 1;
-		gbonus.bdescr <<  std::pair<ui8,ui32>(6,100);
-		bonusMove = 400;
-		break;
-	case 31: //Fountain of Youth
-		sound = soundBase::MORALE;
-		messageID = 57;
-		gbonus.bonus.type = Bonus::MORALE;
-		gbonus.bonus.val = 1;
-		gbonus.bdescr <<  std::pair<ui8,ui32>(6,103);
-		bonusMove = 400;
-		break;
-	case 94: //Stables
-		sound = soundBase::horse20;
-		CCreatureSet creatures;
-		for (TSlots::const_iterator i = h->Slots().begin(); i != h->Slots().end(); ++i)
-		{
-			if(i->second->type->idNumber == 10)
-				creatures.slots.insert(*i);
-		}
-		if (creatures.slots.size())
-		{
-			messageID = 138;
-			iw.components.push_back(Component(Component::CREATURE,11,0,1));
-			for (TSlots::const_iterator i = creatures.slots.begin(); i != creatures.slots.end(); ++i)
-			{
-				cb->changeStackType(StackLocation(h, i->first), VLC->creh->creatures[11]);
-			}
-		}
-		else
-			messageID = 137;
-		gbonus.bonus.type = Bonus::LAND_MOVEMENT;
-		gbonus.bonus.val = 600;
-		bonusMove = 600;
-		gbonus.bonus.duration = Bonus::ONE_WEEK;
-		gbonus.bdescr <<  std::pair<ui8,ui32>(6, 100);
-		break;
-	}
-	if(visited)
-	{
-		if(ID==64 || ID==96  ||  ID==56 || ID==52 || ID==94)
-			messageID--;
-		else
-			messageID++;
-	}
-	else
-	{
-		//TODO: fix if second bonus val != main bonus val
-		if(gbonus.bonus.type == Bonus::MORALE   ||   secondBonus.type == Bonus::MORALE)
-			iw.components.push_back(Component(8,0,gbonus.bonus.val,0));
-		if(gbonus.bonus.type == Bonus::LUCK   ||   secondBonus.type == Bonus::LUCK)
-			iw.components.push_back(Component(9,0,gbonus.bonus.val,0));
-		cb->giveHeroBonus(&gbonus);
-		if(second)
-		{
-			gbonus.bonus = secondBonus;
-			cb->giveHeroBonus(&gbonus);
-		}
-		if(bonusMove) //swan pond - take all move points, stables - give move point this day
-		{
-			SetMovePoints smp;
-			smp.hid = h->id;
-			smp.val = h->movement + bonusMove;
-			cb->setMovePoints(&smp);
-		}
-	}
-	iw.soundID = sound;
-	iw.text << std::pair<ui8,ui32>(11,messageID);
-	cb->showInfoDialog(&iw);
-}
-
-const std::string & CGBonusingObject::getHoverText() const
-{
-	const CGHeroInstance *h = cb->getSelectedHero(cb->getCurrentPlayer());
-	hoverName = VLC->generaltexth->names[ID];
-	if(h) 
-	{
-		if(!h->hasBonusFrom(Bonus::OBJECT,ID))
-			hoverName += " " + VLC->generaltexth->allTexts[353]; //not visited
-		else
-			hoverName += " " + VLC->generaltexth->allTexts[352]; //visited
-	}
-	return hoverName;
-}
-
-void CGBonusingObject::initObj()
-{
-	if(ID == 11 || ID == 52) //Buoy / Mermaid
-	{
-		blockVisit = true;
-	}
-}
-
-void CGMagicSpring::onHeroVisit(const CGHeroInstance * h) const 
-{ 
-	int messageID; 
-	InfoWindow iw; 
-	iw.player = h->tempOwner; 
-	iw.soundID = soundBase::GENIE; 
-	if (!visited) 
-	{ 
-		if (h->mana > h->manaLimit())  
-			messageID = 76; 
-		else 
-		{ 
-			messageID = 74; 
-			cb->setManaPoints (h->id, 2 * h->manaLimit()); 
-			cb->setObjProperty (id, ObjProperty::VISITED, true); 
-		} 
-	} 
-	else 
-		messageID = 75; 
-	iw.text << std::pair<ui8,ui32>(11,messageID); 
-	cb->showInfoDialog(&iw); 
-} 
-const std::string & CGMagicSpring::getHoverText() const 
-{ 
-	hoverName = VLC->generaltexth->names[ID];
-	if(!visited)
-		hoverName += " " + VLC->generaltexth->allTexts[353]; //not visited
-	else
-		hoverName += " " + VLC->generaltexth->allTexts[352]; //visited
-	return hoverName;
-} 
-
-void CGMagicWell::onHeroVisit( const CGHeroInstance * h ) const
-{
-	int message;
-	InfoWindow iw;
-	iw.soundID = soundBase::faerie;
-	iw.player = h->tempOwner;
-	if(h->hasBonusFrom(Bonus::OBJECT,ID)) //has already visited Well today
-	{
-		message = 78;
-	}
-	else if(h->mana < h->manaLimit())
-	{
-		giveDummyBonus(h->id);
-		cb->setManaPoints(h->id,h->manaLimit());
-		message = 77;
-	}
-	else
-	{
-		message = 79;
-	}
-	iw.text << std::pair<ui8,ui32>(11,message); //"A second drink at the well in one day will not help you."
-	cb->showInfoDialog(&iw);
-}
-
-const std::string & CGMagicWell::getHoverText() const
-{
-	getNameVis(hoverName);
-	return hoverName;
-}
-
-void CGPandoraBox::initObj()
-{
-	blockVisit = (ID==6); //block only if it's really pandora's box (events also derive from that class)
-}
-
-void CGPandoraBox::onHeroVisit(const CGHeroInstance * h) const
-{
-		BlockingDialog bd (true, false);
-		bd.player = h->getOwner();
-		bd.soundID = soundBase::QUEST;
-		bd.text.addTxt (MetaString::ADVOB_TXT, 14);
-		cb->showBlockingDialog (&bd, boost::bind (&CGPandoraBox::open, this, h, _1));	
-}
-
-void CGPandoraBox::open( const CGHeroInstance * h, ui32 accept ) const
-{
-	if (accept)
-	{
-		if (stacksCount() > 0) //if pandora's box is protected by army
-		{
-			InfoWindow iw;
-			iw.player = h->tempOwner;
-			iw.text.addTxt(MetaString::ADVOB_TXT, 16);
-			cb->showInfoDialog(&iw);
-			cb->startBattleI(h, this, boost::bind(&CGPandoraBox::endBattle, this, h, _1)); //grants things after battle
-		}
-		else if (message.size() == 0 && resources.size() == 0
-				&& primskills.size() == 0 && abilities.size() == 0
-				&& abilityLevels.size() == 0 &&  artifacts.size() == 0
-				&& spells.size() == 0 && creatures.Slots().size() > 0
-				&& gainedExp == 0 && manaDiff == 0 && moraleDiff == 0 && luckDiff == 0) //if it gives nothing without battle
-		{
-			InfoWindow iw;
-			iw.player = h->tempOwner;
-			iw.text.addTxt(MetaString::ADVOB_TXT, 15);
-			cb->showInfoDialog(&iw);
-
-		}
-		else //if it gives something without battle
-		{
-			giveContents (h, false);
-		}
-	}
-}
-
-void CGPandoraBox::endBattle( const CGHeroInstance *h, BattleResult *result ) const
-{
-	if(result->winner)
-		return;
-
-	giveContents(h,true);
-}
-
-void CGPandoraBox::giveContents( const CGHeroInstance *h, bool afterBattle ) const
-{
-	InfoWindow iw;
-	iw.player = h->getOwner();
-
-	bool changesPrimSkill = false;
-	for (int i = 0; i < primskills.size(); i++)
-	{
-		if(primskills[i])
-		{
-			changesPrimSkill = true;
-			break;
-		}
-	}
-
-	if(gainedExp || changesPrimSkill || abilities.size())
-	{
-		expType expVal = gainedExp*(100+h->getSecSkillLevel(21)*5)/100.0f;
-		getText(iw,afterBattle,175,h);
-
-		if(expVal)
-			iw.components.push_back(Component(Component::EXPERIENCE,0,expVal,0));
-		for(int i=0; i<primskills.size(); i++)
-			if(primskills[i])
-				iw.components.push_back(Component(Component::PRIM_SKILL,i,primskills[i],0));
-
-		for(int i=0; i<abilities.size(); i++)
-			iw.components.push_back(Component(Component::SEC_SKILL,abilities[i],abilityLevels[i],0));
-
-		cb->showInfoDialog(&iw);
-
-		//give exp
-		if(expVal)
-			cb->changePrimSkill(h->id,4,expVal,false);
-		//give prim skills
-		for(int i=0; i<primskills.size(); i++)
-			if(primskills[i])
-				cb->changePrimSkill(h->id,i,primskills[i],false);
-
-		//give sec skills
-		for(int i=0; i<abilities.size(); i++)
-		{
-			int curLev = h->getSecSkillLevel(abilities[i]);
-
-			if( (curLev  &&  curLev < abilityLevels[i])
-				|| (h->secSkills.size() < SKILL_PER_HERO) )
-			{
-				cb->changeSecSkill(h->id,abilities[i],abilityLevels[i],true);
-			}
-		}
-
-	}
-
-	if(spells.size())
-	{
-		std::set<ui32> spellsToGive;
-		iw.components.clear();
-		std::vector<CSpell> * sp = &VLC->spellh->spells;
-		for(std::vector<si32>::const_iterator i=spells.begin(); i != spells.end(); i++)
-		{
-			if ((*sp)[*i].level <= h->getSecSkillLevel(7) + 2) //enough wisdom
-			{
-				iw.components.push_back(Component(Component::SPELL,*i,0,0));
-				spellsToGive.insert(*i);
-			}
-		}
-		if(spellsToGive.size())
-		{
-			cb->changeSpells(h->id,true,spellsToGive);
-			cb->showInfoDialog(&iw);
-		}
-	}
-
-	if(manaDiff)
-	{
-		getText(iw,afterBattle,manaDiff,176,177,h);
-		iw.components.push_back(Component(Component::PRIM_SKILL,5,manaDiff,0));
-		cb->showInfoDialog(&iw);
-		cb->setManaPoints(h->id, h->mana + manaDiff);
-	}
-
-	if(moraleDiff)
-	{
-		getText(iw,afterBattle,moraleDiff,178,179,h);
-		iw.components.push_back(Component(Component::MORALE,0,moraleDiff,0));
-		cb->showInfoDialog(&iw);
-		GiveBonus gb;
-		gb.bonus = Bonus(Bonus::ONE_BATTLE,Bonus::MORALE,Bonus::OBJECT,moraleDiff,id,"");
-		gb.id = h->id;
-		cb->giveHeroBonus(&gb);
-	}
-
-	if(luckDiff)
-	{
-		getText(iw,afterBattle,luckDiff,180,181,h);
-		iw.components.push_back(Component(Component::LUCK,0,luckDiff,0));
-		cb->showInfoDialog(&iw);
-		GiveBonus gb;
-		gb.bonus = Bonus(Bonus::ONE_BATTLE,Bonus::LUCK,Bonus::OBJECT,luckDiff,id,"");
-		gb.id = h->id;
-		cb->giveHeroBonus(&gb);
-	}
-
-	iw.components.clear();
-	iw.text.clear();
-	for(int i=0; i<resources.size(); i++)
-	{
-		if(resources[i] < 0)
-			iw.components.push_back(Component(Component::RESOURCE,i,resources[i],0));
-	}
-	if(iw.components.size())
-	{
-		getText(iw,afterBattle,182,h);
-		cb->showInfoDialog(&iw);
-	}
-
-	iw.components.clear();
-	iw.text.clear();
-	for(int i=0; i<resources.size(); i++)
-	{
-		if(resources[i] > 0)
-			iw.components.push_back(Component(Component::RESOURCE,i,resources[i],0));
-	}
-	if(iw.components.size())
-	{
-		getText(iw,afterBattle,183,h);
-		cb->showInfoDialog(&iw);
-	}
-
- 	iw.components.clear();
-// 	getText(iw,afterBattle,183,h);
-	for(int i=0; i<artifacts.size(); i++)
-	{
-		iw.components.push_back(Component(Component::ARTIFACT,artifacts[i],0,0));
-		if(iw.components.size() >= 14)
-		{
-			cb->showInfoDialog(&iw);
-			iw.components.clear();
-		}
-	}
-	if(iw.components.size())
-	{
-		cb->showInfoDialog(&iw);
-	}
-
-	for(int i=0; i<resources.size(); i++)
-		if(resources[i])
-			cb->giveResource(h->getOwner(),i,resources[i]);
-
-	for(int i=0; i<artifacts.size(); i++)
-		cb->giveHeroArtifact(artifacts[i],h->id,-2);
-
-	iw.components.clear();
-	iw.text.clear();
-
-	if (creatures.Slots().size())
-	{ //this part is taken straight from creature bank
-		MetaString loot; 
-		for(TSlots::const_iterator i = creatures.Slots().begin(); i != creatures.Slots().end(); i++)
-		{ //build list of joined creatures
-			iw.components.push_back(Component(*i->second));
-			loot << "%s";
-			loot.addReplacement(*i->second);
-		}
-
-		if (creatures.Slots().size() == 1 && creatures.Slots().begin()->second->count == 1)
-			iw.text.addTxt(MetaString::ADVOB_TXT, 185);
-		else
-			iw.text.addTxt(MetaString::ADVOB_TXT, 186);
-
-		iw.text.addReplacement(loot.buildList());
-		iw.text.addReplacement(h->name);
-
-		cb->showInfoDialog(&iw);
-		cb->giveCreatures(this, h, creatures, true);
-		//boost::bind(&CGPandoraBox::endBattle, this, h, _1)
-	}
-	if(!afterBattle && message.size())
-	{
-		iw.text << message;
-		cb->showInfoDialog(&iw);
-	}
-	if (!creatures.Slots().size())
-		cb->removeObject(id); //only when we don't need to display garrison window
-}
-
-void CGPandoraBox::getText( InfoWindow &iw, bool &afterBattle, int text, const CGHeroInstance * h ) const
-{
-	if(afterBattle || !message.size())
-	{
-		iw.text.addTxt(MetaString::ADVOB_TXT,text);//%s has lost treasure.
-		iw.text.addReplacement(h->name);
-	}
-	else
-	{
-		iw.text << message;
-		afterBattle = true;
-	}
-}
-
-void CGPandoraBox::getText( InfoWindow &iw, bool &afterBattle, int val, int negative, int positive, const CGHeroInstance * h ) const
-{
-	iw.components.clear();
-	iw.text.clear();
-	if(afterBattle || !message.size())
-	{
-		iw.text.addTxt(MetaString::ADVOB_TXT,val < 0 ? negative : positive); //%s's luck takes a turn for the worse / %s's luck increases
-		iw.text.addReplacement(h->name);
-	}
-	else
-	{
-		iw.text << message;
-		afterBattle = true;
-	}
-}
-
-void CGEvent::onHeroVisit( const CGHeroInstance * h ) const
-{
-	if(!(availableFor & (1 << h->tempOwner))) 
-		return;
-	if(cb->getPlayerSettings(h->tempOwner)->human)
-	{
-		if(humanActivate)
-			activated(h);
-	}
-	else if(computerActivate)
-		activated(h);
-}
-
-void CGEvent::activated( const CGHeroInstance * h ) const
-{
-	if(stacksCount() > 0)
-	{
-		InfoWindow iw;
-		iw.player = h->tempOwner;
-		if(message.size())
-			iw.text << message;
-		else
-			iw.text.addTxt(MetaString::ADVOB_TXT, 16);
-		cb->showInfoDialog(&iw);
-		cb->startBattleI(h, this, boost::bind(&CGEvent::endBattle,this,h,_1));
-	}
-	else
-	{
-		giveContents(h,false);
-	}
-}
-
-void CGObservatory::onHeroVisit( const CGHeroInstance * h ) const
-{
-	InfoWindow iw;
-	iw.player = h->tempOwner;
-	switch (ID)
-	{
-		case 58://redwood observatory
-		case 60://pillar of fire
-		{
-			iw.soundID = soundBase::LIGHTHOUSE;
-			iw.text.addTxt(MetaString::ADVOB_TXT,98 + (ID==60));
-
-			FoWChange fw;
-			fw.player = h->tempOwner;
-			fw.mode = 1;
-			cb->getTilesInRange (fw.tiles, pos, 20, h->tempOwner, 1);
-			cb->sendAndApply (&fw);
-			break;
-		}
-		case 15://cover of darkness
-		{
-			iw.text.addTxt (MetaString::ADVOB_TXT, 31);
-			hideTiles(h->tempOwner, 20);
-			break;
-		}
-	}
-	cb->showInfoDialog(&iw);
-}
-
-void CGShrine::onHeroVisit( const CGHeroInstance * h ) const
-{
-	if(spell == 255)
-	{
-		tlog1 << "Not initialized shrine visited!\n";
-		return;
-	}
-
-	if(!hasVisited(h->tempOwner))
-		cb->setObjProperty(id,10,h->tempOwner);
-
-	InfoWindow iw;
-	iw.soundID = soundBase::temple;
-	iw.player = h->getOwner();
-	iw.text.addTxt(MetaString::ADVOB_TXT,127 + ID - 88);
-	iw.text.addTxt(MetaString::SPELL_NAME,spell);
-	iw.text << ".";
-
-	if(!h->getArt(17)) //no spellbook
-	{
-		iw.text.addTxt(MetaString::ADVOB_TXT,131);
-	}
-	else if(ID == 90  &&  !h->getSecSkillLevel(7)) //it's third level spell and hero doesn't have wisdom
-	{
-		iw.text.addTxt(MetaString::ADVOB_TXT,130);
-	}
-	else if(vstd::contains(h->spells,spell))//hero already knows the spell
-	{
-		iw.text.addTxt(MetaString::ADVOB_TXT,174);
-	}
-	else //give spell
-	{
-		std::set<ui32> spells;
-		spells.insert(spell);
-		cb->changeSpells(h->id, true, spells);
-
-		iw.components.push_back(Component(Component::SPELL,spell,0,0));
-	}
-
-	cb->showInfoDialog(&iw);
-}
-
-void CGShrine::initObj()
-{
-	if(spell == 255) //spell not set
-	{
-		int level = ID-87;
-		std::vector<ui16> possibilities;
-		cb->getAllowedSpells (possibilities, level);
-
-		if(!possibilities.size())
-		{
-			tlog1 << "Error: cannot init shrine, no allowed spells!\n";
-			return;
-		}
-
-		spell = possibilities[ran() % possibilities.size()];
-	}
-}
-
-const std::string & CGShrine::getHoverText() const
-{
-	hoverName = VLC->generaltexth->names[ID];
-	if(hasVisited(cb->getCurrentPlayer())) //TODO: use local player, not current
-	{
-		hoverName += "\n" + VLC->generaltexth->allTexts[355]; // + (learn %s)
-		boost::algorithm::replace_first(hoverName,"%s",VLC->spellh->spells[spell].name);
-		const CGHeroInstance *h = cb->getSelectedHero(cb->getCurrentPlayer());
-		if(h && vstd::contains(h->spells,spell)) //hero knows that ability
-			hoverName += "\n\n" + VLC->generaltexth->allTexts[354]; // (Already learned)
-	}
-	return hoverName;
-}
-
-void CGSignBottle::initObj()
-{
-	//if no text is set than we pick random from the predefined ones
-	if(!message.size())
-		message = VLC->generaltexth->randsign[ran()%VLC->generaltexth->randsign.size()];
-
-	if(ID == 59)
-	{
-		blockVisit = true;
-	}
-}
-
-void CGSignBottle::onHeroVisit( const CGHeroInstance * h ) const
-{
-	InfoWindow iw;
-	iw.soundID = soundBase::STORE;
-	iw.player = h->getOwner();
-	iw.text << message;
-	cb->showInfoDialog(&iw);
-
-	if(ID == 59)
-		cb->removeObject(id);
-}
-
-void CGScholar::giveAnyBonus( const CGHeroInstance * h ) const
-{
-
-}
-
-void CGScholar::onHeroVisit( const CGHeroInstance * h ) const
-{
-
-	int type = bonusType;
-	int bid = bonusID;
-	//check if the bonus if applicable, if not - give primary skill (always possible)
-	int ssl = h->getSecSkillLevel(bid); //current sec skill level, used if bonusType == 1
-	if((type == 1
-			&& ((ssl == 3)  ||  (!ssl  &&  h->secSkills.size() == SKILL_PER_HERO))) ////hero already has expert level in the skill or (don't know skill and doesn't have free slot)
-		|| (type == 2  &&  (!h->getArt(17) || vstd::contains(h->spells, (ui32) bid) || (VLC->spellh->spells[bid].level > h->getSecSkillLevel(7) + 2)
-		))) //hero doesn't have a spellbook or already knows the spell or doesn't have Wisdom
-	{
-		type = 0;
-		bid = ran() % PRIMARY_SKILLS;
-	}
-
-
-	InfoWindow iw;
-	iw.soundID = soundBase::gazebo;
-	iw.player = h->getOwner();
-	iw.text.addTxt(MetaString::ADVOB_TXT,115);
-
-	switch (type)
-	{
-	case 0:
-		cb->changePrimSkill(h->id,bid,+1);
-		iw.components.push_back(Component(Component::PRIM_SKILL,bid,+1,0));
-		break;
-	case 1:
-		cb->changeSecSkill(h->id,bid,+1);
-		iw.components.push_back(Component(Component::SEC_SKILL,bid,ssl+1,0));
-		break;
-	case 2:
-		{
-			std::set<ui32> hlp;
-			hlp.insert(bid);
-			cb->changeSpells(h->id,true,hlp);
-			iw.components.push_back(Component(Component::SPELL,bid,0,0));
-		}
-		break;
-	default:
-		tlog1 << "Error: wrong bonustype (" << (int)type << ") for Scholar!\n";
-		return;
-	}
-
-	cb->showInfoDialog(&iw);
-	cb->removeObject(id);
-}
-
-void CGScholar::initObj()
-{
-	blockVisit = true;
-	if(bonusType == 255)
-	{
-		bonusType = ran()%3;
-		switch(bonusType)
-		{
-		case 0:
-			bonusID = ran() % PRIMARY_SKILLS;
-			break;
-		case 1:
-			bonusID = ran() % SKILL_QUANTITY;
-			break;
-		case 2:
-			std::vector<ui16> possibilities;
-			for (int i = 1; i < 6; ++i)
-				cb->getAllowedSpells (possibilities, i);
-			bonusID = possibilities[ran() % possibilities.size()];
-			break;
-		}
-	}
-}
-
-void CGGarrison::onHeroVisit (const CGHeroInstance *h) const
-{
-	int ally = cb->gameState()->getPlayerRelations(h->tempOwner, tempOwner);
-	if (!ally && stacksCount() > 0) {
-		//TODO: Find a way to apply magic garrison effects in battle.
-		cb->startBattleI(h, this, boost::bind(&CGGarrison::fightOver, this, h, _1));
-		return;
-	}
-
-	//New owner.
-	if (!ally)
-		cb->setOwner(id, h->tempOwner);
-
-	cb->showGarrisonDialog(id, h->id, removableUnits, 0);
-}
-
-void CGGarrison::fightOver (const CGHeroInstance *h, BattleResult *result) const
-{
-	if (result->winner == 0)
-		onHeroVisit(h);
-}
-
-ui8 CGGarrison::getPassableness() const
-{
-	if ( !stacksCount() )//empty - anyone can visit
-		return ALL_PLAYERS;
-	if ( tempOwner == 255 )//neutral guarded - noone can visit
-		return 0;
-		
-	ui8 mask = 0;
-	TeamState * ts = cb->gameState()->getPlayerTeam(tempOwner);
-	BOOST_FOREACH(ui8 it, ts->players)
-		mask |= 1<<it;//allies - add to possible visitors
-	
-	return mask;
-}
-
-void CGOnceVisitable::onHeroVisit( const CGHeroInstance * h ) const
-{
-	int sound = 0;
-	int txtid = -1;
-	switch(ID)
-	{
-	case 22: //Corpse
-		txtid = 37; 
-		sound = soundBase::MYSTERY;
-		break;
-	case 39: //Lean To
-		sound = soundBase::GENIE;
-		txtid = 64;
-		break;
-	case 105://Wagon
-		sound = soundBase::GENIE;
-		txtid = 154;
-		break;
-	case 108:
-		break;
-	default:
-		tlog1 << "Error: Unknown object (" << ID <<") treated as CGOnceVisitable!\n";
-		return;
-	}
-
-	if(ID == 108)//Warrior's Tomb
-	{
-		//ask if player wants to search the Tomb
-		BlockingDialog bd(true, false);
-		sound = soundBase::GRAVEYARD;
-		bd.player = h->getOwner();
-		bd.text.addTxt(MetaString::ADVOB_TXT,161);
-		cb->showBlockingDialog(&bd,boost::bind(&CGOnceVisitable::searchTomb,this,h,_1));
-		return;
-	}
-
-	InfoWindow iw;
-	iw.soundID = sound;
-	iw.player = h->getOwner();
-
-	if(players.size()) //we have been already visited...
-	{
-		txtid++;
-		if(ID == 105) //wagon has extra text (for finding art) we need to omit
-			txtid++;
-		iw.text.addTxt(MetaString::ADVOB_TXT, txtid);
-	}
-	else //first visit - give bonus!
-	{
-		switch(artOrRes)
-		{
-		case 0: // first visit but empty
-			if (ID == 22) //Corpse
-				++txtid;
-			else
-				txtid+=2;
-			iw.text.addTxt(MetaString::ADVOB_TXT, txtid);
-			break;
-		case 1: //art
-			iw.components.push_back(Component(Component::ARTIFACT,bonusType,0,0));
-			cb->giveHeroArtifact(bonusType,h->id,-2);
-			iw.text.addTxt(MetaString::ADVOB_TXT, txtid);
-			if (ID == 22) //Corpse
-			{
-				iw.text << "%s";
-				iw.text.addReplacement(MetaString::ART_NAMES, bonusType);
-			}
-			break;
-		case 2: //res
-			iw.text.addTxt(MetaString::ADVOB_TXT, txtid);
-			iw.components.push_back (Component(Component::RESOURCE, bonusType, bonusVal, 0));
-			cb->giveResource(h->getOwner(), bonusType, bonusVal);
-			break;
-		}
-		if(ID == 105  &&  artOrRes == 1) 
-		{
-			iw.text.localStrings.back().second++;
-			iw.text.addReplacement(MetaString::ART_NAMES, bonusType);
-		}
-	}
-
-	cb->showInfoDialog(&iw);
-	cb->setObjProperty(id,10,h->getOwner());
-}
-
-const std::string & CGOnceVisitable::getHoverText() const
-{
-	hoverName = VLC->generaltexth->names[ID] + " ";
-
-	hoverName += (hasVisited(cb->getCurrentPlayer())
-		? (VLC->generaltexth->allTexts[352])  //visited
-		: ( VLC->generaltexth->allTexts[353])); //not visited
-
-	return hoverName;
-}
-
-void CGOnceVisitable::initObj()
-{
-	switch(ID)
-	{
-	case 22: //Corpse
-		{
-			blockVisit = true;
-			int hlp = ran()%100;
-			if(hlp < 20)
-			{
-				artOrRes = 1;
-				bonusType = cb->getRandomArt (CArtifact::ART_TREASURE | CArtifact::ART_MINOR | CArtifact::ART_MAJOR);
-			}
-			else
-			{
-				artOrRes = 0;
-			}
-		}
-		break;
-
-	case 39: //Lean To
-		{
-			artOrRes = 2;
-			bonusType = ran()%6; //any basic resource without gold
-			bonusVal = ran()%4 + 1;
-		}
-		break;
-
-	case 108://Warrior's Tomb
-		{
-			artOrRes = 1;
-
-			int hlp = ran()%100;
-			if(hlp < 30)
-				bonusType = cb->getRandomArt (CArtifact::ART_TREASURE);
-			else if(hlp < 80)
-				bonusType = cb->getRandomArt (CArtifact::ART_MINOR);
-			else if(hlp < 95)
-				bonusType = cb->getRandomArt (CArtifact::ART_MAJOR);
-			else
-				bonusType = cb->getRandomArt (CArtifact::ART_RELIC);
-		}
-		break;
-
-	case 105://Wagon
-		{
-			int hlp = ran()%100;
-
-			if(hlp < 10)
-			{
-				artOrRes = 0; // nothing... :(
-			}
-			else if(hlp < 50) //minor or treasure art
-			{
-				artOrRes = 1;
-				bonusType = cb->getRandomArt (CArtifact::ART_TREASURE | CArtifact::ART_MINOR);
-			}
-			else //2 - 5 of non-gold resource
-			{
-				artOrRes = 2;
-				bonusType = ran()%6;
-				bonusVal = ran()%4 + 2;
-			}
-		}
-		break;
-	}
-}
-
-void CGOnceVisitable::searchTomb(const CGHeroInstance *h, ui32 accept) const
-{
-	if(accept)
-	{
-		InfoWindow iw;
-		iw.player = h->getOwner();
-		iw.components.push_back(Component(Component::MORALE,0,-3,0));
-
-		if(players.size()) //we've been already visited, player found nothing
-		{
-			iw.text.addTxt(MetaString::ADVOB_TXT,163);
-		}
-		else //first visit - give artifact
-		{
-			iw.text.addTxt(MetaString::ADVOB_TXT,162);
-			iw.components.push_back(Component(Component::ARTIFACT,bonusType,0,0));
-			iw.text.addReplacement(MetaString::ART_NAMES, bonusType);
-
-			cb->giveHeroArtifact(bonusType,h->id,-2);
-		}		
-		
-		if(!h->hasBonusFrom(Bonus::OBJECT,ID)) //we don't have modifier from this object yet
-		{
-			//ruin morale 
-			GiveBonus gb;
-			gb.id = h->id;
-			gb.bonus = Bonus(Bonus::ONE_BATTLE,Bonus::MORALE,Bonus::OBJECT,-3,id,"");
-			gb.bdescr.addTxt(MetaString::ARRAY_TXT,104); //Warrior Tomb Visited -3
-			cb->giveHeroBonus(&gb);
-		}
-		cb->showInfoDialog(&iw);
-		cb->setObjProperty(id,10,h->getOwner());
-	}
-}
-
-void CBank::initObj()
-{
-	switch (ID) //find apriopriate key
-	{
-		case 16: //bank
-			index = subID; break;
-		case 24: //derelict ship
-			index = 8; break;
-		case 25: //utopia
-			index = 10; break;
-		case 84: //crypt
-			index = 9; break;
-		case 85: //shipwreck
-			index = 7; break;
-	}
-	bc = NULL;
-	daycounter = 0;
-	multiplier = 1;
-}
-const std::string & CBank::getHoverText() const
-{
-	hoverName = VLC->objh->creBanksNames[index];
-	if (bc == NULL)
-		hoverName += " " + VLC->generaltexth->allTexts[352];
-	else
-		hoverName += " " + VLC->generaltexth->allTexts[353];
-	return hoverName;
-}
-void CBank::reset(ui16 var1) //prevents desync
-{
-	ui8 chance = 0;
-	for (ui8 i = 0; i < VLC->objh->banksInfo[index].size(); i++)
-	{	
-		if (var1 < (chance += VLC->objh->banksInfo[index][i]->chance))
-		{
- 			bc = VLC->objh->banksInfo[index][i];
-			break;
-		}
-	}
-	artifacts.clear();
-}
-
-void CBank::initialize() const
-{
-	cb->setObjProperty (id, 14, ran()); //synchronous reset
-	for (ui8 i = 0; i <= 3; i++)
-	{
-		for (ui8 n = 0; n < bc->artifacts[i]; n++) //new function using proper randomization algorithm
-		{	
-				cb->setObjProperty (id, 18 + i, ran()); //synchronic artifacts
-		}
-	}
-	cb->setObjProperty (id, 17, ran()); //get army
-}
-void CBank::setPropertyDer (ui8 what, ui32 val)
-/// random values are passed as arguments and processed identically on all clients
-{
-	switch (what)
-	{
-		case 11: //daycounter
-			if (val == 0)
-				daycounter = 1; //yes, 1
-			else
-				daycounter++;
-			break;
-		case 12: //multiplier, in percent
-			multiplier = ((float)val)/100;
-			break;
-		case 13: //bank preset
-			bc = VLC->objh->banksInfo[index][val];
-			break;
-		case 14:
-			reset (val%100);
-			break;
-		case 15:
-			bc = NULL;
-			break;
-		case 16: //remove rewards from Derelict Ship
-			artifacts.clear();
-			break;
-		case 17: //set ArmedInstance army
-			{
-				int upgraded = 0;
-				if (val%100 < bc->upgradeChance) //once again anti-desync
-					upgraded = 1;
-				switch (bc->guards.size())
-				{
-					case 1:
-						for	(int i = 0; i < 4; ++i)
-							setCreature (i, bc->guards[0].first, bc->guards[0].second  / 5 );
-						setCreature (4, bc->guards[0].first + upgraded, bc->guards[0].second  / 5 );
-						break;
-					case 4:
-					{
-						std::vector< std::pair <ui16, ui32> >::const_iterator it;
-						if (bc->guards.back().second) //all stacks are present
-						{
-							for (it = bc->guards.begin(); it != bc->guards.end(); it++)
-							{
-								setCreature (stacksCount(), it->first, it->second);
-							}
-						}
-						else if (bc->guards[2].second)//Wraiths are present, split two stacks in Crypt
-						{
-							setCreature (0, bc->guards[0].first, bc->guards[0].second  / 2 );
-							setCreature (1, bc->guards[1].first, bc->guards[1].second / 2);
-							setCreature (2, bc->guards[2].first + upgraded, bc->guards[2].second);
-							setCreature (3, bc->guards[1].first, bc->guards[1].second / 2 );
-							setCreature (4, bc->guards[0].first, bc->guards[0].second - (bc->guards[0].second  / 2) );
-
-						}
-						else //split both stacks
-						{
-							for	(int i = 0; i < 3; ++i) //skellies
-								setCreature (2*i, bc->guards[0].first, bc->guards[0].second  / 3);
-							for	(int i = 0; i < 2; ++i) //zombies
-								setCreature (2*i+1, bc->guards[1].first, bc->guards[1].second  / 2);
-						}
-					}
-						break;
-					default:
-						tlog2 << "Error: Unexpected army data: " << bc->guards.size() <<" items found";
-						return;
-				}
-			}
-			break;
-		case 18: //add Artifact
-		{
-			int id = cb->getArtSync(val, CArtifact::ART_TREASURE);
-			artifacts.push_back (id);
-			cb->erasePickedArt(id);
-			break;
-		}
-		case 19: //add Artifact
-		{
-			int id = cb->getArtSync(val, CArtifact::ART_MINOR);
-			artifacts.push_back (id);
-			cb->erasePickedArt(id);
-			break;
-		}
-		case 20: //add Artifact
-		{
-			int id = cb->getArtSync(val, CArtifact::ART_MAJOR);
-			artifacts.push_back (id);
-			cb->erasePickedArt(id);
-			break;
-		}
-		case 21: //add Artifact
-		{
-			int id = cb->getArtSync(val, CArtifact::ART_RELIC);
-			artifacts.push_back (id);
-			cb->erasePickedArt(id);
-			break;
-		}
-	}
-}
-
-void CBank::newTurn() const 
-{
-	if (bc == NULL)
-	{
-		if (cb->getDate(0) == 1)
-			initialize(); //initialize on first day
-		else if (daycounter >= 28 && (subID < 13 || subID > 16)) //no reset for Emissaries
-		{
-			initialize();
-			cb->setObjProperty (id, 11, 0); //daycounter 0
-			if (ID == 24 && cb->getDate(0) > 1)
-			{
-				cb->setObjProperty (id, 12, 0);//ugly hack to make derelict ships usable only once
-				cb->setObjProperty (id, 16, 0);
-			}
-		}
-		else
-			cb->setObjProperty (id, 11, 1); //daycounter++
-	}
-}
-void CBank::onHeroVisit (const CGHeroInstance * h) const
-{
-	if (bc)
-	{
-		int banktext = 0;
-		switch (ID)
-		{
-			case 16: //generic bank
-				banktext = 32;
-				break;
-			case 24:
-				banktext = 41;
-				break;
-			case 25: //utopia
-				banktext = 47;
-				break;
-			case 84: //crypt
-				banktext = 119;
-				break;
-			case 85: //shipwreck
-				banktext = 122;
-				break;
-		}
-		BlockingDialog bd (true, false);
-		bd.player = h->getOwner();
-		bd.soundID = soundBase::DANGER;
-		bd.text << VLC->generaltexth->advobtxt[banktext];
-		if (ID == 16)
-			bd.text.addReplacement(VLC->objh->creBanksNames[index]);
-		cb->showBlockingDialog (&bd, boost::bind (&CBank::fightGuards, this, h, _1));
-	}
-	else
-	{
-		InfoWindow iw;
-		iw.soundID = soundBase::GRAVEYARD;
-		iw.player = h->getOwner();
-		if (ID == 84) //morale penalty for empty Crypt
-		{
-			GiveBonus gbonus;
-			gbonus.id = h->id;
-			gbonus.bonus.duration = Bonus::ONE_BATTLE;
-			gbonus.bonus.source = Bonus::OBJECT;
-			gbonus.bonus.id = ID;
-			gbonus.bdescr << "\n" << VLC->generaltexth->arraytxt[98];
-			gbonus.bonus.type = Bonus::MORALE;
-			gbonus.bonus.val = -1;
-			cb->giveHeroBonus(&gbonus);
-			iw.text << VLC->generaltexth->advobtxt[120];
-			iw.components.push_back (Component (Component::MORALE, 0 , -1, 0));
-		}
-		else
-		{
-			iw.text << VLC->generaltexth->advobtxt[33];
-			iw.text.addReplacement(VLC->objh->creBanksNames[index]);
-		}
-		cb->showInfoDialog(&iw);
-	}
-}
-void CBank::fightGuards (const CGHeroInstance * h, ui32 accept) const 
-{
-	if (accept)
-	{
-		cb->startBattleI (h, this, boost::bind (&CBank::endBattle, this, h, _1), true);
-	}
-}
-void CBank::endBattle (const CGHeroInstance *h, const BattleResult *result) const
-{
-	if (result->winner == 0)
-	{
-		int textID = -1;
-		InfoWindow iw;
-		iw.player = h->getOwner();
-		MetaString loot;
-
-		switch (ID)
-		{
-			case 16: case 25:
-				textID = 34;
-				break;
-			case 24: //derelict ship
-				if (multiplier)
-					textID = 43;
-				else
-				{
-					GiveBonus gbonus;
-					gbonus.id = h->id;
-					gbonus.bonus.duration = Bonus::ONE_BATTLE;
-					gbonus.bonus.source = Bonus::OBJECT;
-					gbonus.bonus.id = ID;
-					gbonus.bdescr << "\n" << VLC->generaltexth->arraytxt[101];
-					gbonus.bonus.type = Bonus::MORALE;
-					gbonus.bonus.val = -1;
-					cb->giveHeroBonus(&gbonus);
-					textID = 42;
-					iw.components.push_back (Component (Component::MORALE, 0 , -1, 0));
-				}
-				break;
-			case 84: //Crypt
-				if (bc->resources.size() != 0)
-					textID = 121;
-				else
-				{
-					iw.components.push_back (Component (Component::MORALE, 0 , -1, 0));
-					GiveBonus gbonus;
-					gbonus.id = h->id;
-					gbonus.bonus.duration = Bonus::ONE_BATTLE;
-					gbonus.bonus.source = Bonus::OBJECT;
-					gbonus.bonus.id = ID;
-					gbonus.bdescr << "\n" << VLC->generaltexth->arraytxt[ID];
-					gbonus.bonus.type = Bonus::MORALE;
-					gbonus.bonus.val = -1;
-					cb->giveHeroBonus(&gbonus);
-					textID = 120;
-					iw.components.push_back (Component (Component::MORALE, 0 , -1, 0));
-				}
-				break;
-			case 85: //shipwreck
-				if (bc->resources.size())
-					textID = 124;
-				else
-					textID = 123;	
-				break;
-		}
-
-		//grant resources
-		if (textID != 42) //empty derelict ship gives no cash
-		{
-			for (int it = 0; it < bc->resources.size(); it++)
-			{	
-				if (bc->resources[it] != 0)
-				{
-					iw.components.push_back (Component (Component::RESOURCE, it, bc->resources[it], 0));
-					loot << "%d %s";
-					loot.addReplacement(iw.components.back().val);
-					loot.addReplacement(MetaString::RES_NAMES, iw.components.back().subtype);
-					cb->giveResource (h->getOwner(), it, bc->resources[it]);
-				}		
-			}
-		}
-		//grant artifacts
-		for (std::vector<ui32>::const_iterator it = artifacts.begin(); it != artifacts.end(); it++)
-		{
-			iw.components.push_back (Component (Component::ARTIFACT, *it, 0, 0));
-			loot << "%s";
-			loot.addReplacement(MetaString::ART_NAMES, *it);
-			cb->giveHeroArtifact (*it, h->id ,-2);
-		}
-		//display loot
-		if (!iw.components.empty())
-		{
-			if (textID == 34)
-			{
-				iw.text.addTxt(MetaString::ADVOB_TXT, 34);//Heaving defeated %s, you discover %s
-				iw.text.addReplacement(MetaString::CRE_PL_NAMES, result->casualties[1].begin()->first);
-				iw.text.addReplacement(loot.buildList());
-			}
-			else
-				iw.text.addTxt (MetaString::ADVOB_TXT, textID);
-			cb->showInfoDialog(&iw);
-		}
-		loot.clear();
-		iw.components.clear();
-		iw.text.clear();
-
-		//grant creatures
-		CCreatureSet ourArmy;
-		for (std::vector< std::pair <ui16, ui32> >::const_iterator it = bc->creatures.begin(); it != bc->creatures.end(); it++)
-		{
-			int slot = ourArmy.getSlotFor(it->first);
-			ourArmy.addToSlot(slot, it->first, it->second);
-		}
-		for (TSlots::const_iterator i = ourArmy.Slots().begin(); i != ourArmy.Slots().end(); i++)
-		{
-			iw.components.push_back(Component(*i->second));
-			loot << "%s";
-			loot.addReplacement(*i->second);
-		}
-
-		if (ourArmy.Slots().size())
-		{
-			if (ourArmy.Slots().size() == 1 && ourArmy.Slots().begin()->second->count == 1)
-				iw.text.addTxt (MetaString::ADVOB_TXT, 185);
-			else
-				iw.text.addTxt (MetaString::ADVOB_TXT, 186);
-
-			iw.text.addReplacement(loot.buildList());
-			iw.text.addReplacement(h->name);
-			cb->showInfoDialog(&iw);
-			cb->giveCreatures(this, h, ourArmy, false);
-		}
-		cb->setObjProperty (id, 15, 0); //bc = NULL
-	}
-
-}
-
-void CGPyramid::initObj()
-{
-	std::vector<ui16> available;
-	cb->getAllowedSpells (available, 5);
-	if (available.size())
-	{
-		bc = VLC->objh->banksInfo[21].front(); //TODO: remove hardcoded value?
-		spell = (available[rand()%available.size()]);
-	}
-	else
-	{
-		tlog1 <<"No spells available for Pyramid! Object set to empty.\n";
-	}
-	setPropertyDer (17,ran()); //set guards at game start
-}
-const std::string & CGPyramid::getHoverText() const
-{
-	hoverName = VLC->objh->creBanksNames[21];
-	if (bc == NULL)
-		hoverName += " " + VLC->generaltexth->allTexts[352];
-	else
-		hoverName += " " + VLC->generaltexth->allTexts[353];
-	return hoverName;
-}
-void CGPyramid::onHeroVisit (const CGHeroInstance * h) const
-{
-	if (bc)
-	{
-		BlockingDialog bd (true, false);
-		bd.player = h->getOwner();
-		bd.soundID = soundBase::MYSTERY;
-		bd.text << VLC->generaltexth->advobtxt[105];
-		cb->showBlockingDialog (&bd, boost::bind (&CBank::fightGuards, this, h, _1));	
-	}
-	else
-	{
-		InfoWindow iw;
-		iw.player = h->getOwner();
-		iw.text << VLC->generaltexth->advobtxt[107];
-		iw.components.push_back (Component (Component::LUCK, 0 , -2, 0));
-		GiveBonus gb;
-		gb.bonus = Bonus(Bonus::ONE_BATTLE,Bonus::LUCK,Bonus::OBJECT,-2,id,VLC->generaltexth->arraytxt[70]);
-		gb.id = h->id;
-		cb->giveHeroBonus(&gb);
-		cb->showInfoDialog(&iw);
-	}
-}
-
-void CGPyramid::endBattle (const CGHeroInstance *h, const BattleResult *result) const
-{
-	if (result->winner == 0)
-	{
-		InfoWindow iw;
-		iw.player = h->getOwner();
-		iw.text.addTxt (MetaString::ADVOB_TXT, 106);
-		iw.text.addTxt (MetaString::SPELL_NAME, spell);
-		if (!h->getArt(17))						
-			iw.text.addTxt (MetaString::ADVOB_TXT, 109); //no spellbook
-		else if (h->getSecSkillLevel(7) < 3)	
-			iw.text.addTxt (MetaString::ADVOB_TXT, 108); //no expert Wisdom
-		else
-		{
-			std::set<ui32> spells;
-			spells.insert (spell);
-			cb->changeSpells (h->id, true, spells);
-				iw.components.push_back(Component (Component::SPELL, spell, 0, 0));
-		}
-		cb->showInfoDialog(&iw);
-		cb->setObjProperty (id, 15, 0);
-	}
-}
-void CGKeys::setPropertyDer (ui8 what, ui32 val) //101-108 - enable key for player 1-8
-{
-	if (what >= 101 && what <= (100 + PLAYER_LIMIT))
-		playerKeyMap.find(what-101)->second.insert((ui8)val);
-}
-
-bool CGKeys::wasMyColorVisited (int player) const
-{
-	if (vstd::contains(playerKeyMap[player], subID)) //creates set if it's not there
-		return true;
-	else
-		return false;
-}
-
-const std::string & CGKeymasterTent::getHoverText() const
-{
-	hoverName = VLC->generaltexth->names[ID];
-	if (wasMyColorVisited (cb->getCurrentPlayer()) )//TODO: use local player, not current
-		hoverName += "\n" + VLC->generaltexth->allTexts[352];
-	else
-		hoverName += "\n" + VLC->generaltexth->allTexts[353];
-	return hoverName;
-}
-
-void CGKeymasterTent::onHeroVisit( const CGHeroInstance * h ) const
-{
-	InfoWindow iw;
-	iw.soundID = soundBase::CAVEHEAD;
-	iw.player = h->getOwner();
-	if (!wasMyColorVisited (h->getOwner()) )
-	{
-		cb->setObjProperty(id, h->tempOwner+101, subID);
-		iw.text << std::pair<ui8,ui32>(11,19);
-	}
-	else
-		iw.text << std::pair<ui8,ui32>(11,20);
-    cb->showInfoDialog(&iw);
-}
-
-void CGBorderGuard::initObj()
-{
-	blockVisit = true;
-}
-
-const std::string & CGBorderGuard::getHoverText() const
-{
-	hoverName = VLC->generaltexth->names[ID];
-	if (wasMyColorVisited (cb->getCurrentPlayer()) )//TODO: use local player, not current
-		hoverName += "\n" + VLC->generaltexth->allTexts[352];
-	else
-		hoverName += "\n" + VLC->generaltexth->allTexts[353];
-	return hoverName;
-}
-
-void CGBorderGuard::onHeroVisit( const CGHeroInstance * h ) const 
-{
-	if (wasMyColorVisited (h->getOwner()) )
-	{
-		BlockingDialog bd (true, false);
-		bd.player = h->getOwner();
-		bd.soundID = soundBase::QUEST;
-		bd.text.addTxt (MetaString::ADVOB_TXT, 17);
-		cb->showBlockingDialog (&bd, boost::bind (&CGBorderGuard::openGate, this, h, _1));	
-	}	
-	else
-	{
-		InfoWindow iw;
-		iw.player = h->getOwner();
-		iw.soundID = soundBase::CAVEHEAD;
-		iw.text << std::pair<ui8,ui32>(11,18);
-		cb->showInfoDialog (&iw);
-	}
-}
-
-void CGBorderGuard::openGate(const CGHeroInstance *h, ui32 accept) const
-{
-	if (accept)
-		cb->removeObject(id);
-}
-
-void CGBorderGate::onHeroVisit( const CGHeroInstance * h ) const //TODO: passability 
-{
-	if (!wasMyColorVisited (h->getOwner()) )
-	{
-		InfoWindow iw;
-		iw.player = h->getOwner();
-		iw.text << std::pair<ui8,ui32>(11,18);
-		cb->showInfoDialog(&iw);
-	}
-}
-
-ui8 CGBorderGate::getPassableness() const
-{
-	ui8 ret = 0;
-	for (int i = 0; i < PLAYER_LIMIT; i++)
-		ret |= wasMyColorVisited(i)<<i;
-	return ret;
-}
-
-void CGMagi::initObj()
-{
-	if (ID == 27)
-	{
-		blockVisit = true;
-		eyelist[subID].push_back(id);
-	}
-}
-void CGMagi::onHeroVisit(const CGHeroInstance * h) const
-{
-	if (ID == 37)
-	{
-		InfoWindow iw;
-		CenterView cv;
-		FoWChange fw;
-		cv.player = iw.player = fw.player = h->tempOwner;
-
-		iw.soundID = soundBase::LIGHTHOUSE;
-		iw.player = h->tempOwner;
-		iw.text.addTxt (MetaString::ADVOB_TXT, 61);
-		cb->showInfoDialog(&iw);
-
-		fw.mode = 1;
-		std::vector<si32>::iterator it;
-		for (it = eyelist[subID].begin(); it < eyelist[subID].end(); it++)
-		{
-			const CGObjectInstance *eye = cb->getObj(*it);
-
-			cb->getTilesInRange (fw.tiles, eye->pos, 10, h->tempOwner, 1);
-			cb->sendAndApply(&fw);
-			cv.pos = eye->pos;
-			cv.focusTime = 2000;
-			cb->sendAndApply(&cv);
-		}	
-		cv.pos = h->getPosition(false);
-		cb->sendAndApply(&cv);	
-	}
-	else if (ID == 27)
-	{
-		InfoWindow iw;
-		iw.player = h->tempOwner;
-		iw.text.addTxt (MetaString::ADVOB_TXT, 48);
-		cb->showInfoDialog(&iw);
-	}
-
-}
-void CGBoat::initObj()
-{
-	hero = NULL;
-}
-
-void CGSirens::initObj()
-{
-	blockVisit = true;
-}
-
-const std::string & CGSirens::getHoverText() const
-{
-	getNameVis(hoverName);
-	return hoverName;
-}
-
-void CGSirens::onHeroVisit( const CGHeroInstance * h ) const
-{
-	InfoWindow iw;
-	iw.soundID = soundBase::DANGER;
-	iw.player = h->tempOwner;
-	if(h->hasBonusFrom(Bonus::OBJECT,ID)) //has already visited Sirens
-	{
-		iw.text.addTxt(11,133);
-	}
-	else
-	{
-		giveDummyBonus(h->id, Bonus::ONE_BATTLE);
-		int xp = 0;
-
-		for (TSlots::const_iterator i = h->Slots().begin(); i != h->Slots().end(); i++)
-		{
-			TQuantity drown = i->second->count * 0.3;
-			if(drown)
-			{
-				cb->changeStackCount(StackLocation(h, i->first), -drown);
-				xp += drown * i->second->type->valOfBonuses(Bonus::STACK_HEALTH);
-			}
-		}
-
-		if(xp)
-		{
-			iw.text.addTxt(11,132);
-			iw.text.addReplacement(xp);
-		}
-		else
-		{
-			iw.text.addTxt(11,134);
-		}
-	}
-	cb->showInfoDialog(&iw);
-	//////////////////////////////////////////////////////////////////////////
-	///TODO: WHAT WITH EXP? 
-}
-
-//bool IShipyard::validLocation() const
-//{
-//	std::vector<int3> offsets;
-//	getOutOffsets(offsets);
-//
-//	TerrainTile *tile;
-//	for(int i = 0; i < offsets.size(); i++)
-//		if((tile = IObjectInterface::cb->getTile(o->pos + offsets[i]))  &&  tile->tertype == TerrainTile::water) //tile is in the map and is water
-//			return true;
-//	return false;
-//}
-
-int3 IBoatGenerator::bestLocation() const
-{
-	std::vector<int3> offsets;
-	getOutOffsets(offsets);
-
-	for (int i = 0; i < offsets.size(); ++i)
-	{
-		TerrainTile *tile = IObjectInterface::cb->getTile(o->pos + offsets[i]);
-		if (tile) //tile is in the map
-		{
-			if (tile->tertype == TerrainTile::water  &&  (!tile->blocked || tile->blockingObjects.front()->ID == 8)) //and is water and is not blocked or is blocked by boat
-				return o->pos + offsets[i];
-		}
-	}
-	return int3 (-1,-1,-1);
-}
-
-int IBoatGenerator::state() const
-{
-	int3 tile = bestLocation();
-	TerrainTile *t = IObjectInterface::cb->getTile(tile);
-	if(!t)
-		return 2; //no available water
-	else if(!t->blockingObjects.size())
-		return 0; //OK
-	else if(t->blockingObjects.front()->ID == 8)
-		return 1; //blocked with boat
-	else
-		return 2; //blocked
-}
-
-int IBoatGenerator::getBoatType() const
-{
-	//We make good ships by default
-	return 1;
-}
-
-
-IBoatGenerator::IBoatGenerator(const CGObjectInstance *O) 
-: o(O)
-{
-}
-
-void IBoatGenerator::getProblemText(MetaString &out, const CGHeroInstance *visitor) const
-{
-	switch(state())
-	{
-	case 1: 
-		out.addTxt(MetaString::GENERAL_TXT, 51);
-		break;
-	case 2:
-		if(visitor)
-		{
-			out.addTxt(MetaString::GENERAL_TXT, 134);
-			out.addReplacement(visitor->name);
-		}
-		else
-			out.addTxt(MetaString::ADVOB_TXT, 189);
-		break;
-	case 3:
-		tlog1 << "Shipyard without water!!! " << o->pos << "\t" << o->id << std::endl;
-		return;
-	}
-}
-
-void IShipyard::getBoatCost( std::vector<si32> &cost ) const
-{
-	cost.resize(RESOURCE_QUANTITY);
-	cost[0] = 10;
-	cost[6] = 1000;
-}
-
-IShipyard::IShipyard(const CGObjectInstance *O) 
-	: IBoatGenerator(O)
-{
-}
-
-IShipyard * IShipyard::castFrom( CGObjectInstance *obj )
-{
-	if(!obj)
-		return NULL;
-
-	if(obj->ID == TOWNI_TYPE)
-	{
-		return static_cast<CGTownInstance*>(obj);
-	}
-	else if(obj->ID == 87)
-	{
-		return static_cast<CGShipyard*>(obj);
-	}
-	else
-	{
-		//tlog1 << "Cannot cast to IShipyard object with ID " << obj->ID << std::endl;
-		return NULL;
-	}
-}
-
-const IShipyard * IShipyard::castFrom( const CGObjectInstance *obj )
-{
-	return castFrom(const_cast<CGObjectInstance*>(obj));
-}
-
-CGShipyard::CGShipyard()
-	:IShipyard(this)
-{
-}
-
-void CGShipyard::getOutOffsets( std::vector<int3> &offsets ) const
-{
-	// H J L K I
-	// A x S x B
-	// C E G F D
-	offsets += int3(-3,0,0), int3(1,0,0), //AB
-		int3(-3,1,0), int3(1,1,0), int3(-2,1,0), int3(0,1,0), int3(-1,1,0), //CDEFG
-		int3(-3,-1,0), int3(1,-1,0), int3(-2,-1,0), int3(0,-1,0), int3(-1,-1,0); //HIJKL
-}
-
-void CGShipyard::onHeroVisit( const CGHeroInstance * h ) const
-{
-	if(!cb->gameState()->getPlayerRelations(tempOwner, h->tempOwner))
-		cb->setOwner(id, h->tempOwner);
-
-	int s = state();
-	if(s)
-	{
-		InfoWindow iw;
-		iw.player = tempOwner;
-		getProblemText(iw.text, h);
-		cb->showInfoDialog(&iw);
-	}
-	else
-	{
-		OpenWindow ow;
-		ow.id1 = id;
-		ow.id2 = h->id;
-		ow.window = OpenWindow::SHIPYARD_WINDOW;
-		cb->sendAndApply(&ow);
-	}
-}
-
-void CCartographer::onHeroVisit( const CGHeroInstance * h ) const 
-{
-	if (!hasVisited (h->getOwner()) ) //if hero has not visited yet this cartographer
-	{
-		if (cb->getResource(h->tempOwner, 6) >= 1000) //if he can afford a map
-		{
-			//ask if he wants to buy one
-			int text;
-			switch (subID)
-			{
-				case 0:
-					text = 25;
-					break;
-				case 1:
-					text = 26;
-					break;
-				case 2:
-					text = 27;
-					break;
-				default:	
-					tlog2 << "Unrecognized subtype of cartographer" << std::endl;
-			}
-			BlockingDialog bd (true, false);
-			bd.player = h->getOwner();
-			bd.soundID = soundBase::LIGHTHOUSE;
-			bd.text.addTxt (MetaString::ADVOB_TXT, text);
-			cb->showBlockingDialog (&bd, boost::bind (&CCartographer::buyMap, this, h, _1));
-		}
-		else //if he cannot afford
-		{
-			InfoWindow iw;
-			iw.player = h->getOwner();
-			iw.soundID = soundBase::CAVEHEAD;
-			iw.text << std::pair<ui8,ui32>(11,28);
-			cb->showInfoDialog (&iw);
-		}
-	}	
-	else //if he already visited carographer
-	{
-		InfoWindow iw;
-		iw.player = h->getOwner();
-		iw.soundID = soundBase::CAVEHEAD;
-		iw.text << std::pair<ui8,ui32>(11,24);
-		cb->showInfoDialog (&iw);
-	}
-}
-
-void CCartographer::buyMap (const CGHeroInstance *h, ui32 accept) const
-{
-	if (accept) //if hero wants to buy map
-	{
-		cb->giveResource (h->tempOwner, 6, -1000);
-		FoWChange fw;
-		fw.mode = 1;
-		fw.player = h->tempOwner;
-
-		//subIDs of different types of cartographers:
-		//water = 0; land = 1; underground = 2;
-		cb->getAllTiles (fw.tiles, h->tempOwner, subID - 1, !subID + 1); //reveal appropriate tiles
-		cb->sendAndApply (&fw);
-		cb->setObjProperty (id, 10, h->tempOwner);
-	}
-}
-
-void CGDenOfthieves::onHeroVisit (const CGHeroInstance * h) const
-{
-	cb->showThievesGuildWindow(id);
-}
-
-void CGObelisk::onHeroVisit( const CGHeroInstance * h ) const
-{
-	InfoWindow iw;
-	iw.player = h->tempOwner;
-	TeamState *ts = cb->gameState()->getPlayerTeam(h->tempOwner);
-	assert(ts);
-	int team = ts->id;
-	
-	if(!hasVisited(team))
-	{
-		iw.text.addTxt(MetaString::ADVOB_TXT, 96);
-		cb->sendAndApply(&iw);
-
-		cb->setObjProperty(id,20,team); //increment general visited obelisks counter
-
-		OpenWindow ow;
-		ow.id1 = h->tempOwner;
-		ow.window = OpenWindow::PUZZLE_MAP;
-		cb->sendAndApply(&ow);
-
-		cb->setObjProperty(id,10,team); //mark that particular obelisk as visited
-	}
-	else
-	{
-		iw.text.addTxt(MetaString::ADVOB_TXT, 97);
-		cb->sendAndApply(&iw);
-	}
-
-}
-
-void CGObelisk::initObj()
-{
-	obeliskCount++;
-}
-
-const std::string & CGObelisk::getHoverText() const
-{
-	hoverName = VLC->generaltexth->names[ID];
-	if(hasVisited(cb->getCurrentPlayer()))
-		hoverName += " " + VLC->generaltexth->allTexts[352]; //not visited
-	else
-		hoverName += " " + VLC->generaltexth->allTexts[353]; //visited
-	return hoverName;
-}
-
-void CGObelisk::setPropertyDer( ui8 what, ui32 val )
-{
-	CPlayersVisited::setPropertyDer(what, val);
-	switch(what)
-	{
-	case 20:
-		assert(val < PLAYER_LIMIT);
-		visited[val]++;
-
-		if(visited[val] > obeliskCount)
-		{
-			tlog0 << "Error: Visited " << visited[val] << "\t\t" << obeliskCount << std::endl;
-			assert(0);
-		}
-
-		break;
-	}
-}
-
-void CGLighthouse::onHeroVisit( const CGHeroInstance * h ) const
-{
-	if(h->tempOwner != tempOwner)
-	{
-		ui8 oldOwner = tempOwner;
-		cb->setOwner(id,h->tempOwner); //not ours? flag it!
-
-
-		InfoWindow iw;
-		iw.player = h->tempOwner;
-		iw.text.addTxt(MetaString::ADVOB_TXT, 69);
-		iw.soundID = soundBase::LIGHTHOUSE;
-		cb->sendAndApply(&iw);
-
-		giveBonusTo(h->tempOwner);
-
-		if(oldOwner < PLAYER_LIMIT) //remove bonus from old owner
-		{
-			RemoveBonus rb(RemoveBonus::PLAYER);
-			rb.whoID = oldOwner;
-			rb.source = Bonus::OBJECT;
-			rb.id = id;
-			cb->sendAndApply(&rb);
-		}
-	}
-}
-
-void CGLighthouse::initObj()
-{
-	if(tempOwner < PLAYER_LIMIT)
-	{
-		giveBonusTo(tempOwner);
-	}
-}
-
-const std::string & CGLighthouse::getHoverText() const
-{
-	hoverName = VLC->generaltexth->names[ID];
-	//TODO: owned by %s player
-	return hoverName;
-}
-
-void CGLighthouse::giveBonusTo( ui8 player ) const
-{
-	GiveBonus gb(GiveBonus::PLAYER);
-	gb.bonus.type = Bonus::SEA_MOVEMENT;
-	gb.bonus.val = 500;
-	gb.id = player;
-	gb.bonus.duration = Bonus::PERMANENT;
-	gb.bonus.source = Bonus::OBJECT;
-	gb.bonus.id = id;
-	cb->sendAndApply(&gb);
-}
-
-CCreatureSet& CArmedInstance::getArmy() const
-{ //do not return itself by value, or it will xplode
-//	CCreatureSet set = *this; return set;
-	//WARNING! A DIRTY CONST_CAST! TO BE INVESTIGATED AND PROBABLY REMOVED!
-	return *(const_cast<CArmedInstance*>(this));
-}
-
-void CArmedInstance::randomizeArmy(int type)
-{
-	int max = VLC->creh->creatures.size();
-	for (TSlots::iterator j = slots.begin(); j != slots.end();j++)
-	{
-		int randID = j->second->idRand;
-		if(randID > max)
-		{
-			if(randID % 2)
-				j->second->setType(VLC->townh->towns[type].basicCreatures[(randID-197) / 2 -1]);
-			else
-				j->second->setType(VLC->townh->towns[type].upgradedCreatures[(randID-197) / 2 -1]);
-
-			randID = -1;
-		}
-
-		assert(j->second->armyObj == this);
-	}
-	return;
-}
-
-// void CArmedInstance::getParents(TCNodes &out, const CBonusSystemNode *root /*= NULL*/) const
-// {
-// 	/* //already given via PlayerState->getBonuses();
-// 	const PlayerState *p = cb->getPlayerState(tempOwner);
-// 	if (p && p != root) 
-// 		out.insert(p); 
-// 	*/
-// 	out.insert(&cb->gameState()->globalEffects); //global effects are always active I believe
-// 
-// 	if(battle)
-// 		out.insert(battle);
-// }
-
-CArmedInstance::CArmedInstance()
-{
-	battle = NULL;
-}
-
-// void CArmedInstance::getBonuses(BonusList &out, const CSelector &selector, const CBonusSystemNode *root /*= NULL*/) const
-// {
-// 	CBonusSystemNode::getBonuses(out, selector, root);
-// 
-// 	if(!battle)
-// 	{
-// 		//TODO do it clean, unify with BattleInfo version
-// 		if(Selector::matchesType(selector, Bonus::MORALE) || Selector::matchesType(selector, Bonus::LUCK))
-// 		{
-// 			for(TSlots::const_iterator i=Slots().begin(); i!=Slots().end(); i++)
-// 				i->second.getBonuses(out, selector, Selector::effectRange(Bonus::ONLY_ALLIED_ARMY), this);
-// 		}
-// 	}
-// 
-// 	if(Selector::matchesType(selector, Bonus::MORALE))
-// 	{
-// 		//number of alignments and presence of undead
-// 		if(contains(dynamic_cast<const CStackInstance*>(root)))
-// 		{
-// 			bool archangelInArmy = false;
-// 			bool canMix = hasBonusOfType(Bonus::NONEVIL_ALIGNMENT_MIX);
-// 			std::set<si8> factions;
-// 			for(TSlots::const_iterator i=Slots().begin(); i!=Slots().end(); i++)
-// 			{
-// 				// Take Angelic Alliance troop-mixing freedom of non-evil, non-Conflux units into account.
-// 				const si8 faction = i->second.type->faction;
-// 				if (canMix
-// 					&& ((faction >= 0 && faction <= 2) || faction == 6 || faction == 7))
-// 				{
-// 					factions.insert(0); // Insert a single faction of the affected group, Castle will do.
-// 				}
-// 				else
-// 				{
-// 					factions.insert(faction);
-// 				}
-// 
-// 				if(i->second.type->idNumber == 13)
-// 					archangelInArmy = true;
-// 			}
-// 
-// 			if(factions.size() == 1)
-// 				out.push_back(Bonus(Bonus::PERMANENT, Bonus::MORALE, Bonus::ARMY, +1, id, VLC->generaltexth->arraytxt[115]));//All troops of one alignment +1
-// 			else
-// 			{
-// 				int fcountModifier = 2-factions.size();
-// 				out.push_back(Bonus(Bonus::PERMANENT, Bonus::MORALE, Bonus::ARMY, fcountModifier, id, boost::str(boost::format(VLC->generaltexth->arraytxt[114]) % factions.size() % fcountModifier)));//Troops of %d alignments %d
-// 			}
-// 
-// 			if(vstd::contains(factions,4))
-// 				out.push_back(Bonus(Bonus::PERMANENT, Bonus::MORALE, Bonus::ARMY, -1, id, VLC->generaltexth->arraytxt[116]));//Undead in group -1
-// 		}
-// 	}
-// }
-
-int CArmedInstance::valOfGlobalBonuses(CSelector selector) const
-{
-	//if (tempOwner != NEUTRAL_PLAYER)
-	return cb->gameState()->players[tempOwner].valOfBonuses(selector);
-}
-
-bool IMarket::getOffer(int id1, int id2, int &val1, int &val2, EMarketMode mode) const
-{
-	switch(mode)
-	{
-	case RESOURCE_RESOURCE:
-		{
-			float effectiveness = std::min(((float)getMarketEfficiency()+1.0f) / 20.0f, 0.5f);
-
-			float r = VLC->objh->resVals[id1], //value of given resource
-				g = VLC->objh->resVals[id2] / effectiveness; //value of wanted resource
-
-			if(r>g) //if given resource is more expensive than wanted
-			{
-				val2 = ceil(r / g);
-				val1 = 1;
-			}
-			else //if wanted resource is more expensive
-			{
-				val1 = (g / r) + 0.5f;
-				val2 = 1;
-			}
-		}
-		break;
-	case CREATURE_RESOURCE:
-		{
-			const float effectivenessArray[] = {0, 0.3, 0.45, 0.50, 0.65, 0.7, 0.85, 0.9, 1};
-			float effectiveness = effectivenessArray[std::min(getMarketEfficiency(), 8)];
-
-			float r = VLC->creh->creatures[id1]->cost[6], //value of given creature in gold
-				g = VLC->objh->resVals[id2] / effectiveness; //value of wanted resource
-
-			if(r>g) //if given resource is more expensive than wanted
-			{
-				val2 = ceil(r / g);
-				val1 = 1;
-			}
-			else //if wanted resource is more expensive
-			{
-				val1 = (g / r) + 0.5f;
-				val2 = 1;
-			}
-		}
-		break;
-	case RESOURCE_PLAYER:
-		val1 = 1;
-		val2 = 1;
-		break;
-	case RESOURCE_ARTIFACT:
-		{
-			float effectiveness = std::min(((float)getMarketEfficiency()+3.0f) / 20.0f, 0.6f);
-			float r = VLC->objh->resVals[id1], //value of offered resource
-				g = VLC->arth->artifacts[id2]->price / effectiveness; //value of bought artifact in gold
-			
-			if(id1 != 6) //non-gold prices are doubled
-				r /= 2; 
-
-			assert(g >= r); //should we allow artifacts cheaper than unit of resource?
-			val1 = (g / r) + 0.5f;
-			val2 = 1;
-		}
-		break;
-
-	case CREATURE_EXP:
-		{
-			val1 = 1;
-			val2 = (VLC->creh->creatures[id1]->AIValue / 40) * 5;
-		}
-		break;
-	case ARTIFACT_EXP:
-		{
-			val1 = 1;
-
-			int givenClass = VLC->arth->artifacts[id1]->getArtClassSerial();
-			if(givenClass < 0 || givenClass > 3)
-			{
-				val2 = 0;
-				return false;
-			}
-
-			static const int expPerClass[] = {1000, 1500, 3000, 6000};
-			val2 = expPerClass[givenClass];
-		}
-		break;
-	default:
-		assert(0);
-		return false;
-	}
-
-	return true;
-}
-
-bool IMarket::allowsTrade(EMarketMode mode) const
-{
-	return false;
-}
-
-int IMarket::availableUnits(EMarketMode mode, int marketItemSerial) const
-{
-	switch(mode)
-	{
-	case RESOURCE_RESOURCE:
-	case ARTIFACT_RESOURCE:
-	case CREATURE_RESOURCE:
-			return -1;
-	default:
-			return 1;
-	}
-}
-
-std::vector<int> IMarket::availableItemsIds(EMarketMode mode) const
-{
-	std::vector<int> ret;
-	switch(mode)
-	{
-	case RESOURCE_RESOURCE:
-	case ARTIFACT_RESOURCE:
-	case CREATURE_RESOURCE:
-		for (int i = 0; i < 7; i++)
-			ret.push_back(i);
-	default:
-		break;
-	}
-	return ret;
-}
-
-const IMarket * IMarket::castFrom(const CGObjectInstance *obj)
-{
-	switch(obj->ID)
-	{
-	case TOWNI_TYPE:
-		return static_cast<const CGTownInstance*>(obj);
-	case 2: //Altar of Sacrifice
-	case 7: //Black Market
-	case 99: //Trading Post
-	case 221: //Trading Post (snow)
-	case 213: //Freelancer's Guild
-		return static_cast<const CGMarket*>(obj);
-	case 104: //University
-		return static_cast<const CGUniversity*>(obj);
-	default:
-		tlog1 << "Cannot cast to IMarket object with ID " << obj->ID << std::endl;
-		return NULL;
-	}
-}
-
-IMarket::IMarket(const CGObjectInstance *O)
-	:o(O)
-{
-
-}
-
-std::vector<EMarketMode> IMarket::availableModes() const
-{
-	std::vector<EMarketMode> ret;
-	for (int i = 0; i < MARTKET_AFTER_LAST_PLACEHOLDER; i++)
-		if(allowsTrade((EMarketMode)i))
-			ret.push_back((EMarketMode)i);
-
-	return ret;
-}
-
-void CGMarket::onHeroVisit(const CGHeroInstance * h) const
-{
-	OpenWindow ow;
-	ow.id1 = id;
-	ow.id2 = h->id;
-	ow.window = OpenWindow::MARKET_WINDOW;
-	cb->sendAndApply(&ow);
-}
-
-int CGMarket::getMarketEfficiency() const
-{
-	return 5;
-}
-
-bool CGMarket::allowsTrade(EMarketMode mode) const
-{
-	switch(mode)
-	{
-	case RESOURCE_RESOURCE:
-	case RESOURCE_PLAYER:
-		switch(ID)
-		{
-		case 99: //Trading Post
-		case 221: //Trading Post (snow)
-			return true;
-		default:
-			return false;
-		}
-	case CREATURE_RESOURCE:
-		return ID == 213; //Freelancer's Guild
-	//case ARTIFACT_RESOURCE:
-	case RESOURCE_ARTIFACT:
-		return ID == 7; //Black Market
-	case ARTIFACT_EXP:
-	case CREATURE_EXP:
-		return ID == 2; //TODO? check here for alignment of visiting hero? - would not be coherent with other checks here
-	case RESOURCE_SKILL:
-		return ID == 104;//University
-	default:
-		return false;
-	}
-}
-
-int CGMarket::availableUnits(EMarketMode mode, int marketItemSerial) const
-{
-	return -1;
-}
-
-std::vector<int> CGMarket::availableItemsIds(EMarketMode mode) const
-{
-	switch(mode)
-	{
-	case RESOURCE_RESOURCE:
-	case RESOURCE_PLAYER:
-		return IMarket::availableItemsIds(mode);
-	default:
-		return std::vector<int>();
-	}
-}
-
-CGMarket::CGMarket()
-	:IMarket(this)
-{
-}
-
-std::vector<int> CGBlackMarket::availableItemsIds(EMarketMode mode) const
-{
-	switch(mode)
-	{
-	case ARTIFACT_RESOURCE:
-		return IMarket::availableItemsIds(mode);
-	case RESOURCE_ARTIFACT:
-		{
-			std::vector<int> ret;
-			BOOST_FOREACH(const CArtifact *a, artifacts)
-				if(a)
-					ret.push_back(a->id);
-				else
-					ret.push_back(-1);
-			return ret;
-		}
-	default:
-		return std::vector<int>();
-	}
-}
-
-void CGBlackMarket::newTurn() const
-{
-	if(cb->getDate(2) != 1)
-		return;
-
-	SetAvailableArtifacts saa;
-	saa.id = id;
-	cb->pickAllowedArtsSet(saa.arts);
-	cb->sendAndApply(&saa);
-}
-
-void CGUniversity::initObj()
-{
-	std::vector <int> toChoose;
-	for (int i=0; i<SKILL_QUANTITY; i++)
-		if (cb->isAllowed(2,i))
-			toChoose.push_back(i);
-	if (toChoose.size() < 4)
-	{
-		tlog0<<"Warning: less then 4 available skills was found by University initializer!\n";
-		return;
-	}
-	
-	for (int i=0; i<4; i++)//get 4 skills
-	{
-		int skillPos = ran()%toChoose.size();
-		skills.push_back(toChoose[skillPos]);//move it to selected
-		toChoose.erase(toChoose.begin()+skillPos);//remove from list
-	}
-}
-
-std::vector<int> CGUniversity::availableItemsIds(EMarketMode mode) const
-{
-	switch (mode)
-	{
-		case RESOURCE_SKILL:
-			return skills;
-			
-		default:
-			return std::vector <int> ();
-	}
-}
-
-void CGUniversity::onHeroVisit(const CGHeroInstance * h) const
-{
-	OpenWindow ow;
-	ow.id1 = id;
-	ow.id2 = h->id;
-	ow.window = OpenWindow::UNIVERSITY_WINDOW;
-	cb->sendAndApply(&ow);
-}
+#define VCMI_DLL
+#include "../stdafx.h"
+#include "CObjectHandler.h"
+#include "CDefObjInfoHandler.h"
+#include "CLodHandler.h"
+#include "CGeneralTextHandler.h"
+#include "CDefObjInfoHandler.h"
+#include "CHeroHandler.h"
+#include "CSpellHandler.h"
+#include <boost/bind.hpp>
+#include <boost/algorithm/string/replace.hpp>
+#include <boost/assign/std/vector.hpp> 
+#include <boost/lexical_cast.hpp>
+#include <boost/random/linear_congruential.hpp>
+#include "CTownHandler.h"
+#include "CArtHandler.h"
+#include "CSoundBase.h"
+#include "CCreatureHandler.h"
+#include "../lib/VCMI_Lib.h"
+#include "../lib/IGameCallback.h"
+#include "../lib/CGameState.h"
+#include "../lib/NetPacks.h"
+#include "../StartInfo.h"
+#include "../lib/map.h"
+#include <sstream>
+#include <SDL_stdinc.h>
+#include <boost/foreach.hpp>
+#include <boost/format.hpp>
+using namespace boost::assign;
+
+/*
+ * CObjectHandler.cpp, part of VCMI engine
+ *
+ * Authors: listed in file AUTHORS in main folder
+ *
+ * License: GNU General Public License v2.0 or later
+ * Full text of license available in license.txt file, in main folder
+ *
+ */
+
+std::map<int,std::map<int, std::vector<int> > > CGTeleport::objs;
+std::vector<std::pair<int, int> > CGTeleport::gates;
+IGameCallback * IObjectInterface::cb = NULL;
+DLL_EXPORT void loadToIt(std::string &dest, const std::string &src, int &iter, int mode);
+extern CLodHandler * bitmaph;
+extern boost::rand48 ran;
+std::map <ui8, std::set <ui8> > CGKeys::playerKeyMap;
+std::map <si32, std::vector<si32> > CGMagi::eyelist;
+ui8 CGObelisk::obeliskCount; //how many obelisks are on map
+std::map<ui8, ui8> CGObelisk::visited; //map: team_id => how many obelisks has been visited
+
+std::vector<const CArtifact *> CGTownInstance::merchantArtifacts;
+std::vector<int> CGTownInstance::universitySkills;
+
+void IObjectInterface::onHeroVisit(const CGHeroInstance * h) const 
+{};
+
+void IObjectInterface::onHeroLeave(const CGHeroInstance * h) const 
+{};
+
+void IObjectInterface::newTurn () const
+{};
+
+IObjectInterface::~IObjectInterface()
+{}
+
+IObjectInterface::IObjectInterface()
+{}
+
+void IObjectInterface::initObj()
+{}
+
+void IObjectInterface::setProperty( ui8 what, ui32 val )
+{}
+
+void IObjectInterface::postInit()
+{}
+
+void IObjectInterface::preInit()
+{}
+
+void CPlayersVisited::setPropertyDer( ui8 what, ui32 val )
+{
+	if(what == 10)
+		players.insert((ui8)val);
+}
+
+bool CPlayersVisited::hasVisited( ui8 player ) const
+{
+	return vstd::contains(players,player);
+}
+
+static void readCreatures(std::istream & is, BankConfig & bc, bool guards) //helper function for void CObjectHandler::loadObjects()
+{
+	const int MAX_BUF = 5000;
+	char buffer[MAX_BUF + 1];
+	std::pair<si16, si32> guardInfo = std::make_pair(0, 0);
+	std::string creName;
+
+	is >> guardInfo.second;
+	//one getline just does not work... probably a kind of left whitespace
+	is.getline(buffer, MAX_BUF, '\t');
+	is.getline(buffer, MAX_BUF, '\t');
+	creName = buffer;
+
+	if( std::string(buffer) == "None" ) //no creature to be added
+		return;
+
+	//look for the best creature that is described by given name
+	if( vstd::contains(VLC->creh->nameToID, creName) )
+	{
+		guardInfo.first = VLC->creh->nameToID[creName];
+	}
+	else
+	{
+		for(int g=0; g<VLC->creh->creatures.size(); ++g)
+		{
+			if(VLC->creh->creatures[g]->namePl == creName
+				|| VLC->creh->creatures[g]->nameRef == creName
+				|| VLC->creh->creatures[g]->nameSing == creName)
+			{
+				guardInfo.first = VLC->creh->creatures[g]->idNumber;
+			}
+		}
+	}
+	
+	if(guards)
+		bc.guards.push_back(guardInfo);
+	else //given creatures
+		bc.creatures.push_back(guardInfo);
+}
+void CObjectHandler::readConfigLine(std::ifstream &istr, int g)
+{
+	banksInfo[g].push_back(new BankConfig);
+
+	BankConfig &bc = *banksInfo[g].back();
+	std::string buf;
+	//bc.level is of type char and thus we cannot read directly to it; same for some othre variables
+	istr >> buf; 
+	bc.level = atoi(buf.c_str());
+
+	istr >> buf;
+	bc.chance = atoi(buf.c_str());
+
+	readCreatures(istr, bc, true);
+	istr >> buf;
+	bc.upgradeChance = atoi(buf.c_str());
+
+	for(int b=0; b<3; ++b)
+		readCreatures(istr, bc, true);
+
+	istr >> bc.combatValue;
+	bc.resources.resize(RESOURCE_QUANTITY);
+			
+	//a dirty trick to make it work if there is no 0 for 0 quantity (like in grotto - last entry)
+	char buft[52];
+	istr.getline(buft, 50, '\t');
+	for(int h=0; h<7; ++h)
+	{
+		istr.getline(buft, 50, '\t');
+		if(buft[0] == '\0')
+			bc.resources[h] = 0;
+		else
+			bc.resources[h] = SDL_atoi(buft);
+	}
+	readCreatures(istr, bc, false);
+
+	bc.artifacts.resize(4);
+	for(int b=0; b<4; ++b)
+	{
+		istr >> bc.artifacts[b];
+	}
+
+	istr >> bc.value;
+	istr >> bc.rewardDifficulty;
+	istr >> buf;
+	bc.easiest = atoi(buf.c_str());
+}
+
+void CObjectHandler::loadObjects()
+{
+	{
+		tlog5 << "\t\tReading cregens \n";
+		cregens.resize(110); //TODO: hardcoded value - change
+		for(size_t i=0; i < cregens.size(); ++i)
+		{
+			cregens[i]=-1;
+		}
+		std::ifstream ifs(DATA_DIR "/config/cregens.txt");
+		while(!ifs.eof())
+		{
+			int dw, cr;
+			ifs >> dw >> cr;
+			cregens[dw]=cr;
+		}
+		tlog5 << "\t\tDone loading objects!\n";
+
+		ifs.close();
+		ifs.clear();
+
+		int k = -1;
+		ifs.open(DATA_DIR "/config/resources.txt");
+		ifs >> k;
+		int pom;
+		for(int i=0;i<k;i++)
+		{
+			ifs >> pom;
+			resVals.push_back(pom);
+		}
+		tlog5 << "\t\tDone loading resource prices!\n";
+	}
+
+	std::ifstream istr;
+	istr.open(DATA_DIR "/config/bankconfig.txt", std::ios_base::binary);
+	if(!istr.is_open())
+	{
+		tlog1 << "No config/bankconfig.txt file !!!\n";
+	}
+
+	const int MAX_BUF = 5000;
+	char buffer[MAX_BUF + 1];
+
+	//omitting unnecessary lines
+	istr.getline(buffer, MAX_BUF);
+	istr.getline(buffer, MAX_BUF);
+	
+	for(int g=0; g<21; ++g) //TODO: remove hardcoded value
+	{
+		//reading name
+		istr.getline(buffer, MAX_BUF, '\t');
+		creBanksNames[g] = std::string(buffer);
+		//remove trailing new line characters
+		while(creBanksNames[g][0] == 10 || creBanksNames[g][0] == 13)
+			creBanksNames[g].erase(creBanksNames[g].begin());
+
+		for(int i=0; i<4; ++i) //reading levels
+		{
+			readConfigLine(istr,g);
+		}
+	}
+	//reading name
+	istr.getline(buffer, MAX_BUF, '\t');
+	creBanksNames[21] = std::string(buffer);
+	while(creBanksNames[21][0] == 10 || creBanksNames[21][0] == 13)
+			creBanksNames[21].erase(creBanksNames[21].begin());
+	readConfigLine(istr,21); //pyramid
+}
+
+int CGObjectInstance::getOwner() const
+{
+	//if (state)
+	//	return state->owner;
+	//else
+		return tempOwner; //won't have owner
+}
+
+CGObjectInstance::CGObjectInstance(): animPhaseShift(rand()%0xff)
+{
+	pos = int3(-1,-1,-1);
+	//std::cout << "Tworze obiekt "<<this<<std::endl;
+	//state = new CLuaObjectScript();
+	ID = subID = id = -1;
+	defInfo = NULL;
+	tempOwner = 254;
+	blockVisit = false;
+}
+CGObjectInstance::~CGObjectInstance()
+{
+	//std::cout << "Usuwam obiekt "<<this<<std::endl;
+	//if (state)
+	//	delete state;
+	//state=NULL;
+}
+//CGObjectInstance::CGObjectInstance(const CGObjectInstance & right)
+//{
+//	pos = right.pos;
+//	ID = right.ID;
+//	subID = right.subID;
+//	id	= right.id;
+//	defInfo = right.defInfo;
+//	info = right.info;
+//	blockVisit = right.blockVisit;
+//	//state = new CLuaObjectScript(right.state->);
+//	//*state = *right.state;
+//	//state = right.state;
+//	tempOwner = right.tempOwner;
+//}
+//CGObjectInstance& CGObjectInstance::operator=(const CGObjectInstance & right)
+//{
+//	pos = right.pos;
+//	ID = right.ID;
+//	subID = right.subID;
+//	id	= right.id;
+//	defInfo = right.defInfo;
+//	info = right.info;
+//	blockVisit = right.blockVisit;
+//	//state = new CLuaObjectScript();
+//	//*state = *right.state;
+//	tempOwner = right.tempOwner;
+//	return *this;
+//}
+
+const std::string & CGObjectInstance::getHoverText() const
+{
+	return hoverName;
+}
+void CGObjectInstance::setOwner(int ow)
+{
+	//if (state)
+	//	state->owner = ow;
+	//else
+		tempOwner = ow;
+}
+int CGObjectInstance::getWidth() const//returns width of object graphic in tiles
+{
+	return defInfo->width;
+}
+int CGObjectInstance::getHeight() const //returns height of object graphic in tiles
+{
+	return defInfo->height;
+}
+bool CGObjectInstance::visitableAt(int x, int y) const //returns true if object is visitable at location (x, y) form left top tile of image (x, y in tiles)
+{
+	if(defInfo==NULL)
+	{
+		tlog2 << "Warning: VisitableAt for obj "<<id<<": NULL defInfo!\n";
+		return false;
+	}
+
+	if((defInfo->visitMap[y] >> (7-x) ) & 1)
+	{
+		return true;
+	}
+
+	return false;
+}
+bool CGObjectInstance::blockingAt(int x, int y) const
+{
+	if(x<0 || y<0 || x>=getWidth() || y>=getHeight() || defInfo==NULL)
+		return false;
+	if((defInfo->blockMap[y+6-getHeight()] >> (7-(8-getWidth()+x) )) & 1)
+		return false;
+	return true;
+}
+
+bool CGObjectInstance::coveringAt(int x, int y) const
+{
+	if((defInfo->coverageMap[y] >> (7-(x) )) & 1 
+		||  (defInfo->shadowCoverage[y] >> (7-(x) )) & 1)
+		return true;
+	return false;
+}
+
+std::set<int3> CGObjectInstance::getBlockedPos() const
+{
+	std::set<int3> ret;
+	for(int w=0; w<getWidth(); ++w)
+	{
+		for(int h=0; h<getHeight(); ++h)
+		{
+			if(blockingAt(w, h))
+				ret.insert(int3(pos.x - getWidth() + w + 1, pos.y - getHeight() + h + 1, pos.z));
+		}
+	}
+	return ret;
+}
+
+bool CGObjectInstance::operator<(const CGObjectInstance & cmp) const  //screen printing priority comparing
+{
+	if(defInfo->printPriority==1 && cmp.defInfo->printPriority==0)
+		return true;
+	if(cmp.defInfo->printPriority==1 && defInfo->printPriority==0)
+		return false;
+	if(this->pos.y<cmp.pos.y)
+		return true;
+	if(this->pos.y>cmp.pos.y)
+		return false;
+	if(cmp.ID==HEROI_TYPE && ID!=HEROI_TYPE)
+		return true;
+	if(cmp.ID!=HEROI_TYPE && ID==HEROI_TYPE)
+		return false;
+	if(!defInfo->isVisitable() && cmp.defInfo->isVisitable())
+		return true;
+	if(!cmp.defInfo->isVisitable() && defInfo->isVisitable())
+		return false;
+	if(this->pos.x<cmp.pos.x)
+		return true;
+	return false;
+}
+
+void CGObjectInstance::initObj()
+{
+	switch(ID)
+	{
+	case 95:
+		blockVisit = true;
+		break;
+	}
+}
+
+void CGObjectInstance::setProperty( ui8 what, ui32 val )
+{
+	switch(what)
+	{
+	case ObjProperty::OWNER:
+		tempOwner = val;
+		break;
+	case ObjProperty::BLOCKVIS:
+		blockVisit = val;
+		break;
+	case ObjProperty::ID:
+		ID = val;
+		break;
+	case ObjProperty::SUBID:
+		subID = val;
+		break;
+	}
+	setPropertyDer(what, val);
+}
+
+void CGObjectInstance::setPropertyDer( ui8 what, ui32 val )
+{}
+
+int3 CGObjectInstance::getSightCenter() const
+{
+	//return vistiable tile if possible
+	for(int i=0; i < 8; i++)
+		for(int j=0; j < 6; j++)
+			if(visitableAt(i,j))
+				return(pos + int3(i-7, j-5, 0));
+	return pos;
+}
+
+int CGObjectInstance::getSightRadious() const
+{
+	return 3;
+}
+void CGObjectInstance::getSightTiles(std::set<int3> &tiles) const //returns reference to the set
+{
+	cb->getTilesInRange(tiles, getSightCenter(), getSightRadious(), tempOwner, 1);
+}
+void CGObjectInstance::hideTiles(int ourplayer, int radius) const
+{
+	for (std::map<ui8, TeamState>::iterator i = cb->gameState()->teams.begin(); i != cb->gameState()->teams.end(); i++)
+	{
+		if ( !vstd::contains(i->second.players, ourplayer ))//another team
+		{
+			for (std::set<ui8>::iterator j = i->second.players.begin(); j != i->second.players.end(); j++)
+				if ( cb->getPlayerState(*j)->status == PlayerState::INGAME )//seek for living player (if any)
+				{
+					FoWChange fw;
+					fw.mode = 0;
+					fw.player = *j;
+					cb->getTilesInRange (fw.tiles, pos, radius, (*j), -1);
+					cb->sendAndApply (&fw);
+					break;
+				}
+		}
+	}
+}
+int3 CGObjectInstance::getVisitableOffset() const
+{
+	for(int y = 0; y < 6; y++)
+		for (int x = 0; x < 8; x++)
+			if((defInfo->visitMap[5-y] >> x) & 1)
+				return int3(x,y,0);
+
+	tlog2 << "Warning: getVisitableOffset called on non-visitable obj!\n";
+	return int3(-1,-1,-1);
+}
+
+void CGObjectInstance::getNameVis( std::string &hname ) const
+{
+	const CGHeroInstance *h = cb->getSelectedHero(cb->getCurrentPlayer());
+	hname = VLC->generaltexth->names[ID];
+	if(h) 
+	{
+		if(!h->hasBonusFrom(Bonus::OBJECT,ID))
+			hname += " " + VLC->generaltexth->allTexts[353]; //not visited
+		else
+			hname += " " + VLC->generaltexth->allTexts[352]; //visited
+	}
+}
+
+void CGObjectInstance::giveDummyBonus(int heroID, ui8 duration) const
+{
+	GiveBonus gbonus;
+	gbonus.bonus.type = Bonus::NONE;
+	gbonus.id = heroID;
+	gbonus.bonus.duration = duration;
+	gbonus.bonus.source = Bonus::OBJECT;
+	gbonus.bonus.id = ID;
+	cb->giveHeroBonus(&gbonus);
+}
+
+void CGObjectInstance::onHeroVisit( const CGHeroInstance * h ) const
+{
+	switch(ID)
+	{
+	case 35: //Hill fort
+		{
+			OpenWindow ow;
+			ow.window = OpenWindow::HILL_FORT_WINDOW;
+			ow.id1 = id;
+			ow.id2 = h->id;
+			cb->sendAndApply(&ow);
+		}
+		break;
+	case 80: //Sanctuary
+		{
+			InfoWindow iw;
+			iw.player = h->tempOwner;
+			iw.soundID = soundBase::GETPROTECTION;
+			iw.text.addTxt(MetaString::ADVOB_TXT, 114);  //You enter the sanctuary and immediately feel as if a great weight has been lifted off your shoulders.  You feel safe here.
+			cb->sendAndApply(&iw);
+		}
+		break;
+	case 95: //Tavern
+		{
+			OpenWindow ow;
+			ow.window = OpenWindow::TAVERN_WINDOW;
+			ow.id1 = h->id;
+			ow.id2 = id;
+			cb->sendAndApply(&ow);
+		}
+		break;
+	}
+}
+
+ui8 CGObjectInstance::getPassableness() const
+{
+	return 0;
+}
+
+bool CGObjectInstance::hasShadowAt( int x, int y ) const
+{
+	if( (defInfo->shadowCoverage[y] >> (7-(x) )) & 1 )
+		return true;
+	return false;
+}
+
+int3 CGObjectInstance::visitablePos() const
+{
+	return pos - getVisitableOffset();
+}
+
+static int lowestSpeed(const CGHeroInstance * chi)
+{
+	if(!chi->Slots().size())
+	{
+		tlog1 << "Error! Hero " << chi->id << " ("<<chi->name<<") has no army!\n";
+		return 20;
+	}
+	TSlots::const_iterator i = chi->Slots().begin();
+	//TODO? should speed modifiers (eg from artifacts) affect hero movement?
+	int ret = (i++)->second->valOfBonuses(Bonus::STACKS_SPEED);
+	for (;i!=chi->Slots().end();i++)
+	{
+		ret = std::min(ret, i->second->valOfBonuses(Bonus::STACKS_SPEED));
+	}
+	return ret;
+}
+
+unsigned int CGHeroInstance::getTileCost(const TerrainTile &dest, const TerrainTile &from) const
+{
+	//TODO: check if all creatures are on its native terrain and change cost appropriately
+
+	//base move cost
+	unsigned ret = 100;
+	
+	//if there is road both on dest and src tiles - use road movement cost
+	if(dest.malle && from.malle) 
+	{
+		int road = std::min(dest.malle,from.malle); //used road ID
+		switch(road)
+		{
+		case TerrainTile::dirtRoad:
+			ret = 75;
+			break;
+		case TerrainTile::grazvelRoad:
+			ret = 65;
+			break;
+		case TerrainTile::cobblestoneRoad:
+			ret = 50;
+			break;
+		default:
+			tlog1 << "Unknown road type: " << road << "... Something wrong!\n";
+			break;
+		}
+	}
+	else 
+	{
+		ret = type->heroClass->terrCosts[from.tertype];
+		ret = std::max(ret - 25*unsigned(getSecSkillLevel(0)), 100u); //reduce 25% of terrain penalty for each pathfinding level
+	}
+	return ret;
+}
+#if 0
+// Unused and buggy method. 
+//  - for loop is wrong. will not find all creatures. must use iterator instead.
+//  - -> is the slot number. use second->first for creature index
+// Is lowestSpeed() the correct equivalent ?
+unsigned int CGHeroInstance::getLowestCreatureSpeed() const
+{
+	unsigned int sl = 100;
+	for(size_t h=0; h < stacksCount(); ++h)
+	{
+		if(VLC->creh->creatures[Slots().find(h)->first]->speed<sl)
+			sl = VLC->creh->creatures[Slots().find(h)->first]->speed;
+	}
+	return sl;
+}
+#endif
+int3 CGHeroInstance::convertPosition(int3 src, bool toh3m) //toh3m=true: manifest->h3m; toh3m=false: h3m->manifest
+{
+	if (toh3m)
+	{
+		src.x+=1;
+		return src;
+	}
+	else
+	{
+		src.x-=1;
+		return src;
+	}
+}
+int3 CGHeroInstance::getPosition(bool h3m) const //h3m=true - returns position of hero object; h3m=false - returns position of hero 'manifestation'
+{
+	if (h3m)
+	{
+		return pos;
+	}
+	else
+	{
+		return convertPosition(pos,false);
+	}
+}
+
+si32 CGHeroInstance::manaLimit() const
+{
+	return si32(getPrimSkillLevel(3) * (100.0f + valOfBonuses(Bonus::SECONDARY_SKILL_PREMY, 24)) / 10.0f);
+}
+//void CGHeroInstance::setPosition(int3 Pos, bool h3m) //as above, but sets position
+//{
+//	if (h3m)
+//		pos = Pos;
+//	else
+//		pos = convertPosition(Pos,true);
+//}
+
+bool CGHeroInstance::canWalkOnSea() const
+{
+	return hasBonusOfType(Bonus::FLYING_MOVEMENT) || hasBonusOfType(Bonus::WATER_WALKING);
+}
+
+int CGHeroInstance::getPrimSkillLevel(int id) const
+{
+	int ret = valOfBonuses(Bonus::PRIMARY_SKILL, id);
+	amax(ret, id/2); //minimal value is 0 for attack and defense and 1 for spell power and knowledge
+	return ret;
+}
+
+ui8 CGHeroInstance::getSecSkillLevel(const int & ID) const
+{
+	for(size_t i=0; i < secSkills.size(); ++i)
+		if(secSkills[i].first==ID)
+			return secSkills[i].second;
+	return 0;
+}
+
+void CGHeroInstance::setSecSkillLevel(int which, int val, bool abs)
+{
+	if(getSecSkillLevel(which) == 0)
+	{
+		secSkills.push_back(std::pair<int,int>(which, val));
+		updateSkill(which, val);
+	}
+	else
+	{
+		for (unsigned i=0; i<secSkills.size(); i++)
+		{
+			if(secSkills[i].first == which)
+			{
+				if(abs)
+					secSkills[i].second = val;
+				else
+					secSkills[i].second += val;
+
+				if(secSkills[i].second > 3) //workaround to avoid crashes when same sec skill is given more than once
+				{
+					tlog1 << "Warning: Skill " << which << " increased over limit! Decreasing to Expert.\n";
+					secSkills[i].second = 3;
+				}
+				updateSkill(which, secSkills[i].second); //when we know final value
+			}
+		}
+	}
+}
+
+int CGHeroInstance::maxMovePoints(bool onLand) const
+{
+	int base = -1;
+	if(onLand)
+	{
+		static const int moveForSpeed[] = { 1500, 1560, 1630, 1700, 1760, 1830, 1900, 1960, 2000 }; //first element for 3 and lower; last for 11 and more
+		int index = lowestSpeed(this) - 3;
+		amin(index, ARRAY_COUNT(moveForSpeed)-1);
+		amax(index, 0);
+		base = moveForSpeed[index];
+	}
+	else
+	{
+		base = 1500; //on water base movement is always 1500 (speed of army doesn't matter)
+	}
+	
+	int bonus = valOfBonuses(Bonus::MOVEMENT) + (onLand ? valOfBonuses(Bonus::LAND_MOVEMENT) : valOfBonuses(Bonus::SEA_MOVEMENT));
+
+	double modifier = 0;
+	if(onLand)
+	{
+		//logistics:
+		modifier = valOfBonuses(Bonus::SECONDARY_SKILL_PREMY, 2) / 100.0f;
+	}
+	else
+	{
+		//navigation:
+		modifier = valOfBonuses(Bonus::SECONDARY_SKILL_PREMY, 5) / 100.0f;
+	}
+	return int(base + base*modifier) + bonus;
+}
+
+const CArtifact* CGHeroInstance::getArtAtPos(ui16 pos) const
+{
+	if(pos<19)
+		if(vstd::contains(artifWorn,pos))
+			return artifWorn.find(pos)->second;
+		else
+			return NULL;
+	else
+		if(pos-19 < artifacts.size())
+			return artifacts[pos-19];
+		else 
+			return NULL;
+}
+
+const CArtifact * CGHeroInstance::getArt(int pos) const
+{
+	return getArtAtPos(pos);
+}
+
+// int CGHeroInstance::getSpellSecLevel(int spell) const
+// {
+// 	int bestslvl = 0;
+// 	if(VLC->spellh->spells[spell].air)
+// 		if(getSecSkillLevel(15) >= bestslvl)
+// 		{
+// 			bestslvl = getSecSkillLevel(15);
+// 		}
+// 	if(VLC->spellh->spells[spell].fire)
+// 		if(getSecSkillLevel(14) >= bestslvl)
+// 		{
+// 			bestslvl = getSecSkillLevel(14);
+// 		}
+// 	if(VLC->spellh->spells[spell].water)
+// 		if(getSecSkillLevel(16) >= bestslvl)
+// 		{
+// 			bestslvl = getSecSkillLevel(16);
+// 		}
+// 	if(VLC->spellh->spells[spell].earth)
+// 		if(getSecSkillLevel(17) >= bestslvl)
+// 		{
+// 			bestslvl = getSecSkillLevel(17);
+// 		}
+// 	return bestslvl;
+// }
+
+CGHeroInstance::CGHeroInstance()
+ : IBoatGenerator(this)
+{
+	nodeType = HERO;
+	ID = HEROI_TYPE;
+	tacticFormationEnabled = inTownGarrison = false;
+	mana = movement = portrait = level = -1;
+	isStanding = true;
+	moveDir = 4;
+	exp = 0xffffffff;
+	visitedTown = NULL;
+	type = NULL;
+	boat = NULL;
+	secSkills.push_back(std::make_pair(-1, -1));
+	speciality.nodeType = CBonusSystemNode::SPECIALITY;
+}
+
+void CGHeroInstance::initHero(int SUBID)
+{
+	subID = SUBID;
+	initHero();
+}
+
+void CGHeroInstance::initHero()
+{
+	assert(validTypes(true));
+	if(ID == HEROI_TYPE)
+		initHeroDefInfo();
+	if(!type)
+		type = VLC->heroh->heroes[subID];
+	if(!vstd::contains(spells, 0xffffffff) && type->startingSpell >= 0) //hero starts with a spell
+		spells.insert(type->startingSpell);
+	else //remove placeholder
+		spells -= 0xffffffff;
+
+	if(!vstd::contains(artifWorn, 16) && type->startingSpell >= 0) //no catapult means we haven't read pre-existant set
+	{
+		VLC->arth->equipArtifact(artifWorn, 17, VLC->arth->artifacts[0]); //give spellbook
+	}
+	VLC->arth->equipArtifact(artifWorn, 16, VLC->arth->artifacts[3]); //everyone has a catapult
+
+	if(portrait < 0 || portrait == 255)
+		portrait = subID;
+	if(!hasBonus(Selector::sourceType(Bonus::HERO_BASE_SKILL)))
+	{
+		pushPrimSkill(PrimarySkill::ATTACK, type->heroClass->initialAttack);
+		pushPrimSkill(PrimarySkill::DEFENSE, type->heroClass->initialDefence);
+		pushPrimSkill(PrimarySkill::SPELL_POWER, type->heroClass->initialPower);
+		pushPrimSkill(PrimarySkill::KNOWLEDGE, type->heroClass->initialKnowledge);
+	}
+	if(secSkills.size() == 1 && secSkills[0] == std::pair<ui8,ui8>(-1, -1)) //set secondary skills to default
+		secSkills = type->secSkillsInit;
+	if (!name.length())
+		name = type->name;
+	if (exp == 0xffffffff)
+	{
+		initExp();
+	}
+	else
+	{
+		level = VLC->heroh->level(exp);
+	}
+
+	if (sex == 0xFF)//sex is default
+		sex = type->sex;
+
+	setFormation(false);
+	if (!stacksCount()) //standard army//initial army
+	{
+		initArmy();
+	}
+	assert(validTypes());
+
+	hoverName = VLC->generaltexth->allTexts[15];
+	boost::algorithm::replace_first(hoverName,"%s",name);
+	boost::algorithm::replace_first(hoverName,"%s", type->heroClass->name);
+
+	if (mana < 0)
+		mana = manaLimit();
+}
+
+void CGHeroInstance::initArmy(CCreatureSet *dst /*= NULL*/)
+{
+	if(!dst)
+		dst = this;
+
+	int howManyStacks = 0; //how many stacks will hero receives <1 - 3>
+	int pom = ran()%100;
+	int warMachinesGiven = 0;
+
+	if(pom < 9)
+		howManyStacks = 1;
+	else if(pom < 79)
+		howManyStacks = 2;
+	else
+		howManyStacks = 3;
+
+	for(int stackNo=0; stackNo < howManyStacks; stackNo++)
+	{
+		int creID = (VLC->creh->nameToID[type->refTypeStack[stackNo]]);
+		int range = type->highStack[stackNo] - type->lowStack[stackNo];
+		int count = ran()%(range+1) + type->lowStack[stackNo];
+
+		if(creID>=145 && creID<=149) //war machine
+		{
+			warMachinesGiven++;
+			switch (creID)
+			{
+			case 145: //catapult
+				VLC->arth->equipArtifact(artifWorn, 16, VLC->arth->artifacts[3]);
+				break;
+			default:
+				VLC->arth->equipArtifact(
+					artifWorn,
+					9+CArtHandler::convertMachineID(creID,true),
+					  VLC->arth->artifacts[CArtHandler::convertMachineID(creID,true)]);
+				break;
+			}
+		}
+		else
+			dst->putStack(stackNo-warMachinesGiven, new CStackInstance(creID, count));
+	}
+}
+void CGHeroInstance::initHeroDefInfo()
+{
+	if(!defInfo  ||  defInfo->id != HEROI_TYPE)
+	{
+		defInfo = new CGDefInfo();
+		defInfo->id = HEROI_TYPE;
+		defInfo->subid = subID;
+		defInfo->printPriority = 0;
+		defInfo->visitDir = 0xff;
+	}
+	for(int i=0;i<6;i++)
+	{
+		defInfo->blockMap[i] = 255;
+		defInfo->visitMap[i] = 0;
+		defInfo->coverageMap[i] = 0;
+		defInfo->shadowCoverage[i] = 0;
+	}
+	defInfo->handler=NULL;
+	defInfo->blockMap[5] = 253;
+	defInfo->visitMap[5] = 2;
+	defInfo->coverageMap[4] = defInfo->coverageMap[5] = 224;
+}
+CGHeroInstance::~CGHeroInstance()
+{
+}
+
+bool CGHeroInstance::needsLastStack() const
+{
+	return true;
+}
+void CGHeroInstance::onHeroVisit(const CGHeroInstance * h) const
+{
+	if(h == this) return; //exclude potential self-visiting
+
+	if (ID == HEROI_TYPE) //hero
+	{
+		if( cb->gameState()->getPlayerRelations(tempOwner, h->tempOwner)) //our or ally hero
+		{
+			//exchange
+			cb->heroExchange(h->id, id);
+		}
+		else //battle
+		{
+			if(visitedTown) //we're in town
+				visitedTown->onHeroVisit(h); //town will handle attacking
+			else
+				cb->startBattleI(h,	this);
+		}
+	}
+	else if(ID == 62) //prison
+	{
+		InfoWindow iw;
+		iw.player = h->tempOwner;
+		iw.soundID = soundBase::ROGUE;
+
+		if(cb->getHeroCount(h->tempOwner,false) < 8) //free hero slot
+		{
+			cb->changeObjPos(id,pos+int3(1,0,0),0);
+			cb->setObjProperty(id, ObjProperty::ID, HEROI_TYPE); //set ID to 34
+			cb->giveHero(id,h->tempOwner); //recreates def and adds hero to player
+
+			iw.text << std::pair<ui8,ui32>(11,102);
+		}
+		else //already 8 wandering heroes
+		{
+			iw.text << std::pair<ui8,ui32>(11,103);
+		}
+
+		cb->showInfoDialog(&iw);
+	}
+}
+
+const std::string & CGHeroInstance::getBiography() const
+{
+	if (biography.length())
+		return biography;
+	else
+		return VLC->generaltexth->hTxts[subID].biography;		
+}
+void CGHeroInstance::initObj()
+{
+	blockVisit = true;
+	speciality.growthsWithLevel = false;
+
+	if(!type)
+		return; //TODO support prison
+
+	for (std::vector<SSpecialtyInfo>::const_iterator it = type->spec.begin(); it != type->spec.end(); it++)
+	{
+		Bonus *bonus = new Bonus();
+		bonus->val = it->val;
+		bonus->id = id; //from the hero, speciality has no unique id
+		bonus->duration = Bonus::PERMANENT;
+		bonus->source = Bonus::HERO_SPECIAL;
+		switch (it->type)
+		{
+			case 1:// creature speciality
+				{
+					speciality.growthsWithLevel = true;
+
+					const CCreature &specCreature = *VLC->creh->creatures[it->additionalinfo]; //creature in which we have specialty
+
+					int creLevel = specCreature.level;
+					if(!creLevel) //TODO: set fixed level for War Machines
+					{
+						if(it->additionalinfo == 146)
+							creLevel = 5; //treat ballista as 5-level
+						else
+						{
+							tlog2 << "Warning: unknown level of " << specCreature.namePl << std::endl;
+							continue;
+						}
+					}
+
+					bonus->limiter.reset(new CCreatureTypeLimiter (specCreature, true)); //with upgrades
+					bonus->type = Bonus::PRIMARY_SKILL; 
+					bonus->additionalInfo = it->additionalinfo;
+					bonus->valType = Bonus::ADDITIVE_VALUE;
+
+					bonus->subtype = PrimarySkill::ATTACK;
+					speciality.addNewBonus(bonus);
+
+					bonus->subtype = PrimarySkill::DEFENSE;
+					speciality.addNewBonus(bonus);
+					//values will be calculated later
+
+					bonus->type = Bonus::STACKS_SPEED;
+					bonus->val = 1; //+1 speed
+					speciality.addNewBonus(bonus);
+				}
+				break;
+			case 2://secondary skill
+				speciality.growthsWithLevel = true;
+				bonus->type = Bonus::SPECIAL_SECONDARY_SKILL; //needs to be recalculated with level, based on this value
+				bonus->valType = Bonus::BASE_NUMBER; // to receive nonzero value
+				bonus->subtype = it->subtype; //skill id
+				bonus->val = it->val; //value per level, in percent
+				speciality.addNewBonus(bonus);
+				switch (it->additionalinfo)
+				{
+					case 0: //normal
+						bonus->valType = Bonus::PERCENT_TO_BASE;
+						break;
+					case 1: //when it's navigation or there's no 'base' at all
+						bonus->valType = Bonus::PERCENT_TO_ALL;
+						break;
+				}
+				bonus->type = Bonus::SECONDARY_SKILL_PREMY; //value will be calculated later
+				speciality.addNewBonus(bonus);
+				break;
+			case 3://spell damage bonus, level dependant but calculated elsehwere
+				bonus->type = Bonus::SPECIAL_SPELL_LEV;
+				bonus->subtype = it->subtype;
+				speciality.addNewBonus(bonus);
+				break;
+			case 4://creature stat boost
+				switch (it->subtype)
+				{
+					case 1://attack
+						bonus->type = Bonus::PRIMARY_SKILL;
+						bonus->subtype = PrimarySkill::ATTACK;
+						break;
+					case 2://defense
+						bonus->type = Bonus::PRIMARY_SKILL;
+						bonus->subtype = PrimarySkill::DEFENSE;
+						break;
+					case 3:
+						bonus->type = Bonus::CREATURE_DAMAGE;
+						bonus->subtype = 0; //both min and max
+						break;
+					case 4://hp
+						bonus->type = Bonus::STACK_HEALTH;
+						break;
+					case 5:
+						bonus->type = Bonus::STACKS_SPEED;
+						break;
+					default:
+						continue;
+				}
+				bonus->valType = Bonus::ADDITIVE_VALUE;
+				bonus->limiter.reset(new CCreatureTypeLimiter (*VLC->creh->creatures[it->additionalinfo], true));
+				speciality.addNewBonus(bonus);
+				break;
+			case 5://spell damage bonus in percent
+				bonus->type = Bonus::SPECIFIC_SPELL_DAMAGE;
+				bonus->valType = Bonus::BASE_NUMBER; // current spell system is screwed
+				bonus->subtype = it->subtype; //spell id
+				speciality.addNewBonus(bonus);
+				break;
+			case 6://damage bonus for bless (Adela)
+				bonus->type = Bonus::SPECIAL_BLESS_DAMAGE;
+				bonus->subtype = it->subtype; //spell id if you ever wanted to use it otherwise
+				bonus->additionalInfo = it->additionalinfo; //damage factor
+				speciality.addNewBonus(bonus);
+				break;
+			case 7://maxed mastery for spell
+				bonus->type = Bonus::MAXED_SPELL;
+				bonus->subtype = it->subtype; //spell i
+				speciality.addNewBonus(bonus);
+				break;
+			case 8://peculiar spells - enchantments
+				bonus->type = Bonus::SPECIAL_PECULIAR_ENCHANT;
+				bonus->subtype = it->subtype; //spell id
+				bonus->additionalInfo = it->additionalinfo;//0, 1 for Coronius
+				speciality.addNewBonus(bonus);
+				break;
+			case 9://upgrade creatures
+			{
+				std::vector<CCreature*>* creatures = &VLC->creh->creatures;
+				bonus->type = Bonus::SPECIAL_UPGRADE;
+				bonus->subtype = it->subtype; //base id
+				bonus->additionalInfo = it->additionalinfo; //target id
+				speciality.addNewBonus(bonus);
+
+				for (std::set<ui32>::iterator i = (*creatures)[it->subtype]->upgrades.begin();
+					i != (*creatures)[it->subtype]->upgrades.end(); i++)
+				{
+					bonus->subtype = *i; //propagate for regular upgrades of base creature
+					speciality.addNewBonus(bonus);
+				}
+				break;
+			}
+			case 10://resource generation
+				bonus->type = Bonus::GENERATE_RESOURCE;
+				bonus->subtype = it->subtype;
+				speciality.addNewBonus(bonus);
+				break;
+			case 11://starting skill with mastery (Adrienne)
+				cb->changeSecSkill(id, it->val, it->additionalinfo); //simply give it and forget
+				break;
+			case 12://army speed
+				bonus->type = Bonus::STACKS_SPEED;
+				speciality.addNewBonus(bonus);
+				break;
+			case 13://Dragon bonuses (Mutare)
+				bonus->type = Bonus::PRIMARY_SKILL;
+				bonus->valType = Bonus::ADDITIVE_VALUE;
+				switch (it->subtype)
+				{
+					case 1:
+						bonus->subtype = PrimarySkill::ATTACK;
+						break;
+					case 2:
+						bonus->subtype = PrimarySkill::DEFENSE;
+						break;
+				}
+				bonus->limiter.reset(new HasAnotherBonusLimiter(Bonus::DRAGON_NATURE));
+				speciality.addNewBonus(bonus);
+				break;
+			default:
+				tlog2 << "Unexpected hero speciality " << type <<'\n';
+		}
+	}
+	//initialize bonuses
+	for (std::vector<std::pair<ui8,ui8> >::iterator it = secSkills.begin(); it != secSkills.end(); it++)
+		updateSkill(it->first, it->second);
+	UpdateSpeciality();
+
+	mana = manaLimit(); //after all bonuses are taken into account, make sure this line is the last one
+}
+void CGHeroInstance::UpdateSpeciality()
+{
+	if (speciality.growthsWithLevel)
+	{
+		std::vector<CCreature*>* creatures = &VLC->creh->creatures;
+
+		BOOST_FOREACH(Bonus *it, speciality.bonuses)
+		{
+			switch (it->type)
+			{
+				case Bonus::SECONDARY_SKILL_PREMY:
+					it->val = (speciality.valOfBonuses(Bonus::SPECIAL_SECONDARY_SKILL, it->subtype) * level);
+					break; //use only hero skills as bonuses to avoid feedback loop
+				case Bonus::PRIMARY_SKILL: //for crearures, that is
+					int creLevel = (*creatures)[it->additionalInfo]->level;
+					if(!creLevel)
+					{
+						if(it->additionalInfo == 146)
+							creLevel = 5; //treat ballista as 5-level
+						else
+						{
+							tlog2 << "Warning: unknown level of " << (*creatures)[it->additionalInfo]->namePl << std::endl;
+							continue;
+						}
+					}
+
+					double primSkillModifier = (int)(level / creLevel) / 20.0;
+					int param;
+					switch (it->subtype)
+					{
+						case PrimarySkill::ATTACK:
+							param = (*creatures)[it->additionalInfo]->attack;
+							break;
+						case PrimarySkill::DEFENSE:
+							param = (*creatures)[it->additionalInfo]->defence;
+							break;
+					}
+					it->val = ceil(param * (1 + primSkillModifier)) - param; //yep, overcomplicated but matches original
+					break;
+			}
+		}
+	}
+}
+void CGHeroInstance::updateSkill(int which, int val)
+{
+	int skillVal = 0;
+	switch (which)
+	{
+		case 1: //Archery
+			switch (val)
+			{
+				case 1:
+					skillVal = 10; break;
+				case 2:
+					skillVal = 25; break;
+				case 3:
+					skillVal = 50; break;
+			}
+			break;
+		case 2: //Logistics
+			skillVal = 10 * val; break;
+		case 5: //Navigation
+			skillVal = 50 * val; break;
+		case 8: //Mysticism
+			skillVal = val; break;
+		case 11: //eagle Eye
+			skillVal = 30 + 10 * val; break;
+		case 12: //Necromancy
+			skillVal = 10 * val; break;
+		case 22: //Offense
+			skillVal = 10 * val; break;
+		case 23: //Armorer
+			skillVal = 5 * val; break;
+		case 24: //Intelligence
+			skillVal = 25 << (val-1); break;
+		case 25: //Sorcery
+			skillVal = 5 * val; break;
+		case 26: //Resistance
+			skillVal = 5 << (val-1); break;
+		case 27: //First Aid
+			skillVal = 25 + 25*val; break;
+	}
+	if (skillVal) //we don't need bonuses of other types here
+	{
+		Bonus * b = bonuses.getFirst(Selector::typeSybtype(Bonus::SECONDARY_SKILL_PREMY, which) && Selector::sourceType(Bonus::SECONDARY_SKILL));
+		if (b) //only local hero bonus
+		{
+			b->val = skillVal;
+		}
+		else
+		{
+			Bonus *bonus = new Bonus(Bonus::PERMANENT, Bonus::SECONDARY_SKILL_PREMY, id, skillVal, ID, which, Bonus::BASE_NUMBER);
+			bonus->source = Bonus::SECONDARY_SKILL;
+			addNewBonus(bonus);
+		}
+	}
+}
+void CGHeroInstance::setPropertyDer( ui8 what, ui32 val )
+{
+	if(what == ObjProperty::PRIMARY_STACK_COUNT)
+		setStackCount(0, val);
+}
+
+double CGHeroInstance::getHeroStrength() const
+{
+	return sqrt((1.0 + 0.05*getPrimSkillLevel(0)) * (1.0 + 0.05*getPrimSkillLevel(1)));
+}
+
+int CGHeroInstance::getTotalStrength() const
+{
+	double ret = getHeroStrength() * getArmyStrength();
+	return (int) ret;
+}
+
+ui8 CGHeroInstance::getSpellSchoolLevel(const CSpell * spell, int *outSelectedSchool) const
+{
+	si16 skill = -1; //skill level
+
+#define TRY_SCHOOL(schoolName, schoolMechanicsId, schoolOutId)	\
+	if(spell-> schoolName)									\
+	{															\
+		int thisSchool = std::max<int>(getSecSkillLevel(14 + (schoolMechanicsId)), valOfBonuses(Bonus::MAGIC_SCHOOL_SKILL, 1 << (schoolMechanicsId))); \
+		if(thisSchool > skill)									\
+		{														\
+			skill = thisSchool;									\
+			if(outSelectedSchool)								\
+				*outSelectedSchool = schoolOutId;				\
+		}														\
+	}
+	TRY_SCHOOL(fire, 0, 1)
+	TRY_SCHOOL(air, 1, 0)
+	TRY_SCHOOL(water, 2, 2)
+	TRY_SCHOOL(earth, 3, 3)
+#undef TRY_SCHOOL
+
+
+
+	amax(skill, valOfBonuses(Bonus::MAGIC_SCHOOL_SKILL, 0)); //any school bonus
+	amax(skill, valOfBonuses(Bonus::SPELL, spell->id)); //given by artifact or other effect
+	if (hasBonusOfType(Bonus::MAXED_SPELL, spell->id))//hero speciality (Daremyth, Melodia)
+		skill = 3;
+	assert(skill >= 0 && skill <= 3);
+	return skill;
+}
+
+bool CGHeroInstance::canCastThisSpell(const CSpell * spell) const
+{
+	if(!getArt(17)) //if hero has no spellbook
+		return false;
+
+	if(vstd::contains(spells, spell->id) //hero has this spell in spellbook
+		|| (spell->air && hasBonusOfType(Bonus::AIR_SPELLS)) // this is air spell and hero can cast all air spells
+		|| (spell->fire && hasBonusOfType(Bonus::FIRE_SPELLS)) // this is fire spell and hero can cast all fire spells
+		|| (spell->water && hasBonusOfType(Bonus::WATER_SPELLS)) // this is water spell and hero can cast all water spells
+		|| (spell->earth && hasBonusOfType(Bonus::EARTH_SPELLS)) // this is earth spell and hero can cast all earth spells
+		|| hasBonusOfType(Bonus::SPELL, spell->id)
+		|| hasBonusOfType(Bonus::SPELLS_OF_LEVEL, spell->level)
+		)
+		return true;
+
+	return false;
+}
+
+/**
+ * Calculates what creatures and how many to be raised from a battle.
+ * @param battleResult The results of the battle.
+ * @return Returns a pair with the first value indicating the ID of the creature
+ * type and second value the amount. Both values are returned as -1 if necromancy
+ * could not be applied.
+ */
+CStackBasicDescriptor CGHeroInstance::calculateNecromancy (const BattleResult &battleResult) const
+{
+	const ui8 necromancyLevel = getSecSkillLevel(12);
+
+	// Hero knows necromancy.
+	if (necromancyLevel > 0) 
+	{
+		double necromancySkill = valOfBonuses(Bonus::SECONDARY_SKILL_PREMY, 12)/100.0;
+		amin(necromancySkill, 1.0); //it's impossible to raise more creatures than all...
+		const std::map<ui32,si32> &casualties = battleResult.casualties[!battleResult.winner];
+		ui32 raisedUnits = 0;
+
+		// Figure out what to raise and how many.
+		const ui32 creatureTypes[] = {56, 58, 60, 64}; // IDs for Skeletons, Walking Dead, Wights and Liches respectively.
+		const bool improvedNecromancy = hasBonusOfType(Bonus::IMPROVED_NECROMANCY);
+		const CCreature *raisedUnitType = VLC->creh->creatures[creatureTypes[improvedNecromancy ? necromancyLevel : 0]];
+		const ui32 raisedUnitHP = raisedUnitType->valOfBonuses(Bonus::STACK_HEALTH);
+
+		//calculate creatures raised from each defeated stack
+		for (std::map<ui32,si32>::const_iterator it = casualties.begin(); it != casualties.end(); it++)
+		{
+			// Get lost enemy hit points convertible to units.
+			const ui32 raisedHP = VLC->creh->creatures[it->first]->valOfBonuses(Bonus::STACK_HEALTH) * it->second * necromancySkill;
+			raisedUnits += std::min<ui32>(raisedHP / raisedUnitHP, it->second * necromancySkill); //limit to % of HP and % of original stack count
+		}
+
+		// Make room for new units.
+		int slot = getSlotFor(raisedUnitType->idNumber);
+		if (slot == -1) 
+		{
+			// If there's no room for unit, try it's upgraded version 2/3rds the size.
+			raisedUnitType = VLC->creh->creatures[*raisedUnitType->upgrades.begin()];
+			raisedUnits = (raisedUnits*2)/3;
+
+			slot = getSlotFor(raisedUnitType->idNumber);
+		}
+		if (raisedUnits <= 0)
+			raisedUnits = 1;
+
+		return CStackBasicDescriptor(raisedUnitType->idNumber, raisedUnits);
+	}
+
+	return CStackBasicDescriptor();
+}
+
+/**
+ * Show the necromancy dialog with information about units raised.
+ * @param raisedStack Pair where the first element represents ID of the raised creature
+ * and the second element the amount.
+ */
+void CGHeroInstance::showNecromancyDialog(const CStackBasicDescriptor &raisedStack) const
+{
+	InfoWindow iw;
+	iw.soundID = soundBase::GENIE;
+	iw.player = tempOwner;
+	iw.components.push_back(Component(raisedStack));
+
+	if (raisedStack.count > 1) // Practicing the dark arts of necromancy, ... (plural)
+	{ 
+		iw.text.addTxt(MetaString::GENERAL_TXT, 145);
+		iw.text.addReplacement(raisedStack.count);
+		iw.text.addReplacement(MetaString::CRE_PL_NAMES, raisedStack.type->idNumber);
+	} 
+	else // Practicing the dark arts of necromancy, ... (singular)
+	{ 
+		iw.text.addTxt(MetaString::GENERAL_TXT, 146);
+		iw.text.addReplacement(MetaString::CRE_SING_NAMES, raisedStack.type->idNumber);
+	}
+
+	cb->showInfoDialog(&iw);
+}
+
+int3 CGHeroInstance::getSightCenter() const
+{
+	return getPosition(false);
+}
+
+int CGHeroInstance::getSightRadious() const
+{
+	return 5 + getSecSkillLevel(3) + valOfBonuses(Bonus::SIGHT_RADIOUS); //default + scouting
+}
+
+si32 CGHeroInstance::manaRegain() const
+{
+	if (hasBonusOfType(Bonus::FULL_MANA_REGENERATION))
+		return manaLimit();
+
+	return 1 + valOfBonuses(Bonus::SECONDARY_SKILL_PREMY, 8) + valOfBonuses(Bonus::MANA_REGENERATION); //1 + Mysticism level 
+}
+
+si32 CGHeroInstance::getArtPos(int aid) const
+{
+	for(std::map<ui16, const CArtifact*>::const_iterator i = artifWorn.begin(); i != artifWorn.end(); i++)
+		if(i->second->id == aid)
+			return i->first;
+	return -1;
+}
+
+/**
+ * Places an artifact in hero's backpack. If it's a big artifact equips it
+ * or discards it if it cannot be equipped.
+ */
+void CGHeroInstance::giveArtifact (ui32 aid) //use only for fixed artifacts
+{
+	CArtifact * const artifact = VLC->arth->artifacts[aid]; //pointer to constant object
+
+	if (artifact->isBig()) 
+	{
+		for (std::vector<ui16>::const_iterator it = artifact->possibleSlots.begin(); it != artifact->possibleSlots.end(); ++it) 
+		{
+			if (!vstd::contains(artifWorn, *it)) 
+			{
+				VLC->arth->equipArtifact(artifWorn, *it, artifact);
+				break;
+			}
+		}
+	} 
+	else 
+	{
+		artifacts.push_back(artifact);
+	}
+}
+
+bool CGHeroInstance::hasArt( ui32 aid ) const
+{
+	for(std::vector<const CArtifact*>::const_iterator i = artifacts.begin(); i != artifacts.end(); i++)
+		if((*i)->id == aid)
+			return true;
+	for(std::map<ui16, const CArtifact*>::const_iterator i = artifWorn.begin(); i != artifWorn.end(); i++)
+		if(i->second->id == aid)
+			return true;
+
+	return false;
+}
+
+int CGHeroInstance::getBoatType() const
+{
+	int alignment = type->heroType / 6; 
+	switch(alignment)
+	{
+	case 0:
+		return 1; //good
+	case 1:
+		return 0; //evil
+	case 2:
+		return 2;
+	default:
+		throw std::string("Wrong alignment!");
+	}
+}
+
+void CGHeroInstance::getOutOffsets(std::vector<int3> &offsets) const
+{
+	static int3 dirs[] = { int3(0,1,0),int3(0,-1,0),int3(-1,0,0),int3(+1,0,0), int3(1,1,0),int3(-1,1,0),int3(1,-1,0),int3(-1,-1,0) };
+	for (size_t i = 0; i < ARRAY_COUNT(dirs); i++)
+		offsets += dirs[i];
+}
+
+int CGHeroInstance::getSpellCost(const CSpell *sp) const
+{
+	return sp->costs[getSpellSchoolLevel(sp)];
+}
+
+// void CGHeroInstance::getParents(TCNodes &out, const CBonusSystemNode *root /*= NULL*/) const
+// {
+// 	CArmedInstance::getParents(out, root);
+// 
+// 	if((root == this || contains(static_cast<const CStackInstance *>(root))) &&  visitedTown && !dynamic_cast<const PlayerState*>(root))
+// 	{
+// 			out.insert(visitedTown);
+// 	}
+// 
+// 	for (std::map<ui16,CArtifact*>::const_iterator i = artifWorn.begin(); i != artifWorn.end(); i++)
+// 		out.insert(i->second);
+// 
+// 	out.insert(&speciality);
+// }
+
+void CGHeroInstance::pushPrimSkill(int which, int val)
+{
+	addNewBonus(new Bonus(Bonus::PERMANENT, Bonus::PRIMARY_SKILL, Bonus::HERO_BASE_SKILL, val, id, which));
+}
+
+// void CGHeroInstance::getBonuses(BonusList &out, const CSelector &selector, const CBonusSystemNode *root /*= NULL*/) const
+// {
+// #define FOREACH_OWNER_TOWN(town) if(const PlayerState *p = cb->getPlayerState(tempOwner)) BOOST_FOREACH(const CGTownInstance *town, p->towns)
+// 
+// 	CArmedInstance::getBonuses(out, selector, root); ///that's not part of macro!
+// 
+// 	//TODO eliminate by moving secondary skills effects to bonus system
+// 	if(Selector::matchesType(selector, Bonus::LUCK))
+// 	{
+// 		//luck skill
+// 		if(int luckSkill = getSecSkillLevel(9)) 
+// 			out.push_back(Bonus(Bonus::PERMANENT, Bonus::LUCK, Bonus::SECONDARY_SKILL, luckSkill, 9, VLC->generaltexth->arraytxt[73+luckSkill]));
+// 
+// 		//guardian spirit
+// 		FOREACH_OWNER_TOWN(t)
+// 			if(t->subID ==1 && vstd::contains(t->builtBuildings,26)) //rampart with grail
+// 				out.push_back(Bonus(Bonus::PERMANENT, Bonus::LUCK, Bonus::TOWN_STRUCTURE, +2, 26, VLC->generaltexth->buildings[1][26].first + " +2"));
+// 	}
+// 
+// 	if(Selector::matchesType(selector, Bonus::SEA_MOVEMENT))
+// 	{
+// 		//lighthouses
+// 		FOREACH_OWNER_TOWN(t)
+// 			if(t->subID == 0 && vstd::contains(t->builtBuildings,17)) //castle
+// 				out.push_back(Bonus(Bonus::PERMANENT, Bonus::SEA_MOVEMENT, Bonus::TOWN_STRUCTURE, +500, 17, VLC->generaltexth->buildings[0][17].first + " +500"));
+// 	}
+// 
+// 	if(Selector::matchesType(selector, Bonus::MORALE))
+// 	{
+// 		//leadership
+// 		if(int moraleSkill = getSecSkillLevel(6)) 
+// 			out.push_back(Bonus(Bonus::PERMANENT, Bonus::MORALE, Bonus::SECONDARY_SKILL, moraleSkill, 6, VLC->generaltexth->arraytxt[104+moraleSkill]));
+// 
+// 		//colossus
+// 		FOREACH_OWNER_TOWN(t)
+// 			if(t->subID == 0 && vstd::contains(t->builtBuildings,26)) //castle
+// 				out.push_back(Bonus(Bonus::PERMANENT, Bonus::MORALE, Bonus::TOWN_STRUCTURE, +2, 26, VLC->generaltexth->buildings[0][26].first + " +2"));
+// 	}
+// 
+// 	if(Selector::matchesTypeSubtype(selector, Bonus::SECONDARY_SKILL_PREMY, 12)) //necromancy
+// 	{
+// 		FOREACH_OWNER_TOWN(t)
+// 		{
+// 			if(t->subID == 4) //necropolis
+// 			{
+// 				if(vstd::contains(t->builtBuildings,21)) //necromancy amplifier
+// 					out.push_back(Bonus(Bonus::PERMANENT, Bonus::SECONDARY_SKILL_PREMY, Bonus::TOWN_STRUCTURE, +10, 21, VLC->generaltexth->buildings[4][21].first + " +10%", 12));
+// 				if(vstd::contains(t->builtBuildings,26)) //grail - Soul prison
+// 					out.push_back(Bonus(Bonus::PERMANENT, Bonus::SECONDARY_SKILL_PREMY, Bonus::TOWN_STRUCTURE, +20, 26, VLC->generaltexth->buildings[4][26].first + " +20%", 12));
+// 			}
+// 		}
+// 	}
+// }
+
+EAlignment CGHeroInstance::getAlignment() const
+{
+	return type->heroClass->getAlignment();
+}
+
+void CGHeroInstance::initExp()
+{
+	exp=40+  (ran())  % 50;
+	level = 1;
+}
+
+std::string CGHeroInstance::nodeName() const
+{
+	return "Hero " + name;
+}
+
+void CGDwelling::initObj()
+{
+	switch(ID)
+	{
+	case 17:
+		{
+			int crid = VLC->objh->cregens[subID];
+			const CCreature *crs = VLC->creh->creatures[crid];
+
+			creatures.resize(1);
+			creatures[0].second.push_back(crid);
+			hoverName = VLC->generaltexth->creGens[subID];
+			if(crs->level > 4)
+				putStack(0, new CStackInstance(crs, (crs->growth) * 3));
+			if (getOwner() != 255)
+				cb->gameState()->players[getOwner()].dwellings.push_back (this);
+		}
+		break;
+
+	case 20:
+		creatures.resize(4);
+		if(subID == 1) //Golem Factory
+		{
+			creatures[0].second.push_back(32);  //Stone Golem
+			creatures[1].second.push_back(33);  //Iron Golem  
+			creatures[2].second.push_back(116); //Gold Golem
+			creatures[3].second.push_back(117); //Diamond Golem
+			//guards
+			putStack(0, new CStackInstance(116, 9));
+			putStack(1, new CStackInstance(117, 6));
+		}
+		else if(subID == 0) // Elemental Conflux 
+		{
+			creatures[0].second.push_back(112); //Air Elemental
+			creatures[1].second.push_back(114); //Fire Elemental
+			creatures[2].second.push_back(113); //Earth Elemental
+			creatures[3].second.push_back(115); //Water Elemental
+			//guards
+			putStack(0, new CStackInstance(113, 12));
+		}
+		else
+		{
+			assert(0);
+		}
+		hoverName = VLC->generaltexth->creGens4[subID];
+		break;
+
+	case 78: //Refugee Camp
+		//is handled within newturn func
+		break; 
+
+	case 106: //War Machine Factory
+		creatures.resize(3);
+		creatures[0].second.push_back(146); //Ballista 
+		creatures[1].second.push_back(147); //First Aid Tent
+		creatures[2].second.push_back(148); //Ammo Cart
+		break;
+
+	default:
+		assert(0);
+		break;
+	}
+}
+
+void CGDwelling::setProperty(ui8 what, ui32 val)
+{
+	switch (what)
+	{
+		case ObjProperty::OWNER: //change owner
+			if (ID == 17) //single generators
+			{
+				if (tempOwner != NEUTRAL_PLAYER)
+				{
+					std::vector<CGDwelling *>* dwellings = &cb->gameState()->players[tempOwner].dwellings;
+					dwellings->erase (std::find(dwellings->begin(), dwellings->end(), this));
+				}
+				if (val != NEUTRAL_PLAYER) //can new owner be neutral?
+					cb->gameState()->players[val].dwellings.push_back (this);
+			}
+			break;
+		case ObjProperty::AVAILABLE_CREATURE:
+			creatures.resize(1);
+			creatures[0].second.resize(1);
+			creatures[0].second[0] = val;
+			break;
+	}
+	CGObjectInstance::setProperty(what,val);
+}
+void CGDwelling::onHeroVisit( const CGHeroInstance * h ) const
+{
+	if(ID == 78 && !creatures[0].first) //Refugee Camp, no available cres
+	{
+		InfoWindow iw;
+		iw.player = h->tempOwner;
+		iw.text.addTxt(MetaString::ADVOB_TXT, 44); //{%s} \n\n The camp is deserted.  Perhaps you should try next week.
+		iw.text.addReplacement(MetaString::OBJ_NAMES, ID);
+		cb->sendAndApply(&iw);
+		return;
+	}
+
+	int relations = cb->gameState()->getPlayerRelations( h->tempOwner, tempOwner );
+	
+	if ( relations == 1 )//ally
+		return;//do not allow recruiting or capturing
+		
+	if( !relations  &&  stacksCount() > 0) //object is guarded, owned by enemy
+	{
+		BlockingDialog bd;
+		bd.player = h->tempOwner;
+		bd.flags = BlockingDialog::ALLOW_CANCEL;
+		bd.text.addTxt(MetaString::GENERAL_TXT, 421); //Much to your dismay, the %s is guarded by %s %s. Do you wish to fight the guards?
+		bd.text.addReplacement(ID == 17 ? MetaString::CREGENS : MetaString::CREGENS4, subID);
+		bd.text.addReplacement(MetaString::ARRAY_TXT, 176 + Slots().begin()->second->getQuantityID()*3);
+		bd.text.addReplacement(*Slots().begin()->second);
+		cb->showBlockingDialog(&bd, boost::bind(&CGDwelling::wantsFight, this, h, _1));
+		return;
+	}
+
+	if(!relations  &&  ID != 106)
+	{
+		cb->setOwner(id, h->tempOwner);
+	}
+
+	BlockingDialog bd;
+	bd.player = h->tempOwner;
+	bd.flags = BlockingDialog::ALLOW_CANCEL;
+	if(ID == 17 || ID == 20)
+	{
+		bd.text.addTxt(MetaString::ADVOB_TXT, ID == 17 ? 35 : 36); //{%s} Would you like to recruit %s? / {%s} Would you like to recruit %s, %s, %s, or %s?
+		bd.text.addReplacement(ID == 17 ? MetaString::CREGENS : MetaString::CREGENS4, subID);
+		for(size_t i = 0; i < creatures.size(); i++)
+			bd.text.addReplacement(MetaString::CRE_PL_NAMES, creatures[i].second[0]);
+	}
+	else if(ID == 78)
+	{
+		bd.text.addTxt(MetaString::ADVOB_TXT, 35); //{%s} Would you like to recruit %s?
+		bd.text.addReplacement(MetaString::OBJ_NAMES, ID);
+		for(size_t i = 0; i < creatures.size(); i++)
+			bd.text.addReplacement(MetaString::CRE_PL_NAMES, creatures[i].second[0]);
+	}
+	else if(ID == 106)
+		bd.text.addTxt(MetaString::ADVOB_TXT, 157); //{War Machine Factory} Would you like to purchase War Machines?
+	else
+		throw std::string("Illegal dwelling!");
+
+	cb->showBlockingDialog(&bd, boost::bind(&CGDwelling::heroAcceptsCreatures, this, h, _1));
+}
+
+void CGDwelling::newTurn() const
+{
+	if(cb->getDate(1) != 1) //not first day of week
+		return;
+
+	//town growths and War Machines Factories are handled separately
+	if(ID == TOWNI_TYPE  ||  ID == 106)
+		return;
+
+	if(ID == 78) //if it's a refugee camp, we need to pick an available creature
+	{
+		cb->setObjProperty(id, ObjProperty::AVAILABLE_CREATURE, VLC->creh->pickRandomMonster());
+	}
+
+	bool change = false;
+
+	SetAvailableCreatures sac;
+	sac.creatures = creatures;
+	sac.tid = id;
+	for (size_t i = 0; i < creatures.size(); i++)
+	{
+		if(creatures[i].second.size())
+		{
+			CCreature *cre = VLC->creh->creatures[creatures[i].second[0]];
+			TQuantity amount = cre->growth * (1 + cre->valOfBonuses(Bonus::CREATURE_GROWTH_PERCENT)/100) + cre->valOfBonuses(Bonus::CREATURE_GROWTH);
+			if (DWELLINGS_ACCUMULATE_CREATURES)
+				sac.creatures[i].first += amount;
+			else
+				sac.creatures[i].first = amount;
+			change = true;
+		}
+	}
+
+	if(change)
+		cb->sendAndApply(&sac);
+}
+
+void CGDwelling::heroAcceptsCreatures( const CGHeroInstance *h, ui32 answer ) const
+{
+	if(!answer)
+		return;
+
+	int crid = creatures[0].second[0];
+	CCreature *crs = VLC->creh->creatures[crid];
+	TQuantity count = creatures[0].first;
+
+	if(crs->level == 1  &&  ID != 78) //first level - creatures are for free
+	{
+		if(count) //there are available creatures
+		{
+			int slot = h->getSlotFor(crid);
+			if(slot < 0) //no available slot
+			{
+				InfoWindow iw;
+				iw.player = h->tempOwner;
+				iw.text.addTxt(MetaString::GENERAL_TXT, 425);//The %s would join your hero, but there aren't enough provisions to support them.
+				iw.text.addReplacement(MetaString::CRE_PL_NAMES, crid);
+				cb->showInfoDialog(&iw);
+			}
+			else //give creatures
+			{
+				SetAvailableCreatures sac;
+				sac.tid = id;
+				sac.creatures = creatures;
+				sac.creatures[0].first = 0;
+
+
+				InfoWindow iw;
+				iw.player = h->tempOwner;
+				iw.text.addTxt(MetaString::GENERAL_TXT, 423); //%d %s join your army.
+				iw.text.addReplacement(count);
+				iw.text.addReplacement(MetaString::CRE_PL_NAMES, crid);
+
+				cb->showInfoDialog(&iw);
+				cb->sendAndApply(&sac);
+				cb->addToSlot(StackLocation(h, slot), crs, count);
+			}
+		}
+		else //there no creatures
+		{
+			InfoWindow iw;
+			iw.text.addTxt(MetaString::GENERAL_TXT, 422); //There are no %s here to recruit.
+			iw.text.addReplacement(MetaString::CRE_PL_NAMES, crid);
+			iw.player = h->tempOwner;
+			cb->sendAndApply(&iw);
+		}
+	}
+	else
+	{
+		if(ID == 106) //pick available War Machines
+		{
+			//there is 1 war machine available to recruit if hero doesn't have one
+			SetAvailableCreatures sac;
+			sac.tid = id;
+			sac.creatures = creatures;
+			sac.creatures[0].first = !h->getArt(13); //ballista
+			sac.creatures[1].first = !h->getArt(15); //first aid tent
+			sac.creatures[2].first = !h->getArt(14); //ammo cart
+			cb->sendAndApply(&sac);
+		}
+
+		OpenWindow ow;
+		ow.id1 = id;
+		ow.id2 = h->id;
+		ow.window = (ID == 17 || ID == 78)
+			? OpenWindow::RECRUITMENT_FIRST 
+			: OpenWindow::RECRUITMENT_ALL;
+		cb->sendAndApply(&ow);
+	}
+}
+
+void CGDwelling::wantsFight( const CGHeroInstance *h, ui32 answer ) const
+{
+	if(answer)
+		cb->startBattleI(h, this, boost::bind(&CGDwelling::fightOver, this, h, _1));
+}
+
+void CGDwelling::fightOver(const CGHeroInstance *h, BattleResult *result) const
+{
+	if (result->winner == 0)
+	{
+		onHeroVisit(h);
+	}
+}
+
+int CGTownInstance::getSightRadious() const //returns sight distance
+{
+	if (subID == 2) //tower
+	{
+		if ((builtBuildings.find(26)) != builtBuildings.end()) //skyship
+			return -1; //entire map
+		else if ((builtBuildings.find(21)) != builtBuildings.end()) //lookout tower
+			return 20;
+	}
+	return 5;
+}
+
+void CGTownInstance::setPropertyDer(ui8 what, ui32 val)
+{
+///this is freakin' overcomplicated solution
+	switch (what)
+	{
+		case 11: //add visitor of town building
+			bonusingBuildings[val]->setProperty (ObjProperty::VISITORS, visitingHero->id);
+			break;
+		case 12:
+			bonusingBuildings[val]->setProperty (12, 0);
+			break;
+		case 13: //add garrisoned hero to visitors
+			bonusingBuildings[val]->setProperty (ObjProperty::VISITORS, garrisonHero->id);
+			break;
+		case 14:
+			bonusValue.first = val;
+			break;
+		case 15:
+			bonusValue.second = val;
+			break;			
+	}
+}
+int CGTownInstance::fortLevel() const //0 - none, 1 - fort, 2 - citadel, 3 - castle
+{
+	if((builtBuildings.find(9))!=builtBuildings.end())
+		return 3;
+	if((builtBuildings.find(8))!=builtBuildings.end())
+		return 2;
+	if((builtBuildings.find(7))!=builtBuildings.end())
+		return 1;
+	return 0;
+}
+
+int CGTownInstance::hallLevel() const // -1 - none, 0 - village, 1 - town, 2 - city, 3 - capitol
+{
+	if ((builtBuildings.find(13))!=builtBuildings.end())
+		return 3;
+	if ((builtBuildings.find(12))!=builtBuildings.end())
+		return 2;
+	if ((builtBuildings.find(11))!=builtBuildings.end())
+		return 1;
+	if ((builtBuildings.find(10))!=builtBuildings.end())
+		return 0;
+	return -1;
+}
+int CGTownInstance::mageGuildLevel() const
+{
+	if ((builtBuildings.find(4))!=builtBuildings.end())
+		return 5;
+	if ((builtBuildings.find(3))!=builtBuildings.end())
+		return 4;
+	if ((builtBuildings.find(2))!=builtBuildings.end())
+		return 3;
+	if ((builtBuildings.find(1))!=builtBuildings.end())
+		return 2;
+	if ((builtBuildings.find(0))!=builtBuildings.end())
+		return 1;
+	return 0;
+}
+bool CGTownInstance::creatureDwelling(const int & level, bool upgraded) const
+{
+	if ( level<0 || level >= CREATURES_PER_TOWN )
+		return false;
+	return vstd::contains(builtBuildings, 30+level+upgraded*CREATURES_PER_TOWN);
+}
+int CGTownInstance::getHordeLevel(const int & HID)  const//HID - 0 or 1; returns creature level or -1 if that horde structure is not present
+{
+	return town->hordeLvl[HID];
+}
+int CGTownInstance::creatureGrowth(const int & level) const
+{
+	if (level<0 || level >=CREATURES_PER_TOWN)
+		return 0;
+	TCreature creid = town->basicCreatures[level];
+		
+	int ret = VLC->creh->creatures[creid]->growth;
+	switch(fortLevel())
+	{
+	case 3:
+		ret*=2;break;
+	case 2:
+		ret*=(1.5); break;
+	}
+	ret *= (1 + VLC->creh->creatures[creid]->valOfBonuses(Bonus::CREATURE_GROWTH_PERCENT)/100); // double growth or plague
+	if(tempOwner != NEUTRAL_PLAYER)
+	{
+		ret *= (100.0f + cb->gameState()->players[tempOwner].valOfBonuses
+			(Selector::type(Bonus::CREATURE_GROWTH_PERCENT) && Selector::sourceType(Bonus::ARTIFACT)))/100; //Statue of Legion
+		for (std::vector<CGDwelling*>::const_iterator it = cb->gameState()->players[tempOwner].dwellings.begin(); it != cb->gameState()->players[tempOwner].dwellings.end(); ++it)
+		{ //+1 for each dwelling
+			if (VLC->creh->creatures[creid]->idNumber == (*it)->creatures[0].second[0])
+				++ret;
+		}
+	}
+	if(getHordeLevel(0)==level)
+		if((builtBuildings.find(18)!=builtBuildings.end()) || (builtBuildings.find(19)!=builtBuildings.end()))
+			ret+=VLC->creh->creatures[creid]->hordeGrowth;
+	if(getHordeLevel(1)==level)
+		if((builtBuildings.find(24)!=builtBuildings.end()) || (builtBuildings.find(25)!=builtBuildings.end()))
+			ret+=VLC->creh->creatures[creid]->hordeGrowth;
+
+	//support for legs of legion etc.
+	if(garrisonHero)
+		ret += garrisonHero->valOfBonuses(Bonus::CREATURE_GROWTH, level);
+	if(visitingHero)
+		ret += visitingHero->valOfBonuses(Bonus::CREATURE_GROWTH, level);
+	if(builtBuildings.find(26)!=builtBuildings.end()) //grail - +50% to ALL growth
+		ret*=1.5;
+	//spcecial week unaffected by grail (bug in original game?)
+	ret += VLC->creh->creatures[creid]->valOfBonuses(Bonus::CREATURE_GROWTH);
+	return ret;//check CCastleInterface.cpp->CCastleInterface::CCreaInfo::clickRight if this one will be modified
+}
+int CGTownInstance::dailyIncome() const
+{
+	int ret = 0;
+	if ((builtBuildings.find(26))!=builtBuildings.end())
+		ret+=5000;
+	if ((builtBuildings.find(13))!=builtBuildings.end())
+		ret+=4000;
+	else if ((builtBuildings.find(12))!=builtBuildings.end())
+		ret+=2000;
+	else if ((builtBuildings.find(11))!=builtBuildings.end())
+		ret+=1000;
+	else if ((builtBuildings.find(10))!=builtBuildings.end())
+		ret+=500;
+	return ret;
+}
+bool CGTownInstance::hasFort() const
+{
+	return (builtBuildings.find(7))!=builtBuildings.end();
+}
+bool CGTownInstance::hasCapitol() const
+{
+	return (builtBuildings.find(13))!=builtBuildings.end();
+}
+CGTownInstance::CGTownInstance()
+	:IShipyard(this), IMarket(this)
+{
+	builded=-1;
+	destroyed=-1;
+	garrisonHero=NULL;
+	town=NULL;
+	visitingHero = NULL;
+}
+
+CGTownInstance::~CGTownInstance()
+{
+	for (std::vector<CGTownBuilding*>::const_iterator i = bonusingBuildings.begin(); i != bonusingBuildings.end(); i++) 
+		delete *i;
+}
+
+int CGTownInstance::spellsAtLevel(int level, bool checkGuild) const
+{
+	if(checkGuild && mageGuildLevel() < level)
+		return 0;
+	int ret = 6 - level; //how many spells are available at this level
+	if(subID == 2   &&   vstd::contains(builtBuildings,22)) //magic library in Tower
+		ret++; 
+	return ret;
+}
+
+int CGTownInstance::defenceBonus(int type) const
+{
+	int ret=0;
+	switch (type)
+		{
+/*attack*/		case 0: 
+						if (subID == 6 && vstd::contains(builtBuildings,26))//Stronghold, grail
+							ret += 12;
+						if (subID == 7 && vstd::contains(builtBuildings,26))//Fortress, grail
+							ret += 10;
+						if (subID == 7 && vstd::contains(builtBuildings,22))//Fortress, Blood Obelisk
+							ret += 2;
+							return ret;
+/*defence*/		case 1:
+						if (subID == 7 && vstd::contains(builtBuildings,21))//Fortress, Glyphs of Fear
+							ret += 2;
+						if (subID == 7 && vstd::contains(builtBuildings,26))//Fortress, Grail
+							ret += 10;
+							return ret;
+/*spellpower*/	case 2:
+						if (subID == 3 && vstd::contains(builtBuildings,21))//Inferno, Brimstone Clouds
+							ret += 2;
+						if (subID == 5 && vstd::contains(builtBuildings,26))//Dungeon, Grail
+							ret += 12;
+							return ret;
+/*knowledge*/	case 3:
+						if (subID == 2 && vstd::contains(builtBuildings,26))//Tower, Grail
+							ret += 15;
+							return ret;
+		}
+		return 0;//Why we are here? wrong type?
+}
+
+bool CGTownInstance::needsLastStack() const
+{
+	if(garrisonHero)
+		return true;
+	else return false;
+}
+
+void CGTownInstance::onHeroVisit(const CGHeroInstance * h) const
+{
+	if( !cb->gameState()->getPlayerRelations( getOwner(), h->getOwner() ))//if this is enemy
+	{
+		if(stacksCount() > 0 || visitingHero)
+		{
+			const CGHeroInstance *defendingHero = NULL;
+			if(visitingHero)
+				defendingHero = visitingHero;
+			else if(garrisonHero)
+				defendingHero = garrisonHero;
+
+			const CArmedInstance *defendingArmy = this;
+			if(defendingHero)
+				defendingArmy = defendingHero;
+
+			bool outsideTown = (defendingHero == visitingHero && garrisonHero);
+			cb->startBattleI(h, defendingArmy, getSightCenter(), h, defendingHero, false, boost::bind(&CGTownInstance::fightOver, this, h, _1), (outsideTown ? NULL : this));
+		}
+		else
+		{
+			cb->setOwner(id, h->tempOwner);
+			removeCapitols (h->getOwner());
+			cb->heroVisitCastle(id, h->id);
+		}
+	}
+	else
+		cb->heroVisitCastle(id, h->id);
+}
+
+void CGTownInstance::onHeroLeave(const CGHeroInstance * h) const
+{
+	cb->stopHeroVisitCastle(id,h->id);
+}
+
+void CGTownInstance::initObj()
+///initialize town structures
+{
+	blockVisit = true;
+	hoverName = name + ", " + town->Name();
+
+	if (subID == 5)
+		creatures.resize(CREATURES_PER_TOWN+1);//extra dwelling for Dungeon
+	else
+		creatures.resize(CREATURES_PER_TOWN);
+	for (int i = 0; i < CREATURES_PER_TOWN; i++)
+	{
+		if(creatureDwelling(i,false))
+			creatures[i].second.push_back(town->basicCreatures[i]);
+		if(creatureDwelling(i,true))
+			creatures[i].second.push_back(town->upgradedCreatures[i]);
+	}
+
+	switch (subID)
+	{ //add new visitable objects
+		case 0:
+			bonusingBuildings.push_back (new COPWBonus(21, this)); //Stables
+			break;
+		case 5:
+			bonusingBuildings.push_back (new COPWBonus(21, this)); //Vortex
+		case 2: case 3: case 6:
+			bonusingBuildings.push_back (new CTownBonus(23, this));
+			break;
+		case 7:
+			bonusingBuildings.push_back (new CTownBonus(17, this));
+			break;
+	}
+	//add special bonuses from buildings
+	if(subID == 4 && vstd::contains(builtBuildings, 17))
+	{
+		addNewBonus(new Bonus(Bonus::PERMANENT, Bonus::DARKNESS, Bonus::TOWN_STRUCTURE, 20, 17) );
+	}
+}
+
+void CGTownInstance::newTurn() const
+{
+	if (cb->getDate(1) == 1) //reset on new week
+	{
+		if (vstd::contains(builtBuildings,17) && subID == 1 && cb->getDate(0) != 1 && (tempOwner < PLAYER_LIMIT) )//give resources for Rampart, Mystic Pond
+		{
+			int resID = rand()%4+2;//bonus to random rare resource
+			resID = (resID==2)?1:resID;
+			int resVal = rand()%4+1;//with size 1..4
+			cb->giveResource(tempOwner, resID, resVal);
+			cb->setObjProperty (id, 14, resID);
+			cb->setObjProperty (id, 15, resVal);
+		}
+
+		if ( subID == 5 )
+			for (std::vector<CGTownBuilding*>::const_iterator i = bonusingBuildings.begin(); i!=bonusingBuildings.end(); i++)
+		{
+			if ((*i)->ID == 21)
+				cb->setObjProperty (id, 12, (*i)->id); //reset visitors for Mana Vortex
+		}
+
+		if (tempOwner == NEUTRAL_PLAYER) //garrison growth for neutral towns
+			{
+				std::vector<ui8> nativeCrits; //slots
+				for (TSlots::const_iterator it = Slots().begin(); it != Slots().end(); it++)
+				{
+					if (it->second->type->faction == subID) //native
+					{
+						nativeCrits.push_back(it->first); //collect matching slots
+					}
+				}
+				if (nativeCrits.size())
+				{
+					TSlot pos = nativeCrits[rand() % nativeCrits.size()];
+					StackLocation sl(this, pos);
+
+					const CCreature *c = getCreature(pos);
+					if (rand()%100 < 90 || c->upgrades.empty()) //increase number if no upgrade avaliable
+					{
+						cb->changeStackCount(sl, c->growth);
+					}
+					else //upgrade
+					{
+						cb->changeStackType(sl, VLC->creh->creatures[*c->upgrades.begin()]);
+					}
+				}
+				if ((stacksCount() < ARMY_SIZE && rand()%100 < 25) || Slots().empty()) //add new stack
+				{
+					int i = rand() % std::min (ARMY_SIZE, cb->getDate(3)<<1);
+					TCreature c = town->basicCreatures[i];
+					TSlot n = -1;
+					TQuantity count = creatureGrowth(i);
+
+					{//no lower tiers or above current month
+
+						if ((n = getSlotFor(c))>=0)
+						{ 
+							StackLocation sl(this, n);
+							if (slotEmpty(n))
+								cb->insertNewStack(sl, VLC->creh->creatures[c], count);
+							else //add to existing
+								cb->changeStackCount(sl, count);
+						}
+					}
+				}		
+			}
+	}
+}
+
+int3 CGTownInstance::getSightCenter() const
+{
+	return pos - int3(2,0,0);
+}
+
+ui8 CGTownInstance::getPassableness() const
+{
+	if ( !stacksCount() )//empty castle - anyone can visit
+		return ALL_PLAYERS;
+	if ( tempOwner == 255 )//neutral guarded - noone can visit
+		return 0;
+		
+	ui8 mask = 0;
+	TeamState * ts = cb->gameState()->getPlayerTeam(tempOwner);
+	BOOST_FOREACH(ui8 it, ts->players)
+		mask |= 1<<it;//allies - add to possible visitors
+	
+	return mask;
+}
+
+void CGTownInstance::getOutOffsets( std::vector<int3> &offsets ) const
+{
+	offsets += int3(-1,2,0), int3(-3,2,0);
+}
+
+void CGTownInstance::fightOver( const CGHeroInstance *h, BattleResult *result ) const
+{
+	if(result->winner == 0)
+	{
+		if (hasBonusOfType(Bonus::DARKNESS))
+		{
+			//TODO: Make some 'change owner' function for bonus, or bonuses independent of player
+			/*
+			RemoveBonus rb(RemoveBonus::PLAYER);
+			rb.whoID = getOwner();
+			rb.source = Bonus::TOWN_STRUCTURE;
+			rb.id = id;
+			cb->sendAndApply(&rb);
+
+			GiveBonus gb(GiveBonus::PLAYER);
+			gb.bonus.type = Bonus::DARKNESS;
+			gb.bonus.val = 20;
+			gb.id = h->tempOwner;
+			gb.bonus.duration = Bonus::PERMANENT;
+			gb.bonus.source = Bonus::TOWN_STRUCTURE;
+			gb.bonus.id = id;
+			cb->sendAndApply(&gb);
+			*/
+		}
+
+		removeCapitols (h->getOwner());
+		cb->setOwner (id, h->tempOwner); //give control after checkout is done
+		FoWChange fw;
+		fw.player = h->tempOwner;
+		fw.mode = 1;
+		getSightTiles (fw.tiles); //update visibility for castle structures
+		cb->sendAndApply (&fw);
+
+
+	}
+}
+
+void CGTownInstance::removeCapitols (ui8 owner) const
+{ 
+	if (hasCapitol()) // search if there's an older capitol
+	{ 
+		PlayerState* state = cb->gameState()->getPlayer (owner); //get all towns owned by player
+		for (std::vector<CGTownInstance*>::const_iterator i = state->towns.begin(); i < state->towns.end(); ++i) 
+		{ 
+			if (*i != this && (*i)->hasCapitol()) 
+			{ 
+				RazeStructures rs; 
+				rs.tid = id; 
+				rs.bid.insert(13); 
+				rs.destroyed = destroyed;  
+				cb->sendAndApply(&rs); 
+				return; 
+			} 
+		} 
+	} 
+} 
+
+int CGTownInstance::getBoatType() const
+{
+	const CCreature *c = VLC->creh->creatures[town->basicCreatures.front()];
+	if (c->isGood())
+		return 1;
+	else if (c->isEvil())
+		return 0;
+	else //neutral
+		return 2;
+}
+
+// void CGTownInstance::getParents(TCNodes &out, const CBonusSystemNode *root /*= NULL*/) const
+// {
+// 	CArmedInstance::getParents(out, root);
+// 	if(root == this  &&  visitingHero && visitingHero != root)
+// 		out.insert(visitingHero);
+// }
+
+// void CGTownInstance::getBonuses(BonusList &out, const CSelector &selector, const CBonusSystemNode *root /*= NULL*/) const
+// {
+// 	CArmedInstance::getBonuses(out, selector, root);
+// 	//TODO eliminate by moving structures effects to bonus system
+// 
+// 	if(Selector::matchesType(selector, Bonus::LUCK))
+// 	{
+// 		if(subID == 1  &&  vstd::contains(builtBuildings,21)) //rampart, fountain of fortune
+// 			out.push_back(Bonus(Bonus::PERMANENT, Bonus::LUCK, Bonus::TOWN_STRUCTURE, +2, 21, VLC->generaltexth->buildings[1][21].first + " +2"));
+// 	}
+// 
+// 	if(Selector::matchesType(selector, Bonus::MORALE))
+// 	{
+// 		if(subID == 0  &&  vstd::contains(builtBuildings,22)) //castle, brotherhood of sword built
+// 			out.push_back(Bonus(Bonus::PERMANENT, Bonus::MORALE, Bonus::TOWN_STRUCTURE, +2, 22, VLC->generaltexth->buildings[0][22].first + " +2"));
+// 		else if(vstd::contains(builtBuildings,5)) //tavern is built
+// 			out.push_back(Bonus(Bonus::PERMANENT, Bonus::MORALE, Bonus::TOWN_STRUCTURE, +1, 5, VLC->generaltexth->buildings[0][5].first + " +1"));
+// 	}
+// }
+
+int CGTownInstance::getMarketEfficiency() const
+{
+	if(!vstd::contains(builtBuildings, 14)) 
+		return 0;
+
+	const PlayerState *p = cb->getPlayerState(tempOwner);
+	assert(p);
+
+	int marketCount = 0;
+	BOOST_FOREACH(const CGTownInstance *t, p->towns)
+		if(vstd::contains(t->builtBuildings, 14))
+			marketCount++;
+
+	return marketCount;
+}
+
+bool CGTownInstance::allowsTrade(EMarketMode mode) const
+{
+	switch(mode)
+	{
+	case RESOURCE_RESOURCE:
+	case RESOURCE_PLAYER:
+		return vstd::contains(builtBuildings, 14); // 	marketplace
+	case ARTIFACT_RESOURCE:
+	case RESOURCE_ARTIFACT:
+		return (subID == 2 || subID == 5 || subID == 8) && vstd::contains(builtBuildings, 17);//artifact merchants
+	case CREATURE_RESOURCE:
+		return subID == 6 && vstd::contains(builtBuildings, 21); //Freelancer's guild
+	case CREATURE_UNDEAD:
+		return subID == 4 && vstd::contains(builtBuildings, 22);//Skeleton transformer
+	case RESOURCE_SKILL:
+		return subID == 8 && vstd::contains(builtBuildings, 21);//Magic University
+	default:
+		assert(0);
+		return false;
+	}
+}
+
+std::vector<int> CGTownInstance::availableItemsIds(EMarketMode mode) const
+{
+	if(mode == RESOURCE_ARTIFACT)
+	{
+		std::vector<int> ret;
+		BOOST_FOREACH(const CArtifact *a, merchantArtifacts)
+			if(a)
+				ret.push_back(a->id);
+			else
+				ret.push_back(-1);
+		return ret;
+	}
+	else if ( mode == RESOURCE_SKILL )
+	{
+		return universitySkills;
+	}
+	else
+		return IMarket::availableItemsIds(mode);
+}
+
+void CGVisitableOPH::onHeroVisit( const CGHeroInstance * h ) const
+{
+	if(visitors.find(h->id)==visitors.end())
+	{
+		onNAHeroVisit(h->id, false);
+		switch(ID)
+		{
+		case 102: //tree
+		case 4: //arena
+		case 41://library
+		case 47: //School of Magic
+		case 107://School of War
+			break;
+		default:
+			cb->setObjProperty(id, ObjProperty::VISITORS, h->id); //add to the visitors
+			break;
+		}
+	}
+	else
+	{
+		onNAHeroVisit(h->id, true);
+	}
+}
+
+void CGVisitableOPH::initObj()
+{
+	if(ID==102)
+		ttype = ran()%3;
+	else
+		ttype = -1;
+}
+
+void CGVisitableOPH::treeSelected( int heroID, int resType, int resVal, expType expVal, ui32 result ) const
+{
+	if(result) //player agreed to give res for exp
+	{
+		cb->giveResource(cb->getOwner(heroID),resType,-resVal); //take resource
+		cb->changePrimSkill(heroID,4,expVal); //give exp
+		cb->setObjProperty(id, ObjProperty::VISITORS, heroID); //add to the visitors
+	}
+}
+void CGVisitableOPH::onNAHeroVisit(int heroID, bool alreadyVisited) const
+{
+	int id=0, subid=0, ot=0, sound = 0;
+	expType val=1;
+	switch(ID)
+	{
+	case 4: //arena
+		sound = soundBase::NOMAD;
+		ot = 0;
+		break;
+	case 51: //mercenary camp
+		sound = soundBase::NOMAD;
+		subid=0;
+		ot=80;
+		break;
+	case 23: //marletto tower
+		sound = soundBase::NOMAD;
+		subid=1;
+		ot=39;
+		break;
+	case 61:
+		sound = soundBase::gazebo;
+		subid=2;
+		ot=100;
+		break;
+	case 32:
+		sound = soundBase::GETPROTECTION;
+		subid=3;
+		ot=59;
+		break;
+	case 100:
+		sound = soundBase::gazebo;
+		id=5;
+		ot=143;
+		val=1000;
+		break;
+	case 102:
+		sound = soundBase::gazebo;
+		id = 5;
+		subid = 1;
+		ot = 146;
+		val = 1;
+		break;
+	case 41:
+		sound = soundBase::gazebo;
+		ot = 66;
+		break;
+	case 47: //School of Magic
+		sound = soundBase::faerie;
+		ot = 71;
+		break;
+	case 107://School of War
+		sound = soundBase::MILITARY;
+		ot = 158;
+		break;
+	}
+	if (!alreadyVisited)
+	{
+		switch (ID)
+		{
+		case 4: //arena
+			{
+				BlockingDialog sd(false,true);
+				sd.soundID = sound;
+				sd.text << std::pair<ui8,ui32>(11,ot);
+				sd.components.push_back(Component(0,0,2,0));
+				sd.components.push_back(Component(0,1,2,0));
+				sd.player = cb->getOwner(heroID);
+				cb->showBlockingDialog(&sd,boost::bind(&CGVisitableOPH::arenaSelected,this,heroID,_1));
+				return;
+			}
+		case 51:
+		case 23:
+		case 61:
+		case 32:
+			{
+				cb->changePrimSkill(heroID,subid,val);
+				InfoWindow iw;
+				iw.soundID = sound;
+				iw.components.push_back(Component(0,subid,val,0));
+				iw.text << std::pair<ui8,ui32>(11,ot);
+				iw.player = cb->getOwner(heroID);
+				cb->showInfoDialog(&iw);
+				break;
+			}
+		case 100: //give exp
+			{
+				const CGHeroInstance *h = cb->getHero(heroID);
+				val = val*(100+h->getSecSkillLevel(21)*5)/100.0f;
+				InfoWindow iw;
+				iw.soundID = sound;
+				iw.components.push_back(Component(id,subid,val,0));
+				iw.player = cb->getOwner(heroID);
+				iw.text << std::pair<ui8,ui32>(11,ot);
+				iw.soundID = soundBase::gazebo;
+				cb->showInfoDialog(&iw);
+				cb->changePrimSkill(heroID,4,val);
+				break;
+			}
+		case 102://tree
+			{
+				const CGHeroInstance *h = cb->getHero(heroID);
+				val = VLC->heroh->reqExp(h->level+val) - VLC->heroh->reqExp(h->level);
+				if(!ttype)
+				{
+					cb->setObjProperty(this->id, ObjProperty::VISITORS, heroID); //add to the visitors
+					InfoWindow iw;
+					iw.soundID = sound;
+					iw.components.push_back(Component(id,subid,1,0));
+					iw.player = cb->getOwner(heroID);
+					iw.text << std::pair<ui8,ui32>(11,148);
+					cb->showInfoDialog(&iw);
+					cb->changePrimSkill(heroID,4,val);
+					break;
+				}
+				else
+				{
+					ui32 res;
+					expType resval;
+					if(ttype==1)
+					{
+						res = 6;
+						resval = 2000;
+						ot = 149;
+					}
+					else
+					{
+						res = 5;
+						resval = 10;
+						ot = 151;
+					}
+
+					if(cb->getResource(h->tempOwner,res) < resval) //not enough resources
+					{
+						ot++;
+						InfoWindow iw;
+						iw.soundID = sound;
+						iw.player = h->tempOwner;
+						iw.text << std::pair<ui8,ui32>(11,ot);
+						cb->showInfoDialog(&iw);
+						return;
+					}
+
+					BlockingDialog sd (true, false);
+					sd.soundID = sound;
+					sd.player = cb->getOwner(heroID);
+					sd.text << std::pair<ui8,ui32>(11,ot);
+					sd.components.push_back (Component (Component::RESOURCE, res, resval, 0));
+					cb->showBlockingDialog(&sd,boost::bind(&CGVisitableOPH::treeSelected,this,heroID,res,resval,val,_1));
+				}
+				break;
+			}
+		case 41://library of enlightenment
+			{
+				const CGHeroInstance *h = cb->getHero(heroID);
+				if(h->level  <  10 - 2*h->getSecSkillLevel(4)) //not enough level
+				{
+					InfoWindow iw;
+					iw.soundID = sound;
+					iw.player = cb->getOwner(heroID);
+					iw.text << std::pair<ui8,ui32>(11,68);
+					cb->showInfoDialog(&iw);
+				}
+				else
+				{
+					cb->setObjProperty(this->id, ObjProperty::VISITORS, heroID); //add to the visitors
+					cb->changePrimSkill(heroID,0,2);
+					cb->changePrimSkill(heroID,1,2);
+					cb->changePrimSkill(heroID,2,2);
+					cb->changePrimSkill(heroID,3,2);
+					InfoWindow iw;
+					iw.soundID = sound;
+					iw.player = cb->getOwner(heroID);
+					iw.text << std::pair<ui8,ui32>(11,66);
+					cb->showInfoDialog(&iw);
+				}
+				break;
+			}
+		case 47: //School of Magic
+		case 107://School of War
+			{
+				int skill = (ID==47 ? 2 : 0);
+				if(cb->getResource(cb->getOwner(heroID),6) < 1000) //not enough resources
+				{
+					InfoWindow iw;
+					iw.soundID = sound;
+					iw.player = cb->getOwner(heroID);
+					iw.text << std::pair<ui8,ui32>(MetaString::ADVOB_TXT,ot+2);
+					cb->showInfoDialog(&iw);
+				}
+				else
+				{
+					BlockingDialog sd(true,true);
+					sd.soundID = sound;
+					sd.player = cb->getOwner(heroID);
+					sd.text << std::pair<ui8,ui32>(11,ot);
+					sd.components.push_back(Component(Component::PRIM_SKILL, skill, +1, 0));
+					sd.components.push_back(Component(Component::PRIM_SKILL, skill+1, +1, 0));
+					cb->showBlockingDialog(&sd,boost::bind(&CGVisitableOPH::schoolSelected,this,heroID,_1));
+				}
+			}
+			break;
+		}
+	}
+	else
+	{
+		ot++;
+		InfoWindow iw;
+		iw.soundID = sound;
+		iw.player = cb->getOwner(heroID);
+		iw.text << std::pair<ui8,ui32>(11,ot);
+		cb->showInfoDialog(&iw);
+	}
+}
+
+const std::string & CGVisitableOPH::getHoverText() const
+{
+	int pom = -1;
+	switch(ID)
+	{
+	case 4:
+		pom = -1;
+		break;
+	case 51:
+		pom = 8; 
+		break;
+	case 23:
+		pom = 7;
+		break;
+	case 61:
+		pom = 11; 
+		break;
+	case 32:
+		pom = 4; 
+		break;
+	case 100:
+		pom = 5; 
+		break;
+	case 102:
+		pom = 18;
+		break;
+	case 41:
+		break;
+	case 47: //School of Magic
+		pom = 9;
+		break;
+	case 107://School of War
+		pom = 10;
+		break;
+	default:
+		throw std::string("Wrong CGVisitableOPH object ID!\n");
+	}
+	hoverName = VLC->generaltexth->names[ID];
+	if(pom >= 0)
+		hoverName += ("\n" + VLC->generaltexth->xtrainfo[pom]);
+	const CGHeroInstance *h = cb->getSelectedHero(cb->getCurrentPlayer());
+	if(h)
+	{
+		hoverName += "\n\n";
+		hoverName += (vstd::contains(visitors,h->id)) 
+							? (VLC->generaltexth->allTexts[352])  //visited
+							: ( VLC->generaltexth->allTexts[353]); //not visited
+	}
+	return hoverName;
+}
+
+void CGVisitableOPH::arenaSelected( int heroID, int primSkill ) const
+{
+	cb->setObjProperty(id, ObjProperty::VISITORS, heroID); //add to the visitors
+	cb->changePrimSkill(heroID,primSkill-1,2);
+}
+
+void CGVisitableOPH::setPropertyDer( ui8 what, ui32 val )
+{
+	if(what == ObjProperty::VISITORS)
+		visitors.insert(val);
+}
+
+void CGVisitableOPH::schoolSelected(int heroID, ui32 which) const
+{
+	if(!which) //player refused to pay
+		return;
+
+	int base = (ID == 47  ?  2  :  0);
+	cb->setObjProperty(id, ObjProperty::VISITORS, heroID); //add to the visitors
+	cb->giveResource(cb->getOwner(heroID),6,-1000); //take 1000 gold
+	cb->changePrimSkill(heroID, base + which-1, +1); //give appropriate skill
+}
+
+COPWBonus::COPWBonus (int index, CGTownInstance *TOWN)
+{
+	ID = index;
+	town = TOWN;
+	id = town->bonusingBuildings.size();
+}
+void COPWBonus::setProperty(ui8 what, ui32 val)
+{
+	switch (what)
+	{
+		case 4:
+			visitors.insert(val);
+			break;
+		case 12:
+			visitors.clear();
+			break;
+	}
+}
+void COPWBonus::onHeroVisit (const CGHeroInstance * h) const
+{
+	int heroID = h->id;
+	if (town->builtBuildings.find(ID) != town->builtBuildings.end())
+	{
+		InfoWindow iw;
+		iw.player = h->tempOwner;
+		switch (town->subID)
+		{
+			case 0: //Stables
+				if (!h->hasBonusFrom(Bonus::OBJECT, 94)) //does not stack with advMap Stables
+				{
+					GiveBonus gb;
+					gb.bonus = Bonus(Bonus::ONE_WEEK, Bonus::LAND_MOVEMENT, Bonus::OBJECT, 600, 94, VLC->generaltexth->arraytxt[100]);
+					gb.id = heroID;
+					cb->giveHeroBonus(&gb);
+					iw.text << VLC->generaltexth->allTexts[580];
+					cb->showInfoDialog(&iw);
+				}
+				break;
+			case 5: //Mana Vortex
+				if (visitors.empty() && h->mana <= h->manaLimit())
+				{
+					cb->setManaPoints (heroID, 2 * h->manaLimit()); 
+					cb->setObjProperty (id, ObjProperty::VISITED, true);
+					iw.text << VLC->generaltexth->allTexts[579];
+					cb->showInfoDialog(&iw);
+					cb->setObjProperty (town->id, 11, id); //add to visitors
+				}
+				break;
+		}
+	}
+}
+CTownBonus::CTownBonus (int index, CGTownInstance *TOWN)
+{
+	ID = index;
+	town = TOWN;
+	id = town->bonusingBuildings.size();
+}
+void CTownBonus::setProperty (ui8 what, ui32 val)
+{
+	if(what == 4)
+		visitors.insert(val);
+}
+void CTownBonus::onHeroVisit (const CGHeroInstance * h) const
+{
+	int heroID = h->id;
+	if ((town->builtBuildings.find(ID) != town->builtBuildings.end()) && (visitors.find(heroID) == visitors.end()))
+	{
+		InfoWindow iw;
+		int what, val, mid;
+		switch (ID)
+		{
+			case 23:
+				switch(town->subID)
+				{
+					case 2: //wall
+						what = 3;
+						val = 1;
+						mid = 581;
+						iw.components.push_back (Component(Component::PRIM_SKILL, 3, 1, 0));
+						break;
+					case 3: //order of fire
+						what = 2;
+						val = 1;
+						mid = 582;
+						iw.components.push_back (Component(Component::PRIM_SKILL, 2, 1, 0));
+						break;
+					case 6://hall of valhalla
+						what = 0;
+						val = 1;
+						mid = 584;
+						iw.components.push_back (Component(Component::PRIM_SKILL, 0, 1, 0));
+						break;
+					case 5://academy of battle scholars
+						what = 4;
+						val = 1000*(100+h->getSecSkillLevel(21)*5)/100.0f;
+						mid = 583;
+						iw.components.push_back (Component(Component::EXPERIENCE, 0, val, 0));
+						break;
+				}
+				break;
+			case 17:
+				switch(town->subID)
+				{
+					case 7: //cage of warlords
+						what = 1;
+						val = 1;
+						mid = 585;
+						iw.components.push_back (Component(Component::PRIM_SKILL, 1, 1, 0));
+						break;
+				}
+				break;
+		}
+		iw.player = cb->getOwner(heroID);
+		iw.text << VLC->generaltexth->allTexts[mid];
+		cb->showInfoDialog(&iw);
+		cb->changePrimSkill (heroID, what, val);
+		if (town->visitingHero == h)
+			cb->setObjProperty (town->id, 11, id); //add to visitors
+		else
+			cb->setObjProperty (town->id, 13, id); //then it must be garrisoned hero
+	}
+}
+const std::string & CGCreature::getHoverText() const
+{
+	MetaString ms;
+	int pom = slots.find(0)->second->getQuantityID();
+	pom = 174 + 3*pom + 1;
+	ms << std::pair<ui8,ui32>(6,pom) << " " << std::pair<ui8,ui32>(7,subID);
+	ms.toString(hoverName);
+
+	if(const CGHeroInstance *selHero = cb->getSelectedHero(cb->getCurrentPlayer()))
+	{
+		hoverName += "\n\n Threat: ";
+		float ratio = ((float)getArmyStrength() / selHero->getTotalStrength());
+		if (ratio < 0.1) hoverName += "Effortless";
+		else if (ratio < 0.25) hoverName += "Very Weak";
+		else if (ratio < 0.6) hoverName += "Weak";
+		else if (ratio < 0.9) hoverName += "A bit weaker";
+		else if (ratio < 1.1) hoverName += "Equal";
+		else if (ratio < 1.3) hoverName += "A bit stronger";
+		else if (ratio < 1.8) hoverName += "Strong";
+		else if (ratio < 2.5) hoverName += "Very Strong";
+		else if (ratio < 4) hoverName += "Challenging";
+		else if (ratio < 8) hoverName += "Overpowering";
+		else if (ratio < 20) hoverName += "Deadly";
+		else hoverName += "Impossible";
+	}
+	return hoverName;
+}
+void CGCreature::onHeroVisit( const CGHeroInstance * h ) const
+{
+	int action = takenAction(h);
+	switch( action ) //decide what we do...
+	{
+	case -2: //fight
+		fight(h);
+		break;
+	case -1: //flee
+		{
+			flee(h);
+			break;
+		}
+	case 0: //join for free
+		{
+			BlockingDialog ynd(true,false);
+			ynd.player = h->tempOwner;
+			ynd.text << std::pair<ui8,ui32>(MetaString::ADVOB_TXT, 86); 
+			ynd.text.addReplacement(MetaString::CRE_PL_NAMES, subID);
+			cb->showBlockingDialog(&ynd,boost::bind(&CGCreature::joinDecision,this,h,0,_1));
+			break;
+		}
+	default: //join for gold
+		{
+			assert(action > 0);
+
+			//ask if player agrees to pay gold
+			BlockingDialog ynd(true,false);
+			ynd.player = h->tempOwner;
+			std::string tmp = VLC->generaltexth->advobtxt[90];
+			boost::algorithm::replace_first(tmp,"%d",boost::lexical_cast<std::string>(getStackCount(0)));
+			boost::algorithm::replace_first(tmp,"%d",boost::lexical_cast<std::string>(action));
+			boost::algorithm::replace_first(tmp,"%s",VLC->creh->creatures[subID]->namePl);
+			ynd.text << tmp;
+			cb->showBlockingDialog(&ynd,boost::bind(&CGCreature::joinDecision,this,h,action,_1));
+			break;
+		}
+	}
+
+}
+
+void CGCreature::endBattle( BattleResult *result ) const
+{
+	if(result->winner==0)
+	{
+		cb->removeObject(id);
+	}
+	else
+	{
+		//int killedAmount=0;
+		//for(std::set<std::pair<ui32,si32> >::iterator i=result->casualties[1].begin(); i!=result->casualties[1].end(); i++)
+		//	if(i->first == subID)
+		//		killedAmount += i->second;
+		//cb->setAmount(id, slots.find(0)->second.second - killedAmount);	
+
+		/*
+		MetaString ms;
+		int pom = slots.find(0)->second.getQuantityID();
+		pom = 174 + 3*pom + 1;
+		ms << std::pair<ui8,ui32>(6,pom) << " " << std::pair<ui8,ui32>(7,subID);
+		cb->setHoverName(id,&ms);
+		cb->setObjProperty(id, 11, slots.begin()->second.count * 1000);
+		*/
+	}
+}
+
+void CGCreature::initObj()
+{
+	blockVisit = true;
+	switch(character)
+	{
+	case 0:
+		character = 0;
+		break;
+	case 1:
+		character = 1 + ran()%7;
+		break;
+	case 2:
+		character = 1 + ran()%10;
+		break;
+	case 3:
+		character = 4 + ran()%7;
+		break;
+	case 4:
+		character = 10;
+		break;
+	}
+
+	slots[0]->setType(subID);
+	TQuantity &amount = slots[0]->count;
+	CCreature &c = *VLC->creh->creatures[subID];
+	if(!amount)
+	{
+		if(c.ammMax == c.ammMin)
+			amount = c.ammMax;
+		else
+			amount = c.ammMin + (ran() % (c.ammMax - c.ammMin));
+	}
+
+	temppower = slots[0]->count * 1000;
+}
+void CGCreature::newTurn() const
+{//Works only for stacks of single type of size up to 2 millions
+	if (slots.begin()->second->count < CREEP_SIZE && cb->getDate(1) == 1 && cb->getDate(0) > 1)
+	{
+		ui32 power = temppower * (100 + WEEKLY_GROWTH)/100;
+		cb->setObjProperty(id, 10, std::min (power/1000 , (ui32)CREEP_SIZE)); //set new amount
+		cb->setObjProperty(id, 11, power); //increase temppower
+	}
+}
+void CGCreature::setPropertyDer(ui8 what, ui32 val)
+{
+	switch (what)
+	{
+		case 10:
+			slots[0]->count = val;
+			break;
+		case 11:
+			temppower = val;
+			break;
+	}
+}
+
+int CGCreature::takenAction(const CGHeroInstance *h, bool allowJoin) const
+{
+	double hlp = h->getTotalStrength() / getArmyStrength();
+
+	if(!character) //compliant creatures will always join
+		return 0;
+	else if(allowJoin)//test for joining
+	{
+		int factor;
+		if(hlp >= 7)
+			factor = 11;
+		else if(hlp >= 1)
+			factor = (int)(2*(hlp-1));
+		else if(hlp >= 0.5)
+			factor = -1;
+		else if(hlp >= 0.333)
+			factor = -2;
+		else
+			factor = -3;
+
+		int sympathy = 0;
+
+		std::set<ui32> myKindCres; //what creatures are the same kind as we
+		myKindCres.insert(subID); //we
+		myKindCres.insert(VLC->creh->creatures[subID]->upgrades.begin(),VLC->creh->creatures[subID]->upgrades.end()); //our upgrades
+		for(std::vector<CCreature*>::iterator i=VLC->creh->creatures.begin(); i!=VLC->creh->creatures.end(); i++)
+			if(vstd::contains((*i)->upgrades, (ui32) id)) //it's our base creatures
+				myKindCres.insert((*i)->idNumber);
+
+		int count = 0, //how many creatures of our kind has hero
+			totalCount = 0;
+
+		for (TSlots::const_iterator i = h->Slots().begin(); i != h->Slots().end(); i++)
+		{
+			if(vstd::contains(myKindCres,i->second->type->idNumber))
+				count += i->second->count;
+			totalCount += i->second->count;
+		}
+
+		if(count*2 > totalCount)
+			sympathy++;
+		if(count)
+			sympathy++;
+		
+
+		int charisma = factor + h->getSecSkillLevel(4) + sympathy;
+		if(charisma >= character) //creatures might join...
+		{
+			if(h->getSecSkillLevel(4) + sympathy + 1 >= character)
+				return 0; //join for free
+			else if(h->getSecSkillLevel(4) * 2  +  sympathy  +  1 >= character)
+				return VLC->creh->creatures[subID]->cost[6] * getStackCount(0); //join for gold
+		}
+	}
+
+	//we are still here - creatures not joined heroes, test for fleeing
+
+	//TODO: it's provisional formula, should be replaced with original one (or something closer to it)
+	//TODO: should be deterministic (will be needed for Vision spell)
+	int hlp2 = (int) (hlp - 2)*1000;
+	if(!neverFlees   
+		&& hlp2 >= 0 
+		&& rand()%2000 < hlp2
+	)
+		return -1; //flee
+	else
+		return -2; //fight
+
+}
+
+void CGCreature::fleeDecision(const CGHeroInstance *h, ui32 pursue) const
+{
+	if(pursue)
+	{
+		fight(h);
+	}
+	else
+	{
+		cb->removeObject(id);
+	}
+}
+
+void CGCreature::joinDecision(const CGHeroInstance *h, int cost, ui32 accept) const
+{
+	if(!accept)
+	{
+		if(takenAction(h,false) == -1) //they flee
+		{
+			flee(h);
+		}
+		else //they fight
+		{
+			InfoWindow iw;
+			iw.player = h->tempOwner;
+			iw.text << std::pair<ui8,ui32>(11,87);  //Insulted by your refusal of their offer, the monsters attack!
+			cb->showInfoDialog(&iw);
+			fight(h);
+		}
+	}
+	else //accepted
+	{
+		if (cb->getResource(h->tempOwner,6) < cost) //player don't have enough gold!
+		{
+			InfoWindow iw;
+			iw.player = h->tempOwner;
+			iw.text << std::pair<ui8,ui32>(1,29);  //You don't have enough gold
+			cb->showInfoDialog(&iw);
+
+			//act as if player refused
+			joinDecision(h,cost,false);
+			return;
+		}
+
+		//take gold
+		if(cost)
+			cb->giveResource(h->tempOwner,6,-cost);
+
+		cb->tryJoiningArmy(this, h, true, false);
+// 		int slot = h->getSlotFor(subID);
+// 		if(slot >= 0) //there is place
+// 		{
+// 			//add creatures
+// 			SetGarrisons sg;
+// 			sg.garrs[h->id] = h->getArmy();
+// 			sg.garrs[h->id].addToSlot(slot, subID, getStackCount(0));
+// 			cb->sendAndApply(&sg);
+// 			cb->removeObject(id);
+// 		}
+// 		else
+// 		{
+// 			cb->showGarrisonDialog(id,h->id,true,boost::bind(&IGameCallback::removeObject,cb,id)); //show garrison window and remove ourselves from map when player ends
+// 		}
+	}
+}
+
+void CGCreature::fight( const CGHeroInstance *h ) const
+{
+	cb->startBattleI(h, this, boost::bind(&CGCreature::endBattle,this,_1));
+}
+
+void CGCreature::flee( const CGHeroInstance * h ) const
+{
+	BlockingDialog ynd(true,false);
+	ynd.player = h->tempOwner;
+	ynd.text << std::pair<ui8,ui32>(11,91); 
+	ynd.text.addReplacement(MetaString::CRE_PL_NAMES, subID);
+	cb->showBlockingDialog(&ynd,boost::bind(&CGCreature::fleeDecision,this,h,_1));
+}
+
+void CGMine::onHeroVisit( const CGHeroInstance * h ) const
+{
+	int relations = cb->gameState()->getPlayerRelations(h->tempOwner, tempOwner);
+	
+	if(relations == 2) //we're visiting our mine
+	{
+		cb->showGarrisonDialog(id,h->id,true,0);
+		return; 
+	}
+	else if (relations == 1)//ally
+		return;
+
+	if(stacksCount()) //Mine is guarded
+	{
+		BlockingDialog ynd(true,false);
+		ynd.player = h->tempOwner;
+		ynd.text << std::pair<ui8,ui32>(MetaString::ADVOB_TXT, subID == 7 ? 84 : 187); 
+		cb->showBlockingDialog(&ynd,boost::bind(&CGMine::fight, this, _1, h));
+		return;
+	}
+
+	flagMine(h->tempOwner);
+
+}
+
+void CGMine::newTurn() const
+{
+	if(cb->getDate() == 1)
+		return;
+
+	if (tempOwner == NEUTRAL_PLAYER)
+		return;
+
+	cb->giveResource(tempOwner, producedResource, producedQuantity);
+}
+
+void CGMine::initObj()
+{
+	if(subID >= 7) //Abandoned Mine
+	{
+		//set guardians
+		int howManyTroglodytes = 100 + ran()%100;
+		CStackInstance *troglodytes = new CStackInstance(70, howManyTroglodytes);
+		putStack(0, troglodytes);
+
+		//after map reading tempOwner placeholds bitmask for allowed resources
+		std::vector<int> possibleResources;
+		for (int i = 0; i < 8; i++)
+			if(tempOwner & 1<<i)
+				possibleResources.push_back(i);
+
+		assert(possibleResources.size());
+		producedResource = possibleResources[ran()%possibleResources.size()];
+		tempOwner = NEUTRAL_PLAYER;
+		hoverName = VLC->generaltexth->mines[7].first + "\n" + VLC->generaltexth->allTexts[202] + " " + troglodytes->getQuantityTXT(false) + " " + troglodytes->type->namePl;
+	}
+	else
+	{
+		producedResource = subID;
+
+		MetaString ms;
+		ms << std::pair<ui8,ui32>(9,producedResource);
+		if(tempOwner >= PLAYER_LIMIT)
+			tempOwner = NEUTRAL_PLAYER;	
+		else
+			ms << " (" << std::pair<ui8,ui32>(6,23+tempOwner) << ")";
+		ms.toString(hoverName);
+	}
+
+	producedQuantity = defaultResProduction();
+}
+
+void CGMine::fight(ui32 agreed, const CGHeroInstance *h) const
+{
+	cb->startBattleI(h, this, boost::bind(&CGMine::endBattle, this, _1, h->tempOwner));
+}
+
+void CGMine::endBattle(BattleResult *result, ui8 attackingPlayer) const
+{
+	if(result->winner == 0) //attacker won
+	{
+		if(subID == 7)
+		{
+			InfoWindow iw;
+			iw.player = attackingPlayer;
+			iw.text.addTxt(MetaString::ADVOB_TXT, 85);
+			cb->showInfoDialog(&iw);
+
+		}
+		flagMine(attackingPlayer);
+	}
+}
+
+void CGMine::flagMine(ui8 player) const
+{
+	assert(tempOwner != player);
+	cb->setOwner(id,player); //not ours? flag it!
+
+	MetaString ms;
+	ms << std::pair<ui8,ui32>(9,subID) << "\n(" << std::pair<ui8,ui32>(6,23+player) << ")";
+	if(subID == 7)
+	{
+		ms << "(%s)";
+		ms.addReplacement(MetaString::RES_NAMES, producedResource);
+	}
+	cb->setHoverName(id,&ms);
+
+	InfoWindow iw;
+	iw.soundID = soundBase::FLAGMINE;
+	iw.text.addTxt(MetaString::MINE_EVNTS,producedResource); //not use subID, abandoned mines uses default mine texts
+	iw.player = player;
+	iw.components.push_back(Component(2,producedResource,producedQuantity,-1));
+	cb->showInfoDialog(&iw);
+}
+
+ui32 CGMine::defaultResProduction()
+{
+	switch(producedResource)
+	{
+	case 0: //wood
+	case 2: //ore
+		return 2;
+	case 6: //gold
+		return 1000;
+	default:
+		return 1;
+	}
+}
+
+void CGResource::initObj()
+{
+	blockVisit = true;
+	hoverName = VLC->generaltexth->restypes[subID];
+
+	if(!amount)
+	{
+		switch(subID)
+		{
+		case 6:
+			amount = 500 + (rand()%6)*100;
+			break;
+		case 0: case 2:
+			amount = 6 + (rand()%5);
+			break;
+		default:
+			amount = 3 + (rand()%3);
+			break;
+		}
+	}
+}
+
+void CGResource::onHeroVisit( const CGHeroInstance * h ) const
+{
+	if(stacksCount())
+	{
+		if(message.size())
+		{
+			BlockingDialog ynd(true,false);
+			ynd.player = h->getOwner();
+			ynd.text << message;
+			cb->showBlockingDialog(&ynd,boost::bind(&CGResource::fightForRes,this,_1,h));
+		}
+		else
+		{
+			fightForRes(1,h);
+		}
+	}
+	else
+	{
+		if(message.length())
+		{
+			InfoWindow iw;
+			iw.player = h->tempOwner;
+			iw.text << message;
+			cb->showInfoDialog(&iw);
+		}
+		collectRes(h->getOwner());
+	}
+}
+
+void CGResource::collectRes( int player ) const
+{
+	cb->giveResource(player,subID,amount);
+	ShowInInfobox sii;
+	sii.player = player;
+	sii.c = Component(2,subID,amount,0);
+	sii.text << std::pair<ui8,ui32>(11,113);
+	sii.text.addReplacement(MetaString::RES_NAMES, subID);
+	cb->showCompInfo(&sii);
+	cb->removeObject(id);
+}
+
+void CGResource::fightForRes(ui32 agreed, const CGHeroInstance *h) const
+{
+	if(agreed)
+		cb->startBattleI(h, this, boost::bind(&CGResource::endBattle,this,_1,h));
+}
+
+void CGResource::endBattle( BattleResult *result, const CGHeroInstance *h ) const
+{
+	if(result->winner == 0) //attacker won
+		collectRes(h->getOwner());
+}
+
+void CGVisitableOPW::newTurn() const
+{
+	if (cb->getDate(1) == 1) //first day of week = 1
+	{
+		cb->setObjProperty(id, ObjProperty::VISITED, false);
+		MetaString ms; //set text to "not visited"
+		ms << std::pair<ui8,ui32>(3,ID) << " " << std::pair<ui8,ui32>(1,353);
+		cb->setHoverName(id,&ms);
+	}
+}
+
+void CGVisitableOPW::onHeroVisit( const CGHeroInstance * h ) const
+{
+	int mid, sound = 0;
+	switch (ID)
+	{
+	case 55: //mystical garden
+		sound = soundBase::experience;
+		mid = 92;
+		break;
+	case 112://windmill
+		sound = soundBase::GENIE;
+		mid = 170;
+		break;
+	case 109://waterwheel
+		sound = soundBase::GENIE;
+		mid = 164;
+		break;
+	}
+	if (visited)
+	{
+		if (ID!=112)
+			mid++;
+		else 
+			mid--;
+
+		InfoWindow iw;
+		iw.soundID = sound;
+		iw.player = h->tempOwner;
+		iw.text << std::pair<ui8,ui32>(11,mid);
+		cb->showInfoDialog(&iw);
+	}
+	else
+	{
+		int type, sub, val;
+		type = 2;
+		switch (ID)
+		{
+		case 55:
+			if (rand()%2)
+			{
+				sub = 5;
+				val = 5;
+			}
+			else
+			{
+				sub = 6;
+				val = 500;
+			}
+			break;
+		case 112:
+			mid = 170;
+			sub = (rand() % 5) + 1;
+			val = (rand() % 4) + 3;
+			break;
+		case 109:
+			mid = 164;
+			sub = 6;
+			if(cb->getDate(0)<8)
+				val = 500;
+			else
+				val = 1000;
+		}
+		cb->giveResource(h->tempOwner,sub,val);
+		InfoWindow iw;
+		iw.soundID = sound;
+		iw.player = h->tempOwner;
+		iw.components.push_back(Component(type,sub,val,0));
+		iw.text << std::pair<ui8,ui32>(11,mid);
+		cb->showInfoDialog(&iw);
+		cb->setObjProperty(id, ObjProperty::VISITED, true);
+		MetaString ms; //set text to "visited"
+		ms << std::pair<ui8,ui32>(3,ID) << " " << std::pair<ui8,ui32>(1,352);
+		cb->setHoverName(id,&ms);
+	}
+}
+
+void CGVisitableOPW::setPropertyDer( ui8 what, ui32 val )
+{
+	if(what == ObjProperty::VISITED)
+		visited = val;
+}
+
+void CGTeleport::onHeroVisit( const CGHeroInstance * h ) const
+{
+	int destinationid=-1;
+	switch(ID)
+	{
+	case 43: //one way - find corresponding exit monolith
+		if(vstd::contains(objs,44) && vstd::contains(objs[44],subID) && objs[44][subID].size())
+			destinationid = objs[44][subID][rand()%objs[44][subID].size()];
+		else
+			tlog2 << "Cannot find corresponding exit monolith for "<< id << std::endl;
+		break;
+	case 45://two way monolith - pick any other one
+	case 111: //Whirlpool
+		if(vstd::contains(objs,ID) && vstd::contains(objs[ID],subID) && objs[ID][subID].size()>1)
+		{
+			while ((destinationid = objs[ID][subID][rand()%objs[ID][subID].size()]) == id); //choose another exit
+			if (ID == 111)
+			{
+				if (!h->hasBonusOfType(Bonus::WHIRLPOOL_PROTECTION))
+				{
+					if (h->Slots().size() > 1 || h->Slots().begin()->second->count > 1)
+					{ //we can't remove last unit
+						TSlot targetstack = h->Slots().begin()->first; //slot numbers may vary
+						for(TSlots::const_reverse_iterator i = h->Slots().rbegin(); i != h->Slots().rend(); i++)
+						{
+							if (h->getPower(targetstack) > h->getPower(i->first))
+							{
+								targetstack = (i->first);
+							}
+						}
+
+						TQuantity countToTake = h->getStackCount(targetstack) * 0.5;
+						amax(countToTake, 1);
+
+
+						InfoWindow iw;
+						iw.player = h->tempOwner;
+						iw.text.addTxt (MetaString::ADVOB_TXT, 168);
+						iw.components.push_back (Component(CStackBasicDescriptor(h->getCreature(targetstack), countToTake)));
+						cb->showInfoDialog(&iw);
+						cb->changeStackCount(StackLocation(h, targetstack), -countToTake);
+					}
+				}
+			}
+		}
+		else
+			tlog2 << "Cannot find corresponding exit monolith for "<< id << std::endl;
+		break;
+	case 103: //find nearest subterranean gate on the other level
+		{
+			int i=0;
+			for(; i < gates.size(); i++)
+			{
+				if(gates[i].first == id)
+				{
+					destinationid = gates[i].second;
+					break;
+				}
+				else if(gates[i].second == id)
+				{
+					destinationid = gates[i].first;
+					break;
+				}
+			}
+
+			if(destinationid < 0  ||  i == gates.size()) //no exit
+			{
+				InfoWindow iw;
+				iw.player = h->tempOwner;
+				iw.text.addTxt(MetaString::ADVOB_TXT, 153);//Just inside the entrance you find a large pile of rubble blocking the tunnel. You leave discouraged.
+				cb->sendAndApply(&iw);
+			}
+			break;
+		}
+	}
+	if(destinationid < 0)
+	{
+		tlog2 << "Cannot find exit... (obj at " << pos << ") :( \n";
+		return;
+	}
+	if (ID == 111)
+	{
+		std::set<int3> tiles = cb->getObj(destinationid)->getBlockedPos();
+		std::set<int3>::iterator it = tiles.begin();
+		std::advance (it, rand() % tiles.size()); //picking random element of set is tiring
+		cb->moveHero (h->id, *it + int3(1,0,0), true);
+	}
+	else
+		cb->moveHero (h->id,CGHeroInstance::convertPosition(cb->getObj(destinationid)->pos,true) - getVisitableOffset(), true);
+}
+
+void CGTeleport::initObj()
+{
+	int si = subID;
+	switch (ID)
+	{
+		case 103://ignore subterranean gates subid
+		case 111:
+		{
+			si = 0;
+			break;
+		}
+		default:
+			break;
+	}
+	objs[ID][si].push_back(id);
+}
+
+void CGTeleport::postInit() //matches subterranean gates into pairs
+{
+	//split on underground and surface gates
+	std::vector<const CGObjectInstance *> gatesSplit[2]; //surface and underground gates
+	for(size_t i = 0; i < objs[103][0].size(); i++)
+	{
+		const CGObjectInstance *hlp = cb->getObj(objs[103][0][i]);
+		gatesSplit[hlp->pos.z].push_back(hlp);
+	}
+
+	//sort by position
+	std::sort(gatesSplit[0].begin(), gatesSplit[0].end(), boost::bind(&CGObjectInstance::pos, _1) < boost::bind(&CGObjectInstance::pos, _2));
+
+	for(size_t i = 0; i < gatesSplit[0].size(); i++)
+	{
+		const CGObjectInstance *cur = gatesSplit[0][i];
+
+		//find nearest underground exit
+		std::pair<int,double> best(-1,150000); //pair<pos_in_vector, distance>
+		for(int j = 0; j < gatesSplit[1].size(); j++)
+		{
+			const CGObjectInstance *checked = gatesSplit[1][j];
+			if(!checked)
+				continue;
+			double hlp = checked->pos.dist2d(cur->pos);
+			if(hlp < best.second)
+			{
+				best.first = j;
+				best.second = hlp;
+			}
+		}
+
+		if(best.first >= 0) //found pair
+		{
+			gates.push_back(std::pair<int, int>(cur->id, gatesSplit[1][best.first]->id));
+			gatesSplit[1][best.first] = NULL;
+		}
+		else
+		{
+			gates.push_back(std::pair<int, int>(cur->id, -1));
+		}
+	}
+	objs.erase(103);
+}
+
+void CGArtifact::initObj()
+{
+	blockVisit = true;
+	if(ID == 5)
+		hoverName = VLC->arth->artifacts[subID]->Name();
+	if(ID == 93)
+		subID = 1;
+}
+
+void CGArtifact::onHeroVisit( const CGHeroInstance * h ) const
+{
+	if(!stacksCount())
+	{
+		InfoWindow iw;
+		iw.soundID = soundBase::treasure;
+		iw.player = h->tempOwner;
+		switch(ID)
+		{
+			case 5:
+			{
+				iw.components.push_back(Component(4,subID,0,0));
+				if(message.length())
+					iw.text <<  message;
+				else
+					iw.text << std::pair<ui8,ui32>(12,subID);
+			}
+			break;
+			case 93:
+				iw.components.push_back (Component(Component::SPELL, spell,0,0));
+				iw.text.addTxt (MetaString::ADVOB_TXT,135);
+				iw.text.addReplacement(MetaString::SPELL_NAME, spell);
+			break;
+
+		}
+		cb->showInfoDialog(&iw);
+		pick(h);
+	}
+	else
+	{
+		if(message.size())
+		{
+			BlockingDialog ynd(true,false);
+			ynd.player = h->getOwner();
+			ynd.text << message;
+			cb->showBlockingDialog(&ynd,boost::bind(&CGArtifact::fightForArt,this,_1,h));
+		}
+		else
+		{
+			fightForArt(0,h);
+		}
+	}
+}
+
+void CGArtifact::pick(const CGHeroInstance * h) const
+{
+	if (VLC->arth->artifacts[subID]->isModable())
+	{//TODO: create new instance, initialize it
+		if (ID == 93) //scroll
+		{
+			NewArtifact na;
+			na.value = spell;
+			na.artid = subID;
+			cb->sendAndApply(&na);
+			cb->giveNewArtifact(h->id, -2);
+		}
+		else
+			cb->giveNewArtifact(h->id, -2);; //nothing / zero / empty by default
+	}
+	else
+	{
+		cb->giveHeroArtifact(subID,h->id,-2);
+	}
+	cb->removeObject(id);
+}
+
+void CGArtifact::fightForArt( ui32 agreed, const CGHeroInstance *h ) const
+{
+	if(agreed)
+		cb->startBattleI(h, this, boost::bind(&CGArtifact::endBattle,this,_1,h));
+}
+
+void CGArtifact::endBattle( BattleResult *result, const CGHeroInstance *h ) const
+{
+	if(result->winner == 0) //attacker won
+		pick(h);
+}
+void CGPickable::initObj()
+{
+	blockVisit = true;
+	switch(ID)
+	{
+	case 12: //campfire
+		val2 = (ran()%3) + 4; //4 - 6
+		val1 = val2 * 100;
+		type = ran()%6; //given resource
+		break;
+	case 29: //floatsam
+		switch(type = ran()%4)
+		{
+		case 0:
+			val1 = val2 = 0;
+			break;
+		case 1:
+			val1 = 5;
+			val2 = 0;
+			break;
+		case 2:
+			val1 = 5;
+			val2 = 200;
+			break;
+		case 3:
+			val1 = 10;
+			val2 = 500;
+			break;
+		}
+		break;
+	case 82: //sea chest
+		{
+			int hlp = ran()%100;
+			if(hlp < 20)
+			{
+				val1 = 0;
+				type = 0;
+			}
+			else if(hlp < 90)
+			{
+				val1 = 1500;
+				type = 2;
+			}
+			else
+			{
+				val1 = 1000;
+				val2 = cb->getRandomArt (CArtifact::ART_TREASURE);
+				type = 1;
+			}
+		}
+		break;
+	case 86: //Shipwreck Survivor
+		{
+			int hlp = ran()%100;
+			if(hlp < 55)
+				val1 = cb->getRandomArt (CArtifact::ART_TREASURE);
+			else if(hlp < 75)
+				val1 = cb->getRandomArt (CArtifact::ART_MINOR);
+			else if(hlp < 95)
+				val1 = cb->getRandomArt (CArtifact::ART_MAJOR);
+			else
+				val1 = cb->getRandomArt (CArtifact::ART_RELIC);
+		}
+		break;
+	case 101: //treasure chest
+		{
+			int hlp = ran()%100;
+			if(hlp >= 95)
+			{
+				type = 1;
+				val1 = cb->getRandomArt (CArtifact::ART_TREASURE);
+				return;
+			}
+			else if (hlp >= 65)
+			{
+				val1 = 2000;
+			}
+			else if(hlp >= 33)
+			{
+				val1 = 1500;
+			}
+			else
+			{
+				val1 = 1000;
+			}
+
+			val2 = val1 - 500;
+			type = 0;
+			break;
+		}
+	}
+}
+
+void CGPickable::onHeroVisit( const CGHeroInstance * h ) const
+{
+
+	switch(ID)
+	{
+	case 12: //campfire
+		{
+			cb->giveResource(h->tempOwner,type,val2); //non-gold resource
+			cb->giveResource(h->tempOwner,6,val1);//gold
+			InfoWindow iw;
+			iw.soundID = soundBase::experience;
+			iw.player = h->tempOwner;
+			iw.components.push_back(Component(2,6,val1,0));
+			iw.components.push_back(Component(2,type,val2,0));
+			iw.text << std::pair<ui8,ui32>(11,23);
+			cb->showInfoDialog(&iw);
+			break;
+		}
+	case 29: //flotsam
+		{
+			cb->giveResource(h->tempOwner,0,val1); //wood
+			cb->giveResource(h->tempOwner,6,val2);//gold
+			InfoWindow iw;
+			iw.soundID = soundBase::GENIE;
+			iw.player = h->tempOwner;
+			if(val1)
+				iw.components.push_back(Component(2,0,val1,0));
+			if(val2)
+				iw.components.push_back(Component(2,6,val2,0));
+
+			iw.text.addTxt(MetaString::ADVOB_TXT, 51+type);
+			cb->showInfoDialog(&iw);
+			break;
+		}
+	case 82: //Sea Chest
+		{
+			InfoWindow iw;
+			iw.soundID = soundBase::chest;
+			iw.player = h->tempOwner;
+			iw.text.addTxt(MetaString::ADVOB_TXT, 116 + type);
+
+			if(val1) //there is gold
+			{
+				iw.components.push_back(Component(2,6,val1,0));
+				cb->giveResource(h->tempOwner,6,val1);
+			}
+			if(type == 1) //art
+			{
+				//TODO: what if no space in backpack?
+				iw.components.push_back(Component(4, val2, 1, 0));
+				iw.text.addReplacement(MetaString::ART_NAMES, val2);
+				cb->giveHeroArtifact(val2,h->id,-2);
+			}
+			cb->showInfoDialog(&iw);
+			break;
+		}
+	case 86: //Shipwreck Survivor
+		{
+			//TODO: what if no space in backpack?
+			InfoWindow iw;
+			iw.soundID = soundBase::experience;
+			iw.player = h->tempOwner;
+			iw.components.push_back(Component(4,val1,1,0));
+			iw.text.addTxt(MetaString::ADVOB_TXT, 125);
+			iw.text.addReplacement(MetaString::ART_NAMES, val1);
+			cb->giveHeroArtifact(val1,h->id,-2);
+			cb->showInfoDialog(&iw);
+			break;
+		}
+	case 101: //treasure chest
+		{
+			if (subID) //not OH3 treasure chest
+			{
+				tlog2 << "Not supported WoG treasure chest!\n";
+				return; 
+			}
+
+			if(type) //there is an artifact
+			{
+				cb->giveHeroArtifact(val1,h->id,-2);
+				InfoWindow iw;
+				iw.soundID = soundBase::treasure;
+				iw.player = h->tempOwner;
+				iw.components.push_back(Component(4,val1,1,0));
+				iw.text << std::pair<ui8,ui32>(11,145);
+				iw.text.addReplacement(MetaString::ART_NAMES, val1);
+				cb->showInfoDialog(&iw);
+				break;
+			}
+			else
+			{
+				BlockingDialog sd(false,true);
+				sd.player = h->tempOwner;
+				sd.text << std::pair<ui8,ui32>(11,146);
+				sd.components.push_back(Component(2,6,val1,0));
+				int expVal = val2*(100+h->getSecSkillLevel(21)*5)/100.0f;
+				sd.components.push_back(Component(5,0,expVal, 0));
+				sd.soundID = soundBase::chest;
+				boost::function<void(ui32)> fun = boost::bind(&CGPickable::chosen,this,_1,h->id);
+				cb->showBlockingDialog(&sd,fun);
+				return;
+			}
+		}
+	}
+	cb->removeObject(id);
+}
+
+void CGPickable::chosen( int which, int heroID ) const
+{
+	const CGHeroInstance *h = cb->getHero(heroID);
+	switch(which)
+	{
+	case 1: //player pick gold
+		cb->giveResource(cb->getOwner(heroID),6,val1);
+		break;
+	case 2: //player pick exp
+		cb->changePrimSkill(heroID, 4, val2*(100+h->getSecSkillLevel(21)*5)/100.0f);
+		break;
+	default:
+		throw std::string("Unhandled treasure choice");
+	}
+	cb->removeObject(id);
+}
+
+bool CQuest::checkQuest (const CGHeroInstance * h) const
+{
+	switch (missionType)
+	{
+		case MISSION_NONE:
+			return true;
+			break;
+		case MISSION_LEVEL:
+			if (m13489val <= h->level)
+				return true;
+			return false;
+			break;
+		case MISSION_PRIMARY_STAT:
+			for (int i = 0; i < 4; ++i)
+			{
+				if (h->getPrimSkillLevel(i) < m2stats[i])
+					return false;
+			}
+			return true;
+			break;
+		case MISSION_KILL_HERO:
+			if (h->cb->gameState()->map->heroesToBeat[m13489val]->tempOwner < PLAYER_LIMIT)
+				return false; //if the pointer is not NULL
+			return true;
+			break;
+		case MISSION_KILL_CREATURE:
+			if (h->cb->gameState()->map->monsters[m13489val]->pos == int3(-1,-1,-1))
+				return true;
+			return false;
+			break;
+		case MISSION_ART:
+			for (int i = 0; i < m5arts.size(); ++i)
+			{
+				if (h->hasArt(m5arts[i]))
+					continue;
+				return false; //if the artifact was not found
+			}
+			return true;
+			break;
+		case MISSION_ARMY:
+			{
+				std::vector<CStackBasicDescriptor>::const_iterator cre;
+				TSlots::const_iterator it;
+				ui32 count;
+				for (cre = m6creatures.begin(); cre != m6creatures.end(); ++cre)
+				{
+					for (count = 0, it = h->Slots().begin(); it !=  h->Slots().end(); ++it)
+					{
+						if (it->second->type == cre->type)
+							count += it->second->count;
+					}
+					if (count < cre->count) //not enough creatures of this kind
+						return false;
+				}
+			}
+			return true;
+			break;
+		case MISSION_RESOURCES:
+			for (int i = 0; i < 7; ++i) //including Mithril ?
+			{	//Quest has no direct access to callback
+				if (h->cb->getResource (h->tempOwner, i) < m7resources[i]) 
+					return false;
+			}
+			return true;
+			break;
+		case MISSION_HERO:
+			if (m13489val == h->type->ID)
+				return true;
+			return false;
+			break;
+		case MISSION_PLAYER:
+			if (m13489val == h->getOwner())
+				return true;
+			return false;
+			break;
+		default:
+			return false;
+	}
+}
+void CGSeerHut::initObj()
+{
+	seerName = VLC->generaltexth->seerNames[ran()%VLC->generaltexth->seerNames.size()];
+	textOption = ran()%3;
+	progress = 0;
+	if (missionType)
+	{
+		if (!isCustom)
+		{
+		
+			firstVisitText = VLC->generaltexth->quests[missionType-1][0][textOption];
+			nextVisitText = VLC->generaltexth->quests[missionType-1][1][textOption];
+			completedText = VLC->generaltexth->quests[missionType-1][2][textOption];
+		}
+	}
+	else
+		firstVisitText = VLC->generaltexth->seerEmpty[textOption];
+
+}
+
+const std::string & CGSeerHut::getHoverText() const
+{
+	switch (ID)
+	{
+			case 83:
+				hoverName = VLC->generaltexth->allTexts[347];
+				boost::algorithm::replace_first(hoverName,"%s", seerName);
+				break;
+			case 215:
+				hoverName = VLC->generaltexth->names[ID];
+				break;
+			default:
+				tlog5 << "unrecognized quest object\n";
+	}
+	if (progress & missionType) //rollover when the quest is active
+	{
+		MetaString ms;
+		ms << "\n\n" << VLC->generaltexth->quests[missionType-1][3][textOption];
+		std::string str;
+		switch (missionType)
+		{
+			case MISSION_LEVEL:
+				ms.addReplacement(m13489val);
+				break;
+			case MISSION_PRIMARY_STAT:
+			{
+				MetaString loot;
+				for (int i = 0; i < 4; ++i)
+				{
+					if (m2stats[i])
+					{
+						loot << "%d %s";
+						loot.addReplacement(m2stats[i]);
+						loot.addReplacement(VLC->generaltexth->primarySkillNames[i]);
+					}		
+				}
+				ms.addReplacement(loot.buildList());
+			}
+				break;
+			case MISSION_KILL_HERO:
+				ms.addReplacement(cb->gameState()->map->heroesToBeat[m13489val]->name);
+				break;
+			case MISSION_HERO:
+				ms.addReplacement(VLC->heroh->heroes[m13489val]->name);
+				break;
+			case MISSION_KILL_CREATURE:
+				{
+					ms.addReplacement(cb->gameState()->map->monsters[m13489val]->getStack(0));
+				}
+				break;
+			case MISSION_ART:
+				{
+					MetaString loot;
+					for (std::vector<ui16>::const_iterator it = m5arts.begin(); it != m5arts.end(); ++it)
+					{
+						loot << "%s";
+						loot.addReplacement(MetaString::ART_NAMES, *it);
+					}
+					ms.addReplacement(loot.buildList());
+				}
+				break;
+			case MISSION_ARMY:
+				{
+					MetaString loot;
+					for (std::vector<CStackBasicDescriptor>::const_iterator it = m6creatures.begin(); it != m6creatures.end(); ++it)
+					{
+						loot << "%s";
+						loot.addReplacement(*it);
+					}
+					ms.addReplacement(loot.buildList());
+				}
+				break;
+			case MISSION_RESOURCES:
+				{
+					MetaString loot;
+					for (int i = 0; i < 7; ++i)
+					{
+						if (m7resources[i])
+						{
+							loot << "%d %s";
+							loot.addReplacement(m7resources[i]);
+							loot.addReplacement(MetaString::RES_NAMES, i);
+						}
+					}
+					ms.addReplacement(loot.buildList());
+				}
+				break;
+			case MISSION_PLAYER:
+				ms.addReplacement(VLC->generaltexth->colors[m13489val]);
+				break;
+			default:
+				break;
+		}
+		ms.toString(str);
+		hoverName += str; 
+	}
+	return hoverName;
+}
+
+void CGSeerHut::setPropertyDer (ui8 what, ui32 val)
+{
+	switch (what)
+	{
+		case 10:
+			progress = val;
+			break;
+		case 11:
+			missionType = CQuest::MISSION_NONE;
+			break;
+	}
+}
+void CGSeerHut::newTurn() const
+{
+	if (lastDay >= 0 && lastDay <= cb->getDate(0)) //time is up
+	{
+		cb->setObjProperty (id,11,0);
+		cb->setObjProperty (id,10,0);
+	}
+
+}
+void CGSeerHut::onHeroVisit( const CGHeroInstance * h ) const
+{
+	InfoWindow iw;
+	iw.player = h->getOwner();
+	if (missionType)
+	{
+		if (!progress) //propose quest
+		{
+			iw.text << firstVisitText;
+			switch (missionType)
+			{
+				case MISSION_LEVEL:
+					iw.components.push_back (Component (Component::EXPERIENCE, 1, m13489val, 0));
+					if (!isCustom)
+						iw.text.addReplacement(m13489val);
+					break;
+				case MISSION_PRIMARY_STAT:
+				{
+					MetaString loot;
+					for (int i = 0; i < 4; ++i)
+					{
+						if (m2stats[i])
+						{
+							iw.components.push_back (Component (Component::PRIM_SKILL, i, m2stats[i], 0));
+							loot << "%d %s";
+							loot.addReplacement(m2stats[i]);
+							loot.addReplacement(VLC->generaltexth->primarySkillNames[i]);
+						}		
+					}
+					if (!isCustom)
+						iw.text.addReplacement(loot.buildList());
+				}
+					break;
+				case MISSION_KILL_HERO:
+					iw.components.push_back (Component (Component::HERO,
+						cb->gameState()->map->heroesToBeat[m13489val]->type->ID, 0, 0));
+					if (!isCustom)
+						iw.text.addReplacement(cb->gameState()->map->heroesToBeat[m13489val]->name);
+					break;
+				case MISSION_HERO:
+					iw.components.push_back (Component (Component::HERO, m13489val, 0, 0));
+					if (!isCustom)
+						iw.text.addReplacement(VLC->heroh->heroes[m13489val]->name);
+					break;
+				case MISSION_KILL_CREATURE:
+					{
+						CStackInstance stack = cb->gameState()->map->monsters[m13489val]->getStack(0);
+						iw.components.push_back (Component(stack));
+						if (!isCustom)
+						{
+							iw.text.addReplacement(stack);
+							if (std::count(firstVisitText.begin(), firstVisitText.end(), '%') == 2) //say where is placed monster
+							{
+								iw.text.addReplacement(VLC->generaltexth->arraytxt[147+checkDirection()]);
+							}
+						}
+					}
+					break;
+				case MISSION_ART:
+				{
+					MetaString loot;
+					for (std::vector<ui16>::const_iterator it = m5arts.begin(); it != m5arts.end(); ++it)
+					{
+						iw.components.push_back (Component (Component::ARTIFACT, *it, 0, 0));
+						loot << "%s";
+						loot.addReplacement(MetaString::ART_NAMES, *it);
+					}
+					if (!isCustom)
+						iw.text.addReplacement	(loot.buildList());
+				}
+					break;
+				case MISSION_ARMY:
+				{
+					MetaString loot;
+					for (std::vector<CStackBasicDescriptor>::const_iterator it = m6creatures.begin(); it != m6creatures.end(); ++it)
+					{
+						iw.components.push_back(Component(*it));
+						loot << "%s";
+						loot.addReplacement(*it);
+					}
+					if (!isCustom)
+						iw.text.addReplacement	(loot.buildList());
+				}
+					break;
+				case MISSION_RESOURCES:
+				{
+					MetaString loot;
+					for (int i = 0; i < 7; ++i)
+					{
+						if (m7resources[i])
+						{
+							iw.components.push_back (Component (Component::RESOURCE, i, m7resources[i], 0));
+							loot << "%d %s";
+							loot.addReplacement(m7resources[i]);
+							loot.addReplacement(MetaString::RES_NAMES, i);
+						}
+					}
+					if (!isCustom)
+						iw.text.addReplacement	(loot.buildList());
+				}
+					break;
+				case MISSION_PLAYER:
+					iw.components.push_back (Component (Component::FLAG, m13489val, 0, 0));
+					if (!isCustom)
+						iw.text.addReplacement	(VLC->generaltexth->colors[m13489val]);
+					break;
+			}
+			cb->setObjProperty (id,10,1);
+			cb->showInfoDialog(&iw);
+		}
+		else if (!checkQuest(h))
+		{
+			iw.text << nextVisitText;
+			cb->showInfoDialog(&iw);
+		}
+		if (checkQuest(h)) // propose completion, also on first visit
+		{
+			BlockingDialog bd (true, false);
+			bd.player = h->getOwner();
+			bd.soundID = soundBase::QUEST;
+			bd.text << completedText;
+			switch (missionType)
+			{
+				case CQuest::MISSION_LEVEL:
+					if (!isCustom)
+						bd.text.addReplacement(m13489val);
+					break;
+				case CQuest::MISSION_PRIMARY_STAT:
+					if (vstd::contains (completedText,'%')) //there's one case when there's nothing to replace
+					{
+						MetaString loot;
+						for (int i = 0; i < 4; ++i)
+						{
+							if (m2stats[i])
+							{
+								loot << "%d %s";
+								loot.addReplacement(m2stats[i]);
+								loot.addReplacement(VLC->generaltexth->primarySkillNames[i]);
+							}
+						}
+						if (!isCustom)
+							bd.text.addReplacement(loot.buildList());
+					}
+					break;
+				case CQuest::MISSION_ART:
+				{
+					MetaString loot;
+					for (std::vector<ui16>::const_iterator it = m5arts.begin(); it != m5arts.end(); ++it)
+					{
+						loot << "%s";
+						loot.addReplacement(MetaString::ART_NAMES, *it);
+					}
+					if (!isCustom)
+						bd.text.addReplacement(loot.buildList());
+				}
+					break;
+				case CQuest::MISSION_ARMY:
+				{
+					MetaString loot;
+					for (std::vector<CStackBasicDescriptor>::const_iterator it = m6creatures.begin(); it != m6creatures.end(); ++it)
+					{
+						loot << "%s";
+						loot.addReplacement(*it);
+					}
+					if (!isCustom)
+						bd.text.addReplacement(loot.buildList());
+				}
+					break;
+				case CQuest::MISSION_RESOURCES:
+				{
+					MetaString loot;
+					for (int i = 0; i < 7; ++i)
+					{
+						if (m7resources[i])
+						{
+							loot << "%d %s";
+							loot.addReplacement(m7resources[i]);
+							loot.addReplacement(MetaString::RES_NAMES, i);
+						}
+					}
+					if (!isCustom)
+						bd.text.addReplacement(loot.buildList());
+				}
+					break;
+				case MISSION_KILL_HERO:
+					if (!isCustom)
+						bd.text.addReplacement(cb->gameState()->map->heroesToBeat[m13489val]->name);
+					break;
+				case MISSION_HERO:
+					if (!isCustom)
+						bd.text.addReplacement(VLC->heroh->heroes[m13489val]->name);
+					break;
+				case MISSION_KILL_CREATURE:
+				{
+					{
+						bd.text.addReplacement(cb->gameState()->map->monsters[m13489val]->getArmy()[0]);
+						if (std::count(firstVisitText.begin(), firstVisitText.end(), '%') == 2) //say where is placed monster
+						{
+							bd.text.addReplacement(VLC->generaltexth->arraytxt[147+checkDirection()]);
+						}
+					}
+				}
+				case MISSION_PLAYER:
+					if (!isCustom)
+						bd.text.addReplacement(VLC->generaltexth->colors[m13489val]);
+					break;
+			}
+			
+			switch (rewardType)
+			{
+				case 1: bd.components.push_back (Component (Component::EXPERIENCE, 0, rVal*(100+h->getSecSkillLevel(21)*5)/100.0f, 0));
+					break;
+				case 2: bd.components.push_back (Component (Component::PRIM_SKILL, 5, rVal, 0));
+					break;
+				case 3: bd.components.push_back (Component (Component::MORALE, 0, rVal, 0));
+					break;
+				case 4: bd.components.push_back (Component (Component::LUCK, 0, rVal, 0));
+					break;
+				case 5: bd.components.push_back (Component (Component::RESOURCE, rID, rVal, 0));
+					break;
+				case 6: bd.components.push_back (Component (Component::PRIM_SKILL, rID, rVal, 0));
+					break;
+				case 7: bd.components.push_back (Component (Component::SEC_SKILL, rID, rVal, 0));
+					break;
+				case 8: bd.components.push_back (Component (Component::ARTIFACT, rID, 0, 0));
+					break;
+				case 9: bd.components.push_back (Component (Component::SPELL, rID, 0, 0));
+					break;
+				case 10: bd.components.push_back (Component (Component::CREATURE, rID, rVal, 0));
+					break;
+			}
+			
+			cb->showBlockingDialog (&bd, boost::bind (&CGSeerHut::finishQuest, this, h, _1));
+			return;
+		}
+	}
+	else
+	{
+		iw.text << VLC->generaltexth->seerEmpty[textOption];
+		if (ID == 83)
+			iw.text.addReplacement(seerName);
+		cb->showInfoDialog(&iw);
+	}
+}
+int CGSeerHut::checkDirection() const
+{
+	int3 cord = cb->gameState()->map->monsters[m13489val]->pos;
+	if ((double)cord.x/(double)cb->getMapSize().x < 0.34) //north
+	{
+		if ((double)cord.y/(double)cb->getMapSize().y < 0.34) //northwest
+			return 8;
+		else if ((double)cord.y/(double)cb->getMapSize().y < 0.67) //north
+			return 1;
+		else //northeast
+			return 2;
+	}
+	else if ((double)cord.x/(double)cb->getMapSize().x < 0.67) //horizontal
+	{
+		if ((double)cord.y/(double)cb->getMapSize().y < 0.34) //west
+			return 7;
+		else if ((double)cord.y/(double)cb->getMapSize().y < 0.67) //central
+			return 9;
+		else //east
+			return 3;
+	}
+	else //south
+	{
+		if ((double)cord.y/(double)cb->getMapSize().y < 0.34) //southwest
+			return 6;
+		else if ((double)cord.y/(double)cb->getMapSize().y < 0.67) //south
+			return 5;
+		else //southeast
+			return 4;
+	}
+}
+void CGSeerHut::finishQuest(const CGHeroInstance * h, ui32 accept) const
+{
+	if (accept)
+	{
+		switch (missionType)
+		{
+			case CQuest::MISSION_ART:
+				for (std::vector<ui16>::const_iterator it = m5arts.begin(); it != m5arts.end(); ++it)
+				{
+					cb->removeArtifact(VLC->arth->artifacts[*it], h->id);
+				}
+				break;
+			case CQuest::MISSION_ARMY:
+					cb->takeCreatures(h->id, m6creatures);
+				break;
+			case CQuest::MISSION_RESOURCES:
+				for (int i = 0; i < 7; ++i)
+				{
+					cb->giveResource(h->getOwner(), i, -m7resources[i]);
+				}
+				break;
+			default:
+				break;
+		}
+		cb->setObjProperty(id,11,0); //no more mission avaliable	
+		completeQuest(h); //make sure to remove QuestQuard at the very end	
+	}
+}
+void CGSeerHut::completeQuest (const CGHeroInstance * h) const //reward
+{
+	switch (rewardType)
+	{
+		case 1: //experience
+		{
+			int expVal = rVal*(100+h->getSecSkillLevel(21)*5)/100.0f;
+			cb->changePrimSkill(h->id, 4, expVal, false);
+			break;
+		}
+		case 2: //mana points
+		{
+			cb->setManaPoints(h->id, h->mana+rVal);
+			break;
+		}
+		case 3: case 4: //morale /luck
+		{
+			Bonus hb(Bonus::ONE_WEEK, (rewardType == 3 ? Bonus::MORALE : Bonus::LUCK),
+				Bonus::OBJECT, rVal, h->id, "", -1);
+			GiveBonus gb;
+			gb.id = h->id;
+			gb.bonus = hb;
+			cb->giveHeroBonus(&gb);
+		}
+			break;
+		case 5: //resources
+			cb->giveResource(h->getOwner(), rID, rVal);
+			break;
+		case 6: //main ability bonus (attak, defence etd.)
+			cb->changePrimSkill(h->id, rID, rVal, false);
+			break;
+		case 7: // secondary ability gain
+			cb->changeSecSkill(h->id, rID, rVal, false);
+			break;
+		case 8: // artifact
+			cb->giveHeroArtifact(rID, h->id, -2);
+			break;
+		case 9:// spell
+		{
+			std::set<ui32> spell;
+			spell.insert (rID);
+			cb->changeSpells(h->id, true, spell);
+		}
+			break;
+		case 10:// creature
+			{
+				CCreatureSet creatures;
+				creatures.setCreature(0, rID, rVal);
+				cb->giveCreatures(this, h, creatures, false);
+			}
+			break;
+		default:
+			break;
+	}
+}
+
+void CGQuestGuard::initObj()
+{
+	blockVisit = true;
+	progress = 0;
+	textOption = ran()%3 + 3; //3-5
+	if (missionType && !isCustom)
+	{
+		firstVisitText = VLC->generaltexth->quests[missionType-1][0][textOption];
+		nextVisitText = VLC->generaltexth->quests[missionType-1][1][textOption];
+		completedText = VLC->generaltexth->quests[missionType-1][2][textOption];
+	}
+	else
+		firstVisitText = VLC->generaltexth->seerEmpty[textOption];
+}
+void CGQuestGuard::completeQuest(const CGHeroInstance *h) const
+{
+	cb->removeObject(id);
+}
+void CGWitchHut::initObj()
+{
+	ability = allowedAbilities[ran()%allowedAbilities.size()];
+}
+
+void CGWitchHut::onHeroVisit( const CGHeroInstance * h ) const
+{
+	InfoWindow iw;
+	iw.soundID = soundBase::gazebo;
+	iw.player = h->getOwner();
+	if(!hasVisited(h->tempOwner))
+		cb->setObjProperty(id,10,h->tempOwner);
+
+	if(h->getSecSkillLevel(ability)) //you alredy know this skill
+	{
+		iw.text << std::pair<ui8,ui32>(11,172);
+		iw.text.addReplacement(MetaString::SEC_SKILL_NAME, ability);
+	}
+	else if(h->secSkills.size() >= SKILL_PER_HERO) //already all skills slots used
+	{
+		iw.text << std::pair<ui8,ui32>(11,173);
+		iw.text.addReplacement(MetaString::SEC_SKILL_NAME, ability);
+	}
+	else //give sec skill
+	{
+		iw.components.push_back(Component(1, ability, 1, 0));
+		iw.text << std::pair<ui8,ui32>(11,171);
+		iw.text.addReplacement(MetaString::SEC_SKILL_NAME, ability);
+		cb->changeSecSkill(h->id,ability,1,true);
+	}
+
+	cb->showInfoDialog(&iw);
+}
+
+const std::string & CGWitchHut::getHoverText() const
+{
+	hoverName = VLC->generaltexth->names[ID];
+	if(hasVisited(cb->getCurrentPlayer())) //TODO: use local player, not current
+	{
+		hoverName += "\n" + VLC->generaltexth->allTexts[356]; // + (learn %s)
+		boost::algorithm::replace_first(hoverName,"%s",VLC->generaltexth->skillName[ability]);
+		const CGHeroInstance *h = cb->getSelectedHero(cb->getCurrentPlayer());
+		if(h && h->getSecSkillLevel(ability)) //hero knows that ability
+			hoverName += "\n\n" + VLC->generaltexth->allTexts[357]; // (Already learned)
+	}
+	return hoverName;
+}
+
+void CGBonusingObject::onHeroVisit( const CGHeroInstance * h ) const
+{
+	bool visited = h->hasBonusFrom(Bonus::OBJECT,ID);
+	int messageID;
+	int bonusMove = 0, sound = -1;
+	InfoWindow iw;
+	iw.player = h->tempOwner;
+	GiveBonus gbonus;
+	gbonus.id = h->id;
+	gbonus.bonus.duration = Bonus::ONE_BATTLE;
+	gbonus.bonus.source = Bonus::OBJECT;
+	gbonus.bonus.id = ID;
+
+	bool second = false;
+	Bonus secondBonus;
+
+	switch(ID)
+	{
+	case 11: //buoy
+		messageID = 21;
+		sound = soundBase::MORALE;
+		gbonus.bonus.type = Bonus::MORALE;
+		gbonus.bonus.val = +1;
+		gbonus.bdescr <<  std::pair<ui8,ui32>(6,94);
+		break;
+	case 14: //swan pond
+		messageID = 29;
+		sound = soundBase::LUCK;
+		gbonus.bonus.type = Bonus::LUCK;
+		gbonus.bonus.val = 2;
+		gbonus.bdescr <<  std::pair<ui8,ui32>(6,67);
+		bonusMove = -h->movement;
+		break;
+	case 28: //Faerie Ring
+		messageID = 49;
+		sound = soundBase::LUCK;
+		gbonus.bonus.type = Bonus::LUCK;
+		gbonus.bonus.val = 1;
+		gbonus.bdescr <<  std::pair<ui8,ui32>(6,71);
+		break;
+	case 30: //fountain of fortune
+		messageID = 55;
+		sound = soundBase::LUCK;
+		gbonus.bonus.type = Bonus::LUCK;
+		gbonus.bonus.val = rand()%5 - 1;
+		gbonus.bdescr <<  std::pair<ui8,ui32>(6,69);
+		gbonus.bdescr.addReplacement((gbonus.bonus.val<0 ? "-" : "+") + boost::lexical_cast<std::string>(gbonus.bonus.val));
+		break;
+	case 38: //idol of fortune
+		messageID = 62;
+		sound = soundBase::experience;
+
+		gbonus.bonus.val = 1;
+		gbonus.bdescr <<  std::pair<ui8,ui32>(6,68);
+		if(cb->getDate(1) == 7) //7th day of week
+		{
+			gbonus.bonus.type = Bonus::MORALE;
+			second = true;
+			secondBonus = gbonus.bonus;
+			secondBonus.type = Bonus::LUCK;
+		}
+		else
+		{
+			gbonus.bonus.type = (cb->getDate(1)%2) ? Bonus::LUCK : Bonus::MORALE;
+		}
+		break;
+	case 52: //Mermaid
+		messageID = 83;
+		sound = soundBase::LUCK;
+		gbonus.bonus.type = Bonus::LUCK;
+		gbonus.bonus.val = 1;
+		gbonus.bdescr <<  std::pair<ui8,ui32>(6,72);
+		break;
+	case 64: //Rally Flag
+		sound = soundBase::MORALE;
+		messageID = 111;
+		gbonus.bonus.type = Bonus::MORALE;
+		gbonus.bonus.val = 1;
+		gbonus.bdescr <<  std::pair<ui8,ui32>(6,102);
+
+		second = true;
+		secondBonus = gbonus.bonus;
+		secondBonus.type = Bonus::LUCK;
+
+		bonusMove = 400;
+		break;
+	case 56: //oasis
+		messageID = 95;
+		gbonus.bonus.type = Bonus::MORALE;
+		gbonus.bonus.val = 1;
+		gbonus.bdescr <<  std::pair<ui8,ui32>(6,95);
+		bonusMove = 800;
+		break;
+	case 96: //temple
+		messageID = 140;
+		iw.soundID = soundBase::temple;
+		gbonus.bonus.type = Bonus::MORALE;
+		if(cb->getDate(1)==7) //sunday
+		{
+			gbonus.bonus.val = 2;
+			gbonus.bdescr <<  std::pair<ui8,ui32>(6,97);
+		}
+		else
+		{
+			gbonus.bonus.val = 1;
+			gbonus.bdescr <<  std::pair<ui8,ui32>(6,96);
+		}
+		break;
+	case 110://Watering Hole
+		sound = soundBase::MORALE;
+		messageID = 166;
+		gbonus.bonus.type = Bonus::MORALE;
+		gbonus.bonus.val = 1;
+		gbonus.bdescr <<  std::pair<ui8,ui32>(6,100);
+		bonusMove = 400;
+		break;
+	case 31: //Fountain of Youth
+		sound = soundBase::MORALE;
+		messageID = 57;
+		gbonus.bonus.type = Bonus::MORALE;
+		gbonus.bonus.val = 1;
+		gbonus.bdescr <<  std::pair<ui8,ui32>(6,103);
+		bonusMove = 400;
+		break;
+	case 94: //Stables
+		sound = soundBase::horse20;
+		CCreatureSet creatures;
+		for (TSlots::const_iterator i = h->Slots().begin(); i != h->Slots().end(); ++i)
+		{
+			if(i->second->type->idNumber == 10)
+				creatures.slots.insert(*i);
+		}
+		if (creatures.slots.size())
+		{
+			messageID = 138;
+			iw.components.push_back(Component(Component::CREATURE,11,0,1));
+			for (TSlots::const_iterator i = creatures.slots.begin(); i != creatures.slots.end(); ++i)
+			{
+				cb->changeStackType(StackLocation(h, i->first), VLC->creh->creatures[11]);
+			}
+		}
+		else
+			messageID = 137;
+		gbonus.bonus.type = Bonus::LAND_MOVEMENT;
+		gbonus.bonus.val = 600;
+		bonusMove = 600;
+		gbonus.bonus.duration = Bonus::ONE_WEEK;
+		gbonus.bdescr <<  std::pair<ui8,ui32>(6, 100);
+		break;
+	}
+	if(visited)
+	{
+		if(ID==64 || ID==96  ||  ID==56 || ID==52 || ID==94)
+			messageID--;
+		else
+			messageID++;
+	}
+	else
+	{
+		//TODO: fix if second bonus val != main bonus val
+		if(gbonus.bonus.type == Bonus::MORALE   ||   secondBonus.type == Bonus::MORALE)
+			iw.components.push_back(Component(8,0,gbonus.bonus.val,0));
+		if(gbonus.bonus.type == Bonus::LUCK   ||   secondBonus.type == Bonus::LUCK)
+			iw.components.push_back(Component(9,0,gbonus.bonus.val,0));
+		cb->giveHeroBonus(&gbonus);
+		if(second)
+		{
+			gbonus.bonus = secondBonus;
+			cb->giveHeroBonus(&gbonus);
+		}
+		if(bonusMove) //swan pond - take all move points, stables - give move point this day
+		{
+			SetMovePoints smp;
+			smp.hid = h->id;
+			smp.val = h->movement + bonusMove;
+			cb->setMovePoints(&smp);
+		}
+	}
+	iw.soundID = sound;
+	iw.text << std::pair<ui8,ui32>(11,messageID);
+	cb->showInfoDialog(&iw);
+}
+
+const std::string & CGBonusingObject::getHoverText() const
+{
+	const CGHeroInstance *h = cb->getSelectedHero(cb->getCurrentPlayer());
+	hoverName = VLC->generaltexth->names[ID];
+	if(h) 
+	{
+		if(!h->hasBonusFrom(Bonus::OBJECT,ID))
+			hoverName += " " + VLC->generaltexth->allTexts[353]; //not visited
+		else
+			hoverName += " " + VLC->generaltexth->allTexts[352]; //visited
+	}
+	return hoverName;
+}
+
+void CGBonusingObject::initObj()
+{
+	if(ID == 11 || ID == 52) //Buoy / Mermaid
+	{
+		blockVisit = true;
+	}
+}
+
+void CGMagicSpring::onHeroVisit(const CGHeroInstance * h) const 
+{ 
+	int messageID; 
+	InfoWindow iw; 
+	iw.player = h->tempOwner; 
+	iw.soundID = soundBase::GENIE; 
+	if (!visited) 
+	{ 
+		if (h->mana > h->manaLimit())  
+			messageID = 76; 
+		else 
+		{ 
+			messageID = 74; 
+			cb->setManaPoints (h->id, 2 * h->manaLimit()); 
+			cb->setObjProperty (id, ObjProperty::VISITED, true); 
+		} 
+	} 
+	else 
+		messageID = 75; 
+	iw.text << std::pair<ui8,ui32>(11,messageID); 
+	cb->showInfoDialog(&iw); 
+} 
+const std::string & CGMagicSpring::getHoverText() const 
+{ 
+	hoverName = VLC->generaltexth->names[ID];
+	if(!visited)
+		hoverName += " " + VLC->generaltexth->allTexts[353]; //not visited
+	else
+		hoverName += " " + VLC->generaltexth->allTexts[352]; //visited
+	return hoverName;
+} 
+
+void CGMagicWell::onHeroVisit( const CGHeroInstance * h ) const
+{
+	int message;
+	InfoWindow iw;
+	iw.soundID = soundBase::faerie;
+	iw.player = h->tempOwner;
+	if(h->hasBonusFrom(Bonus::OBJECT,ID)) //has already visited Well today
+	{
+		message = 78;
+	}
+	else if(h->mana < h->manaLimit())
+	{
+		giveDummyBonus(h->id);
+		cb->setManaPoints(h->id,h->manaLimit());
+		message = 77;
+	}
+	else
+	{
+		message = 79;
+	}
+	iw.text << std::pair<ui8,ui32>(11,message); //"A second drink at the well in one day will not help you."
+	cb->showInfoDialog(&iw);
+}
+
+const std::string & CGMagicWell::getHoverText() const
+{
+	getNameVis(hoverName);
+	return hoverName;
+}
+
+void CGPandoraBox::initObj()
+{
+	blockVisit = (ID==6); //block only if it's really pandora's box (events also derive from that class)
+}
+
+void CGPandoraBox::onHeroVisit(const CGHeroInstance * h) const
+{
+		BlockingDialog bd (true, false);
+		bd.player = h->getOwner();
+		bd.soundID = soundBase::QUEST;
+		bd.text.addTxt (MetaString::ADVOB_TXT, 14);
+		cb->showBlockingDialog (&bd, boost::bind (&CGPandoraBox::open, this, h, _1));	
+}
+
+void CGPandoraBox::open( const CGHeroInstance * h, ui32 accept ) const
+{
+	if (accept)
+	{
+		if (stacksCount() > 0) //if pandora's box is protected by army
+		{
+			InfoWindow iw;
+			iw.player = h->tempOwner;
+			iw.text.addTxt(MetaString::ADVOB_TXT, 16);
+			cb->showInfoDialog(&iw);
+			cb->startBattleI(h, this, boost::bind(&CGPandoraBox::endBattle, this, h, _1)); //grants things after battle
+		}
+		else if (message.size() == 0 && resources.size() == 0
+				&& primskills.size() == 0 && abilities.size() == 0
+				&& abilityLevels.size() == 0 &&  artifacts.size() == 0
+				&& spells.size() == 0 && creatures.Slots().size() > 0
+				&& gainedExp == 0 && manaDiff == 0 && moraleDiff == 0 && luckDiff == 0) //if it gives nothing without battle
+		{
+			InfoWindow iw;
+			iw.player = h->tempOwner;
+			iw.text.addTxt(MetaString::ADVOB_TXT, 15);
+			cb->showInfoDialog(&iw);
+
+		}
+		else //if it gives something without battle
+		{
+			giveContents (h, false);
+		}
+	}
+}
+
+void CGPandoraBox::endBattle( const CGHeroInstance *h, BattleResult *result ) const
+{
+	if(result->winner)
+		return;
+
+	giveContents(h,true);
+}
+
+void CGPandoraBox::giveContents( const CGHeroInstance *h, bool afterBattle ) const
+{
+	InfoWindow iw;
+	iw.player = h->getOwner();
+
+	bool changesPrimSkill = false;
+	for (int i = 0; i < primskills.size(); i++)
+	{
+		if(primskills[i])
+		{
+			changesPrimSkill = true;
+			break;
+		}
+	}
+
+	if(gainedExp || changesPrimSkill || abilities.size())
+	{
+		expType expVal = gainedExp*(100+h->getSecSkillLevel(21)*5)/100.0f;
+		getText(iw,afterBattle,175,h);
+
+		if(expVal)
+			iw.components.push_back(Component(Component::EXPERIENCE,0,expVal,0));
+		for(int i=0; i<primskills.size(); i++)
+			if(primskills[i])
+				iw.components.push_back(Component(Component::PRIM_SKILL,i,primskills[i],0));
+
+		for(int i=0; i<abilities.size(); i++)
+			iw.components.push_back(Component(Component::SEC_SKILL,abilities[i],abilityLevels[i],0));
+
+		cb->showInfoDialog(&iw);
+
+		//give exp
+		if(expVal)
+			cb->changePrimSkill(h->id,4,expVal,false);
+		//give prim skills
+		for(int i=0; i<primskills.size(); i++)
+			if(primskills[i])
+				cb->changePrimSkill(h->id,i,primskills[i],false);
+
+		//give sec skills
+		for(int i=0; i<abilities.size(); i++)
+		{
+			int curLev = h->getSecSkillLevel(abilities[i]);
+
+			if( (curLev  &&  curLev < abilityLevels[i])
+				|| (h->secSkills.size() < SKILL_PER_HERO) )
+			{
+				cb->changeSecSkill(h->id,abilities[i],abilityLevels[i],true);
+			}
+		}
+
+	}
+
+	if(spells.size())
+	{
+		std::set<ui32> spellsToGive;
+		iw.components.clear();
+		std::vector<CSpell> * sp = &VLC->spellh->spells;
+		for(std::vector<si32>::const_iterator i=spells.begin(); i != spells.end(); i++)
+		{
+			if ((*sp)[*i].level <= h->getSecSkillLevel(7) + 2) //enough wisdom
+			{
+				iw.components.push_back(Component(Component::SPELL,*i,0,0));
+				spellsToGive.insert(*i);
+			}
+		}
+		if(spellsToGive.size())
+		{
+			cb->changeSpells(h->id,true,spellsToGive);
+			cb->showInfoDialog(&iw);
+		}
+	}
+
+	if(manaDiff)
+	{
+		getText(iw,afterBattle,manaDiff,176,177,h);
+		iw.components.push_back(Component(Component::PRIM_SKILL,5,manaDiff,0));
+		cb->showInfoDialog(&iw);
+		cb->setManaPoints(h->id, h->mana + manaDiff);
+	}
+
+	if(moraleDiff)
+	{
+		getText(iw,afterBattle,moraleDiff,178,179,h);
+		iw.components.push_back(Component(Component::MORALE,0,moraleDiff,0));
+		cb->showInfoDialog(&iw);
+		GiveBonus gb;
+		gb.bonus = Bonus(Bonus::ONE_BATTLE,Bonus::MORALE,Bonus::OBJECT,moraleDiff,id,"");
+		gb.id = h->id;
+		cb->giveHeroBonus(&gb);
+	}
+
+	if(luckDiff)
+	{
+		getText(iw,afterBattle,luckDiff,180,181,h);
+		iw.components.push_back(Component(Component::LUCK,0,luckDiff,0));
+		cb->showInfoDialog(&iw);
+		GiveBonus gb;
+		gb.bonus = Bonus(Bonus::ONE_BATTLE,Bonus::LUCK,Bonus::OBJECT,luckDiff,id,"");
+		gb.id = h->id;
+		cb->giveHeroBonus(&gb);
+	}
+
+	iw.components.clear();
+	iw.text.clear();
+	for(int i=0; i<resources.size(); i++)
+	{
+		if(resources[i] < 0)
+			iw.components.push_back(Component(Component::RESOURCE,i,resources[i],0));
+	}
+	if(iw.components.size())
+	{
+		getText(iw,afterBattle,182,h);
+		cb->showInfoDialog(&iw);
+	}
+
+	iw.components.clear();
+	iw.text.clear();
+	for(int i=0; i<resources.size(); i++)
+	{
+		if(resources[i] > 0)
+			iw.components.push_back(Component(Component::RESOURCE,i,resources[i],0));
+	}
+	if(iw.components.size())
+	{
+		getText(iw,afterBattle,183,h);
+		cb->showInfoDialog(&iw);
+	}
+
+ 	iw.components.clear();
+// 	getText(iw,afterBattle,183,h);
+	for(int i=0; i<artifacts.size(); i++)
+	{
+		iw.components.push_back(Component(Component::ARTIFACT,artifacts[i],0,0));
+		if(iw.components.size() >= 14)
+		{
+			cb->showInfoDialog(&iw);
+			iw.components.clear();
+		}
+	}
+	if(iw.components.size())
+	{
+		cb->showInfoDialog(&iw);
+	}
+
+	for(int i=0; i<resources.size(); i++)
+		if(resources[i])
+			cb->giveResource(h->getOwner(),i,resources[i]);
+
+	for(int i=0; i<artifacts.size(); i++)
+		cb->giveHeroArtifact(artifacts[i],h->id,-2);
+
+	iw.components.clear();
+	iw.text.clear();
+
+	if (creatures.Slots().size())
+	{ //this part is taken straight from creature bank
+		MetaString loot; 
+		for(TSlots::const_iterator i = creatures.Slots().begin(); i != creatures.Slots().end(); i++)
+		{ //build list of joined creatures
+			iw.components.push_back(Component(*i->second));
+			loot << "%s";
+			loot.addReplacement(*i->second);
+		}
+
+		if (creatures.Slots().size() == 1 && creatures.Slots().begin()->second->count == 1)
+			iw.text.addTxt(MetaString::ADVOB_TXT, 185);
+		else
+			iw.text.addTxt(MetaString::ADVOB_TXT, 186);
+
+		iw.text.addReplacement(loot.buildList());
+		iw.text.addReplacement(h->name);
+
+		cb->showInfoDialog(&iw);
+		cb->giveCreatures(this, h, creatures, true);
+		//boost::bind(&CGPandoraBox::endBattle, this, h, _1)
+	}
+	if(!afterBattle && message.size())
+	{
+		iw.text << message;
+		cb->showInfoDialog(&iw);
+	}
+	if (!creatures.Slots().size())
+		cb->removeObject(id); //only when we don't need to display garrison window
+}
+
+void CGPandoraBox::getText( InfoWindow &iw, bool &afterBattle, int text, const CGHeroInstance * h ) const
+{
+	if(afterBattle || !message.size())
+	{
+		iw.text.addTxt(MetaString::ADVOB_TXT,text);//%s has lost treasure.
+		iw.text.addReplacement(h->name);
+	}
+	else
+	{
+		iw.text << message;
+		afterBattle = true;
+	}
+}
+
+void CGPandoraBox::getText( InfoWindow &iw, bool &afterBattle, int val, int negative, int positive, const CGHeroInstance * h ) const
+{
+	iw.components.clear();
+	iw.text.clear();
+	if(afterBattle || !message.size())
+	{
+		iw.text.addTxt(MetaString::ADVOB_TXT,val < 0 ? negative : positive); //%s's luck takes a turn for the worse / %s's luck increases
+		iw.text.addReplacement(h->name);
+	}
+	else
+	{
+		iw.text << message;
+		afterBattle = true;
+	}
+}
+
+void CGEvent::onHeroVisit( const CGHeroInstance * h ) const
+{
+	if(!(availableFor & (1 << h->tempOwner))) 
+		return;
+	if(cb->getPlayerSettings(h->tempOwner)->human)
+	{
+		if(humanActivate)
+			activated(h);
+	}
+	else if(computerActivate)
+		activated(h);
+}
+
+void CGEvent::activated( const CGHeroInstance * h ) const
+{
+	if(stacksCount() > 0)
+	{
+		InfoWindow iw;
+		iw.player = h->tempOwner;
+		if(message.size())
+			iw.text << message;
+		else
+			iw.text.addTxt(MetaString::ADVOB_TXT, 16);
+		cb->showInfoDialog(&iw);
+		cb->startBattleI(h, this, boost::bind(&CGEvent::endBattle,this,h,_1));
+	}
+	else
+	{
+		giveContents(h,false);
+	}
+}
+
+void CGObservatory::onHeroVisit( const CGHeroInstance * h ) const
+{
+	InfoWindow iw;
+	iw.player = h->tempOwner;
+	switch (ID)
+	{
+		case 58://redwood observatory
+		case 60://pillar of fire
+		{
+			iw.soundID = soundBase::LIGHTHOUSE;
+			iw.text.addTxt(MetaString::ADVOB_TXT,98 + (ID==60));
+
+			FoWChange fw;
+			fw.player = h->tempOwner;
+			fw.mode = 1;
+			cb->getTilesInRange (fw.tiles, pos, 20, h->tempOwner, 1);
+			cb->sendAndApply (&fw);
+			break;
+		}
+		case 15://cover of darkness
+		{
+			iw.text.addTxt (MetaString::ADVOB_TXT, 31);
+			hideTiles(h->tempOwner, 20);
+			break;
+		}
+	}
+	cb->showInfoDialog(&iw);
+}
+
+void CGShrine::onHeroVisit( const CGHeroInstance * h ) const
+{
+	if(spell == 255)
+	{
+		tlog1 << "Not initialized shrine visited!\n";
+		return;
+	}
+
+	if(!hasVisited(h->tempOwner))
+		cb->setObjProperty(id,10,h->tempOwner);
+
+	InfoWindow iw;
+	iw.soundID = soundBase::temple;
+	iw.player = h->getOwner();
+	iw.text.addTxt(MetaString::ADVOB_TXT,127 + ID - 88);
+	iw.text.addTxt(MetaString::SPELL_NAME,spell);
+	iw.text << ".";
+
+	if(!h->getArt(17)) //no spellbook
+	{
+		iw.text.addTxt(MetaString::ADVOB_TXT,131);
+	}
+	else if(ID == 90  &&  !h->getSecSkillLevel(7)) //it's third level spell and hero doesn't have wisdom
+	{
+		iw.text.addTxt(MetaString::ADVOB_TXT,130);
+	}
+	else if(vstd::contains(h->spells,spell))//hero already knows the spell
+	{
+		iw.text.addTxt(MetaString::ADVOB_TXT,174);
+	}
+	else //give spell
+	{
+		std::set<ui32> spells;
+		spells.insert(spell);
+		cb->changeSpells(h->id, true, spells);
+
+		iw.components.push_back(Component(Component::SPELL,spell,0,0));
+	}
+
+	cb->showInfoDialog(&iw);
+}
+
+void CGShrine::initObj()
+{
+	if(spell == 255) //spell not set
+	{
+		int level = ID-87;
+		std::vector<ui16> possibilities;
+		cb->getAllowedSpells (possibilities, level);
+
+		if(!possibilities.size())
+		{
+			tlog1 << "Error: cannot init shrine, no allowed spells!\n";
+			return;
+		}
+
+		spell = possibilities[ran() % possibilities.size()];
+	}
+}
+
+const std::string & CGShrine::getHoverText() const
+{
+	hoverName = VLC->generaltexth->names[ID];
+	if(hasVisited(cb->getCurrentPlayer())) //TODO: use local player, not current
+	{
+		hoverName += "\n" + VLC->generaltexth->allTexts[355]; // + (learn %s)
+		boost::algorithm::replace_first(hoverName,"%s",VLC->spellh->spells[spell].name);
+		const CGHeroInstance *h = cb->getSelectedHero(cb->getCurrentPlayer());
+		if(h && vstd::contains(h->spells,spell)) //hero knows that ability
+			hoverName += "\n\n" + VLC->generaltexth->allTexts[354]; // (Already learned)
+	}
+	return hoverName;
+}
+
+void CGSignBottle::initObj()
+{
+	//if no text is set than we pick random from the predefined ones
+	if(!message.size())
+		message = VLC->generaltexth->randsign[ran()%VLC->generaltexth->randsign.size()];
+
+	if(ID == 59)
+	{
+		blockVisit = true;
+	}
+}
+
+void CGSignBottle::onHeroVisit( const CGHeroInstance * h ) const
+{
+	InfoWindow iw;
+	iw.soundID = soundBase::STORE;
+	iw.player = h->getOwner();
+	iw.text << message;
+	cb->showInfoDialog(&iw);
+
+	if(ID == 59)
+		cb->removeObject(id);
+}
+
+void CGScholar::giveAnyBonus( const CGHeroInstance * h ) const
+{
+
+}
+
+void CGScholar::onHeroVisit( const CGHeroInstance * h ) const
+{
+
+	int type = bonusType;
+	int bid = bonusID;
+	//check if the bonus if applicable, if not - give primary skill (always possible)
+	int ssl = h->getSecSkillLevel(bid); //current sec skill level, used if bonusType == 1
+	if((type == 1
+			&& ((ssl == 3)  ||  (!ssl  &&  h->secSkills.size() == SKILL_PER_HERO))) ////hero already has expert level in the skill or (don't know skill and doesn't have free slot)
+		|| (type == 2  &&  (!h->getArt(17) || vstd::contains(h->spells, (ui32) bid) || (VLC->spellh->spells[bid].level > h->getSecSkillLevel(7) + 2)
+		))) //hero doesn't have a spellbook or already knows the spell or doesn't have Wisdom
+	{
+		type = 0;
+		bid = ran() % PRIMARY_SKILLS;
+	}
+
+
+	InfoWindow iw;
+	iw.soundID = soundBase::gazebo;
+	iw.player = h->getOwner();
+	iw.text.addTxt(MetaString::ADVOB_TXT,115);
+
+	switch (type)
+	{
+	case 0:
+		cb->changePrimSkill(h->id,bid,+1);
+		iw.components.push_back(Component(Component::PRIM_SKILL,bid,+1,0));
+		break;
+	case 1:
+		cb->changeSecSkill(h->id,bid,+1);
+		iw.components.push_back(Component(Component::SEC_SKILL,bid,ssl+1,0));
+		break;
+	case 2:
+		{
+			std::set<ui32> hlp;
+			hlp.insert(bid);
+			cb->changeSpells(h->id,true,hlp);
+			iw.components.push_back(Component(Component::SPELL,bid,0,0));
+		}
+		break;
+	default:
+		tlog1 << "Error: wrong bonustype (" << (int)type << ") for Scholar!\n";
+		return;
+	}
+
+	cb->showInfoDialog(&iw);
+	cb->removeObject(id);
+}
+
+void CGScholar::initObj()
+{
+	blockVisit = true;
+	if(bonusType == 255)
+	{
+		bonusType = ran()%3;
+		switch(bonusType)
+		{
+		case 0:
+			bonusID = ran() % PRIMARY_SKILLS;
+			break;
+		case 1:
+			bonusID = ran() % SKILL_QUANTITY;
+			break;
+		case 2:
+			std::vector<ui16> possibilities;
+			for (int i = 1; i < 6; ++i)
+				cb->getAllowedSpells (possibilities, i);
+			bonusID = possibilities[ran() % possibilities.size()];
+			break;
+		}
+	}
+}
+
+void CGGarrison::onHeroVisit (const CGHeroInstance *h) const
+{
+	int ally = cb->gameState()->getPlayerRelations(h->tempOwner, tempOwner);
+	if (!ally && stacksCount() > 0) {
+		//TODO: Find a way to apply magic garrison effects in battle.
+		cb->startBattleI(h, this, boost::bind(&CGGarrison::fightOver, this, h, _1));
+		return;
+	}
+
+	//New owner.
+	if (!ally)
+		cb->setOwner(id, h->tempOwner);
+
+	cb->showGarrisonDialog(id, h->id, removableUnits, 0);
+}
+
+void CGGarrison::fightOver (const CGHeroInstance *h, BattleResult *result) const
+{
+	if (result->winner == 0)
+		onHeroVisit(h);
+}
+
+ui8 CGGarrison::getPassableness() const
+{
+	if ( !stacksCount() )//empty - anyone can visit
+		return ALL_PLAYERS;
+	if ( tempOwner == 255 )//neutral guarded - noone can visit
+		return 0;
+		
+	ui8 mask = 0;
+	TeamState * ts = cb->gameState()->getPlayerTeam(tempOwner);
+	BOOST_FOREACH(ui8 it, ts->players)
+		mask |= 1<<it;//allies - add to possible visitors
+	
+	return mask;
+}
+
+void CGOnceVisitable::onHeroVisit( const CGHeroInstance * h ) const
+{
+	int sound = 0;
+	int txtid = -1;
+	switch(ID)
+	{
+	case 22: //Corpse
+		txtid = 37; 
+		sound = soundBase::MYSTERY;
+		break;
+	case 39: //Lean To
+		sound = soundBase::GENIE;
+		txtid = 64;
+		break;
+	case 105://Wagon
+		sound = soundBase::GENIE;
+		txtid = 154;
+		break;
+	case 108:
+		break;
+	default:
+		tlog1 << "Error: Unknown object (" << ID <<") treated as CGOnceVisitable!\n";
+		return;
+	}
+
+	if(ID == 108)//Warrior's Tomb
+	{
+		//ask if player wants to search the Tomb
+		BlockingDialog bd(true, false);
+		sound = soundBase::GRAVEYARD;
+		bd.player = h->getOwner();
+		bd.text.addTxt(MetaString::ADVOB_TXT,161);
+		cb->showBlockingDialog(&bd,boost::bind(&CGOnceVisitable::searchTomb,this,h,_1));
+		return;
+	}
+
+	InfoWindow iw;
+	iw.soundID = sound;
+	iw.player = h->getOwner();
+
+	if(players.size()) //we have been already visited...
+	{
+		txtid++;
+		if(ID == 105) //wagon has extra text (for finding art) we need to omit
+			txtid++;
+		iw.text.addTxt(MetaString::ADVOB_TXT, txtid);
+	}
+	else //first visit - give bonus!
+	{
+		switch(artOrRes)
+		{
+		case 0: // first visit but empty
+			if (ID == 22) //Corpse
+				++txtid;
+			else
+				txtid+=2;
+			iw.text.addTxt(MetaString::ADVOB_TXT, txtid);
+			break;
+		case 1: //art
+			iw.components.push_back(Component(Component::ARTIFACT,bonusType,0,0));
+			cb->giveHeroArtifact(bonusType,h->id,-2);
+			iw.text.addTxt(MetaString::ADVOB_TXT, txtid);
+			if (ID == 22) //Corpse
+			{
+				iw.text << "%s";
+				iw.text.addReplacement(MetaString::ART_NAMES, bonusType);
+			}
+			break;
+		case 2: //res
+			iw.text.addTxt(MetaString::ADVOB_TXT, txtid);
+			iw.components.push_back (Component(Component::RESOURCE, bonusType, bonusVal, 0));
+			cb->giveResource(h->getOwner(), bonusType, bonusVal);
+			break;
+		}
+		if(ID == 105  &&  artOrRes == 1) 
+		{
+			iw.text.localStrings.back().second++;
+			iw.text.addReplacement(MetaString::ART_NAMES, bonusType);
+		}
+	}
+
+	cb->showInfoDialog(&iw);
+	cb->setObjProperty(id,10,h->getOwner());
+}
+
+const std::string & CGOnceVisitable::getHoverText() const
+{
+	hoverName = VLC->generaltexth->names[ID] + " ";
+
+	hoverName += (hasVisited(cb->getCurrentPlayer())
+		? (VLC->generaltexth->allTexts[352])  //visited
+		: ( VLC->generaltexth->allTexts[353])); //not visited
+
+	return hoverName;
+}
+
+void CGOnceVisitable::initObj()
+{
+	switch(ID)
+	{
+	case 22: //Corpse
+		{
+			blockVisit = true;
+			int hlp = ran()%100;
+			if(hlp < 20)
+			{
+				artOrRes = 1;
+				bonusType = cb->getRandomArt (CArtifact::ART_TREASURE | CArtifact::ART_MINOR | CArtifact::ART_MAJOR);
+			}
+			else
+			{
+				artOrRes = 0;
+			}
+		}
+		break;
+
+	case 39: //Lean To
+		{
+			artOrRes = 2;
+			bonusType = ran()%6; //any basic resource without gold
+			bonusVal = ran()%4 + 1;
+		}
+		break;
+
+	case 108://Warrior's Tomb
+		{
+			artOrRes = 1;
+
+			int hlp = ran()%100;
+			if(hlp < 30)
+				bonusType = cb->getRandomArt (CArtifact::ART_TREASURE);
+			else if(hlp < 80)
+				bonusType = cb->getRandomArt (CArtifact::ART_MINOR);
+			else if(hlp < 95)
+				bonusType = cb->getRandomArt (CArtifact::ART_MAJOR);
+			else
+				bonusType = cb->getRandomArt (CArtifact::ART_RELIC);
+		}
+		break;
+
+	case 105://Wagon
+		{
+			int hlp = ran()%100;
+
+			if(hlp < 10)
+			{
+				artOrRes = 0; // nothing... :(
+			}
+			else if(hlp < 50) //minor or treasure art
+			{
+				artOrRes = 1;
+				bonusType = cb->getRandomArt (CArtifact::ART_TREASURE | CArtifact::ART_MINOR);
+			}
+			else //2 - 5 of non-gold resource
+			{
+				artOrRes = 2;
+				bonusType = ran()%6;
+				bonusVal = ran()%4 + 2;
+			}
+		}
+		break;
+	}
+}
+
+void CGOnceVisitable::searchTomb(const CGHeroInstance *h, ui32 accept) const
+{
+	if(accept)
+	{
+		InfoWindow iw;
+		iw.player = h->getOwner();
+		iw.components.push_back(Component(Component::MORALE,0,-3,0));
+
+		if(players.size()) //we've been already visited, player found nothing
+		{
+			iw.text.addTxt(MetaString::ADVOB_TXT,163);
+		}
+		else //first visit - give artifact
+		{
+			iw.text.addTxt(MetaString::ADVOB_TXT,162);
+			iw.components.push_back(Component(Component::ARTIFACT,bonusType,0,0));
+			iw.text.addReplacement(MetaString::ART_NAMES, bonusType);
+
+			cb->giveHeroArtifact(bonusType,h->id,-2);
+		}		
+		
+		if(!h->hasBonusFrom(Bonus::OBJECT,ID)) //we don't have modifier from this object yet
+		{
+			//ruin morale 
+			GiveBonus gb;
+			gb.id = h->id;
+			gb.bonus = Bonus(Bonus::ONE_BATTLE,Bonus::MORALE,Bonus::OBJECT,-3,id,"");
+			gb.bdescr.addTxt(MetaString::ARRAY_TXT,104); //Warrior Tomb Visited -3
+			cb->giveHeroBonus(&gb);
+		}
+		cb->showInfoDialog(&iw);
+		cb->setObjProperty(id,10,h->getOwner());
+	}
+}
+
+void CBank::initObj()
+{
+	switch (ID) //find apriopriate key
+	{
+		case 16: //bank
+			index = subID; break;
+		case 24: //derelict ship
+			index = 8; break;
+		case 25: //utopia
+			index = 10; break;
+		case 84: //crypt
+			index = 9; break;
+		case 85: //shipwreck
+			index = 7; break;
+	}
+	bc = NULL;
+	daycounter = 0;
+	multiplier = 1;
+}
+const std::string & CBank::getHoverText() const
+{
+	hoverName = VLC->objh->creBanksNames[index];
+	if (bc == NULL)
+		hoverName += " " + VLC->generaltexth->allTexts[352];
+	else
+		hoverName += " " + VLC->generaltexth->allTexts[353];
+	return hoverName;
+}
+void CBank::reset(ui16 var1) //prevents desync
+{
+	ui8 chance = 0;
+	for (ui8 i = 0; i < VLC->objh->banksInfo[index].size(); i++)
+	{	
+		if (var1 < (chance += VLC->objh->banksInfo[index][i]->chance))
+		{
+ 			bc = VLC->objh->banksInfo[index][i];
+			break;
+		}
+	}
+	artifacts.clear();
+}
+
+void CBank::initialize() const
+{
+	cb->setObjProperty (id, 14, ran()); //synchronous reset
+	for (ui8 i = 0; i <= 3; i++)
+	{
+		for (ui8 n = 0; n < bc->artifacts[i]; n++) //new function using proper randomization algorithm
+		{	
+				cb->setObjProperty (id, 18 + i, ran()); //synchronic artifacts
+		}
+	}
+	cb->setObjProperty (id, 17, ran()); //get army
+}
+void CBank::setPropertyDer (ui8 what, ui32 val)
+/// random values are passed as arguments and processed identically on all clients
+{
+	switch (what)
+	{
+		case 11: //daycounter
+			if (val == 0)
+				daycounter = 1; //yes, 1
+			else
+				daycounter++;
+			break;
+		case 12: //multiplier, in percent
+			multiplier = ((float)val)/100;
+			break;
+		case 13: //bank preset
+			bc = VLC->objh->banksInfo[index][val];
+			break;
+		case 14:
+			reset (val%100);
+			break;
+		case 15:
+			bc = NULL;
+			break;
+		case 16: //remove rewards from Derelict Ship
+			artifacts.clear();
+			break;
+		case 17: //set ArmedInstance army
+			{
+				int upgraded = 0;
+				if (val%100 < bc->upgradeChance) //once again anti-desync
+					upgraded = 1;
+				switch (bc->guards.size())
+				{
+					case 1:
+						for	(int i = 0; i < 4; ++i)
+							setCreature (i, bc->guards[0].first, bc->guards[0].second  / 5 );
+						setCreature (4, bc->guards[0].first + upgraded, bc->guards[0].second  / 5 );
+						break;
+					case 4:
+					{
+						std::vector< std::pair <ui16, ui32> >::const_iterator it;
+						if (bc->guards.back().second) //all stacks are present
+						{
+							for (it = bc->guards.begin(); it != bc->guards.end(); it++)
+							{
+								setCreature (stacksCount(), it->first, it->second);
+							}
+						}
+						else if (bc->guards[2].second)//Wraiths are present, split two stacks in Crypt
+						{
+							setCreature (0, bc->guards[0].first, bc->guards[0].second  / 2 );
+							setCreature (1, bc->guards[1].first, bc->guards[1].second / 2);
+							setCreature (2, bc->guards[2].first + upgraded, bc->guards[2].second);
+							setCreature (3, bc->guards[1].first, bc->guards[1].second / 2 );
+							setCreature (4, bc->guards[0].first, bc->guards[0].second - (bc->guards[0].second  / 2) );
+
+						}
+						else //split both stacks
+						{
+							for	(int i = 0; i < 3; ++i) //skellies
+								setCreature (2*i, bc->guards[0].first, bc->guards[0].second  / 3);
+							for	(int i = 0; i < 2; ++i) //zombies
+								setCreature (2*i+1, bc->guards[1].first, bc->guards[1].second  / 2);
+						}
+					}
+						break;
+					default:
+						tlog2 << "Error: Unexpected army data: " << bc->guards.size() <<" items found";
+						return;
+				}
+			}
+			break;
+		case 18: //add Artifact
+		{
+			int id = cb->getArtSync(val, CArtifact::ART_TREASURE);
+			artifacts.push_back (id);
+			cb->erasePickedArt(id);
+			break;
+		}
+		case 19: //add Artifact
+		{
+			int id = cb->getArtSync(val, CArtifact::ART_MINOR);
+			artifacts.push_back (id);
+			cb->erasePickedArt(id);
+			break;
+		}
+		case 20: //add Artifact
+		{
+			int id = cb->getArtSync(val, CArtifact::ART_MAJOR);
+			artifacts.push_back (id);
+			cb->erasePickedArt(id);
+			break;
+		}
+		case 21: //add Artifact
+		{
+			int id = cb->getArtSync(val, CArtifact::ART_RELIC);
+			artifacts.push_back (id);
+			cb->erasePickedArt(id);
+			break;
+		}
+	}
+}
+
+void CBank::newTurn() const 
+{
+	if (bc == NULL)
+	{
+		if (cb->getDate(0) == 1)
+			initialize(); //initialize on first day
+		else if (daycounter >= 28 && (subID < 13 || subID > 16)) //no reset for Emissaries
+		{
+			initialize();
+			cb->setObjProperty (id, 11, 0); //daycounter 0
+			if (ID == 24 && cb->getDate(0) > 1)
+			{
+				cb->setObjProperty (id, 12, 0);//ugly hack to make derelict ships usable only once
+				cb->setObjProperty (id, 16, 0);
+			}
+		}
+		else
+			cb->setObjProperty (id, 11, 1); //daycounter++
+	}
+}
+void CBank::onHeroVisit (const CGHeroInstance * h) const
+{
+	if (bc)
+	{
+		int banktext = 0;
+		switch (ID)
+		{
+			case 16: //generic bank
+				banktext = 32;
+				break;
+			case 24:
+				banktext = 41;
+				break;
+			case 25: //utopia
+				banktext = 47;
+				break;
+			case 84: //crypt
+				banktext = 119;
+				break;
+			case 85: //shipwreck
+				banktext = 122;
+				break;
+		}
+		BlockingDialog bd (true, false);
+		bd.player = h->getOwner();
+		bd.soundID = soundBase::DANGER;
+		bd.text << VLC->generaltexth->advobtxt[banktext];
+		if (ID == 16)
+			bd.text.addReplacement(VLC->objh->creBanksNames[index]);
+		cb->showBlockingDialog (&bd, boost::bind (&CBank::fightGuards, this, h, _1));
+	}
+	else
+	{
+		InfoWindow iw;
+		iw.soundID = soundBase::GRAVEYARD;
+		iw.player = h->getOwner();
+		if (ID == 84) //morale penalty for empty Crypt
+		{
+			GiveBonus gbonus;
+			gbonus.id = h->id;
+			gbonus.bonus.duration = Bonus::ONE_BATTLE;
+			gbonus.bonus.source = Bonus::OBJECT;
+			gbonus.bonus.id = ID;
+			gbonus.bdescr << "\n" << VLC->generaltexth->arraytxt[98];
+			gbonus.bonus.type = Bonus::MORALE;
+			gbonus.bonus.val = -1;
+			cb->giveHeroBonus(&gbonus);
+			iw.text << VLC->generaltexth->advobtxt[120];
+			iw.components.push_back (Component (Component::MORALE, 0 , -1, 0));
+		}
+		else
+		{
+			iw.text << VLC->generaltexth->advobtxt[33];
+			iw.text.addReplacement(VLC->objh->creBanksNames[index]);
+		}
+		cb->showInfoDialog(&iw);
+	}
+}
+void CBank::fightGuards (const CGHeroInstance * h, ui32 accept) const 
+{
+	if (accept)
+	{
+		cb->startBattleI (h, this, boost::bind (&CBank::endBattle, this, h, _1), true);
+	}
+}
+void CBank::endBattle (const CGHeroInstance *h, const BattleResult *result) const
+{
+	if (result->winner == 0)
+	{
+		int textID = -1;
+		InfoWindow iw;
+		iw.player = h->getOwner();
+		MetaString loot;
+
+		switch (ID)
+		{
+			case 16: case 25:
+				textID = 34;
+				break;
+			case 24: //derelict ship
+				if (multiplier)
+					textID = 43;
+				else
+				{
+					GiveBonus gbonus;
+					gbonus.id = h->id;
+					gbonus.bonus.duration = Bonus::ONE_BATTLE;
+					gbonus.bonus.source = Bonus::OBJECT;
+					gbonus.bonus.id = ID;
+					gbonus.bdescr << "\n" << VLC->generaltexth->arraytxt[101];
+					gbonus.bonus.type = Bonus::MORALE;
+					gbonus.bonus.val = -1;
+					cb->giveHeroBonus(&gbonus);
+					textID = 42;
+					iw.components.push_back (Component (Component::MORALE, 0 , -1, 0));
+				}
+				break;
+			case 84: //Crypt
+				if (bc->resources.size() != 0)
+					textID = 121;
+				else
+				{
+					iw.components.push_back (Component (Component::MORALE, 0 , -1, 0));
+					GiveBonus gbonus;
+					gbonus.id = h->id;
+					gbonus.bonus.duration = Bonus::ONE_BATTLE;
+					gbonus.bonus.source = Bonus::OBJECT;
+					gbonus.bonus.id = ID;
+					gbonus.bdescr << "\n" << VLC->generaltexth->arraytxt[ID];
+					gbonus.bonus.type = Bonus::MORALE;
+					gbonus.bonus.val = -1;
+					cb->giveHeroBonus(&gbonus);
+					textID = 120;
+					iw.components.push_back (Component (Component::MORALE, 0 , -1, 0));
+				}
+				break;
+			case 85: //shipwreck
+				if (bc->resources.size())
+					textID = 124;
+				else
+					textID = 123;	
+				break;
+		}
+
+		//grant resources
+		if (textID != 42) //empty derelict ship gives no cash
+		{
+			for (int it = 0; it < bc->resources.size(); it++)
+			{	
+				if (bc->resources[it] != 0)
+				{
+					iw.components.push_back (Component (Component::RESOURCE, it, bc->resources[it], 0));
+					loot << "%d %s";
+					loot.addReplacement(iw.components.back().val);
+					loot.addReplacement(MetaString::RES_NAMES, iw.components.back().subtype);
+					cb->giveResource (h->getOwner(), it, bc->resources[it]);
+				}		
+			}
+		}
+		//grant artifacts
+		for (std::vector<ui32>::const_iterator it = artifacts.begin(); it != artifacts.end(); it++)
+		{
+			iw.components.push_back (Component (Component::ARTIFACT, *it, 0, 0));
+			loot << "%s";
+			loot.addReplacement(MetaString::ART_NAMES, *it);
+			cb->giveHeroArtifact (*it, h->id ,-2);
+		}
+		//display loot
+		if (!iw.components.empty())
+		{
+			if (textID == 34)
+			{
+				iw.text.addTxt(MetaString::ADVOB_TXT, 34);//Heaving defeated %s, you discover %s
+				iw.text.addReplacement(MetaString::CRE_PL_NAMES, result->casualties[1].begin()->first);
+				iw.text.addReplacement(loot.buildList());
+			}
+			else
+				iw.text.addTxt (MetaString::ADVOB_TXT, textID);
+			cb->showInfoDialog(&iw);
+		}
+		loot.clear();
+		iw.components.clear();
+		iw.text.clear();
+
+		//grant creatures
+		CCreatureSet ourArmy;
+		for (std::vector< std::pair <ui16, ui32> >::const_iterator it = bc->creatures.begin(); it != bc->creatures.end(); it++)
+		{
+			int slot = ourArmy.getSlotFor(it->first);
+			ourArmy.addToSlot(slot, it->first, it->second);
+		}
+		for (TSlots::const_iterator i = ourArmy.Slots().begin(); i != ourArmy.Slots().end(); i++)
+		{
+			iw.components.push_back(Component(*i->second));
+			loot << "%s";
+			loot.addReplacement(*i->second);
+		}
+
+		if (ourArmy.Slots().size())
+		{
+			if (ourArmy.Slots().size() == 1 && ourArmy.Slots().begin()->second->count == 1)
+				iw.text.addTxt (MetaString::ADVOB_TXT, 185);
+			else
+				iw.text.addTxt (MetaString::ADVOB_TXT, 186);
+
+			iw.text.addReplacement(loot.buildList());
+			iw.text.addReplacement(h->name);
+			cb->showInfoDialog(&iw);
+			cb->giveCreatures(this, h, ourArmy, false);
+		}
+		cb->setObjProperty (id, 15, 0); //bc = NULL
+	}
+
+}
+
+void CGPyramid::initObj()
+{
+	std::vector<ui16> available;
+	cb->getAllowedSpells (available, 5);
+	if (available.size())
+	{
+		bc = VLC->objh->banksInfo[21].front(); //TODO: remove hardcoded value?
+		spell = (available[rand()%available.size()]);
+	}
+	else
+	{
+		tlog1 <<"No spells available for Pyramid! Object set to empty.\n";
+	}
+	setPropertyDer (17,ran()); //set guards at game start
+}
+const std::string & CGPyramid::getHoverText() const
+{
+	hoverName = VLC->objh->creBanksNames[21];
+	if (bc == NULL)
+		hoverName += " " + VLC->generaltexth->allTexts[352];
+	else
+		hoverName += " " + VLC->generaltexth->allTexts[353];
+	return hoverName;
+}
+void CGPyramid::onHeroVisit (const CGHeroInstance * h) const
+{
+	if (bc)
+	{
+		BlockingDialog bd (true, false);
+		bd.player = h->getOwner();
+		bd.soundID = soundBase::MYSTERY;
+		bd.text << VLC->generaltexth->advobtxt[105];
+		cb->showBlockingDialog (&bd, boost::bind (&CBank::fightGuards, this, h, _1));	
+	}
+	else
+	{
+		InfoWindow iw;
+		iw.player = h->getOwner();
+		iw.text << VLC->generaltexth->advobtxt[107];
+		iw.components.push_back (Component (Component::LUCK, 0 , -2, 0));
+		GiveBonus gb;
+		gb.bonus = Bonus(Bonus::ONE_BATTLE,Bonus::LUCK,Bonus::OBJECT,-2,id,VLC->generaltexth->arraytxt[70]);
+		gb.id = h->id;
+		cb->giveHeroBonus(&gb);
+		cb->showInfoDialog(&iw);
+	}
+}
+
+void CGPyramid::endBattle (const CGHeroInstance *h, const BattleResult *result) const
+{
+	if (result->winner == 0)
+	{
+		InfoWindow iw;
+		iw.player = h->getOwner();
+		iw.text.addTxt (MetaString::ADVOB_TXT, 106);
+		iw.text.addTxt (MetaString::SPELL_NAME, spell);
+		if (!h->getArt(17))						
+			iw.text.addTxt (MetaString::ADVOB_TXT, 109); //no spellbook
+		else if (h->getSecSkillLevel(7) < 3)	
+			iw.text.addTxt (MetaString::ADVOB_TXT, 108); //no expert Wisdom
+		else
+		{
+			std::set<ui32> spells;
+			spells.insert (spell);
+			cb->changeSpells (h->id, true, spells);
+				iw.components.push_back(Component (Component::SPELL, spell, 0, 0));
+		}
+		cb->showInfoDialog(&iw);
+		cb->setObjProperty (id, 15, 0);
+	}
+}
+void CGKeys::setPropertyDer (ui8 what, ui32 val) //101-108 - enable key for player 1-8
+{
+	if (what >= 101 && what <= (100 + PLAYER_LIMIT))
+		playerKeyMap.find(what-101)->second.insert((ui8)val);
+}
+
+bool CGKeys::wasMyColorVisited (int player) const
+{
+	if (vstd::contains(playerKeyMap[player], subID)) //creates set if it's not there
+		return true;
+	else
+		return false;
+}
+
+const std::string & CGKeymasterTent::getHoverText() const
+{
+	hoverName = VLC->generaltexth->names[ID];
+	if (wasMyColorVisited (cb->getCurrentPlayer()) )//TODO: use local player, not current
+		hoverName += "\n" + VLC->generaltexth->allTexts[352];
+	else
+		hoverName += "\n" + VLC->generaltexth->allTexts[353];
+	return hoverName;
+}
+
+void CGKeymasterTent::onHeroVisit( const CGHeroInstance * h ) const
+{
+	InfoWindow iw;
+	iw.soundID = soundBase::CAVEHEAD;
+	iw.player = h->getOwner();
+	if (!wasMyColorVisited (h->getOwner()) )
+	{
+		cb->setObjProperty(id, h->tempOwner+101, subID);
+		iw.text << std::pair<ui8,ui32>(11,19);
+	}
+	else
+		iw.text << std::pair<ui8,ui32>(11,20);
+    cb->showInfoDialog(&iw);
+}
+
+void CGBorderGuard::initObj()
+{
+	blockVisit = true;
+}
+
+const std::string & CGBorderGuard::getHoverText() const
+{
+	hoverName = VLC->generaltexth->names[ID];
+	if (wasMyColorVisited (cb->getCurrentPlayer()) )//TODO: use local player, not current
+		hoverName += "\n" + VLC->generaltexth->allTexts[352];
+	else
+		hoverName += "\n" + VLC->generaltexth->allTexts[353];
+	return hoverName;
+}
+
+void CGBorderGuard::onHeroVisit( const CGHeroInstance * h ) const 
+{
+	if (wasMyColorVisited (h->getOwner()) )
+	{
+		BlockingDialog bd (true, false);
+		bd.player = h->getOwner();
+		bd.soundID = soundBase::QUEST;
+		bd.text.addTxt (MetaString::ADVOB_TXT, 17);
+		cb->showBlockingDialog (&bd, boost::bind (&CGBorderGuard::openGate, this, h, _1));	
+	}	
+	else
+	{
+		InfoWindow iw;
+		iw.player = h->getOwner();
+		iw.soundID = soundBase::CAVEHEAD;
+		iw.text << std::pair<ui8,ui32>(11,18);
+		cb->showInfoDialog (&iw);
+	}
+}
+
+void CGBorderGuard::openGate(const CGHeroInstance *h, ui32 accept) const
+{
+	if (accept)
+		cb->removeObject(id);
+}
+
+void CGBorderGate::onHeroVisit( const CGHeroInstance * h ) const //TODO: passability 
+{
+	if (!wasMyColorVisited (h->getOwner()) )
+	{
+		InfoWindow iw;
+		iw.player = h->getOwner();
+		iw.text << std::pair<ui8,ui32>(11,18);
+		cb->showInfoDialog(&iw);
+	}
+}
+
+ui8 CGBorderGate::getPassableness() const
+{
+	ui8 ret = 0;
+	for (int i = 0; i < PLAYER_LIMIT; i++)
+		ret |= wasMyColorVisited(i)<<i;
+	return ret;
+}
+
+void CGMagi::initObj()
+{
+	if (ID == 27)
+	{
+		blockVisit = true;
+		eyelist[subID].push_back(id);
+	}
+}
+void CGMagi::onHeroVisit(const CGHeroInstance * h) const
+{
+	if (ID == 37)
+	{
+		InfoWindow iw;
+		CenterView cv;
+		FoWChange fw;
+		cv.player = iw.player = fw.player = h->tempOwner;
+
+		iw.soundID = soundBase::LIGHTHOUSE;
+		iw.player = h->tempOwner;
+		iw.text.addTxt (MetaString::ADVOB_TXT, 61);
+		cb->showInfoDialog(&iw);
+
+		fw.mode = 1;
+		std::vector<si32>::iterator it;
+		for (it = eyelist[subID].begin(); it < eyelist[subID].end(); it++)
+		{
+			const CGObjectInstance *eye = cb->getObj(*it);
+
+			cb->getTilesInRange (fw.tiles, eye->pos, 10, h->tempOwner, 1);
+			cb->sendAndApply(&fw);
+			cv.pos = eye->pos;
+			cv.focusTime = 2000;
+			cb->sendAndApply(&cv);
+		}	
+		cv.pos = h->getPosition(false);
+		cb->sendAndApply(&cv);	
+	}
+	else if (ID == 27)
+	{
+		InfoWindow iw;
+		iw.player = h->tempOwner;
+		iw.text.addTxt (MetaString::ADVOB_TXT, 48);
+		cb->showInfoDialog(&iw);
+	}
+
+}
+void CGBoat::initObj()
+{
+	hero = NULL;
+}
+
+void CGSirens::initObj()
+{
+	blockVisit = true;
+}
+
+const std::string & CGSirens::getHoverText() const
+{
+	getNameVis(hoverName);
+	return hoverName;
+}
+
+void CGSirens::onHeroVisit( const CGHeroInstance * h ) const
+{
+	InfoWindow iw;
+	iw.soundID = soundBase::DANGER;
+	iw.player = h->tempOwner;
+	if(h->hasBonusFrom(Bonus::OBJECT,ID)) //has already visited Sirens
+	{
+		iw.text.addTxt(11,133);
+	}
+	else
+	{
+		giveDummyBonus(h->id, Bonus::ONE_BATTLE);
+		int xp = 0;
+
+		for (TSlots::const_iterator i = h->Slots().begin(); i != h->Slots().end(); i++)
+		{
+			TQuantity drown = i->second->count * 0.3;
+			if(drown)
+			{
+				cb->changeStackCount(StackLocation(h, i->first), -drown);
+				xp += drown * i->second->type->valOfBonuses(Bonus::STACK_HEALTH);
+			}
+		}
+
+		if(xp)
+		{
+			iw.text.addTxt(11,132);
+			iw.text.addReplacement(xp);
+		}
+		else
+		{
+			iw.text.addTxt(11,134);
+		}
+	}
+	cb->showInfoDialog(&iw);
+	//////////////////////////////////////////////////////////////////////////
+	///TODO: WHAT WITH EXP? 
+}
+
+//bool IShipyard::validLocation() const
+//{
+//	std::vector<int3> offsets;
+//	getOutOffsets(offsets);
+//
+//	TerrainTile *tile;
+//	for(int i = 0; i < offsets.size(); i++)
+//		if((tile = IObjectInterface::cb->getTile(o->pos + offsets[i]))  &&  tile->tertype == TerrainTile::water) //tile is in the map and is water
+//			return true;
+//	return false;
+//}
+
+int3 IBoatGenerator::bestLocation() const
+{
+	std::vector<int3> offsets;
+	getOutOffsets(offsets);
+
+	for (int i = 0; i < offsets.size(); ++i)
+	{
+		TerrainTile *tile = IObjectInterface::cb->getTile(o->pos + offsets[i]);
+		if (tile) //tile is in the map
+		{
+			if (tile->tertype == TerrainTile::water  &&  (!tile->blocked || tile->blockingObjects.front()->ID == 8)) //and is water and is not blocked or is blocked by boat
+				return o->pos + offsets[i];
+		}
+	}
+	return int3 (-1,-1,-1);
+}
+
+int IBoatGenerator::state() const
+{
+	int3 tile = bestLocation();
+	TerrainTile *t = IObjectInterface::cb->getTile(tile);
+	if(!t)
+		return 2; //no available water
+	else if(!t->blockingObjects.size())
+		return 0; //OK
+	else if(t->blockingObjects.front()->ID == 8)
+		return 1; //blocked with boat
+	else
+		return 2; //blocked
+}
+
+int IBoatGenerator::getBoatType() const
+{
+	//We make good ships by default
+	return 1;
+}
+
+
+IBoatGenerator::IBoatGenerator(const CGObjectInstance *O) 
+: o(O)
+{
+}
+
+void IBoatGenerator::getProblemText(MetaString &out, const CGHeroInstance *visitor) const
+{
+	switch(state())
+	{
+	case 1: 
+		out.addTxt(MetaString::GENERAL_TXT, 51);
+		break;
+	case 2:
+		if(visitor)
+		{
+			out.addTxt(MetaString::GENERAL_TXT, 134);
+			out.addReplacement(visitor->name);
+		}
+		else
+			out.addTxt(MetaString::ADVOB_TXT, 189);
+		break;
+	case 3:
+		tlog1 << "Shipyard without water!!! " << o->pos << "\t" << o->id << std::endl;
+		return;
+	}
+}
+
+void IShipyard::getBoatCost( std::vector<si32> &cost ) const
+{
+	cost.resize(RESOURCE_QUANTITY);
+	cost[0] = 10;
+	cost[6] = 1000;
+}
+
+IShipyard::IShipyard(const CGObjectInstance *O) 
+	: IBoatGenerator(O)
+{
+}
+
+IShipyard * IShipyard::castFrom( CGObjectInstance *obj )
+{
+	if(!obj)
+		return NULL;
+
+	if(obj->ID == TOWNI_TYPE)
+	{
+		return static_cast<CGTownInstance*>(obj);
+	}
+	else if(obj->ID == 87)
+	{
+		return static_cast<CGShipyard*>(obj);
+	}
+	else
+	{
+		//tlog1 << "Cannot cast to IShipyard object with ID " << obj->ID << std::endl;
+		return NULL;
+	}
+}
+
+const IShipyard * IShipyard::castFrom( const CGObjectInstance *obj )
+{
+	return castFrom(const_cast<CGObjectInstance*>(obj));
+}
+
+CGShipyard::CGShipyard()
+	:IShipyard(this)
+{
+}
+
+void CGShipyard::getOutOffsets( std::vector<int3> &offsets ) const
+{
+	// H J L K I
+	// A x S x B
+	// C E G F D
+	offsets += int3(-3,0,0), int3(1,0,0), //AB
+		int3(-3,1,0), int3(1,1,0), int3(-2,1,0), int3(0,1,0), int3(-1,1,0), //CDEFG
+		int3(-3,-1,0), int3(1,-1,0), int3(-2,-1,0), int3(0,-1,0), int3(-1,-1,0); //HIJKL
+}
+
+void CGShipyard::onHeroVisit( const CGHeroInstance * h ) const
+{
+	if(!cb->gameState()->getPlayerRelations(tempOwner, h->tempOwner))
+		cb->setOwner(id, h->tempOwner);
+
+	int s = state();
+	if(s)
+	{
+		InfoWindow iw;
+		iw.player = tempOwner;
+		getProblemText(iw.text, h);
+		cb->showInfoDialog(&iw);
+	}
+	else
+	{
+		OpenWindow ow;
+		ow.id1 = id;
+		ow.id2 = h->id;
+		ow.window = OpenWindow::SHIPYARD_WINDOW;
+		cb->sendAndApply(&ow);
+	}
+}
+
+void CCartographer::onHeroVisit( const CGHeroInstance * h ) const 
+{
+	if (!hasVisited (h->getOwner()) ) //if hero has not visited yet this cartographer
+	{
+		if (cb->getResource(h->tempOwner, 6) >= 1000) //if he can afford a map
+		{
+			//ask if he wants to buy one
+			int text;
+			switch (subID)
+			{
+				case 0:
+					text = 25;
+					break;
+				case 1:
+					text = 26;
+					break;
+				case 2:
+					text = 27;
+					break;
+				default:	
+					tlog2 << "Unrecognized subtype of cartographer" << std::endl;
+			}
+			BlockingDialog bd (true, false);
+			bd.player = h->getOwner();
+			bd.soundID = soundBase::LIGHTHOUSE;
+			bd.text.addTxt (MetaString::ADVOB_TXT, text);
+			cb->showBlockingDialog (&bd, boost::bind (&CCartographer::buyMap, this, h, _1));
+		}
+		else //if he cannot afford
+		{
+			InfoWindow iw;
+			iw.player = h->getOwner();
+			iw.soundID = soundBase::CAVEHEAD;
+			iw.text << std::pair<ui8,ui32>(11,28);
+			cb->showInfoDialog (&iw);
+		}
+	}	
+	else //if he already visited carographer
+	{
+		InfoWindow iw;
+		iw.player = h->getOwner();
+		iw.soundID = soundBase::CAVEHEAD;
+		iw.text << std::pair<ui8,ui32>(11,24);
+		cb->showInfoDialog (&iw);
+	}
+}
+
+void CCartographer::buyMap (const CGHeroInstance *h, ui32 accept) const
+{
+	if (accept) //if hero wants to buy map
+	{
+		cb->giveResource (h->tempOwner, 6, -1000);
+		FoWChange fw;
+		fw.mode = 1;
+		fw.player = h->tempOwner;
+
+		//subIDs of different types of cartographers:
+		//water = 0; land = 1; underground = 2;
+		cb->getAllTiles (fw.tiles, h->tempOwner, subID - 1, !subID + 1); //reveal appropriate tiles
+		cb->sendAndApply (&fw);
+		cb->setObjProperty (id, 10, h->tempOwner);
+	}
+}
+
+void CGDenOfthieves::onHeroVisit (const CGHeroInstance * h) const
+{
+	cb->showThievesGuildWindow(id);
+}
+
+void CGObelisk::onHeroVisit( const CGHeroInstance * h ) const
+{
+	InfoWindow iw;
+	iw.player = h->tempOwner;
+	TeamState *ts = cb->gameState()->getPlayerTeam(h->tempOwner);
+	assert(ts);
+	int team = ts->id;
+	
+	if(!hasVisited(team))
+	{
+		iw.text.addTxt(MetaString::ADVOB_TXT, 96);
+		cb->sendAndApply(&iw);
+
+		cb->setObjProperty(id,20,team); //increment general visited obelisks counter
+
+		OpenWindow ow;
+		ow.id1 = h->tempOwner;
+		ow.window = OpenWindow::PUZZLE_MAP;
+		cb->sendAndApply(&ow);
+
+		cb->setObjProperty(id,10,team); //mark that particular obelisk as visited
+	}
+	else
+	{
+		iw.text.addTxt(MetaString::ADVOB_TXT, 97);
+		cb->sendAndApply(&iw);
+	}
+
+}
+
+void CGObelisk::initObj()
+{
+	obeliskCount++;
+}
+
+const std::string & CGObelisk::getHoverText() const
+{
+	hoverName = VLC->generaltexth->names[ID];
+	if(hasVisited(cb->getCurrentPlayer()))
+		hoverName += " " + VLC->generaltexth->allTexts[352]; //not visited
+	else
+		hoverName += " " + VLC->generaltexth->allTexts[353]; //visited
+	return hoverName;
+}
+
+void CGObelisk::setPropertyDer( ui8 what, ui32 val )
+{
+	CPlayersVisited::setPropertyDer(what, val);
+	switch(what)
+	{
+	case 20:
+		assert(val < PLAYER_LIMIT);
+		visited[val]++;
+
+		if(visited[val] > obeliskCount)
+		{
+			tlog0 << "Error: Visited " << visited[val] << "\t\t" << obeliskCount << std::endl;
+			assert(0);
+		}
+
+		break;
+	}
+}
+
+void CGLighthouse::onHeroVisit( const CGHeroInstance * h ) const
+{
+	if(h->tempOwner != tempOwner)
+	{
+		ui8 oldOwner = tempOwner;
+		cb->setOwner(id,h->tempOwner); //not ours? flag it!
+
+
+		InfoWindow iw;
+		iw.player = h->tempOwner;
+		iw.text.addTxt(MetaString::ADVOB_TXT, 69);
+		iw.soundID = soundBase::LIGHTHOUSE;
+		cb->sendAndApply(&iw);
+
+		giveBonusTo(h->tempOwner);
+
+		if(oldOwner < PLAYER_LIMIT) //remove bonus from old owner
+		{
+			RemoveBonus rb(RemoveBonus::PLAYER);
+			rb.whoID = oldOwner;
+			rb.source = Bonus::OBJECT;
+			rb.id = id;
+			cb->sendAndApply(&rb);
+		}
+	}
+}
+
+void CGLighthouse::initObj()
+{
+	if(tempOwner < PLAYER_LIMIT)
+	{
+		giveBonusTo(tempOwner);
+	}
+}
+
+const std::string & CGLighthouse::getHoverText() const
+{
+	hoverName = VLC->generaltexth->names[ID];
+	//TODO: owned by %s player
+	return hoverName;
+}
+
+void CGLighthouse::giveBonusTo( ui8 player ) const
+{
+	GiveBonus gb(GiveBonus::PLAYER);
+	gb.bonus.type = Bonus::SEA_MOVEMENT;
+	gb.bonus.val = 500;
+	gb.id = player;
+	gb.bonus.duration = Bonus::PERMANENT;
+	gb.bonus.source = Bonus::OBJECT;
+	gb.bonus.id = id;
+	cb->sendAndApply(&gb);
+}
+
+CCreatureSet& CArmedInstance::getArmy() const
+{ //do not return itself by value, or it will xplode
+//	CCreatureSet set = *this; return set;
+	//WARNING! A DIRTY CONST_CAST! TO BE INVESTIGATED AND PROBABLY REMOVED!
+	return *(const_cast<CArmedInstance*>(this));
+}
+
+void CArmedInstance::randomizeArmy(int type)
+{
+	int max = VLC->creh->creatures.size();
+	for (TSlots::iterator j = slots.begin(); j != slots.end();j++)
+	{
+		int randID = j->second->idRand;
+		if(randID > max)
+		{
+			if(randID % 2)
+				j->second->setType(VLC->townh->towns[type].basicCreatures[(randID-197) / 2 -1]);
+			else
+				j->second->setType(VLC->townh->towns[type].upgradedCreatures[(randID-197) / 2 -1]);
+
+			randID = -1;
+		}
+
+		assert(j->second->armyObj == this);
+	}
+	return;
+}
+
+// void CArmedInstance::getParents(TCNodes &out, const CBonusSystemNode *root /*= NULL*/) const
+// {
+// 	/* //already given via PlayerState->getBonuses();
+// 	const PlayerState *p = cb->getPlayerState(tempOwner);
+// 	if (p && p != root) 
+// 		out.insert(p); 
+// 	*/
+// 	out.insert(&cb->gameState()->globalEffects); //global effects are always active I believe
+// 
+// 	if(battle)
+// 		out.insert(battle);
+// }
+
+CArmedInstance::CArmedInstance()
+{
+	battle = NULL;
+}
+
+// void CArmedInstance::getBonuses(BonusList &out, const CSelector &selector, const CBonusSystemNode *root /*= NULL*/) const
+// {
+// 	CBonusSystemNode::getBonuses(out, selector, root);
+// 
+// 	if(!battle)
+// 	{
+// 		//TODO do it clean, unify with BattleInfo version
+// 		if(Selector::matchesType(selector, Bonus::MORALE) || Selector::matchesType(selector, Bonus::LUCK))
+// 		{
+// 			for(TSlots::const_iterator i=Slots().begin(); i!=Slots().end(); i++)
+// 				i->second.getBonuses(out, selector, Selector::effectRange(Bonus::ONLY_ALLIED_ARMY), this);
+// 		}
+// 	}
+// 
+// 	if(Selector::matchesType(selector, Bonus::MORALE))
+// 	{
+// 		//number of alignments and presence of undead
+// 		if(contains(dynamic_cast<const CStackInstance*>(root)))
+// 		{
+// 			bool archangelInArmy = false;
+// 			bool canMix = hasBonusOfType(Bonus::NONEVIL_ALIGNMENT_MIX);
+// 			std::set<si8> factions;
+// 			for(TSlots::const_iterator i=Slots().begin(); i!=Slots().end(); i++)
+// 			{
+// 				// Take Angelic Alliance troop-mixing freedom of non-evil, non-Conflux units into account.
+// 				const si8 faction = i->second.type->faction;
+// 				if (canMix
+// 					&& ((faction >= 0 && faction <= 2) || faction == 6 || faction == 7))
+// 				{
+// 					factions.insert(0); // Insert a single faction of the affected group, Castle will do.
+// 				}
+// 				else
+// 				{
+// 					factions.insert(faction);
+// 				}
+// 
+// 				if(i->second.type->idNumber == 13)
+// 					archangelInArmy = true;
+// 			}
+// 
+// 			if(factions.size() == 1)
+// 				out.push_back(Bonus(Bonus::PERMANENT, Bonus::MORALE, Bonus::ARMY, +1, id, VLC->generaltexth->arraytxt[115]));//All troops of one alignment +1
+// 			else
+// 			{
+// 				int fcountModifier = 2-factions.size();
+// 				out.push_back(Bonus(Bonus::PERMANENT, Bonus::MORALE, Bonus::ARMY, fcountModifier, id, boost::str(boost::format(VLC->generaltexth->arraytxt[114]) % factions.size() % fcountModifier)));//Troops of %d alignments %d
+// 			}
+// 
+// 			if(vstd::contains(factions,4))
+// 				out.push_back(Bonus(Bonus::PERMANENT, Bonus::MORALE, Bonus::ARMY, -1, id, VLC->generaltexth->arraytxt[116]));//Undead in group -1
+// 		}
+// 	}
+// }
+
+int CArmedInstance::valOfGlobalBonuses(CSelector selector) const
+{
+	//if (tempOwner != NEUTRAL_PLAYER)
+	return cb->gameState()->players[tempOwner].valOfBonuses(selector);
+}
+
+bool IMarket::getOffer(int id1, int id2, int &val1, int &val2, EMarketMode mode) const
+{
+	switch(mode)
+	{
+	case RESOURCE_RESOURCE:
+		{
+			float effectiveness = std::min(((float)getMarketEfficiency()+1.0f) / 20.0f, 0.5f);
+
+			float r = VLC->objh->resVals[id1], //value of given resource
+				g = VLC->objh->resVals[id2] / effectiveness; //value of wanted resource
+
+			if(r>g) //if given resource is more expensive than wanted
+			{
+				val2 = ceil(r / g);
+				val1 = 1;
+			}
+			else //if wanted resource is more expensive
+			{
+				val1 = (g / r) + 0.5f;
+				val2 = 1;
+			}
+		}
+		break;
+	case CREATURE_RESOURCE:
+		{
+			const float effectivenessArray[] = {0, 0.3, 0.45, 0.50, 0.65, 0.7, 0.85, 0.9, 1};
+			float effectiveness = effectivenessArray[std::min(getMarketEfficiency(), 8)];
+
+			float r = VLC->creh->creatures[id1]->cost[6], //value of given creature in gold
+				g = VLC->objh->resVals[id2] / effectiveness; //value of wanted resource
+
+			if(r>g) //if given resource is more expensive than wanted
+			{
+				val2 = ceil(r / g);
+				val1 = 1;
+			}
+			else //if wanted resource is more expensive
+			{
+				val1 = (g / r) + 0.5f;
+				val2 = 1;
+			}
+		}
+		break;
+	case RESOURCE_PLAYER:
+		val1 = 1;
+		val2 = 1;
+		break;
+	case RESOURCE_ARTIFACT:
+		{
+			float effectiveness = std::min(((float)getMarketEfficiency()+3.0f) / 20.0f, 0.6f);
+			float r = VLC->objh->resVals[id1], //value of offered resource
+				g = VLC->arth->artifacts[id2]->price / effectiveness; //value of bought artifact in gold
+			
+			if(id1 != 6) //non-gold prices are doubled
+				r /= 2; 
+
+			assert(g >= r); //should we allow artifacts cheaper than unit of resource?
+			val1 = (g / r) + 0.5f;
+			val2 = 1;
+		}
+		break;
+
+	case CREATURE_EXP:
+		{
+			val1 = 1;
+			val2 = (VLC->creh->creatures[id1]->AIValue / 40) * 5;
+		}
+		break;
+	case ARTIFACT_EXP:
+		{
+			val1 = 1;
+
+			int givenClass = VLC->arth->artifacts[id1]->getArtClassSerial();
+			if(givenClass < 0 || givenClass > 3)
+			{
+				val2 = 0;
+				return false;
+			}
+
+			static const int expPerClass[] = {1000, 1500, 3000, 6000};
+			val2 = expPerClass[givenClass];
+		}
+		break;
+	default:
+		assert(0);
+		return false;
+	}
+
+	return true;
+}
+
+bool IMarket::allowsTrade(EMarketMode mode) const
+{
+	return false;
+}
+
+int IMarket::availableUnits(EMarketMode mode, int marketItemSerial) const
+{
+	switch(mode)
+	{
+	case RESOURCE_RESOURCE:
+	case ARTIFACT_RESOURCE:
+	case CREATURE_RESOURCE:
+			return -1;
+	default:
+			return 1;
+	}
+}
+
+std::vector<int> IMarket::availableItemsIds(EMarketMode mode) const
+{
+	std::vector<int> ret;
+	switch(mode)
+	{
+	case RESOURCE_RESOURCE:
+	case ARTIFACT_RESOURCE:
+	case CREATURE_RESOURCE:
+		for (int i = 0; i < 7; i++)
+			ret.push_back(i);
+	default:
+		break;
+	}
+	return ret;
+}
+
+const IMarket * IMarket::castFrom(const CGObjectInstance *obj)
+{
+	switch(obj->ID)
+	{
+	case TOWNI_TYPE:
+		return static_cast<const CGTownInstance*>(obj);
+	case 2: //Altar of Sacrifice
+	case 7: //Black Market
+	case 99: //Trading Post
+	case 221: //Trading Post (snow)
+	case 213: //Freelancer's Guild
+		return static_cast<const CGMarket*>(obj);
+	case 104: //University
+		return static_cast<const CGUniversity*>(obj);
+	default:
+		tlog1 << "Cannot cast to IMarket object with ID " << obj->ID << std::endl;
+		return NULL;
+	}
+}
+
+IMarket::IMarket(const CGObjectInstance *O)
+	:o(O)
+{
+
+}
+
+std::vector<EMarketMode> IMarket::availableModes() const
+{
+	std::vector<EMarketMode> ret;
+	for (int i = 0; i < MARTKET_AFTER_LAST_PLACEHOLDER; i++)
+		if(allowsTrade((EMarketMode)i))
+			ret.push_back((EMarketMode)i);
+
+	return ret;
+}
+
+void CGMarket::onHeroVisit(const CGHeroInstance * h) const
+{
+	OpenWindow ow;
+	ow.id1 = id;
+	ow.id2 = h->id;
+	ow.window = OpenWindow::MARKET_WINDOW;
+	cb->sendAndApply(&ow);
+}
+
+int CGMarket::getMarketEfficiency() const
+{
+	return 5;
+}
+
+bool CGMarket::allowsTrade(EMarketMode mode) const
+{
+	switch(mode)
+	{
+	case RESOURCE_RESOURCE:
+	case RESOURCE_PLAYER:
+		switch(ID)
+		{
+		case 99: //Trading Post
+		case 221: //Trading Post (snow)
+			return true;
+		default:
+			return false;
+		}
+	case CREATURE_RESOURCE:
+		return ID == 213; //Freelancer's Guild
+	//case ARTIFACT_RESOURCE:
+	case RESOURCE_ARTIFACT:
+		return ID == 7; //Black Market
+	case ARTIFACT_EXP:
+	case CREATURE_EXP:
+		return ID == 2; //TODO? check here for alignment of visiting hero? - would not be coherent with other checks here
+	case RESOURCE_SKILL:
+		return ID == 104;//University
+	default:
+		return false;
+	}
+}
+
+int CGMarket::availableUnits(EMarketMode mode, int marketItemSerial) const
+{
+	return -1;
+}
+
+std::vector<int> CGMarket::availableItemsIds(EMarketMode mode) const
+{
+	switch(mode)
+	{
+	case RESOURCE_RESOURCE:
+	case RESOURCE_PLAYER:
+		return IMarket::availableItemsIds(mode);
+	default:
+		return std::vector<int>();
+	}
+}
+
+CGMarket::CGMarket()
+	:IMarket(this)
+{
+}
+
+std::vector<int> CGBlackMarket::availableItemsIds(EMarketMode mode) const
+{
+	switch(mode)
+	{
+	case ARTIFACT_RESOURCE:
+		return IMarket::availableItemsIds(mode);
+	case RESOURCE_ARTIFACT:
+		{
+			std::vector<int> ret;
+			BOOST_FOREACH(const CArtifact *a, artifacts)
+				if(a)
+					ret.push_back(a->id);
+				else
+					ret.push_back(-1);
+			return ret;
+		}
+	default:
+		return std::vector<int>();
+	}
+}
+
+void CGBlackMarket::newTurn() const
+{
+	if(cb->getDate(2) != 1)
+		return;
+
+	SetAvailableArtifacts saa;
+	saa.id = id;
+	cb->pickAllowedArtsSet(saa.arts);
+	cb->sendAndApply(&saa);
+}
+
+void CGUniversity::initObj()
+{
+	std::vector <int> toChoose;
+	for (int i=0; i<SKILL_QUANTITY; i++)
+		if (cb->isAllowed(2,i))
+			toChoose.push_back(i);
+	if (toChoose.size() < 4)
+	{
+		tlog0<<"Warning: less then 4 available skills was found by University initializer!\n";
+		return;
+	}
+	
+	for (int i=0; i<4; i++)//get 4 skills
+	{
+		int skillPos = ran()%toChoose.size();
+		skills.push_back(toChoose[skillPos]);//move it to selected
+		toChoose.erase(toChoose.begin()+skillPos);//remove from list
+	}
+}
+
+std::vector<int> CGUniversity::availableItemsIds(EMarketMode mode) const
+{
+	switch (mode)
+	{
+		case RESOURCE_SKILL:
+			return skills;
+			
+		default:
+			return std::vector <int> ();
+	}
+}
+
+void CGUniversity::onHeroVisit(const CGHeroInstance * h) const
+{
+	OpenWindow ow;
+	ow.id1 = id;
+	ow.id2 = h->id;
+	ow.window = OpenWindow::UNIVERSITY_WINDOW;
+	cb->sendAndApply(&ow);
+}