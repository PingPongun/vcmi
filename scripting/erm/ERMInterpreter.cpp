#include "StdInc.h"
#include "ERMInterpreter.h"

#include <cctype>
#include "../../lib/mapObjects/CObjectHandler.h"
<<<<<<< HEAD
#include "../../lib/mapObjects/MapObjects.h"
=======
>>>>>>> aea5a7ba
#include "../../lib/CHeroHandler.h"
#include "../../lib/CCreatureHandler.h"
#include "../../lib/VCMIDirs.h"
#include "../../lib/IGameCallback.h"

/*
 * ERMInterpreter.cpp, part of VCMI engine
 *
 * Authors: listed in file AUTHORS in main folder
 *
 * License: GNU General Public License v2.0 or later
 * Full text of license available in license.txt file, in main folder
 *
 */

namespace spirit = boost::spirit;
using namespace VERMInterpreter;
using namespace boost::assign;
typedef int TUnusedType;
using namespace boost::assign;

ERMInterpreter *erm;
Environment *topDyn;

namespace ERMPrinter
{
	//console printer
	using namespace ERM;

	struct VarPrinterVisitor : boost::static_visitor<>
	{
		void operator()(TVarExpNotMacro const& val) const
		{
			logGlobal->debugStream() << val.varsym;
			if(val.val.is_initialized())
			{
				logGlobal->debugStream() << val.val.get();
			}
		}
		void operator()(TMacroUsage const& val) const
		{
			logGlobal->debugStream() << "$" << val.macro << "&";
		}
	};

	void varPrinter(const TVarExp & var)
	{
		boost::apply_visitor(VarPrinterVisitor(), var);
	}

	struct IExpPrinterVisitor : boost::static_visitor<>
	{
		void operator()(int const & constant) const
		{
			logGlobal->warnStream() << constant;
		}
		void operator()(TVarExp const & var) const
		{
			varPrinter(var);
		}
	};


	void iexpPrinter(const TIexp & exp)
	{
		boost::apply_visitor(IExpPrinterVisitor(), exp);
	}

	struct IdentifierPrinterVisitor : boost::static_visitor<>
	{
		void operator()(TIexp const& iexp) const
		{
			iexpPrinter(iexp);
		}
		void operator()(TArithmeticOp const& arop) const
		{
			iexpPrinter(arop.lhs);
			logGlobal->debugStream() << " " << arop.opcode << " ";
			iexpPrinter(arop.rhs);
		}
	};

	void identifierPrinter(const boost::optional<Tidentifier> & id)
	{
		if(id.is_initialized())
		{
			logGlobal->debugStream() << "identifier: ";
			for (auto x : id.get())
			{
				logGlobal->debugStream() << "#";
				boost::apply_visitor(IdentifierPrinterVisitor(), x);
			}
		}
	}

	struct ConditionCondPrinterVisitor : boost::static_visitor<>
	{
		void operator()(TComparison const& cmp) const
		{
			iexpPrinter(cmp.lhs);
			logGlobal->debugStream() << " " << cmp.compSign << " ";
			iexpPrinter(cmp.rhs);
		}
		void operator()(int const& flag) const
		{
			logGlobal->debugStream() << "condflag " << flag;
		}
	};

	void conditionPrinter(const boost::optional<Tcondition> & cond)
	{
		if(cond.is_initialized())
		{
			Tcondition condp = cond.get();
			logGlobal->debugStream() << " condition: ";
			boost::apply_visitor(ConditionCondPrinterVisitor(), condp.cond);
			logGlobal->debugStream() << " cond type: " << condp.ctype;

			//recursive call
			if(condp.rhs.is_initialized())
			{
				logGlobal->debugStream() << "rhs: ";
				boost::optional<Tcondition> rhsc = condp.rhs.get().get();
				conditionPrinter(rhsc);
			}
			else
			{
				logGlobal->debugStream() << "no rhs; ";
			}
		}
	}

	struct BodyVarpPrinterVisitor : boost::static_visitor<>
	{
		void operator()(TVarExpNotMacro const& cmp) const
		{
			if(cmp.questionMark.is_initialized())
			{
				logGlobal->debugStream() << cmp.questionMark.get();
			}
			if(cmp.val.is_initialized())
			{
				logGlobal->debugStream() << "val:" << cmp.val.get();
			}
			logGlobal->debugStream() << "varsym: |" << cmp.varsym << "|";
		}
		void operator()(TMacroUsage const& cmp) const
		{
			logGlobal->debugStream() << "???$$" << cmp.macro << "$$";
		}
	};

	struct BodyOptionItemPrinterVisitor : boost::static_visitor<>
	{
		void operator()(TVarConcatString const& cmp) const
		{
			logGlobal->debugStream() << "+concat\"";
			varPrinter(cmp.var);
			logGlobal->debugStream() << " with " << cmp.string.str;
		}
		void operator()(TStringConstant const& cmp) const
		{
			logGlobal->debugStream() << " \"" << cmp.str << "\" ";
		}
		void operator()(TCurriedString const& cmp) const
		{
			logGlobal->debugStream() << "cs: ";
			iexpPrinter(cmp.iexp);
			logGlobal->debugStream() << " '" << cmp.string.str << "' ";
		}
		void operator()(TSemiCompare const& cmp) const
		{
			logGlobal->debugStream() << cmp.compSign << "; rhs: ";
			iexpPrinter(cmp.rhs);
		}
		void operator()(TMacroUsage const& cmp) const
		{
			logGlobal->debugStream() << "$$" << cmp.macro << "$$";
		}
		void operator()(TMacroDef const& cmp) const
		{
			logGlobal->debugStream() << "@@" << cmp.macro << "@@";
		}
		void operator()(TIexp const& cmp) const
		{
			iexpPrinter(cmp);
		}
		void operator()(TVarpExp const& cmp) const
		{
			logGlobal->debugStream() << "varp";
			boost::apply_visitor(BodyVarpPrinterVisitor(), cmp.var);
		}
		void operator()(spirit::unused_type const& cmp) const
		{
			logGlobal->debugStream() << "nothing";
		}
	};

	struct BodyOptionVisitor : boost::static_visitor<>
	{
		void operator()(TVRLogic const& cmp) const
		{
			logGlobal->debugStream() << cmp.opcode << " ";
			iexpPrinter(cmp.var);
		}
		void operator()(TVRArithmetic const& cmp) const
		{
			logGlobal->debugStream() << cmp.opcode << " ";
			iexpPrinter(cmp.rhs);
		}
		void operator()(TNormalBodyOption const& cmp) const
		{
			logGlobal->debugStream() << cmp.optionCode << "~";
			for (auto optList : cmp.params)
			{
				boost::apply_visitor(BodyOptionItemPrinterVisitor(), optList);
			}
		}
	};

	void bodyPrinter(const Tbody & body)
	{
		logGlobal->debugStream() << " body items: ";
		for (auto bi: body)
		{
			logGlobal->debugStream() << " (";
			apply_visitor(BodyOptionVisitor(), bi);
			logGlobal->debugStream() << ") ";
		}
	}

	struct CommandPrinterVisitor : boost::static_visitor<>
	{
		void operator()(Ttrigger const& trig) const
		{
			logGlobal->debugStream() << "trigger: " << trig.name << " ";
			identifierPrinter(trig.identifier);
			conditionPrinter(trig.condition);
		}
		void operator()(Tinstruction const& trig) const
		{
			logGlobal->debugStream() << "instruction: " << trig.name << " ";
			identifierPrinter(trig.identifier);
			conditionPrinter(trig.condition);
			bodyPrinter(trig.body);

		}
		void operator()(Treceiver const& trig) const
		{
			logGlobal->debugStream() << "receiver: " << trig.name << " ";

			identifierPrinter(trig.identifier);
			conditionPrinter(trig.condition);
			if(trig.body.is_initialized())
				bodyPrinter(trig.body.get());
		}
		void operator()(TPostTrigger const& trig) const
		{
			logGlobal->debugStream() << "post trigger: " << trig.name << " ";
			identifierPrinter(trig.identifier);
			conditionPrinter(trig.condition);
		}
	};

	struct LinePrinterVisitor : boost::static_visitor<>
	{
		void operator()(Tcommand const& cmd) const
		{
			CommandPrinterVisitor un;
			boost::apply_visitor(un, cmd.cmd);
			logGlobal->debugStream() << "Line comment: " << cmd.comment;
		}
		void operator()(std::string const& comment) const
		{
		}
		void operator()(spirit::unused_type const& nothing) const
		{
		}
	};

	void printERM(const TERMline & ast)
	{
		logGlobal->debugStream() << "";

		boost::apply_visitor(LinePrinterVisitor(), ast);
	}

	void printTVExp(const TVExp & exp);

	struct VOptionPrinterVisitor : boost::static_visitor<>
	{
		void operator()(TVExp const& cmd) const
		{
			printTVExp(cmd);
		}
		void operator()(TSymbol const& cmd) const
		{
			for(auto mod : cmd.symModifier)
			{
				logGlobal->debugStream() << mod << " ";
			}
			logGlobal->debugStream() << cmd.sym;
		}
		void operator()(char const& cmd) const
		{
			logGlobal->debugStream() << "'" << cmd << "'";
		}
		void operator()(int const& cmd) const
		{
			logGlobal->debugStream() << cmd;
		}
		void operator()(double const& cmd) const
		{
			logGlobal->debugStream() << cmd;
		}
		void operator()(TERMline const& cmd) const
		{
			printERM(cmd);
		}
		void operator()(TStringConstant const& cmd) const
		{
			logGlobal->debugStream() << "^" << cmd.str << "^";
		}
	};

	void printTVExp(const TVExp & exp)
	{
		for (auto mod: exp.modifier)
		{
			logGlobal->debugStream() << mod << " ";
		}
		logGlobal->debugStream() << "[ ";
		for (auto opt: exp.children)
		{
			boost::apply_visitor(VOptionPrinterVisitor(), opt);
			logGlobal->debugStream() << " ";
		}
		logGlobal->debugStream() << "]";
	}

	struct TLPrinterVisitor : boost::static_visitor<>
	{
		void operator()(TVExp const& cmd) const
		{
			printTVExp(cmd);
		}
		void operator()(TERMline const& cmd) const
		{
			printERM(cmd);
		}
	};

	void printAST(const TLine & ast)
	{
		boost::apply_visitor(TLPrinterVisitor(), ast);
	}
}

void ERMInterpreter::scanForScripts()
{
	using namespace boost::filesystem;
	//parser checking
	if(!exists(VCMIDirs::get().dataPaths().back() + "/Data/s/"))
	{
		logGlobal->warnStream() << "Warning: Folder " << VCMIDirs::get().dataPaths().back() << "/Data/s/ doesn't exist!";
		return;
	}
	directory_iterator enddir;
	for (directory_iterator dir(VCMIDirs::get().dataPaths().back() + "/Data/s"); dir!=enddir; dir++)
	{
		if(is_regular(dir->status()))
		{
			std::string name = dir->path().leaf().string();
			if( boost::algorithm::ends_with(name, ".erm") ||
				boost::algorithm::ends_with(name, ".verm") )
			{
				ERMParser ep(dir->path().string());
				FileInfo * finfo = new FileInfo;
				finfo->filename = dir->path().string();

				std::vector<LineInfo> buf = ep.parseFile();
				finfo->length = buf.size();
				files.push_back(finfo);

				for(int g=0; g<buf.size(); ++g)
				{
					scripts[LinePointer(finfo, g, buf[g].realLineNum)] = buf[g].tl;
				}
			}
		}
	}
}

void ERMInterpreter::printScripts( EPrintMode mode /*= EPrintMode::ALL*/ )
{
	std::map< LinePointer, ERM::TLine >::const_iterator prevIt;
	for(std::map< LinePointer, ERM::TLine >::const_iterator it = scripts.begin(); it != scripts.end(); ++it)
	{
		if(it == scripts.begin() || it->first.file != prevIt->first.file)
		{
			logGlobal->debugStream() << "----------------- script " << it->first.file->filename << " ------------------";
		}

		logGlobal->debugStream() << it->first.realLineNum;
		ERMPrinter::printAST(it->second);
		prevIt = it;
	}
}

struct ScriptScanner : boost::static_visitor<>
{
	ERMInterpreter * interpreter;
	LinePointer lp;

	ScriptScanner(ERMInterpreter * interpr, const LinePointer & _lp) : interpreter(interpr), lp(_lp)
	{}

	void operator()(TVExp const& cmd) const
	{
		//
	}
	void operator()(TERMline const& cmd) const
	{
		if(cmd.which() == 0) //TCommand
		{
			Tcommand tcmd = boost::get<Tcommand>(cmd);
			switch (tcmd.cmd.which())
			{
			case 0: //trigger
				{
					Trigger trig;
					trig.line = lp;
					interpreter->triggers[ TriggerType(boost::get<ERM::Ttrigger>(tcmd.cmd).name) ].push_back(trig);
				}
				break;
			case 3: //post trigger
				{
					Trigger trig;
					trig.line = lp;
					interpreter->postTriggers[ TriggerType(boost::get<ERM::TPostTrigger>(tcmd.cmd).name) ].push_back(trig);
				}
				break;
			default:

				break;
			}
		}

	}
};

void ERMInterpreter::scanScripts()
{
	for(std::map< LinePointer, ERM::TLine >::const_iterator it = scripts.begin(); it != scripts.end(); ++it)
	{
		boost::apply_visitor(ScriptScanner(this, it->first), it->second);
	}
}

ERMInterpreter::ERMInterpreter()
{
	erm = this;
	curFunc = nullptr;
	curTrigger = nullptr;
	globalEnv = new Environment();
	topDyn = globalEnv;
}

void ERMInterpreter::executeTrigger( VERMInterpreter::Trigger & trig, int funNum /*= -1*/, std::vector<int> funParams/*=std::vector<int>()*/ )
{
	//function-related logic
	if(funNum != -1)
	{
		curFunc = getFuncVars(funNum);
		for(int g=1; g<=FunctionLocalVars::NUM_PARAMETERS; ++g)
		{
			curFunc->getParam(g) = g-1 < funParams.size() ? funParams[g-1] : 0;
		}
	}
	else
		curFunc = getFuncVars(0);

	//skip the first line
	LinePointer lp = trig.line;
	++lp;
	for(; lp.isValid(); ++lp)
	{
		ERM::TLine curLine = retrieveLine(lp);
		if(isATrigger(curLine))
			break;

		executeLine(lp);
	}

	curFunc = nullptr;
}

bool ERMInterpreter::isATrigger( const ERM::TLine & line )
{
	switch(line.which())
	{
	case 0: //v-exp
		{
			TVExp vexp = boost::get<TVExp>(line);
			if(vexp.children.size() == 0)
				return false;

			switch (getExpType(vexp.children[0]))
			{
			case SYMBOL:
				{
					//TODO: what about sym modifiers?
					//TOOD: macros?
					ERM::TSymbol sym = boost::get<ERM::TSymbol>(vexp.children[0]);
					return sym.sym == triggerSymbol || sym.sym == postTriggerSymbol;
				}
				break;
			case TCMD:
				return isCMDATrigger( boost::get<ERM::Tcommand>(vexp.children[0]) );
				break;
			default:
				return false;
				break;
			}
		}
		break;
	case 1: //erm
		{
			TERMline ermline = boost::get<TERMline>(line);
			switch(ermline.which())
			{
			case 0: //tcmd
				return isCMDATrigger( boost::get<ERM::Tcommand>(ermline) );
				break;
			default:
				return false;
				break;
			}
		}
		break;
	default:
		assert(0); //it should never happen
		break;
	}
	assert(0);
	return false;
}

ERM::EVOtions ERMInterpreter::getExpType( const ERM::TVOption & opt )
{
	//MAINTENANCE: keep it correct!
	return static_cast<ERM::EVOtions>(opt.which());
}

bool ERMInterpreter::isCMDATrigger( const ERM::Tcommand & cmd )
{
	switch (cmd.cmd.which())
	{
	case 0: //trigger
	case 3: //post trigger
		return true;
		break;
	default:
		return false;
		break;
	}
}

ERM::TLine &ERMInterpreter::retrieveLine( LinePointer linePtr )
{
	return scripts.find(linePtr)->second;
}

/////////
//code execution

template<typename OwnerType>
struct StandardBodyOptionItemVisitor : boost::static_visitor<>
{
	typedef OwnerType TReceiverType;
	OwnerType & owner;
	explicit StandardBodyOptionItemVisitor(OwnerType & _owner) : owner(_owner)
	{}
	virtual void operator()(TVarConcatString const& cmp) const
	{
		throw EScriptExecError("String concatenation not allowed in this receiver");
	}
	virtual void operator()(TStringConstant const& cmp) const
	{
		throw EScriptExecError("String constant not allowed in this receiver");
	}
	virtual void operator()(TCurriedString const& cmp) const
	{
		throw EScriptExecError("Curried string not allowed in this receiver");
	}
	virtual void operator()(TSemiCompare const& cmp) const
	{
		throw EScriptExecError("Semi comparison not allowed in this receiver");
	}
// 	virtual void operator()(TMacroUsage const& cmp) const
// 	{
// 		throw EScriptExecError("Macro usage not allowed in this receiver");
// 	}
	virtual void operator()(TMacroDef const& cmp) const
	{
		throw EScriptExecError("Macro definition not allowed in this receiver");
	}
	virtual void operator()(TIexp const& cmp) const
	{
		throw EScriptExecError("i-expression not allowed in this receiver");
	}
	virtual void operator()(TVarpExp const& cmp) const
	{
		throw EScriptExecError("Varp expression not allowed in this receiver");
	}
	virtual void operator()(spirit::unused_type const& cmp) const
	{
		throw EScriptExecError("\'Nothing\' not allowed in this receiver");
	}
};

template<typename T>
struct StandardReceiverVisitor : boost::static_visitor<>
{
	ERMInterpreter * interp;
	T identifier;
	StandardReceiverVisitor(ERMInterpreter * _interpr, T ident) : interp(_interpr), identifier(ident)
	{}

	virtual void operator()(TVRLogic const& trig) const
	{
		throw EScriptExecError("VR logic not allowed in this receiver!");
	}
	virtual void operator()(TVRArithmetic const& trig) const
	{
		throw EScriptExecError("VR arithmetic not allowed in this receiver!");
	}
	virtual void operator()(TNormalBodyOption const& trig) const = 0;

	template<typename OptionPerformer>
	void performOptionTakingOneParamter(const ERM::TNormalBodyOptionList & params) const
	{
		if(params.size() == 1)
		{
			ERM::TBodyOptionItem boi = params[0];
			boost::apply_visitor(
				OptionPerformer(*const_cast<typename OptionPerformer::TReceiverType*>(static_cast<const typename OptionPerformer::TReceiverType*>(this))), boi);
		}
		else
			throw EScriptExecError("This receiver option takes exactly 1 parameter!");
	}

	template<template <int opcode> class OptionPerformer>
	void performOptionTakingOneParamterWithIntDispatcher(const ERM::TNormalBodyOptionList & params) const
	{
		if(params.size() == 2)
		{
			int optNum = erm->getIexp(params[0]).getInt();

			ERM::TBodyOptionItem boi = params[1];
			switch(optNum)
			{
			case 0:
				boost::apply_visitor(
					OptionPerformer<0>(*const_cast<typename OptionPerformer<0>::TReceiverType*>(static_cast<const typename OptionPerformer<0>::TReceiverType*>(this))), boi);
				break;
			default:
				throw EScriptExecError("Wrong number of option code!");
				break;
			}
		}
		else
			throw EScriptExecError("This receiver option takes exactly 2 parameters!");
	}
};
////HE
struct HEPerformer;

template<int opcode>
struct HE_BPerformer : StandardBodyOptionItemVisitor<HEPerformer>
{
	explicit HE_BPerformer(HEPerformer & _owner) : StandardBodyOptionItemVisitor<HEPerformer>(_owner)
	{}
	using StandardBodyOptionItemVisitor<HEPerformer>::operator();

	void operator()(TIexp const& cmp) const override;
	void operator()(TVarpExp const& cmp) const override;
};

template<int opcode>
void HE_BPerformer<opcode>::operator()( TIexp const& cmp ) const
{
	throw EScriptExecError("Setting hero name is not implemented!");
}

template<int opcode>
struct HE_CPerformer : StandardBodyOptionItemVisitor<HEPerformer>
{
	explicit HE_CPerformer(HEPerformer & _owner) : StandardBodyOptionItemVisitor<HEPerformer>(_owner)
	{}
	using StandardBodyOptionItemVisitor<HEPerformer>::operator();

	void operator()(TIexp const& cmp) const override;
	void operator()(TVarpExp const& cmp) const override;
};

template<int opcode>
void HE_CPerformer<opcode>::operator()( TIexp const& cmp ) const
{
	throw EScriptExecError("Setting hero army is not implemented!");
}

struct HEPerformer : StandardReceiverVisitor<const CGHeroInstance *>
{
	HEPerformer(ERMInterpreter * _interpr, const CGHeroInstance * hero) : StandardReceiverVisitor<const CGHeroInstance *>(_interpr, hero)
	{}
	using StandardReceiverVisitor<const CGHeroInstance *>::operator();

	void operator()(TNormalBodyOption const& trig) const override
	{
		switch(trig.optionCode)
		{
		case 'B':
			{
				performOptionTakingOneParamterWithIntDispatcher<HE_BPerformer>(trig.params);
			}
			break;
		case 'C':
			{
				const ERM::TNormalBodyOptionList & params = trig.params;
				if(params.size() == 4)
				{
					if(erm->getIexp(params[0]).getInt() == 0)
					{
						SlotID slot = SlotID(erm->getIexp(params[1]).getInt());
						const CStackInstance *stack = identifier->getStackPtr(slot);
						if(params[2].which() == 6) //varp
						{
							IexpValStr lhs = erm->getIexp(boost::get<ERM::TVarpExp>(params[2]));
							if(stack)
								lhs.setTo(stack->getCreatureID());
							else
								lhs.setTo(-1);
						}
						else
							throw EScriptExecError("Setting stack creature type is not implemented!");

						if(params[3].which() == 6) //varp
						{
							erm->getIexp(boost::get<ERM::TVarpExp>(params[3])).setTo(identifier->getStackCount(SlotID(slot)));
						}
						else
							throw EScriptExecError("Setting stack count is not implemented!");
					}
					else
						throw EScriptExecError("Slot number must be an evaluable i-exp");
				}
				//todo else if(14 params)
				else
					throw EScriptExecError("Slot number must be an evaluable i-exp");
			}
			break;
		case 'E':
			break;
		case 'N':
			break;
		default:
			break;
		}
	}

};
struct IFPerformer;

struct IF_MPerformer : StandardBodyOptionItemVisitor<IFPerformer>
{
	explicit IF_MPerformer(IFPerformer & _owner) : StandardBodyOptionItemVisitor<IFPerformer>(_owner){}
	using StandardBodyOptionItemVisitor<IFPerformer>::operator();

	void operator()(TStringConstant const& cmp) const override;
};


//according to the ERM help:
//"%%" -> "%"
//"%V#" -> current value of # flag.
//"%Vf"..."%Vt" -> current value of corresponding variable.
//"%W1"..."%W100" -> current value of corresponding hero variable.
//"%X1"..."%X16" -> current value of corresponding function parameter.
//"%Y1"..."%Y100" -> current value of corresponding local variable.
//"%Z1"..."%Z500" -> current value of corresponding string variable.
//"%$macro$" -> macro name of corresponding variable
//"%Dd" -> current day of week
//"%Dw" -> current week
//"%Dm" -> current month
//"%Da" -> current day from beginning of the game
//"%Gc" -> the color of current gamer in text
struct StringFormatter
{
	int pos;
	int tokenLength;
	size_t percentPos;
	int charsToReplace;
	std::string &msg;

	StringFormatter(std::string &MSG) : pos(0), msg(MSG) {}

	static void format(std::string &msg)
	{
		StringFormatter sf(msg);
		sf.format();
	}

	// startpos is the first digit
	// digits will be converted to number and returned
	// ADDITIVE on digitsUsed
	int getNum()
	{
		int toAdd = 0;
		int numStart = percentPos + 2;
		size_t numEnd = msg.find_first_not_of("1234567890", numStart);

		if(numEnd == std::string::npos)
			toAdd = msg.size() - numStart;
		else
			toAdd = numEnd - numStart;

		charsToReplace += toAdd;
		return boost::lexical_cast<int>(msg.substr(numStart, toAdd));
	}

	void format()
	{
		while(pos < msg.size())
		{
			percentPos = msg.find_first_of('%', pos);
			charsToReplace = 1; //at least the same '%' needs to be replaced

			std::ostringstream replaceWithWhat;

			if(percentPos == std::string::npos) //processing done?
				break;

			if(percentPos + 1 >= msg.size()) //at least one character after % is required
				throw EScriptExecError("Formatting error: % at the end of string!");

			charsToReplace++; //the sign after % is consumed
			switch(msg[percentPos+1])
			{
			case '%':
				replaceWithWhat << '%';
				break;
			case 'F':
				replaceWithWhat << erm->ermGlobalEnv->getFlag(getNum());
				break;
			case 'V':
				if(std::isdigit(msg[percentPos + 2]))
					replaceWithWhat << erm->ermGlobalEnv->getStandardVar(getNum());
				else
				{
					charsToReplace++;
					replaceWithWhat << erm->ermGlobalEnv->getQuickVar(msg[percentPos+2]);
				}
				break;
			case 'X':
				replaceWithWhat << erm->getVar("x", getNum()).getInt();
				break;
			case 'Z':
				replaceWithWhat << erm->ermGlobalEnv->getZVar(getNum());
				break;
			default:
				throw EScriptExecError("Formatting error: unrecognized token indicator after %!");
			}
			msg.replace(percentPos, charsToReplace, replaceWithWhat.str());
			pos = percentPos + 1;
		}
	}
};

struct IFPerformer : StandardReceiverVisitor<TUnusedType>
{
	IFPerformer(ERMInterpreter * _interpr) : StandardReceiverVisitor<TUnusedType>(_interpr, 0)
	{}
	using StandardReceiverVisitor<TUnusedType>::operator();


	void operator()(TNormalBodyOption const& trig) const override
	{
		switch(trig.optionCode)
		{
		case 'M': //Show the message (Text) or contents of z$ variable on the screen immediately.
			performOptionTakingOneParamter<IF_MPerformer>(trig.params);
			break;
		default:
			break;
		}
	}

	void showMessage(const std::string &msg)
	{
		std::string msgToFormat = msg;
		StringFormatter::format(msgToFormat);
		acb->showInfoDialog(msgToFormat, icb->getLocalPlayer());
	}
};

void IF_MPerformer::operator()(TStringConstant const& cmp) const
{
	owner.showMessage(cmp.str);
}

template<int opcode>
void HE_BPerformer<opcode>::operator()( TVarpExp const& cmp ) const
{
	erm->getIexp(cmp).setTo(owner.identifier->name);
}

template<int opcode>
void HE_CPerformer<opcode>::operator()( TVarpExp const& cmp ) const
{
	erm->getIexp(cmp).setTo(owner.identifier->name);
}

////MA
struct MAPerformer;
struct MA_PPerformer : StandardBodyOptionItemVisitor<MAPerformer>
{
	explicit MA_PPerformer(MAPerformer & _owner);
	using StandardBodyOptionItemVisitor<MAPerformer>::operator();

	void operator()(TIexp const& cmp) const override;
	void operator()(TVarpExp const& cmp) const override;
};

struct MAPerformer : StandardReceiverVisitor<TUnusedType>
{
	MAPerformer(ERMInterpreter * _interpr) : StandardReceiverVisitor<TUnusedType>(_interpr, 0)
	{}
	using StandardReceiverVisitor<TUnusedType>::operator();

	void operator()(TNormalBodyOption const& trig) const override
	{
		switch(trig.optionCode)
		{
		case 'A': //sgc monster attack
			break;
		case 'B': //spell?
			break;
		case 'P': //hit points
			{
				//TODO
			}
			break;
		default:
			break;
		}
	}

};

void MA_PPerformer::operator()( TIexp const& cmp ) const
{

}

void MA_PPerformer::operator()( TVarpExp const& cmp ) const
{

}

////MO

struct MOPerformer;
struct MO_GPerformer : StandardBodyOptionItemVisitor<MOPerformer>
{
	explicit MO_GPerformer(MOPerformer & _owner) : StandardBodyOptionItemVisitor<MOPerformer>(_owner)
	{}
	using StandardBodyOptionItemVisitor<MOPerformer>::operator();

	void operator()(TVarpExp const& cmp) const override;
	void operator()(TIexp const& cmp) const override;
};

struct MOPerformer: StandardReceiverVisitor<int3>
{
	MOPerformer(ERMInterpreter * _interpr, int3 pos) : StandardReceiverVisitor<int3>(_interpr, pos)
	{}
	using StandardReceiverVisitor<int3>::operator();

	void operator()(TNormalBodyOption const& trig) const override
	{
		switch(trig.optionCode)
		{
		case 'G':
			{
				performOptionTakingOneParamter<MO_GPerformer>(trig.params);
			}
			break;
		default:
			break;
		}
	}
};

void MO_GPerformer::operator()( TIexp const& cmp ) const
{
	throw EScriptExecError("Setting monster count is not implemented yet!");
}

void MO_GPerformer::operator()( TVarpExp const& cmp ) const
{
	const CGCreature *cre = erm->getObjFromAs<CGCreature>(owner.identifier);
	erm->getIexp(cmp).setTo(cre->getStackCount(SlotID(0)));
}


struct ConditionDisemboweler;
//OB
struct OBPerformer;
struct OB_UPerformer : StandardBodyOptionItemVisitor<OBPerformer>
{
	explicit OB_UPerformer(OBPerformer & owner) : StandardBodyOptionItemVisitor<OBPerformer>(owner)
	{}
	using StandardBodyOptionItemVisitor<OBPerformer>::operator();

	virtual void operator()(TIexp const& cmp) const;
	virtual void operator()(TVarpExp const& cmp) const;
};

struct OBPerformer : StandardReceiverVisitor<int3>
{
	OBPerformer(ERMInterpreter * _interpr, int3 objPos) : StandardReceiverVisitor<int3>(_interpr, objPos)
	{}
	using StandardReceiverVisitor<int3>::operator(); //it removes compilation error... not sure why it *must* be here
	void operator()(TNormalBodyOption const& trig) const
	{
		switch(trig.optionCode)
		{
		case 'B': //removes description hint
			{
				//TODO
			}
			break;
		case 'C': //sgc of control word of object
			{
				//TODO
			}
			break;
		case 'D': //disable gamer to use object
			{
				//TODO
			}
			break;
		case 'E': //enable gamer to use object
			{
				//TODO
			}
			break;
		case 'H': //replace hint for object
			{
				//TODO
			}
			break;
		case 'M': //disabling messages and questions
			{
				//TODO
			}
			break;
		case 'R': //enable all gamers to use object
			{
				//TODO
			}
			break;
		case 'S': //disable all gamers to use object
			{
				//TODO
			}
			break;
		case 'T': //sgc of obj type
			{
				//TODO
			}
			break;
		case 'U': //sgc of obj subtype
			{
				performOptionTakingOneParamter<OB_UPerformer>(trig.params);
			}
			break;
		default:
			throw EScriptExecError("Wrong OB receiver option!");
			break;
		}
	}
};

void OB_UPerformer::operator()( TIexp const& cmp ) const
{
	IexpValStr val = owner.interp->getIexp(cmp);
	throw EScriptExecError("Setting subID is not implemented yet!");
}

void OB_UPerformer::operator()( TVarpExp const& cmp ) const
{
	IexpValStr val = owner.interp->getIexp(cmp);
	val.setTo(erm->getObjFrom(owner.identifier)->subID);
}

/////VR
struct VRPerformer;
struct VR_SPerformer : StandardBodyOptionItemVisitor<VRPerformer>
{
	explicit VR_SPerformer(VRPerformer & _owner);
	using StandardBodyOptionItemVisitor<VRPerformer>::operator();

	void operator()(TStringConstant const& cmp) const override;
	void operator()(TIexp const& cmp) const override;
};

struct VRPerformer : StandardReceiverVisitor<IexpValStr>
{
	VRPerformer(ERMInterpreter * _interpr, IexpValStr ident) : StandardReceiverVisitor<IexpValStr>(_interpr, ident)
	{}

	void operator()(TVRLogic const& trig) const override
	{
		int valr = interp->getIexp(trig.var).getInt();
		switch (trig.opcode)
		{
		case '&':
			const_cast<VRPerformer*>(this)->identifier.setTo(identifier.getInt() & valr);
			break;
		case '|':
			const_cast<VRPerformer*>(this)->identifier.setTo(identifier.getInt() | valr);
			break;
		case 'X':
			const_cast<VRPerformer*>(this)->identifier.setTo(identifier.getInt() ^ valr);
			break;
		default:
			throw EInterpreterError("Wrong opcode in VR logic expression!");
			break;
		}
	}
	void operator()(TVRArithmetic const& trig) const override
	{
		IexpValStr rhs = interp->getIexp(trig.rhs);
		switch (trig.opcode)
		{
		case '+':
			const_cast<VRPerformer*>(this)->identifier += rhs;
			break;
		case '-':
			const_cast<VRPerformer*>(this)->identifier -= rhs;
			break;
		case '*':
			const_cast<VRPerformer*>(this)->identifier *= rhs;
			break;
		case ':':
			const_cast<VRPerformer*>(this)->identifier /= rhs;
			break;
		case '%':
			const_cast<VRPerformer*>(this)->identifier %= rhs;
			break;
		default:
			throw EInterpreterError("Wrong opcode in VR arithmetic!");
			break;
		}
	}
	void operator()(TNormalBodyOption const& trig) const override
	{
		switch(trig.optionCode)
		{
		case 'C': //setting/checking v vars
			{
				//TODO
			}
			break;
		case 'H': //checking if string is empty
			{
				//TODO
			}
			break;
		case 'M': //string operations
			{
				//TODO
			}
			break;
		case 'R': //random variables
			{
				//TODO
			}
			break;
		case 'S': //setting variable
			{
				performOptionTakingOneParamter<VR_SPerformer>(trig.params);
			}
			break;
		case 'T': //random variables
			{
				//TODO
			}
			break;
		case 'U': //search for a substring
			{
				//TODO
			}
			break;
		case 'V': //convert string to value
			{
				//TODO
			}
			break;
		default:
			throw EScriptExecError("Wrong VR receiver option!");
			break;
		}
	}
};


VR_SPerformer::VR_SPerformer(VRPerformer & _owner) : StandardBodyOptionItemVisitor<VRPerformer>(_owner)
{}

void VR_SPerformer::operator()(ERM::TIexp const& trig) const
{
	owner.identifier.setTo(owner.interp->getIexp(trig));
}
void VR_SPerformer::operator()(TStringConstant const& cmp) const
{
	owner.identifier.setTo(cmp.str);
}

/////

struct ERMExpDispatch : boost::static_visitor<>
{
	struct HLP
	{
		int3 getPosFromIdentifier(ERM::Tidentifier tid, bool allowDummyFourth)
		{
			switch(tid.size())
			{
			case 1:
				{
					int num = erm->getIexp(tid[0]).getInt();
					return int3(erm->ermGlobalEnv->getStandardVar(num),
						erm->ermGlobalEnv->getStandardVar(num+1),
						erm->ermGlobalEnv->getStandardVar(num+2));
				}
				break;
			case 3:
			case 4:
				if(tid.size() == 4 && !allowDummyFourth)
					throw EScriptExecError("4 items in identifier are not allowed for this receiver!");

				return int3(erm->getIexp(tid[0]).getInt(),
					erm->getIexp(tid[1]).getInt(),
					erm->getIexp(tid[2]).getInt());
				break;
			default:
				throw EScriptExecError("This receiver takes 1 or 3 items in identifier!");
				break;
			}
		}
		template <typename Visitor>
		void performBody(const boost::optional<ERM::Tbody> & body, const Visitor& visitor)
		{
			if(body.is_initialized())
			{
				ERM::Tbody bo = body.get();
				for(int g=0; g<bo.size(); ++g)
				{
					boost::apply_visitor(visitor, bo[g]);
				}
			}
		}
	};

	void operator()(Ttrigger const& trig) const
	{
		throw EInterpreterError("Triggers cannot be executed!");
	}
	void operator()(Tinstruction const& trig) const
	{
	}
	void operator()(Treceiver const& trig) const
	{
		HLP helper;
		//check condition
		if(trig.condition.is_initialized())
		{
			if( !erm->checkCondition(trig.condition.get()) )
				return;
		}

		if(trig.name == "VR")
		{
			//perform operations
			if(trig.identifier.is_initialized())
			{
				ERM::Tidentifier ident = trig.identifier.get();
				if(ident.size() == 1)
				{
					IexpValStr ievs = erm->getIexp(ident[0]);

					//see body
					helper.performBody(trig.body, VRPerformer(erm, ievs));
				}
				else
					throw EScriptExecError("VR receiver must be used with exactly one identifier item!");
			}
			else
				throw EScriptExecError("VR receiver must be used with an identifier!");
		}
		else if(trig.name == "DO")
		{
			//perform operations
			if(trig.identifier.is_initialized())
			{
				ERM::Tidentifier tid = trig.identifier.get();
				if(tid.size() != 4)
				{
					throw EScriptExecError("DO receiver takes exactly 4 arguments");
				}
				int funNum = erm->getIexp(tid[0]).getInt(),
					startVal = erm->getIexp(tid[1]).getInt(),
					stopVal = erm->getIexp(tid[2]).getInt(),
					increment = erm->getIexp(tid[3]).getInt();

				for(int it = startVal; it < stopVal; it += increment)
				{
					std::vector<int> params(FunctionLocalVars::NUM_PARAMETERS, 0);
					params.back() = it;
					//owner->getFuncVars(funNum)->getParam(16) = it;
					ERMInterpreter::TIDPattern tip;
					std::vector<int> v1;
					v1 += funNum;
					insert(tip) (v1.size(), v1);
					erm->executeTriggerType(TriggerType("FU"), true, tip, params);
					it = erm->getFuncVars(funNum)->getParam(16);
				}
			}
		}
		else if(trig.name == "MA")
		{
			if(trig.identifier.is_initialized())
			{
				throw EScriptExecError("MA receiver doesn't take the identifier!");
			}
			helper.performBody(trig.body, MAPerformer(erm));
		}
		else if(trig.name == "MO")
		{
			int3 objPos;
			if(trig.identifier.is_initialized())
			{
				ERM::Tidentifier tid = trig.identifier.get();
				objPos = HLP().getPosFromIdentifier(tid, true);

				helper.performBody(trig.body, MOPerformer(erm, objPos));
			}
			else
				throw EScriptExecError("MO receiver must have an identifier!");
		}
		else if(trig.name == "OB")
		{
			int3 objPos;
			if(trig.identifier.is_initialized())
			{
				ERM::Tidentifier tid = trig.identifier.get();
				objPos = HLP().getPosFromIdentifier(tid, false);

				helper.performBody(trig.body, OBPerformer(erm, objPos));
			}
			else
				throw EScriptExecError("OB receiver must have an identifier!");
		}
		else if(trig.name == "HE")
		{
			if(trig.identifier.is_initialized())
			{
				const CGHeroInstance * hero = nullptr;
				ERM::Tidentifier tid = trig.identifier.get();
				switch(tid.size())
				{
				case 1:
					{
						int heroNum = erm->getIexp(tid[0]).getInt();
						if(heroNum == -1)
							hero = icb->getSelectedHero();
						else
							hero = icb->getHeroWithSubid(heroNum);

					}
					break;
				case 3:
					{
						int3 pos = helper.getPosFromIdentifier(tid, false);
						hero = erm->getObjFromAs<CGHeroInstance>(pos);
					}
					break;
				default:
					throw EScriptExecError("HE receiver takes 1 or 3 items in identifier");
					break;
				}
				helper.performBody(trig.body, HEPerformer(erm, hero));
			}
			else
				throw EScriptExecError("HE receiver must have an identifier!");
		}
		else if(trig.name == "IF")
		{
			helper.performBody(trig.body, IFPerformer(erm));
		}
		else
		{
			logGlobal->warnStream() << trig.name << " receiver is not supported yet, doing nothing...";
			//not supported or invalid trigger
		}
	}
	void operator()(TPostTrigger const& trig) const
	{
		throw EInterpreterError("Post-triggers cannot be executed!");
	}
};

struct CommandExec : boost::static_visitor<>
{
	void operator()(Tcommand const& cmd) const
	{
		boost::apply_visitor(ERMExpDispatch(), cmd.cmd);
		logGlobal->debugStream() << "Line comment: " << cmd.comment;
	}
	void operator()(std::string const& comment) const
	{
		//comment - do nothing
	}
	void operator()(spirit::unused_type const& nothing) const
	{
		//nothing - do nothing
	}
};

struct LineExec : boost::static_visitor<>
{
	void operator()(TVExp const& cmd) const
	{
		VNode line(cmd);
		erm->eval(line);
	}
	void operator()(TERMline const& cmd) const
	{
		boost::apply_visitor(CommandExec(), cmd);
	}
};

/////////

void ERMInterpreter::executeLine( const LinePointer & lp )
{
	logGlobal->debugStream() << "Executing line nr " << getRealLine(lp) << " (internal " << lp.lineNum << ") from " << lp.file->filename;
	executeLine(scripts[lp]);
}

void ERMInterpreter::executeLine(const ERM::TLine &line)
{
	boost::apply_visitor(LineExec(), line);
}

IexpValStr ERMInterpreter::getVar(std::string toFollow, boost::optional<int> initVal) const
{
	IexpValStr ret;
	ret.type = IexpValStr::WRONGVAL;

	int initV=0;
	bool hasInit = false;
	if(initVal.is_initialized())
	{
		initV = initVal.get();
		hasInit = true;
	}

	int endNum = 0;
	if(toFollow[0] == 'd')
	{
		endNum = 1;
		//TODO: support
	}
	if(toFollow.size() == 0)
	{
		if(hasInit)
			ret = IexpValStr(initV);
		else
			throw EIexpProblem("No input to getVar!");

		return ret;
	}
	//now we have at least one element in toFollow
	for(int b=toFollow.size()-1; b>=endNum; --b)
	{
		bool retIt = b == endNum/*+1*/; //if we should return the value are currently at

		char cr = toFollow[b];
		if(cr == 'c')//write number of current day
		{
			//TODO
		}
		else if(cr == 'd') //info for external env - add i/o set
		{
			throw EIexpProblem("d inside i-expression not allowed!");
		}
		else if(cr == 'e')
		{
			if(hasInit)
			{
				if(retIt)
				{
					//these C-style cast is here just to shut up compiler errors
					if(initV > 0 && initV <= FunctionLocalVars::NUM_FLOATINGS)
					{
						if(curFunc)
							ret = IexpValStr(&curFunc->getFloat(initV));
						else
							throw EIexpProblem("Function context not available!");
					}
					else if(initV < 0 && initV >= -TriggerLocalVars::EVAR_NUM)
					{
						if(curTrigger)
							ret = IexpValStr(&curTrigger->ermLocalVars.getEvar(initV));
						else
							throw EIexpProblem("No trigger context available!");
					}
					else
						throw EIexpProblem("index " + boost::lexical_cast<std::string>(initV) + " not allowed for e array");
				}
				else
					throw EIexpProblem("e variables cannot appear in this context");
			}
			else
				throw EIexpProblem("e variables cannot appear in this context");
		}
		else if(cr >= 'f' && cr <= 't')
		{
			if(retIt)
				ret = IexpValStr(&ermGlobalEnv->getQuickVar(cr));
			else
			{
				if(hasInit)
					throw EIexpProblem("quick variables cannot be used in this context");
				else
				{
					initV = ermGlobalEnv->getQuickVar(cr);
					hasInit = true;
				}
			}
		}
		else if(cr == 'v') //standard variables
		{
			if(hasInit)
			{
				if(retIt)
					ret = IexpValStr(&ermGlobalEnv->getStandardVar(initV));
				else
					initV = ermGlobalEnv->getStandardVar(initV);
			}
			else
				throw EIexpProblem("standard variable cannot be used in this context!");
		}
		else if(cr == 'w') //local hero variables
		{
			//TODO
		}
		else if(cr == 'x') //function parameters
		{
			if(hasInit)
			{
				if(curFunc)
				{
					if(retIt)
						ret = IexpValStr(&curFunc->getParam(initV));
					else
						initV = curFunc->getParam(initV);
				}
				else throw EIexpProblem("Function parameters cannot be used outside a function!");
			}
			else
				throw EIexpProblem("Specify which function parameter should be used");
		}
		else if(cr == 'y')
		{
			if(hasInit)
			{
				if(initV > 0 && initV <= FunctionLocalVars::NUM_LOCALS)
				{
					int &valPtr = curFunc ? curFunc->getLocal(initV) : const_cast<ERMInterpreter&>(*this).getFuncVars(0)->getLocal(initV); //retrieve local var if in function or use global set otherwise
					if(retIt)
						ret = IexpValStr(&valPtr);
					else
						initV = curFunc->getLocal(initV);
				}
				else if(initV < 0 && initV >= -TriggerLocalVars::YVAR_NUM)
				{
					if(curTrigger)
					{
						if(retIt)
							ret = IexpValStr(&curTrigger->ermLocalVars.getYvar(initV));
						else
							initV = curTrigger->ermLocalVars.getYvar(initV);
					}
					else
						throw EIexpProblem("Trigger local variables cannot be used outside triggers!");
				}
				else
					throw EIexpProblem("Wrong argument for function local variable!");
			}
			else
				throw EIexpProblem("y variable cannot be used in this context!");
		}
		else if(cr == 'z')
		{
			if(hasInit)
			{
				if(retIt)
				{
					//these C-style casts are here just to shut up compiler errors
					if(initV > 0 )
						ret = IexpValStr(&ermGlobalEnv->getZVar(initV));
					else if(initV < 0)
					{
						if(curFunc)
							ret = IexpValStr(&curFunc->getString(initV));
						else
							throw EIexpProblem("Function local string variables cannot be used outside functions!");
					}
					else
						throw EIexpProblem("Wrong parameter for string variable!");
				}
				else
					throw EIexpProblem("String variables can only be returned!");
			}
			else
				throw EIexpProblem("String variables cannot be used in this context!");
		}
		else
		{
			throw EIexpProblem(std::string("Symbol ") + cr + " is not allowed in this context!");
		}

	}

	ret.name = toFollow;
	if(initVal.is_initialized())
	{
		ret.name += boost::lexical_cast<std::string>(initVal.get());
	}
	return ret;
}

namespace IexpDisemboweler
{
	enum EDir{GET, SET};
}

struct LVL2IexpDisemboweler : boost::static_visitor<IexpValStr>
{
	/*const*/ ERMInterpreter * env;
	IexpDisemboweler::EDir dir;

	LVL2IexpDisemboweler(/*const*/ ERMInterpreter * _env, IexpDisemboweler::EDir _dir)
		: env(_env), dir(_dir) //writes value to given var
	{}

	IexpValStr processNotMacro(const TVarExpNotMacro & val) const
	{
		if(val.questionMark.is_initialized())
			throw EIexpProblem("Question marks ('?') are not allowed in getter i-expressions");

		//const-cast just to do some code-reuse...
		return env->getVar(val.varsym, val.val);

	}

	IexpValStr operator()(TVarExpNotMacro const& val) const
	{
		return processNotMacro(val);
	}
	IexpValStr operator()(TMacroUsage const& val) const
	{
		return env->getIexp(val);
	}
};

struct LVL1IexpDisemboweler : boost::static_visitor<IexpValStr>
{
	/*const*/ ERMInterpreter * env;
	IexpDisemboweler::EDir dir;

	LVL1IexpDisemboweler(/*const*/ ERMInterpreter * _env, IexpDisemboweler::EDir _dir)
		: env(_env), dir(_dir) //writes value to given var
	{}
	IexpValStr operator()(int const & constant) const
	{
		if(dir == IexpDisemboweler::GET)
		{
			return IexpValStr(constant);
		}
		else
		{
			throw EIexpProblem("Cannot set a constant!");
		}
	}
	IexpValStr operator()(TVarExp const & var) const
	{
		return boost::apply_visitor(LVL2IexpDisemboweler(env, dir), var);
	}
};

IexpValStr ERMInterpreter::getIexp( const ERM::TIexp & iexp ) const
{
	return boost::apply_visitor(LVL1IexpDisemboweler(const_cast<ERMInterpreter*>(this), IexpDisemboweler::GET), iexp);
}

IexpValStr ERMInterpreter::getIexp( const ERM::TMacroUsage & macro ) const
{
	std::map<std::string, ERM::TVarExpNotMacro>::const_iterator it =
		ermGlobalEnv->macroBindings.find(macro.macro);
	if(it == ermGlobalEnv->macroBindings.end())
		throw EUsageOfUndefinedMacro(macro.macro);

	return getVar(it->second.varsym, it->second.val);
}

IexpValStr ERMInterpreter::getIexp( const ERM::TIdentifierInternal & tid ) const
{
	if(tid.which() == 0)
	{
		return getIexp(boost::get<ERM::TIexp>(tid));
	}
	else
		throw EScriptExecError("Identifier must be a valid i-expression to perform this operation!");
}

IexpValStr ERMInterpreter::getIexp( const ERM::TVarpExp & tid ) const
{
	return boost::apply_visitor(LVL2IexpDisemboweler(const_cast<ERMInterpreter*>(this), IexpDisemboweler::GET), tid.var);
}

struct LVL3BodyOptionItemVisitor : StandardBodyOptionItemVisitor<IexpValStr>
{
	explicit LVL3BodyOptionItemVisitor(IexpValStr & _owner) : StandardBodyOptionItemVisitor<IexpValStr>(_owner)
	{}
	using StandardBodyOptionItemVisitor<IexpValStr>::operator();

	void operator()(TIexp const& cmp) const override
	{
		owner = erm->getIexp(cmp);
	}
	void operator()(TVarpExp const& cmp) const override
	{
		owner = erm->getIexp(cmp);
	}
};

IexpValStr ERMInterpreter::getIexp( const ERM::TBodyOptionItem & opit ) const
{
	IexpValStr ret;
	boost::apply_visitor(LVL3BodyOptionItemVisitor(ret), opit);
	return ret;
}

void ERMInterpreter::executeTriggerType( VERMInterpreter::TriggerType tt, bool pre, const TIDPattern & identifier, const std::vector<int> &funParams/*=std::vector<int>()*/ )
{
	struct HLP
	{
		static int calcFunNum(VERMInterpreter::TriggerType tt, const TIDPattern & identifier)
		{
			if(tt.type != VERMInterpreter::TriggerType::FU)
				return -1;

			return identifier.begin()->second[0];
		}
	};
	TtriggerListType & triggerList = pre ? triggers : postTriggers;

	TriggerIdentifierMatch tim;
	tim.allowNoIdetifier = true;
	tim.ermEnv = this;
	tim.matchToIt = identifier;
	std::vector<Trigger> & triggersToTry = triggerList[tt];
	for(int g=0; g<triggersToTry.size(); ++g)
	{
		if(tim.tryMatch(&triggersToTry[g]))
		{
			curTrigger = &triggersToTry[g];
			executeTrigger(triggersToTry[g], HLP::calcFunNum(tt, identifier), funParams);
		}
	}
}

void ERMInterpreter::executeTriggerType(const char *trigger, int id)
{
	TIDPattern tip;
	tip[0] = std::vector<int>(1, id);
	executeTriggerType(VERMInterpreter::TriggerType(trigger), true, tip);
}

void ERMInterpreter::executeTriggerType(const char *trigger)
{
	executeTriggerType(VERMInterpreter::TriggerType(trigger), true, TIDPattern());
}

ERM::TTriggerBase & ERMInterpreter::retrieveTrigger( ERM::TLine &line )
{
	if(line.which() == 1)
	{
		ERM::TERMline &tl = boost::get<ERM::TERMline>(line);
		if(tl.which() == 0)
		{
			ERM::Tcommand &tcm = boost::get<ERM::Tcommand>(tl);
			if(tcm.cmd.which() == 0)
			{
				return boost::get<ERM::Ttrigger>(tcm.cmd);
			}
			else if(tcm.cmd.which() == 3)
			{
				return boost::get<ERM::TPostTrigger>(tcm.cmd);
			}
			throw ELineProblem("Given line is not a trigger!");
		}
		throw ELineProblem("Given line is not a command!");
	}
	throw ELineProblem("Given line is not an ERM trigger!");
}

template<typename T>
bool compareExp(const T & lhs, const T & rhs, std::string op)
{
	if(op == "<")
	{
		return lhs < rhs;
	}
	else if(op == ">")
	{
		return lhs > rhs;
	}
	else if(op == ">=" || op == "=>")
	{
		return lhs >= rhs;
	}
	else if(op == "<=" || op == "=<")
	{
		return lhs <= rhs;
	}
	else if(op == "==")
	{
		return lhs == rhs;
	}
	else if(op == "<>" || op == "><")
	{
		return lhs != rhs;
	}
	else
		throw EScriptExecError(std::string("Wrong comparison sign: ") + op);
}

struct ConditionDisemboweler : boost::static_visitor<bool>
{
	ConditionDisemboweler(ERMInterpreter * _ei) : ei(_ei)
	{}

	bool operator()(TComparison const & cmp) const
	{
		IexpValStr lhs = ei->getIexp(cmp.lhs),
			rhs = ei->getIexp(cmp.rhs);
		switch (lhs.type)
		{
		case IexpValStr::FLOATVAR:
			switch (rhs.type)
			{
			case IexpValStr::FLOATVAR:
				return compareExp(lhs.getFloat(), rhs.getFloat(), cmp.compSign);
				break;
			default:
				throw EScriptExecError("Incompatible types for comparison");
			}
			break;
		case IexpValStr::INT:
		case IexpValStr::INTVAR:
			switch (rhs.type)
			{
			case IexpValStr::INT:
			case IexpValStr::INTVAR:
				return compareExp(lhs.getInt(), rhs.getInt(), cmp.compSign);
				break;
			default:
				throw EScriptExecError("Incompatible types for comparison");
			}
			break;
		case IexpValStr::STRINGVAR:
			switch (rhs.type)
			{
			case IexpValStr::STRINGVAR:
				return compareExp(lhs.getString(), rhs.getString(), cmp.compSign);
				break;
			default:
				throw EScriptExecError("Incompatible types for comparison");
			}
			break;
		default:
			throw EScriptExecError("Wrong type of left iexp!");
		}
		return false;//we should never reach this place
	}
	bool operator()(int const & flag) const
	{
		return ei->ermGlobalEnv->getFlag(flag);
	}
private:
	ERMInterpreter * ei;
};

bool ERMInterpreter::checkCondition( ERM::Tcondition cond )
{
	bool ret = boost::apply_visitor(ConditionDisemboweler(this), cond.cond);
	if(cond.rhs.is_initialized())
	{ //taking care of rhs expression
		bool rhs = checkCondition(cond.rhs.get().get());
		switch (cond.ctype)
		{
		case '&':
			ret &= rhs;
			break;
		case '|':
			ret |= rhs;
			break;
		case 'X':
			ret ^= rhs;
			break;
		default:
			throw EInterpreterProblem(std::string("Strange - wrong condition connection (") + cond.ctype + ") !");
			break;
		}
	}

	return ret;
}

FunctionLocalVars * ERMInterpreter::getFuncVars( int funNum )
{
	if(funNum >= ARRAY_COUNT(funcVars) || funNum < 0)
		throw EScriptExecError("Attempt of accessing variables of function with index out of boundaries!");
	return funcVars + funNum;
}

void ERMInterpreter::executeInstructions()
{
	//TODO implement me
}

int ERMInterpreter::getRealLine(const LinePointer &lp)
{
	for(std::map<VERMInterpreter::LinePointer, ERM::TLine>::const_iterator i = scripts.begin(); i != scripts.end(); i++)
		if(i->first.lineNum == lp.lineNum && i->first.file->filename == lp.file->filename)
			return i->first.realLineNum;

	return -1;
}

void ERMInterpreter::setCurrentlyVisitedObj( int3 pos )
{
	ermGlobalEnv->getStandardVar(998) = pos.x;
	ermGlobalEnv->getStandardVar(999) = pos.y;
	ermGlobalEnv->getStandardVar(1000) = pos.z;
}

const std::string ERMInterpreter::triggerSymbol = "trigger";
const std::string ERMInterpreter::postTriggerSymbol = "postTrigger";
const std::string ERMInterpreter::defunSymbol = "defun";


struct TriggerIdMatchHelper : boost::static_visitor<>
{
	int & ret;
	ERMInterpreter * interpreter;
	Trigger * trig;

	TriggerIdMatchHelper(int & b, ERMInterpreter * ermint, Trigger * _trig)
	: ret(b), interpreter(ermint), trig(_trig)
	{}

	void operator()(TIexp const& iexp) const
	{
		IexpValStr val = interpreter->getIexp(iexp);
		switch(val.type)
		{
		case IexpValStr::INT:
		case IexpValStr::INTVAR:
			ret = val.getInt();
			break;
		default:
			throw EScriptExecError("Incompatible i-exp type!");
			break;
		}
	}
	void operator()(TArithmeticOp const& arop) const
	{
		//error?!?
	}
};

bool TriggerIdentifierMatch::tryMatch( Trigger * interptrig ) const
{
	bool ret = true;

	const ERM::TTriggerBase & trig = ERMInterpreter::retrieveTrigger(ermEnv->retrieveLine(interptrig->line));
	if(trig.identifier.is_initialized())
	{

		ERM::Tidentifier tid = trig.identifier.get();
		std::map< int, std::vector<int> >::const_iterator it = matchToIt.find(tid.size());
		if(it == matchToIt.end())
			ret = false;
		else
		{
			const std::vector<int> & pattern = it->second;
			for(int g=0; g<pattern.size(); ++g)
			{
				int val = -1;
				boost::apply_visitor(TriggerIdMatchHelper(val, ermEnv, interptrig), tid[g]);
				if(pattern[g] != val)
				{
					ret = false;
				}
			}
		}
	}
	else
	{
		ret = allowNoIdetifier;
	}

	//check condition
	if(ret)
	{
		if(trig.condition.is_initialized())
		{
			return ermEnv->checkCondition(trig.condition.get());
		}
		else //no condition
			return true;
	}
	else
		return false;
}

VERMInterpreter::ERMEnvironment::ERMEnvironment()
{
	for(int g=0; g<NUM_QUICKS; ++g)
		quickVars[g] = 0;
	for(int g=0; g<NUM_STANDARDS; ++g)
		standardVars[g] = 0;
	//string should be automatically initialized to ""
	for(int g=0; g<NUM_FLAGS; ++g)
		flags[g] = false;
}

int & VERMInterpreter::ERMEnvironment::getQuickVar( const char letter )
{
	assert(letter >= 'f' && letter <= 't'); //it should be check by another function, just making sure here
	return quickVars[letter - 'f'];
}

int & VERMInterpreter::ERMEnvironment::getStandardVar( int num )
{
	if(num < 1 || num > NUM_STANDARDS)
		throw EScriptExecError("Number of standard variable out of bounds");

	return standardVars[num-1];
}

std::string & VERMInterpreter::ERMEnvironment::getZVar( int num )
{
	if(num < 1 || num > NUM_STRINGS)
		throw EScriptExecError("Number of string variable out of bounds");

	return strings[num-1];
}

bool & VERMInterpreter::ERMEnvironment::getFlag( int num )
{
	if(num < 1 || num > NUM_FLAGS)
		throw EScriptExecError("Number of flag out of bounds");

	return flags[num-1];
}

VERMInterpreter::TriggerLocalVars::TriggerLocalVars()
{
	for(int g=0; g<EVAR_NUM; ++g)
		evar[g] = 0.0;
	for(int g=0; g<YVAR_NUM; ++g)
		yvar[g] = 0;
}

double & VERMInterpreter::TriggerLocalVars::getEvar( int num )
{
	num = -num;
	if(num < 1 || num > EVAR_NUM)
		throw EScriptExecError("Number of trigger local floating point variable out of bounds");

	return evar[num-1];
}

int & VERMInterpreter::TriggerLocalVars::getYvar( int num )
{
	num = -num; //we handle negative indices
	if(num < 1 || num > YVAR_NUM)
		throw EScriptExecError("Number of trigger local variable out of bounds");

	return yvar[num-1];
}

bool VERMInterpreter::Environment::isBound( const std::string & name, EIsBoundMode mode ) const
{
	std::map<std::string, VOption>::const_iterator it = symbols.find(name);
	if(mode == LOCAL_ONLY)
	{
		return it != symbols.end();
	}

	if(mode == GLOBAL_ONLY && parent)
	{
		return parent->isBound(name, mode);
	}

	//we have it; if globalOnly is true, lexical parent is false here so we are global env
	if(it != symbols.end())
		return true;

	//here, we don;t have it; but parent can have
	if(parent)
		return parent->isBound(name, mode);

	return false;
}

VOption & VERMInterpreter::Environment::retrieveValue( const std::string & name )
{
	std::map<std::string, VOption>::iterator it = symbols.find(name);
	if(it == symbols.end())
	{
		if(parent)
		{
			return parent->retrieveValue(name);
		}

		throw ESymbolNotFound(name);
	}
	return it->second;
}

bool VERMInterpreter::Environment::unbind( const std::string & name, EUnbindMode mode )
{
	if(isBound(name, ANYWHERE))
	{
		if(symbols.find(name) != symbols.end()) //result of isBound could be from higher lexical env
			symbols.erase(symbols.find(name));

		if(mode == FULLY_RECURSIVE && parent)
			parent->unbind(name, mode);

		return true;
	}
	if(parent && (mode == RECURSIVE_UNTIL_HIT || mode == FULLY_RECURSIVE))
		return parent->unbind(name, mode);

	//neither bound nor have lexical parent
	return false;
}

void VERMInterpreter::Environment::localBind( std::string name, const VOption & sym )
{
	symbols[name] = sym;
}

void VERMInterpreter::Environment::setPatent( Environment * _parent )
{
	parent = _parent;
}

Environment * VERMInterpreter::Environment::getPatent() const
{
	return parent;
}

void VERMInterpreter::Environment::bindAtFirstHit( std::string name, const VOption & sym )
{
	if(isBound(name, Environment::LOCAL_ONLY) || !parent)
		localBind(name, sym);
	else
		parent->bindAtFirstHit(name, sym);
}

int & VERMInterpreter::FunctionLocalVars::getParam( int num )
{
	if(num < 1 || num > NUM_PARAMETERS)
		throw EScriptExecError("Number of parameter out of bounds");

	return params[num-1];
}

int & VERMInterpreter::FunctionLocalVars::getLocal( int num )
{
	if(num < 1 || num > NUM_LOCALS)
		throw EScriptExecError("Number of local variable out of bounds");

	return locals[num-1];
}

std::string & VERMInterpreter::FunctionLocalVars::getString( int num )
{
	num = -num; //we deal with negative indices
	if(num < 1 || num > NUM_PARAMETERS)
		throw EScriptExecError("Number of function local string variable out of bounds");

	return strings[num-1];
}

double & VERMInterpreter::FunctionLocalVars::getFloat( int num )
{
	if(num < 1 || num > NUM_FLOATINGS)
		throw EScriptExecError("Number of float var out of bounds");

	return floats[num-1];
}

void VERMInterpreter::FunctionLocalVars::reset()
{
	for(int g=0; g<ARRAY_COUNT(params); ++g)
		params[g] = 0;
	for(int g=0; g<ARRAY_COUNT(locals); ++g)
		locals[g] = 0;
	for(int g=0; g<ARRAY_COUNT(strings); ++g)
		strings[g] = "";
	for(int g=0; g<ARRAY_COUNT(floats); ++g)
		floats[g] = 0.0;
}

void IexpValStr::setTo( const IexpValStr & second )
{
	logGlobal->traceStream() << "setting " << getName() << " to " << second.getName();
	switch(type)
	{
	case IexpValStr::FLOATVAR:
		*val.flvar = second.getFloat();
		break;
	case IexpValStr::INT:
		throw EScriptExecError("VR S: value not assignable!");
		break;
	case IexpValStr::INTVAR:
		*val.integervar = second.getInt();
		break;
	case IexpValStr::STRINGVAR:
		*val.stringvar = second.getString();
		break;
	default:
		throw EScriptExecError("Wrong type of identifier iexp!");
	}
}

void IexpValStr::setTo( int val )
{
	logGlobal->traceStream() << "setting " << getName() << " to " << val;
	switch(type)
	{
	case INTVAR:
		*this->val.integervar = val;
		break;
	default:
		throw EIexpProblem("Incompatible type!");
		break;
	}
}

void IexpValStr::setTo( double val )
{
	logGlobal->traceStream() << "setting " << getName() << " to " << val;
	switch(type)
	{
	case FLOATVAR:
		*this->val.flvar = val;
		break;
	default:
		throw EIexpProblem("Incompatible type!");
		break;
	}
}

void IexpValStr::setTo( const std::string & val )
{
	logGlobal->traceStream() << "setting " << getName() << " to " << val;
	switch(type)
	{
	case STRINGVAR:
		*this->val.stringvar = val;
		break;
	default:
		throw EIexpProblem("Incompatible type!");
		break;
	}
}

int IexpValStr::getInt() const
{
	switch(type)
	{
	case IexpValStr::INT:
		return val.val;
		break;
	case IexpValStr::INTVAR:
		return *val.integervar;
		break;
	default:
		throw EIexpProblem("Cannot get iexp as int!");
		break;
	}
}

double IexpValStr::getFloat() const
{
	switch(type)
	{
	case IexpValStr::FLOATVAR:
		return *val.flvar;
		break;
	default:
		throw EIexpProblem("Cannot get iexp as float!");
		break;
	}
}

std::string IexpValStr::getString() const
{
	switch(type)
	{
	case IexpValStr::STRINGVAR:
		return *val.stringvar;
		break;
	default:
		throw EScriptExecError("Cannot get iexp as string!");
		break;
	}
}

std::string IexpValStr::getName() const
{
	if(name.size())
	{
		return name;
	}
	else if(type == IexpValStr::INT)
	{
		return "Literal " + boost::lexical_cast<std::string>(getInt());
	}
	else
		return "Unknown variable";
}

void ERMInterpreter::init()
{
	ermGlobalEnv = new ERMEnvironment();
	globalEnv = new Environment();
	//TODO: reset?
	for(int g = 0; g < ARRAY_COUNT(funcVars); ++g)
		funcVars[g].reset();

	scanForScripts();
	scanScripts();

	executeInstructions();
	executeTriggerType("PI");
}

void ERMInterpreter::heroVisit(const CGHeroInstance *visitor, const CGObjectInstance *visitedObj, bool start)
{
	if(!visitedObj)
		return;
	setCurrentlyVisitedObj(visitedObj->pos);
	TIDPattern tip;
#ifdef CPP11_USE_INITIALIZERS_LIST
	tip[1] = {visitedObj->ID};
	tip[2] = {visitedObj->ID, visitedObj->subID};
	tip[3] = {visitedObj->pos.x, visitedObj->pos.y, visitedObj->pos.z};
#else
	tip[1] = list_of(visitedObj->ID);
	tip[2] = list_of((int)visitedObj->ID)(visitedObj->subID);
	tip[3] = list_of(visitedObj->pos.x)(visitedObj->pos.y)(visitedObj->pos.z);
#endif
	executeTriggerType(VERMInterpreter::TriggerType("OB"), start, tip);
}

void ERMInterpreter::battleStart(const CCreatureSet *army1, const CCreatureSet *army2, int3 tile, const CGHeroInstance *hero1, const CGHeroInstance *hero2, bool side)
{
	executeTriggerType("BA", 0);
	executeTriggerType("BR", -1);
	executeTriggerType("BF", 0);
	//TODO tactics or not
}

const CGObjectInstance * ERMInterpreter::getObjFrom( int3 pos )
{
	std::vector<const CGObjectInstance * > objs = icb->getVisitableObjs(pos);
	if(!objs.size())
		throw EScriptExecError("Attempt to obtain access to nonexistent object!");
	return objs.back();
}

struct VOptionPrinter : boost::static_visitor<>
{
	void operator()(VNIL const& opt) const
	{
		logGlobal->errorStream() << "VNIL";
	}
	void operator()(VNode const& opt) const
	{
		logGlobal->errorStream() << "--vnode (will be supported in future versions)--";
	}
	void operator()(VSymbol const& opt) const
	{
		logGlobal->errorStream() << opt.text;
	}
	void operator()(TLiteral const& opt) const
	{
		logGlobal->errorStream() << opt;
	}
	void operator()(ERM::Tcommand const& opt) const
	{
		logGlobal->errorStream() << "--erm command (will be supported in future versions)--";
	}
	void operator()(VFunc const& opt) const
	{
		logGlobal->errorStream() << "function";
	}
};

struct _SbackquoteEval : boost::static_visitor<VOption>
{
	VOption operator()(VNIL const& opt) const
	{
		return opt;
	}
	VOption operator()(VNode const& opt) const
	{
		VNode ret = opt;
		if(opt.children.size() == 2)
		{
			VOption fo = opt.children[0];
			if(isA<VSymbol>(fo))
			{
				if(getAs<VSymbol>(fo).text == "comma")
				{
					return erm->eval(opt.children[1]);
				}
			}
		}
		for(int g=0; g<opt.children.size(); ++g)
		{
			ret.children[g] = boost::apply_visitor(_SbackquoteEval(), ret.children[g]);
		}
		return ret;
	}
	VOption operator()(VSymbol const& opt) const
	{
		return opt;
	}
	VOption operator()(TLiteral const& opt) const
	{
		return opt;
	}
	VOption operator()(ERM::Tcommand const& opt) const
	{
		boost::apply_visitor(ERMExpDispatch(), opt.cmd);
		return opt;
	}
	VOption operator()(VFunc const& opt) const
	{
		return opt;
	}
};

struct VNodeEvaluator : boost::static_visitor<VOption>
{
	Environment & env;
	VNode & exp;
	VNodeEvaluator(Environment & _env, VNode & _exp) : env(_env), exp(_exp)
	{}
	VOption operator()(VNIL const& opt) const
	{
		throw EVermScriptExecError("Nil does not evaluate to a function");
	}
	VOption operator()(VNode const& opt) const
	{
		//otherwise...
		VNode tmpn(exp);
		tmpn.children.car() = erm->eval(opt);
		VFunc fun = getAs<VFunc>(tmpn.children.car().getAsItem());
		return fun(tmpn.children.cdr());
	}
	VOption operator()(VSymbol const& opt) const
	{
		std::map<std::string, VFunc::Eopt> symToFunc = boost::assign::map_list_of
			("<", VFunc::LT)("<=", VFunc::LE)(">", VFunc::GT)(">=", VFunc::GE)("=", VFunc::EQ)("+", VFunc::ADD)("-", VFunc::SUB)
			("*", VFunc::MULT)("/", VFunc::DIV)("%", VFunc::MOD);

		//check keywords
		if(opt.text == "quote")
		{
			if(exp.children.size() == 2)
				return exp.children[1];
			else
				throw EVermScriptExecError("quote special form takes only one argument");
		}
		else if(opt.text == "backquote")
		{
			if(exp.children.size() == 2)
				return boost::apply_visitor(_SbackquoteEval(), exp.children[1]);
			else
				throw EVermScriptExecError("backquote special form takes only one argument");

		}
		else if(opt.text == "if")
		{
			if(exp.children.size() > 4)
				throw EVermScriptExecError("if statement takes no more than three arguments");

			if( !isA<VNIL>(erm->eval(exp.children[1]) ) )
			{
				if(exp.children.size() > 2)
					return erm->eval(exp.children[2]);
				else
					throw EVermScriptExecError("this if form needs at least two arguments");
			}
			else
			{
				if(exp.children.size() > 3)
					return erm->eval(exp.children[3]);
				else
					throw EVermScriptExecError("this if form needs at least three arguments");
			}
		}
		else if(opt.text == "lambda")
		{
			if(exp.children.size() <= 2)
			{
				throw EVermScriptExecError("Too few arguments for lambda special form");
			}
			VFunc ret(exp.children.cdr().getAsCDR().getAsList());
			VNode arglist = getAs<VNode>(exp.children[1]);
			for(int g=0; g<arglist.children.size(); ++g)
			{
				ret.args.push_back(getAs<VSymbol>(arglist.children[g]));
			}
			return ret;
		}
		else if(opt.text == "print")
		{
			if(exp.children.size() == 2)
			{
				VOption printed = erm->eval(exp.children[1]);
				boost::apply_visitor(VOptionPrinter(), printed);
				return printed;
			}
			else
				throw EVermScriptExecError("print special form takes only one argument");
		}
		else if(opt.text == "setq")
		{
			if(exp.children.size() != 3)
				throw EVermScriptExecError("setq special form takes exactly 2 arguments");

			env.bindAtFirstHit( getAs<VSymbol>(exp.children[1]).text, erm->eval(exp.children[2]));
			return getAs<VSymbol>(exp.children[1]);
		}
		else if(opt.text == "defun")
		{
			if(exp.children.size() < 4)
			{
				throw EVermScriptExecError("defun special form takes at least 3 arguments");
			}
			VFunc f(exp.children.cdr().getAsCDR().getAsCDR().getAsList());
			VNode arglist = getAs<VNode>(exp.children[2]);
			for(int g=0; g<arglist.children.size(); ++g)
			{
				f.args.push_back(getAs<VSymbol>(arglist.children[g]));
			}
			env.localBind(getAs<VSymbol>(exp.children[1]).text, f);
			return f;
		}
		else if(opt.text == "defmacro")
		{
			if(exp.children.size() < 4)
			{
				throw EVermScriptExecError("defmacro special form takes at least 3 arguments");
			}
			VFunc f(exp.children.cdr().getAsCDR().getAsCDR().getAsList(), true);
			VNode arglist = getAs<VNode>(exp.children[2]);
			for(int g=0; g<arglist.children.size(); ++g)
			{
				f.args.push_back(getAs<VSymbol>(arglist.children[g]));
			}
			env.localBind(getAs<VSymbol>(exp.children[1]).text, f);
			return f;
		}
		else if(opt.text == "progn")
		{
			for(int g=1; g<exp.children.size(); ++g)
			{
				if(g < exp.children.size()-1)
					erm->eval(exp.children[g]);
				else
					return erm->eval(exp.children[g]);
			}
			return VNIL();
		}
		else if(opt.text == "do") //evaluates second argument as long first evaluates to non-nil
		{
			if(exp.children.size() != 3)
			{
				throw EVermScriptExecError("do special form takes exactly 2 arguments");
			}
			while(!isA<VNIL>(erm->eval(exp.children[1])))
			{
				erm->eval(exp.children[2]);
			}
			return VNIL();
		}
		//"apply" part of eval, a bit blurred in this implementation but this way it looks good too
		else if(symToFunc.find(opt.text) != symToFunc.end())
		{
			VFunc f(symToFunc[opt.text]);
			if(f.macro)
			{
				return f(exp.children.cdr());
			}
			else
			{
				VOptionList ls = erm->evalEach(exp.children.cdr());
				return f(VermTreeIterator(ls));
			}
		}
		else if(topDyn->isBound(opt.text, Environment::ANYWHERE))
		{
			VOption & bValue = topDyn->retrieveValue(opt.text);
			if(!isA<VFunc>(bValue))
			{
				throw EVermScriptExecError("This value does not evaluate to a function!");
			}
			VFunc f = getAs<VFunc>(bValue);
			VOptionList ls = f.macro ? exp.children.cdr().getAsList() : erm->evalEach(exp.children.cdr());
			return f(VermTreeIterator(ls));
		}
		logGlobal->errorStream() << "Cannot evaluate:";
		printVOption(exp);
		throw EVermScriptExecError("Cannot evaluate given expression");
	}
	VOption operator()(TLiteral const& opt) const
	{
		throw EVermScriptExecError("String literal does not evaluate to a function");
	}
	VOption operator()(ERM::Tcommand const& opt) const
	{
		throw EVermScriptExecError("ERM command does not evaluate to a function");
	}
	VOption operator()(VFunc const& opt) const
	{
		return opt;
	}
};

struct VEvaluator : boost::static_visitor<VOption>
{
	Environment & env;
	VEvaluator(Environment & _env) : env(_env)
	{}
	VOption operator()(VNIL const& opt) const
	{
		return opt;
	}
	VOption operator()(VNode const& opt) const
	{
		if(opt.children.size() == 0)
			return VNIL();
		else
		{
			VOption & car = const_cast<VNode&>(opt).children.car().getAsItem();
			return boost::apply_visitor(VNodeEvaluator(env, const_cast<VNode&>(opt)), car);
		}
	}
	VOption operator()(VSymbol const& opt) const
	{
		return env.retrieveValue(opt.text);
	}
	VOption operator()(TLiteral const& opt) const
	{
		return opt;
	}
	VOption operator()(ERM::Tcommand const& opt) const
	{
		return VNIL();
	}
	VOption operator()(VFunc const& opt) const
	{
		return opt;
	}
};

VOption ERMInterpreter::eval( VOption line, Environment * env /*= nullptr*/ )
{
// 	if(line.children.isNil())
// 		return;
//
// 	VOption & car = line.children.car().getAsItem();
	logGlobal->errorStream() << "\tevaluating ";
	printVOption(line);
	return boost::apply_visitor(VEvaluator(env ? *env : *topDyn), line);

}

VOptionList ERMInterpreter::evalEach( VermTreeIterator list, Environment * env /*= nullptr*/ )
{
	VOptionList ret;
	for(int g=0; g<list.size(); ++g)
	{
		ret.push_back(eval(list.getIth(g), env));
	}
	return ret;
}

void ERMInterpreter::executeUserCommand(const std::string &cmd)
{
	logGlobal->traceStream() << "ERM here: received command: " << cmd;
	if(cmd.size() < 3)
	{
		logGlobal->errorStream() << "That can't be a valid command...";
		return;
	}
	try
	{
		if(cmd[0] == '!') //should be a neat (V)ERM command
		{
			ERM::TLine line = ERMParser::parseLine(cmd);
			executeLine(line);
		}
	}
	catch(std::exception &e)
	{
		logGlobal->errorStream() << "Failed executing user command! Exception info: " << e.what();
	}
}

void ERMInterpreter::giveInfoCB(CPrivilagedInfoCallback *cb)
{
	icb = cb;
}

void ERMInterpreter::giveActionCB(IGameEventRealizer *cb)
{
	acb = cb;
}

namespace VERMInterpreter
{
	VOption convertToVOption(const ERM::TVOption & tvo)
	{
		return boost::apply_visitor(OptionConverterVisitor(), tvo);
	}

	VNode::VNode( const ERM::TVExp & exp )
	{
		for(int i=0; i<exp.children.size(); ++i)
		{
			children.push_back(convertToVOption(exp.children[i]));
		}
		processModifierList(exp.modifier, false);
	}

	VNode::VNode( const VOption & first, const VOptionList & rest ) /*merges given arguments into [a, rest] */
	{
		setVnode(first, rest);
	}

	VNode::VNode( const VOptionList & cdren ) : children(cdren)
	{}

	VNode::VNode( const ERM::TSymbol & sym )
	{
		children.car() = VSymbol(sym.sym);
		processModifierList(sym.symModifier, true);
	}

	void VNode::setVnode( const VOption & first, const VOptionList & rest )
	{
		children.car() = first;
		children.cdr() = rest;
	}

	void VNode::processModifierList( const std::vector<TVModifier> & modifierList, bool asSymbol )
	{
		for(int g=0; g<modifierList.size(); ++g)
		{
			if(asSymbol)
			{
				children.resize(children.size()+1);
				for(int i=children.size()-1; i >0; i--)
				{
					children[i] = children[i-1];
				}
			}
			else
			{
				children.cdr() = VNode(children);
			}

			if(modifierList[g] == "`")
			{
				children.car() = VSymbol("backquote");
			}
			else if(modifierList[g] == ",!")
			{
				children.car() = VSymbol("comma-unlist");
			}
			else if(modifierList[g] == ",")
			{
				children.car() = VSymbol("comma");
			}
			else if(modifierList[g] == "#'")
			{
				children.car() = VSymbol("get-func");
			}
			else if(modifierList[g] == "'")
			{
				children.car() = VSymbol("quote");
			}
			else
				throw EInterpreterError("Incorrect value of modifier!");
		}
	}

	VermTreeIterator & VermTreeIterator::operator=( const VOption & opt )
	{
		switch (state)
		{
		case CAR:
			if(parent->size() <= basePos)
				parent->push_back(opt);
			else
				(*parent)[basePos] = opt;
			break;
		case NORM:
			parent->resize(basePos+1);
			(*parent)[basePos] = opt;
			break;
		default://should never happen
			break;
		}
		return *this;
	}

	VermTreeIterator & VermTreeIterator::operator=( const std::vector<VOption> & opt )
	{
		switch (state)
		{
		case CAR:
			//TODO: implement me
			break;
		case NORM:
			parent->resize(basePos+1);
			parent->insert(parent->begin()+basePos, opt.begin(), opt.end());
			break;
		default://should never happen
			break;
		}
		return *this;
	}
	VermTreeIterator & VermTreeIterator::operator=( const VOptionList & opt )
	{
		return *this = opt;
	}
	VOption & VermTreeIterator::getAsItem()
	{
		if(state == CAR)
			return (*parent)[basePos];
		else
			throw EInterpreterError("iterator is not in car state, cannot get as list");
	}
	VermTreeIterator VermTreeIterator::getAsCDR()
	{
		VermTreeIterator ret = *this;
		ret.basePos++;
		return ret;
	}
	VOption & VermTreeIterator::getIth( int i )
	{
		return (*parent)[basePos + i];
	}
	size_t VermTreeIterator::size() const
	{
		return parent->size() - basePos;
	}

	VERMInterpreter::VOptionList VermTreeIterator::getAsList()
	{
		VOptionList ret;
		for(int g = basePos; g<parent->size(); ++g)
		{
			ret.push_back((*parent)[g]);
		}
		return ret;
	}

	VOption OptionConverterVisitor::operator()( ERM::TVExp const& cmd ) const
	{
		return VNode(cmd);
	}
	VOption OptionConverterVisitor::operator()( ERM::TSymbol const& cmd ) const
	{
		if(cmd.symModifier.size() == 0)
			return VSymbol(cmd.sym);
		else
			return VNode(cmd);
	}
	VOption OptionConverterVisitor::operator()( char const& cmd ) const
	{
		return TLiteral(cmd);
	}
	VOption OptionConverterVisitor::operator()( double const& cmd ) const
	{
		return TLiteral(cmd);
	}
	VOption OptionConverterVisitor::operator()(int const& cmd) const
	{
		return TLiteral(cmd);
	}
	VOption OptionConverterVisitor::operator()(ERM::Tcommand const& cmd) const
	{
		return cmd;
	}
	VOption OptionConverterVisitor::operator()( ERM::TStringConstant const& cmd ) const
	{
		return TLiteral(cmd.str);
	}

	bool VOptionList::isNil() const
	{
		return size() == 0;
	}

	VermTreeIterator VOptionList::cdr()
	{
		VermTreeIterator ret(*this);
		ret.basePos = 1;
		return ret;
	}

	VermTreeIterator VOptionList::car()
	{
		VermTreeIterator ret(*this);
		ret.state = VermTreeIterator::CAR;
		return ret;
	}


	VERMInterpreter::VOption VFunc::operator()( VermTreeIterator params )
	{
		switch(option)
		{
		case DEFAULT:
			{
				if(params.size() != args.size())
				{
					throw EVermScriptExecError("Expected " + boost::lexical_cast<std::string>(args.size()) + " arguments!");
				}
				IntroduceDynamicEnv dyn;
				for(int i=0; i<args.size(); ++i)
				{
					if(macro)
						topDyn->localBind(args[i].text, params.getIth(i));
					else
						topDyn->localBind(args[i].text, erm->eval(params.getIth(i)));
				}
				//execute
				VOptionList toEval = body;
				if(macro)
				{
					//first evaluation (in place of definition)
					toEval = erm->evalEach(toEval);
				}
				//second evaluation for macros/evaluation of funcs
				VOptionList ret = erm->evalEach(toEval);
				return ret[ret.size()-1];
			}
			break;
		case LT:
			{
				if(params.size() != 2)
					throw EVermScriptExecError("< special function takes exactly 2 arguments");
				TLiteral lhs = getAs<TLiteral>(params.getIth(0)),
					rhs = getAs<TLiteral>(params.getIth(1));
				if(lhs < rhs)
					return lhs;
				else
					return VNIL();
			}
			break;
		case LE:
			{
				if(params.size() != 2)
					throw EVermScriptExecError("<= special function takes exactly 2 arguments");

				TLiteral lhs = getAs<TLiteral>(params.getIth(0)),
					rhs = getAs<TLiteral>(params.getIth(1));
				if(lhs <= rhs)
					return lhs;
				else
					return VNIL();
			}
			break;
		case GT:
			{
				if(params.size() != 2)
					throw EVermScriptExecError("> special function takes exactly 2 arguments");

				TLiteral lhs = getAs<TLiteral>(params.getIth(0)),
					rhs = getAs<TLiteral>(params.getIth(1));
				if(lhs >= rhs)
					return lhs;
				else
					return VNIL();
			}
			break;
		case GE:
			{
				if(params.size() != 2)
					throw EVermScriptExecError(">= special function takes exactly 2 arguments");

				TLiteral lhs = getAs<TLiteral>(params.getIth(0)),
					rhs = getAs<TLiteral>(params.getIth(1));
				if(lhs >= rhs)
					return lhs;
				else
					return VNIL();
			}
			break;
		case EQ:
			{
				if(params.size() != 2)
					throw EVermScriptExecError("= special function takes exactly 2 arguments");
				printVOption(params.getIth(0));
				printVOption(params.getIth(1));
				TLiteral lhs = getAs<TLiteral>(params.getIth(0)),
					rhs = getAs<TLiteral>(params.getIth(1));
				if(lhs.type() == rhs.type())
				{
					if(boost::apply_visitor(_opEQvis(lhs), rhs))
						return lhs;
					else
						return VNIL();
				}
				else
					throw EVermScriptExecError("Incompatible types in = special function");

			}
			break;
		case ADD:
			{
				if(params.size() == 0)
					throw EVermScriptExecError("+ special function takes at least 1 argument");

				TLiteral par1 = getAs<TLiteral>(params.getIth(0));
				int retI = 0;
				double retD = 0.0;
				int used = isA<int>(par1) ? 0 : 1;

				for(int i=0; i<params.size(); ++i)
				{
					if(used == 0)
						retI += getAs<int>(getAs<TLiteral>(params.getIth(i)));
					else
						retD += getAs<double>(getAs<TLiteral>(params.getIth(i)));
				}
				if(used == 0)
					return retI;
				else
					return retD;
			}
			break;
		case SUB:
			{
				if(params.size() != 2)
					throw EVermScriptExecError("- special function takes at least 2 argument");

				TLiteral par1 = getAs<TLiteral>(params.getIth(0));
				int used = isA<int>(par1) ? 0 : 1;

				if(used == 0)
					return getAs<int>(getAs<TLiteral>(params.getIth(0))) - getAs<int>(getAs<TLiteral>(params.getIth(1)));
				else
					return getAs<double>(getAs<TLiteral>(params.getIth(1))) - getAs<double>(getAs<TLiteral>(params.getIth(1)));
			}
			break;
		case MULT:
			{
				if(params.size() == 0)
					throw EVermScriptExecError("* special function takes at least 1 argument");

				TLiteral par1 = getAs<TLiteral>(params.getIth(0));
				int retI = 1;
				double retD = 1.0;
				int used = isA<int>(par1) ? 0 : 1;

				for(int i=0; i<params.size(); ++i)
				{
					if(used == 0)
						retI *= getAs<int>(getAs<TLiteral>(params.getIth(i)));
					else
						retD *= getAs<double>(getAs<TLiteral>(params.getIth(i)));
				}
				if(used == 0)
					return retI;
				else
					return retD;
			}
			break;
		case DIV:
			{
				if(params.size() != 2)
					throw EVermScriptExecError("/ special function takes at least 2 argument");

				TLiteral par1 = getAs<TLiteral>(params.getIth(0));
				int used = isA<int>(par1) ? 0 : 1;

				if(used == 0)
					return getAs<int>(getAs<TLiteral>(params.getIth(0))) / getAs<int>(getAs<TLiteral>(params.getIth(1)));
				else
					return getAs<double>(getAs<TLiteral>(params.getIth(1))) / getAs<double>(getAs<TLiteral>(params.getIth(1)));
			}
			break;
		case MOD:
			{
				if(params.size() != 2)
					throw EVermScriptExecError("% special function takes at least 2 argument");

				return getAs<int>(getAs<TLiteral>(params.getIth(0))) % getAs<int>(getAs<TLiteral>(params.getIth(1)));
			}
			break;
		default:
			throw EInterpreterError("VFunc in forbidden mode!");
			break;
		}

	}


	IntroduceDynamicEnv::IntroduceDynamicEnv()
	{
		Environment * nen = new Environment();
		nen->setPatent(topDyn);
		topDyn = nen;
	}

	IntroduceDynamicEnv::~IntroduceDynamicEnv()
	{
		topDyn->setPatent(topDyn->getPatent());
	}

	bool operator<=(const TLiteral & t1, const TLiteral & t2)
	{
		if(t1.type() == t2.type())
		{
			return boost::apply_visitor(_opLEvis(t1), t2);
		}
		throw EVermScriptExecError("These types are incomparable!");
	}
	bool operator>(const TLiteral & t1, const TLiteral & t2)
	{
		if(t1.type() == t2.type())
		{
			return boost::apply_visitor(_opGTvis(t1), t2);
		}
		throw EVermScriptExecError("These types are incomparable!");
	}
	bool operator>=(const TLiteral & t1, const TLiteral & t2)
	{
		if(t1.type() == t2.type())
		{
			return boost::apply_visitor(_opGEvis(t1), t2);
		}
		throw EVermScriptExecError("These types are incomparable!");
	}

	struct _VLITPrinter : boost::static_visitor<void>
	{
		void operator()(const std::string & par) const
		{
			logGlobal->debugStream() << "^" << par << "^";
		}
		template<typename T>
		void operator()(const T & par) const
		{
			logGlobal->debugStream() << par;
		}
	};

	struct _VOPTPrinter : boost::static_visitor<void>
	{
		void operator()(VNIL const& opt) const
		{
			logGlobal->debugStream() << "[]";
		}
		void operator()(VNode const& opt) const
		{
			logGlobal->debugStream() << "[";
			for(int g=0; g<opt.children.size(); ++g)
			{
				boost::apply_visitor(_VOPTPrinter(), opt.children[g]);
				logGlobal->debugStream() << " ";
			}
			logGlobal->debugStream() << "]";
		}
		void operator()(VSymbol const& opt) const
		{
			logGlobal->debugStream() << opt.text;
		}
		void operator()(TLiteral const& opt) const
		{
			boost::apply_visitor(_VLITPrinter(), opt);
		}
		void operator()(ERM::Tcommand const& opt) const
		{
			logGlobal->debugStream() << "--erm--";
		}
		void operator()(VFunc const& opt) const
		{
			logGlobal->debugStream() << "function";
		}
	};

	void printVOption(const VOption & opt)
	{
		boost::apply_visitor(_VOPTPrinter(), opt);
	}
}
<|MERGE_RESOLUTION|>--- conflicted
+++ resolved
@@ -1,3260 +1,3257 @@
-#include "StdInc.h"
-#include "ERMInterpreter.h"
-
-#include <cctype>
+#include "StdInc.h"
+#include "ERMInterpreter.h"
+
+#include <cctype>
 #include "../../lib/mapObjects/CObjectHandler.h"
-<<<<<<< HEAD
 #include "../../lib/mapObjects/MapObjects.h"
-=======
->>>>>>> aea5a7ba
-#include "../../lib/CHeroHandler.h"
-#include "../../lib/CCreatureHandler.h"
-#include "../../lib/VCMIDirs.h"
-#include "../../lib/IGameCallback.h"
-
-/*
- * ERMInterpreter.cpp, part of VCMI engine
- *
- * Authors: listed in file AUTHORS in main folder
- *
- * License: GNU General Public License v2.0 or later
- * Full text of license available in license.txt file, in main folder
- *
- */
-
-namespace spirit = boost::spirit;
-using namespace VERMInterpreter;
-using namespace boost::assign;
-typedef int TUnusedType;
-using namespace boost::assign;
-
-ERMInterpreter *erm;
-Environment *topDyn;
-
-namespace ERMPrinter
-{
-	//console printer
-	using namespace ERM;
-
-	struct VarPrinterVisitor : boost::static_visitor<>
-	{
-		void operator()(TVarExpNotMacro const& val) const
-		{
-			logGlobal->debugStream() << val.varsym;
-			if(val.val.is_initialized())
-			{
-				logGlobal->debugStream() << val.val.get();
-			}
-		}
-		void operator()(TMacroUsage const& val) const
-		{
-			logGlobal->debugStream() << "$" << val.macro << "&";
-		}
-	};
-
-	void varPrinter(const TVarExp & var)
-	{
-		boost::apply_visitor(VarPrinterVisitor(), var);
-	}
-
-	struct IExpPrinterVisitor : boost::static_visitor<>
-	{
-		void operator()(int const & constant) const
-		{
-			logGlobal->warnStream() << constant;
-		}
-		void operator()(TVarExp const & var) const
-		{
-			varPrinter(var);
-		}
-	};
-
-
-	void iexpPrinter(const TIexp & exp)
-	{
-		boost::apply_visitor(IExpPrinterVisitor(), exp);
-	}
-
-	struct IdentifierPrinterVisitor : boost::static_visitor<>
-	{
-		void operator()(TIexp const& iexp) const
-		{
-			iexpPrinter(iexp);
-		}
-		void operator()(TArithmeticOp const& arop) const
-		{
-			iexpPrinter(arop.lhs);
-			logGlobal->debugStream() << " " << arop.opcode << " ";
-			iexpPrinter(arop.rhs);
-		}
-	};
-
-	void identifierPrinter(const boost::optional<Tidentifier> & id)
-	{
-		if(id.is_initialized())
-		{
-			logGlobal->debugStream() << "identifier: ";
-			for (auto x : id.get())
-			{
-				logGlobal->debugStream() << "#";
-				boost::apply_visitor(IdentifierPrinterVisitor(), x);
-			}
-		}
-	}
-
-	struct ConditionCondPrinterVisitor : boost::static_visitor<>
-	{
-		void operator()(TComparison const& cmp) const
-		{
-			iexpPrinter(cmp.lhs);
-			logGlobal->debugStream() << " " << cmp.compSign << " ";
-			iexpPrinter(cmp.rhs);
-		}
-		void operator()(int const& flag) const
-		{
-			logGlobal->debugStream() << "condflag " << flag;
-		}
-	};
-
-	void conditionPrinter(const boost::optional<Tcondition> & cond)
-	{
-		if(cond.is_initialized())
-		{
-			Tcondition condp = cond.get();
-			logGlobal->debugStream() << " condition: ";
-			boost::apply_visitor(ConditionCondPrinterVisitor(), condp.cond);
-			logGlobal->debugStream() << " cond type: " << condp.ctype;
-
-			//recursive call
-			if(condp.rhs.is_initialized())
-			{
-				logGlobal->debugStream() << "rhs: ";
-				boost::optional<Tcondition> rhsc = condp.rhs.get().get();
-				conditionPrinter(rhsc);
-			}
-			else
-			{
-				logGlobal->debugStream() << "no rhs; ";
-			}
-		}
-	}
-
-	struct BodyVarpPrinterVisitor : boost::static_visitor<>
-	{
-		void operator()(TVarExpNotMacro const& cmp) const
-		{
-			if(cmp.questionMark.is_initialized())
-			{
-				logGlobal->debugStream() << cmp.questionMark.get();
-			}
-			if(cmp.val.is_initialized())
-			{
-				logGlobal->debugStream() << "val:" << cmp.val.get();
-			}
-			logGlobal->debugStream() << "varsym: |" << cmp.varsym << "|";
-		}
-		void operator()(TMacroUsage const& cmp) const
-		{
-			logGlobal->debugStream() << "???$$" << cmp.macro << "$$";
-		}
-	};
-
-	struct BodyOptionItemPrinterVisitor : boost::static_visitor<>
-	{
-		void operator()(TVarConcatString const& cmp) const
-		{
-			logGlobal->debugStream() << "+concat\"";
-			varPrinter(cmp.var);
-			logGlobal->debugStream() << " with " << cmp.string.str;
-		}
-		void operator()(TStringConstant const& cmp) const
-		{
-			logGlobal->debugStream() << " \"" << cmp.str << "\" ";
-		}
-		void operator()(TCurriedString const& cmp) const
-		{
-			logGlobal->debugStream() << "cs: ";
-			iexpPrinter(cmp.iexp);
-			logGlobal->debugStream() << " '" << cmp.string.str << "' ";
-		}
-		void operator()(TSemiCompare const& cmp) const
-		{
-			logGlobal->debugStream() << cmp.compSign << "; rhs: ";
-			iexpPrinter(cmp.rhs);
-		}
-		void operator()(TMacroUsage const& cmp) const
-		{
-			logGlobal->debugStream() << "$$" << cmp.macro << "$$";
-		}
-		void operator()(TMacroDef const& cmp) const
-		{
-			logGlobal->debugStream() << "@@" << cmp.macro << "@@";
-		}
-		void operator()(TIexp const& cmp) const
-		{
-			iexpPrinter(cmp);
-		}
-		void operator()(TVarpExp const& cmp) const
-		{
-			logGlobal->debugStream() << "varp";
-			boost::apply_visitor(BodyVarpPrinterVisitor(), cmp.var);
-		}
-		void operator()(spirit::unused_type const& cmp) const
-		{
-			logGlobal->debugStream() << "nothing";
-		}
-	};
-
-	struct BodyOptionVisitor : boost::static_visitor<>
-	{
-		void operator()(TVRLogic const& cmp) const
-		{
-			logGlobal->debugStream() << cmp.opcode << " ";
-			iexpPrinter(cmp.var);
-		}
-		void operator()(TVRArithmetic const& cmp) const
-		{
-			logGlobal->debugStream() << cmp.opcode << " ";
-			iexpPrinter(cmp.rhs);
-		}
-		void operator()(TNormalBodyOption const& cmp) const
-		{
-			logGlobal->debugStream() << cmp.optionCode << "~";
-			for (auto optList : cmp.params)
-			{
-				boost::apply_visitor(BodyOptionItemPrinterVisitor(), optList);
-			}
-		}
-	};
-
-	void bodyPrinter(const Tbody & body)
-	{
-		logGlobal->debugStream() << " body items: ";
-		for (auto bi: body)
-		{
-			logGlobal->debugStream() << " (";
-			apply_visitor(BodyOptionVisitor(), bi);
-			logGlobal->debugStream() << ") ";
-		}
-	}
-
-	struct CommandPrinterVisitor : boost::static_visitor<>
-	{
-		void operator()(Ttrigger const& trig) const
-		{
-			logGlobal->debugStream() << "trigger: " << trig.name << " ";
-			identifierPrinter(trig.identifier);
-			conditionPrinter(trig.condition);
-		}
-		void operator()(Tinstruction const& trig) const
-		{
-			logGlobal->debugStream() << "instruction: " << trig.name << " ";
-			identifierPrinter(trig.identifier);
-			conditionPrinter(trig.condition);
-			bodyPrinter(trig.body);
-
-		}
-		void operator()(Treceiver const& trig) const
-		{
-			logGlobal->debugStream() << "receiver: " << trig.name << " ";
-
-			identifierPrinter(trig.identifier);
-			conditionPrinter(trig.condition);
-			if(trig.body.is_initialized())
-				bodyPrinter(trig.body.get());
-		}
-		void operator()(TPostTrigger const& trig) const
-		{
-			logGlobal->debugStream() << "post trigger: " << trig.name << " ";
-			identifierPrinter(trig.identifier);
-			conditionPrinter(trig.condition);
-		}
-	};
-
-	struct LinePrinterVisitor : boost::static_visitor<>
-	{
-		void operator()(Tcommand const& cmd) const
-		{
-			CommandPrinterVisitor un;
-			boost::apply_visitor(un, cmd.cmd);
-			logGlobal->debugStream() << "Line comment: " << cmd.comment;
-		}
-		void operator()(std::string const& comment) const
-		{
-		}
-		void operator()(spirit::unused_type const& nothing) const
-		{
-		}
-	};
-
-	void printERM(const TERMline & ast)
-	{
-		logGlobal->debugStream() << "";
-
-		boost::apply_visitor(LinePrinterVisitor(), ast);
-	}
-
-	void printTVExp(const TVExp & exp);
-
-	struct VOptionPrinterVisitor : boost::static_visitor<>
-	{
-		void operator()(TVExp const& cmd) const
-		{
-			printTVExp(cmd);
-		}
-		void operator()(TSymbol const& cmd) const
-		{
-			for(auto mod : cmd.symModifier)
-			{
-				logGlobal->debugStream() << mod << " ";
-			}
-			logGlobal->debugStream() << cmd.sym;
-		}
-		void operator()(char const& cmd) const
-		{
-			logGlobal->debugStream() << "'" << cmd << "'";
-		}
-		void operator()(int const& cmd) const
-		{
-			logGlobal->debugStream() << cmd;
-		}
-		void operator()(double const& cmd) const
-		{
-			logGlobal->debugStream() << cmd;
-		}
-		void operator()(TERMline const& cmd) const
-		{
-			printERM(cmd);
-		}
-		void operator()(TStringConstant const& cmd) const
-		{
-			logGlobal->debugStream() << "^" << cmd.str << "^";
-		}
-	};
-
-	void printTVExp(const TVExp & exp)
-	{
-		for (auto mod: exp.modifier)
-		{
-			logGlobal->debugStream() << mod << " ";
-		}
-		logGlobal->debugStream() << "[ ";
-		for (auto opt: exp.children)
-		{
-			boost::apply_visitor(VOptionPrinterVisitor(), opt);
-			logGlobal->debugStream() << " ";
-		}
-		logGlobal->debugStream() << "]";
-	}
-
-	struct TLPrinterVisitor : boost::static_visitor<>
-	{
-		void operator()(TVExp const& cmd) const
-		{
-			printTVExp(cmd);
-		}
-		void operator()(TERMline const& cmd) const
-		{
-			printERM(cmd);
-		}
-	};
-
-	void printAST(const TLine & ast)
-	{
-		boost::apply_visitor(TLPrinterVisitor(), ast);
-	}
-}
-
-void ERMInterpreter::scanForScripts()
-{
-	using namespace boost::filesystem;
-	//parser checking
-	if(!exists(VCMIDirs::get().dataPaths().back() + "/Data/s/"))
-	{
-		logGlobal->warnStream() << "Warning: Folder " << VCMIDirs::get().dataPaths().back() << "/Data/s/ doesn't exist!";
-		return;
-	}
-	directory_iterator enddir;
-	for (directory_iterator dir(VCMIDirs::get().dataPaths().back() + "/Data/s"); dir!=enddir; dir++)
-	{
-		if(is_regular(dir->status()))
-		{
-			std::string name = dir->path().leaf().string();
-			if( boost::algorithm::ends_with(name, ".erm") ||
-				boost::algorithm::ends_with(name, ".verm") )
-			{
-				ERMParser ep(dir->path().string());
-				FileInfo * finfo = new FileInfo;
-				finfo->filename = dir->path().string();
-
-				std::vector<LineInfo> buf = ep.parseFile();
-				finfo->length = buf.size();
-				files.push_back(finfo);
-
-				for(int g=0; g<buf.size(); ++g)
-				{
-					scripts[LinePointer(finfo, g, buf[g].realLineNum)] = buf[g].tl;
-				}
-			}
-		}
-	}
-}
-
-void ERMInterpreter::printScripts( EPrintMode mode /*= EPrintMode::ALL*/ )
-{
-	std::map< LinePointer, ERM::TLine >::const_iterator prevIt;
-	for(std::map< LinePointer, ERM::TLine >::const_iterator it = scripts.begin(); it != scripts.end(); ++it)
-	{
-		if(it == scripts.begin() || it->first.file != prevIt->first.file)
-		{
-			logGlobal->debugStream() << "----------------- script " << it->first.file->filename << " ------------------";
-		}
-
-		logGlobal->debugStream() << it->first.realLineNum;
-		ERMPrinter::printAST(it->second);
-		prevIt = it;
-	}
-}
-
-struct ScriptScanner : boost::static_visitor<>
-{
-	ERMInterpreter * interpreter;
-	LinePointer lp;
-
-	ScriptScanner(ERMInterpreter * interpr, const LinePointer & _lp) : interpreter(interpr), lp(_lp)
-	{}
-
-	void operator()(TVExp const& cmd) const
-	{
-		//
-	}
-	void operator()(TERMline const& cmd) const
-	{
-		if(cmd.which() == 0) //TCommand
-		{
-			Tcommand tcmd = boost::get<Tcommand>(cmd);
-			switch (tcmd.cmd.which())
-			{
-			case 0: //trigger
-				{
-					Trigger trig;
-					trig.line = lp;
-					interpreter->triggers[ TriggerType(boost::get<ERM::Ttrigger>(tcmd.cmd).name) ].push_back(trig);
-				}
-				break;
-			case 3: //post trigger
-				{
-					Trigger trig;
-					trig.line = lp;
-					interpreter->postTriggers[ TriggerType(boost::get<ERM::TPostTrigger>(tcmd.cmd).name) ].push_back(trig);
-				}
-				break;
-			default:
-
-				break;
-			}
-		}
-
-	}
-};
-
-void ERMInterpreter::scanScripts()
-{
-	for(std::map< LinePointer, ERM::TLine >::const_iterator it = scripts.begin(); it != scripts.end(); ++it)
-	{
-		boost::apply_visitor(ScriptScanner(this, it->first), it->second);
-	}
-}
-
-ERMInterpreter::ERMInterpreter()
-{
-	erm = this;
-	curFunc = nullptr;
-	curTrigger = nullptr;
-	globalEnv = new Environment();
-	topDyn = globalEnv;
-}
-
-void ERMInterpreter::executeTrigger( VERMInterpreter::Trigger & trig, int funNum /*= -1*/, std::vector<int> funParams/*=std::vector<int>()*/ )
-{
-	//function-related logic
-	if(funNum != -1)
-	{
-		curFunc = getFuncVars(funNum);
-		for(int g=1; g<=FunctionLocalVars::NUM_PARAMETERS; ++g)
-		{
-			curFunc->getParam(g) = g-1 < funParams.size() ? funParams[g-1] : 0;
-		}
-	}
-	else
-		curFunc = getFuncVars(0);
-
-	//skip the first line
-	LinePointer lp = trig.line;
-	++lp;
-	for(; lp.isValid(); ++lp)
-	{
-		ERM::TLine curLine = retrieveLine(lp);
-		if(isATrigger(curLine))
-			break;
-
-		executeLine(lp);
-	}
-
-	curFunc = nullptr;
-}
-
-bool ERMInterpreter::isATrigger( const ERM::TLine & line )
-{
-	switch(line.which())
-	{
-	case 0: //v-exp
-		{
-			TVExp vexp = boost::get<TVExp>(line);
-			if(vexp.children.size() == 0)
-				return false;
-
-			switch (getExpType(vexp.children[0]))
-			{
-			case SYMBOL:
-				{
-					//TODO: what about sym modifiers?
-					//TOOD: macros?
-					ERM::TSymbol sym = boost::get<ERM::TSymbol>(vexp.children[0]);
-					return sym.sym == triggerSymbol || sym.sym == postTriggerSymbol;
-				}
-				break;
-			case TCMD:
-				return isCMDATrigger( boost::get<ERM::Tcommand>(vexp.children[0]) );
-				break;
-			default:
-				return false;
-				break;
-			}
-		}
-		break;
-	case 1: //erm
-		{
-			TERMline ermline = boost::get<TERMline>(line);
-			switch(ermline.which())
-			{
-			case 0: //tcmd
-				return isCMDATrigger( boost::get<ERM::Tcommand>(ermline) );
-				break;
-			default:
-				return false;
-				break;
-			}
-		}
-		break;
-	default:
-		assert(0); //it should never happen
-		break;
-	}
-	assert(0);
-	return false;
-}
-
-ERM::EVOtions ERMInterpreter::getExpType( const ERM::TVOption & opt )
-{
-	//MAINTENANCE: keep it correct!
-	return static_cast<ERM::EVOtions>(opt.which());
-}
-
-bool ERMInterpreter::isCMDATrigger( const ERM::Tcommand & cmd )
-{
-	switch (cmd.cmd.which())
-	{
-	case 0: //trigger
-	case 3: //post trigger
-		return true;
-		break;
-	default:
-		return false;
-		break;
-	}
-}
-
-ERM::TLine &ERMInterpreter::retrieveLine( LinePointer linePtr )
-{
-	return scripts.find(linePtr)->second;
-}
-
-/////////
-//code execution
-
-template<typename OwnerType>
-struct StandardBodyOptionItemVisitor : boost::static_visitor<>
-{
-	typedef OwnerType TReceiverType;
-	OwnerType & owner;
-	explicit StandardBodyOptionItemVisitor(OwnerType & _owner) : owner(_owner)
-	{}
-	virtual void operator()(TVarConcatString const& cmp) const
-	{
-		throw EScriptExecError("String concatenation not allowed in this receiver");
-	}
-	virtual void operator()(TStringConstant const& cmp) const
-	{
-		throw EScriptExecError("String constant not allowed in this receiver");
-	}
-	virtual void operator()(TCurriedString const& cmp) const
-	{
-		throw EScriptExecError("Curried string not allowed in this receiver");
-	}
-	virtual void operator()(TSemiCompare const& cmp) const
-	{
-		throw EScriptExecError("Semi comparison not allowed in this receiver");
-	}
-// 	virtual void operator()(TMacroUsage const& cmp) const
-// 	{
-// 		throw EScriptExecError("Macro usage not allowed in this receiver");
-// 	}
-	virtual void operator()(TMacroDef const& cmp) const
-	{
-		throw EScriptExecError("Macro definition not allowed in this receiver");
-	}
-	virtual void operator()(TIexp const& cmp) const
-	{
-		throw EScriptExecError("i-expression not allowed in this receiver");
-	}
-	virtual void operator()(TVarpExp const& cmp) const
-	{
-		throw EScriptExecError("Varp expression not allowed in this receiver");
-	}
-	virtual void operator()(spirit::unused_type const& cmp) const
-	{
-		throw EScriptExecError("\'Nothing\' not allowed in this receiver");
-	}
-};
-
-template<typename T>
-struct StandardReceiverVisitor : boost::static_visitor<>
-{
-	ERMInterpreter * interp;
-	T identifier;
-	StandardReceiverVisitor(ERMInterpreter * _interpr, T ident) : interp(_interpr), identifier(ident)
-	{}
-
-	virtual void operator()(TVRLogic const& trig) const
-	{
-		throw EScriptExecError("VR logic not allowed in this receiver!");
-	}
-	virtual void operator()(TVRArithmetic const& trig) const
-	{
-		throw EScriptExecError("VR arithmetic not allowed in this receiver!");
-	}
-	virtual void operator()(TNormalBodyOption const& trig) const = 0;
-
-	template<typename OptionPerformer>
-	void performOptionTakingOneParamter(const ERM::TNormalBodyOptionList & params) const
-	{
-		if(params.size() == 1)
-		{
-			ERM::TBodyOptionItem boi = params[0];
-			boost::apply_visitor(
-				OptionPerformer(*const_cast<typename OptionPerformer::TReceiverType*>(static_cast<const typename OptionPerformer::TReceiverType*>(this))), boi);
-		}
-		else
-			throw EScriptExecError("This receiver option takes exactly 1 parameter!");
-	}
-
-	template<template <int opcode> class OptionPerformer>
-	void performOptionTakingOneParamterWithIntDispatcher(const ERM::TNormalBodyOptionList & params) const
-	{
-		if(params.size() == 2)
-		{
-			int optNum = erm->getIexp(params[0]).getInt();
-
-			ERM::TBodyOptionItem boi = params[1];
-			switch(optNum)
-			{
-			case 0:
-				boost::apply_visitor(
-					OptionPerformer<0>(*const_cast<typename OptionPerformer<0>::TReceiverType*>(static_cast<const typename OptionPerformer<0>::TReceiverType*>(this))), boi);
-				break;
-			default:
-				throw EScriptExecError("Wrong number of option code!");
-				break;
-			}
-		}
-		else
-			throw EScriptExecError("This receiver option takes exactly 2 parameters!");
-	}
-};
-////HE
-struct HEPerformer;
-
-template<int opcode>
-struct HE_BPerformer : StandardBodyOptionItemVisitor<HEPerformer>
-{
-	explicit HE_BPerformer(HEPerformer & _owner) : StandardBodyOptionItemVisitor<HEPerformer>(_owner)
-	{}
-	using StandardBodyOptionItemVisitor<HEPerformer>::operator();
-
-	void operator()(TIexp const& cmp) const override;
-	void operator()(TVarpExp const& cmp) const override;
-};
-
-template<int opcode>
-void HE_BPerformer<opcode>::operator()( TIexp const& cmp ) const
-{
-	throw EScriptExecError("Setting hero name is not implemented!");
-}
-
-template<int opcode>
-struct HE_CPerformer : StandardBodyOptionItemVisitor<HEPerformer>
-{
-	explicit HE_CPerformer(HEPerformer & _owner) : StandardBodyOptionItemVisitor<HEPerformer>(_owner)
-	{}
-	using StandardBodyOptionItemVisitor<HEPerformer>::operator();
-
-	void operator()(TIexp const& cmp) const override;
-	void operator()(TVarpExp const& cmp) const override;
-};
-
-template<int opcode>
-void HE_CPerformer<opcode>::operator()( TIexp const& cmp ) const
-{
-	throw EScriptExecError("Setting hero army is not implemented!");
-}
-
-struct HEPerformer : StandardReceiverVisitor<const CGHeroInstance *>
-{
-	HEPerformer(ERMInterpreter * _interpr, const CGHeroInstance * hero) : StandardReceiverVisitor<const CGHeroInstance *>(_interpr, hero)
-	{}
-	using StandardReceiverVisitor<const CGHeroInstance *>::operator();
-
-	void operator()(TNormalBodyOption const& trig) const override
-	{
-		switch(trig.optionCode)
-		{
-		case 'B':
-			{
-				performOptionTakingOneParamterWithIntDispatcher<HE_BPerformer>(trig.params);
-			}
-			break;
-		case 'C':
-			{
-				const ERM::TNormalBodyOptionList & params = trig.params;
-				if(params.size() == 4)
-				{
-					if(erm->getIexp(params[0]).getInt() == 0)
-					{
-						SlotID slot = SlotID(erm->getIexp(params[1]).getInt());
-						const CStackInstance *stack = identifier->getStackPtr(slot);
-						if(params[2].which() == 6) //varp
-						{
-							IexpValStr lhs = erm->getIexp(boost::get<ERM::TVarpExp>(params[2]));
-							if(stack)
-								lhs.setTo(stack->getCreatureID());
-							else
-								lhs.setTo(-1);
-						}
-						else
-							throw EScriptExecError("Setting stack creature type is not implemented!");
-
-						if(params[3].which() == 6) //varp
-						{
-							erm->getIexp(boost::get<ERM::TVarpExp>(params[3])).setTo(identifier->getStackCount(SlotID(slot)));
-						}
-						else
-							throw EScriptExecError("Setting stack count is not implemented!");
-					}
-					else
-						throw EScriptExecError("Slot number must be an evaluable i-exp");
-				}
-				//todo else if(14 params)
-				else
-					throw EScriptExecError("Slot number must be an evaluable i-exp");
-			}
-			break;
-		case 'E':
-			break;
-		case 'N':
-			break;
-		default:
-			break;
-		}
-	}
-
-};
-struct IFPerformer;
-
-struct IF_MPerformer : StandardBodyOptionItemVisitor<IFPerformer>
-{
-	explicit IF_MPerformer(IFPerformer & _owner) : StandardBodyOptionItemVisitor<IFPerformer>(_owner){}
-	using StandardBodyOptionItemVisitor<IFPerformer>::operator();
-
-	void operator()(TStringConstant const& cmp) const override;
-};
-
-
-//according to the ERM help:
-//"%%" -> "%"
-//"%V#" -> current value of # flag.
-//"%Vf"..."%Vt" -> current value of corresponding variable.
-//"%W1"..."%W100" -> current value of corresponding hero variable.
-//"%X1"..."%X16" -> current value of corresponding function parameter.
-//"%Y1"..."%Y100" -> current value of corresponding local variable.
-//"%Z1"..."%Z500" -> current value of corresponding string variable.
-//"%$macro$" -> macro name of corresponding variable
-//"%Dd" -> current day of week
-//"%Dw" -> current week
-//"%Dm" -> current month
-//"%Da" -> current day from beginning of the game
-//"%Gc" -> the color of current gamer in text
-struct StringFormatter
-{
-	int pos;
-	int tokenLength;
-	size_t percentPos;
-	int charsToReplace;
-	std::string &msg;
-
-	StringFormatter(std::string &MSG) : pos(0), msg(MSG) {}
-
-	static void format(std::string &msg)
-	{
-		StringFormatter sf(msg);
-		sf.format();
-	}
-
-	// startpos is the first digit
-	// digits will be converted to number and returned
-	// ADDITIVE on digitsUsed
-	int getNum()
-	{
-		int toAdd = 0;
-		int numStart = percentPos + 2;
-		size_t numEnd = msg.find_first_not_of("1234567890", numStart);
-
-		if(numEnd == std::string::npos)
-			toAdd = msg.size() - numStart;
-		else
-			toAdd = numEnd - numStart;
-
-		charsToReplace += toAdd;
-		return boost::lexical_cast<int>(msg.substr(numStart, toAdd));
-	}
-
-	void format()
-	{
-		while(pos < msg.size())
-		{
-			percentPos = msg.find_first_of('%', pos);
-			charsToReplace = 1; //at least the same '%' needs to be replaced
-
-			std::ostringstream replaceWithWhat;
-
-			if(percentPos == std::string::npos) //processing done?
-				break;
-
-			if(percentPos + 1 >= msg.size()) //at least one character after % is required
-				throw EScriptExecError("Formatting error: % at the end of string!");
-
-			charsToReplace++; //the sign after % is consumed
-			switch(msg[percentPos+1])
-			{
-			case '%':
-				replaceWithWhat << '%';
-				break;
-			case 'F':
-				replaceWithWhat << erm->ermGlobalEnv->getFlag(getNum());
-				break;
-			case 'V':
-				if(std::isdigit(msg[percentPos + 2]))
-					replaceWithWhat << erm->ermGlobalEnv->getStandardVar(getNum());
-				else
-				{
-					charsToReplace++;
-					replaceWithWhat << erm->ermGlobalEnv->getQuickVar(msg[percentPos+2]);
-				}
-				break;
-			case 'X':
-				replaceWithWhat << erm->getVar("x", getNum()).getInt();
-				break;
-			case 'Z':
-				replaceWithWhat << erm->ermGlobalEnv->getZVar(getNum());
-				break;
-			default:
-				throw EScriptExecError("Formatting error: unrecognized token indicator after %!");
-			}
-			msg.replace(percentPos, charsToReplace, replaceWithWhat.str());
-			pos = percentPos + 1;
-		}
-	}
-};
-
-struct IFPerformer : StandardReceiverVisitor<TUnusedType>
-{
-	IFPerformer(ERMInterpreter * _interpr) : StandardReceiverVisitor<TUnusedType>(_interpr, 0)
-	{}
-	using StandardReceiverVisitor<TUnusedType>::operator();
-
-
-	void operator()(TNormalBodyOption const& trig) const override
-	{
-		switch(trig.optionCode)
-		{
-		case 'M': //Show the message (Text) or contents of z$ variable on the screen immediately.
-			performOptionTakingOneParamter<IF_MPerformer>(trig.params);
-			break;
-		default:
-			break;
-		}
-	}
-
-	void showMessage(const std::string &msg)
-	{
-		std::string msgToFormat = msg;
-		StringFormatter::format(msgToFormat);
-		acb->showInfoDialog(msgToFormat, icb->getLocalPlayer());
-	}
-};
-
-void IF_MPerformer::operator()(TStringConstant const& cmp) const
-{
-	owner.showMessage(cmp.str);
-}
-
-template<int opcode>
-void HE_BPerformer<opcode>::operator()( TVarpExp const& cmp ) const
-{
-	erm->getIexp(cmp).setTo(owner.identifier->name);
-}
-
-template<int opcode>
-void HE_CPerformer<opcode>::operator()( TVarpExp const& cmp ) const
-{
-	erm->getIexp(cmp).setTo(owner.identifier->name);
-}
-
-////MA
-struct MAPerformer;
-struct MA_PPerformer : StandardBodyOptionItemVisitor<MAPerformer>
-{
-	explicit MA_PPerformer(MAPerformer & _owner);
-	using StandardBodyOptionItemVisitor<MAPerformer>::operator();
-
-	void operator()(TIexp const& cmp) const override;
-	void operator()(TVarpExp const& cmp) const override;
-};
-
-struct MAPerformer : StandardReceiverVisitor<TUnusedType>
-{
-	MAPerformer(ERMInterpreter * _interpr) : StandardReceiverVisitor<TUnusedType>(_interpr, 0)
-	{}
-	using StandardReceiverVisitor<TUnusedType>::operator();
-
-	void operator()(TNormalBodyOption const& trig) const override
-	{
-		switch(trig.optionCode)
-		{
-		case 'A': //sgc monster attack
-			break;
-		case 'B': //spell?
-			break;
-		case 'P': //hit points
-			{
-				//TODO
-			}
-			break;
-		default:
-			break;
-		}
-	}
-
-};
-
-void MA_PPerformer::operator()( TIexp const& cmp ) const
-{
-
-}
-
-void MA_PPerformer::operator()( TVarpExp const& cmp ) const
-{
-
-}
-
-////MO
-
-struct MOPerformer;
-struct MO_GPerformer : StandardBodyOptionItemVisitor<MOPerformer>
-{
-	explicit MO_GPerformer(MOPerformer & _owner) : StandardBodyOptionItemVisitor<MOPerformer>(_owner)
-	{}
-	using StandardBodyOptionItemVisitor<MOPerformer>::operator();
-
-	void operator()(TVarpExp const& cmp) const override;
-	void operator()(TIexp const& cmp) const override;
-};
-
-struct MOPerformer: StandardReceiverVisitor<int3>
-{
-	MOPerformer(ERMInterpreter * _interpr, int3 pos) : StandardReceiverVisitor<int3>(_interpr, pos)
-	{}
-	using StandardReceiverVisitor<int3>::operator();
-
-	void operator()(TNormalBodyOption const& trig) const override
-	{
-		switch(trig.optionCode)
-		{
-		case 'G':
-			{
-				performOptionTakingOneParamter<MO_GPerformer>(trig.params);
-			}
-			break;
-		default:
-			break;
-		}
-	}
-};
-
-void MO_GPerformer::operator()( TIexp const& cmp ) const
-{
-	throw EScriptExecError("Setting monster count is not implemented yet!");
-}
-
-void MO_GPerformer::operator()( TVarpExp const& cmp ) const
-{
-	const CGCreature *cre = erm->getObjFromAs<CGCreature>(owner.identifier);
-	erm->getIexp(cmp).setTo(cre->getStackCount(SlotID(0)));
-}
-
-
-struct ConditionDisemboweler;
-//OB
-struct OBPerformer;
-struct OB_UPerformer : StandardBodyOptionItemVisitor<OBPerformer>
-{
-	explicit OB_UPerformer(OBPerformer & owner) : StandardBodyOptionItemVisitor<OBPerformer>(owner)
-	{}
-	using StandardBodyOptionItemVisitor<OBPerformer>::operator();
-
-	virtual void operator()(TIexp const& cmp) const;
-	virtual void operator()(TVarpExp const& cmp) const;
-};
-
-struct OBPerformer : StandardReceiverVisitor<int3>
-{
-	OBPerformer(ERMInterpreter * _interpr, int3 objPos) : StandardReceiverVisitor<int3>(_interpr, objPos)
-	{}
-	using StandardReceiverVisitor<int3>::operator(); //it removes compilation error... not sure why it *must* be here
-	void operator()(TNormalBodyOption const& trig) const
-	{
-		switch(trig.optionCode)
-		{
-		case 'B': //removes description hint
-			{
-				//TODO
-			}
-			break;
-		case 'C': //sgc of control word of object
-			{
-				//TODO
-			}
-			break;
-		case 'D': //disable gamer to use object
-			{
-				//TODO
-			}
-			break;
-		case 'E': //enable gamer to use object
-			{
-				//TODO
-			}
-			break;
-		case 'H': //replace hint for object
-			{
-				//TODO
-			}
-			break;
-		case 'M': //disabling messages and questions
-			{
-				//TODO
-			}
-			break;
-		case 'R': //enable all gamers to use object
-			{
-				//TODO
-			}
-			break;
-		case 'S': //disable all gamers to use object
-			{
-				//TODO
-			}
-			break;
-		case 'T': //sgc of obj type
-			{
-				//TODO
-			}
-			break;
-		case 'U': //sgc of obj subtype
-			{
-				performOptionTakingOneParamter<OB_UPerformer>(trig.params);
-			}
-			break;
-		default:
-			throw EScriptExecError("Wrong OB receiver option!");
-			break;
-		}
-	}
-};
-
-void OB_UPerformer::operator()( TIexp const& cmp ) const
-{
-	IexpValStr val = owner.interp->getIexp(cmp);
-	throw EScriptExecError("Setting subID is not implemented yet!");
-}
-
-void OB_UPerformer::operator()( TVarpExp const& cmp ) const
-{
-	IexpValStr val = owner.interp->getIexp(cmp);
-	val.setTo(erm->getObjFrom(owner.identifier)->subID);
-}
-
-/////VR
-struct VRPerformer;
-struct VR_SPerformer : StandardBodyOptionItemVisitor<VRPerformer>
-{
-	explicit VR_SPerformer(VRPerformer & _owner);
-	using StandardBodyOptionItemVisitor<VRPerformer>::operator();
-
-	void operator()(TStringConstant const& cmp) const override;
-	void operator()(TIexp const& cmp) const override;
-};
-
-struct VRPerformer : StandardReceiverVisitor<IexpValStr>
-{
-	VRPerformer(ERMInterpreter * _interpr, IexpValStr ident) : StandardReceiverVisitor<IexpValStr>(_interpr, ident)
-	{}
-
-	void operator()(TVRLogic const& trig) const override
-	{
-		int valr = interp->getIexp(trig.var).getInt();
-		switch (trig.opcode)
-		{
-		case '&':
-			const_cast<VRPerformer*>(this)->identifier.setTo(identifier.getInt() & valr);
-			break;
-		case '|':
-			const_cast<VRPerformer*>(this)->identifier.setTo(identifier.getInt() | valr);
-			break;
-		case 'X':
-			const_cast<VRPerformer*>(this)->identifier.setTo(identifier.getInt() ^ valr);
-			break;
-		default:
-			throw EInterpreterError("Wrong opcode in VR logic expression!");
-			break;
-		}
-	}
-	void operator()(TVRArithmetic const& trig) const override
-	{
-		IexpValStr rhs = interp->getIexp(trig.rhs);
-		switch (trig.opcode)
-		{
-		case '+':
-			const_cast<VRPerformer*>(this)->identifier += rhs;
-			break;
-		case '-':
-			const_cast<VRPerformer*>(this)->identifier -= rhs;
-			break;
-		case '*':
-			const_cast<VRPerformer*>(this)->identifier *= rhs;
-			break;
-		case ':':
-			const_cast<VRPerformer*>(this)->identifier /= rhs;
-			break;
-		case '%':
-			const_cast<VRPerformer*>(this)->identifier %= rhs;
-			break;
-		default:
-			throw EInterpreterError("Wrong opcode in VR arithmetic!");
-			break;
-		}
-	}
-	void operator()(TNormalBodyOption const& trig) const override
-	{
-		switch(trig.optionCode)
-		{
-		case 'C': //setting/checking v vars
-			{
-				//TODO
-			}
-			break;
-		case 'H': //checking if string is empty
-			{
-				//TODO
-			}
-			break;
-		case 'M': //string operations
-			{
-				//TODO
-			}
-			break;
-		case 'R': //random variables
-			{
-				//TODO
-			}
-			break;
-		case 'S': //setting variable
-			{
-				performOptionTakingOneParamter<VR_SPerformer>(trig.params);
-			}
-			break;
-		case 'T': //random variables
-			{
-				//TODO
-			}
-			break;
-		case 'U': //search for a substring
-			{
-				//TODO
-			}
-			break;
-		case 'V': //convert string to value
-			{
-				//TODO
-			}
-			break;
-		default:
-			throw EScriptExecError("Wrong VR receiver option!");
-			break;
-		}
-	}
-};
-
-
-VR_SPerformer::VR_SPerformer(VRPerformer & _owner) : StandardBodyOptionItemVisitor<VRPerformer>(_owner)
-{}
-
-void VR_SPerformer::operator()(ERM::TIexp const& trig) const
-{
-	owner.identifier.setTo(owner.interp->getIexp(trig));
-}
-void VR_SPerformer::operator()(TStringConstant const& cmp) const
-{
-	owner.identifier.setTo(cmp.str);
-}
-
-/////
-
-struct ERMExpDispatch : boost::static_visitor<>
-{
-	struct HLP
-	{
-		int3 getPosFromIdentifier(ERM::Tidentifier tid, bool allowDummyFourth)
-		{
-			switch(tid.size())
-			{
-			case 1:
-				{
-					int num = erm->getIexp(tid[0]).getInt();
-					return int3(erm->ermGlobalEnv->getStandardVar(num),
-						erm->ermGlobalEnv->getStandardVar(num+1),
-						erm->ermGlobalEnv->getStandardVar(num+2));
-				}
-				break;
-			case 3:
-			case 4:
-				if(tid.size() == 4 && !allowDummyFourth)
-					throw EScriptExecError("4 items in identifier are not allowed for this receiver!");
-
-				return int3(erm->getIexp(tid[0]).getInt(),
-					erm->getIexp(tid[1]).getInt(),
-					erm->getIexp(tid[2]).getInt());
-				break;
-			default:
-				throw EScriptExecError("This receiver takes 1 or 3 items in identifier!");
-				break;
-			}
-		}
-		template <typename Visitor>
-		void performBody(const boost::optional<ERM::Tbody> & body, const Visitor& visitor)
-		{
-			if(body.is_initialized())
-			{
-				ERM::Tbody bo = body.get();
-				for(int g=0; g<bo.size(); ++g)
-				{
-					boost::apply_visitor(visitor, bo[g]);
-				}
-			}
-		}
-	};
-
-	void operator()(Ttrigger const& trig) const
-	{
-		throw EInterpreterError("Triggers cannot be executed!");
-	}
-	void operator()(Tinstruction const& trig) const
-	{
-	}
-	void operator()(Treceiver const& trig) const
-	{
-		HLP helper;
-		//check condition
-		if(trig.condition.is_initialized())
-		{
-			if( !erm->checkCondition(trig.condition.get()) )
-				return;
-		}
-
-		if(trig.name == "VR")
-		{
-			//perform operations
-			if(trig.identifier.is_initialized())
-			{
-				ERM::Tidentifier ident = trig.identifier.get();
-				if(ident.size() == 1)
-				{
-					IexpValStr ievs = erm->getIexp(ident[0]);
-
-					//see body
-					helper.performBody(trig.body, VRPerformer(erm, ievs));
-				}
-				else
-					throw EScriptExecError("VR receiver must be used with exactly one identifier item!");
-			}
-			else
-				throw EScriptExecError("VR receiver must be used with an identifier!");
-		}
-		else if(trig.name == "DO")
-		{
-			//perform operations
-			if(trig.identifier.is_initialized())
-			{
-				ERM::Tidentifier tid = trig.identifier.get();
-				if(tid.size() != 4)
-				{
-					throw EScriptExecError("DO receiver takes exactly 4 arguments");
-				}
-				int funNum = erm->getIexp(tid[0]).getInt(),
-					startVal = erm->getIexp(tid[1]).getInt(),
-					stopVal = erm->getIexp(tid[2]).getInt(),
-					increment = erm->getIexp(tid[3]).getInt();
-
-				for(int it = startVal; it < stopVal; it += increment)
-				{
-					std::vector<int> params(FunctionLocalVars::NUM_PARAMETERS, 0);
-					params.back() = it;
-					//owner->getFuncVars(funNum)->getParam(16) = it;
-					ERMInterpreter::TIDPattern tip;
-					std::vector<int> v1;
-					v1 += funNum;
-					insert(tip) (v1.size(), v1);
-					erm->executeTriggerType(TriggerType("FU"), true, tip, params);
-					it = erm->getFuncVars(funNum)->getParam(16);
-				}
-			}
-		}
-		else if(trig.name == "MA")
-		{
-			if(trig.identifier.is_initialized())
-			{
-				throw EScriptExecError("MA receiver doesn't take the identifier!");
-			}
-			helper.performBody(trig.body, MAPerformer(erm));
-		}
-		else if(trig.name == "MO")
-		{
-			int3 objPos;
-			if(trig.identifier.is_initialized())
-			{
-				ERM::Tidentifier tid = trig.identifier.get();
-				objPos = HLP().getPosFromIdentifier(tid, true);
-
-				helper.performBody(trig.body, MOPerformer(erm, objPos));
-			}
-			else
-				throw EScriptExecError("MO receiver must have an identifier!");
-		}
-		else if(trig.name == "OB")
-		{
-			int3 objPos;
-			if(trig.identifier.is_initialized())
-			{
-				ERM::Tidentifier tid = trig.identifier.get();
-				objPos = HLP().getPosFromIdentifier(tid, false);
-
-				helper.performBody(trig.body, OBPerformer(erm, objPos));
-			}
-			else
-				throw EScriptExecError("OB receiver must have an identifier!");
-		}
-		else if(trig.name == "HE")
-		{
-			if(trig.identifier.is_initialized())
-			{
-				const CGHeroInstance * hero = nullptr;
-				ERM::Tidentifier tid = trig.identifier.get();
-				switch(tid.size())
-				{
-				case 1:
-					{
-						int heroNum = erm->getIexp(tid[0]).getInt();
-						if(heroNum == -1)
-							hero = icb->getSelectedHero();
-						else
-							hero = icb->getHeroWithSubid(heroNum);
-
-					}
-					break;
-				case 3:
-					{
-						int3 pos = helper.getPosFromIdentifier(tid, false);
-						hero = erm->getObjFromAs<CGHeroInstance>(pos);
-					}
-					break;
-				default:
-					throw EScriptExecError("HE receiver takes 1 or 3 items in identifier");
-					break;
-				}
-				helper.performBody(trig.body, HEPerformer(erm, hero));
-			}
-			else
-				throw EScriptExecError("HE receiver must have an identifier!");
-		}
-		else if(trig.name == "IF")
-		{
-			helper.performBody(trig.body, IFPerformer(erm));
-		}
-		else
-		{
-			logGlobal->warnStream() << trig.name << " receiver is not supported yet, doing nothing...";
-			//not supported or invalid trigger
-		}
-	}
-	void operator()(TPostTrigger const& trig) const
-	{
-		throw EInterpreterError("Post-triggers cannot be executed!");
-	}
-};
-
-struct CommandExec : boost::static_visitor<>
-{
-	void operator()(Tcommand const& cmd) const
-	{
-		boost::apply_visitor(ERMExpDispatch(), cmd.cmd);
-		logGlobal->debugStream() << "Line comment: " << cmd.comment;
-	}
-	void operator()(std::string const& comment) const
-	{
-		//comment - do nothing
-	}
-	void operator()(spirit::unused_type const& nothing) const
-	{
-		//nothing - do nothing
-	}
-};
-
-struct LineExec : boost::static_visitor<>
-{
-	void operator()(TVExp const& cmd) const
-	{
-		VNode line(cmd);
-		erm->eval(line);
-	}
-	void operator()(TERMline const& cmd) const
-	{
-		boost::apply_visitor(CommandExec(), cmd);
-	}
-};
-
-/////////
-
-void ERMInterpreter::executeLine( const LinePointer & lp )
-{
-	logGlobal->debugStream() << "Executing line nr " << getRealLine(lp) << " (internal " << lp.lineNum << ") from " << lp.file->filename;
-	executeLine(scripts[lp]);
-}
-
-void ERMInterpreter::executeLine(const ERM::TLine &line)
-{
-	boost::apply_visitor(LineExec(), line);
-}
-
-IexpValStr ERMInterpreter::getVar(std::string toFollow, boost::optional<int> initVal) const
-{
-	IexpValStr ret;
-	ret.type = IexpValStr::WRONGVAL;
-
-	int initV=0;
-	bool hasInit = false;
-	if(initVal.is_initialized())
-	{
-		initV = initVal.get();
-		hasInit = true;
-	}
-
-	int endNum = 0;
-	if(toFollow[0] == 'd')
-	{
-		endNum = 1;
-		//TODO: support
-	}
-	if(toFollow.size() == 0)
-	{
-		if(hasInit)
-			ret = IexpValStr(initV);
-		else
-			throw EIexpProblem("No input to getVar!");
-
-		return ret;
-	}
-	//now we have at least one element in toFollow
-	for(int b=toFollow.size()-1; b>=endNum; --b)
-	{
-		bool retIt = b == endNum/*+1*/; //if we should return the value are currently at
-
-		char cr = toFollow[b];
-		if(cr == 'c')//write number of current day
-		{
-			//TODO
-		}
-		else if(cr == 'd') //info for external env - add i/o set
-		{
-			throw EIexpProblem("d inside i-expression not allowed!");
-		}
-		else if(cr == 'e')
-		{
-			if(hasInit)
-			{
-				if(retIt)
-				{
-					//these C-style cast is here just to shut up compiler errors
-					if(initV > 0 && initV <= FunctionLocalVars::NUM_FLOATINGS)
-					{
-						if(curFunc)
-							ret = IexpValStr(&curFunc->getFloat(initV));
-						else
-							throw EIexpProblem("Function context not available!");
-					}
-					else if(initV < 0 && initV >= -TriggerLocalVars::EVAR_NUM)
-					{
-						if(curTrigger)
-							ret = IexpValStr(&curTrigger->ermLocalVars.getEvar(initV));
-						else
-							throw EIexpProblem("No trigger context available!");
-					}
-					else
-						throw EIexpProblem("index " + boost::lexical_cast<std::string>(initV) + " not allowed for e array");
-				}
-				else
-					throw EIexpProblem("e variables cannot appear in this context");
-			}
-			else
-				throw EIexpProblem("e variables cannot appear in this context");
-		}
-		else if(cr >= 'f' && cr <= 't')
-		{
-			if(retIt)
-				ret = IexpValStr(&ermGlobalEnv->getQuickVar(cr));
-			else
-			{
-				if(hasInit)
-					throw EIexpProblem("quick variables cannot be used in this context");
-				else
-				{
-					initV = ermGlobalEnv->getQuickVar(cr);
-					hasInit = true;
-				}
-			}
-		}
-		else if(cr == 'v') //standard variables
-		{
-			if(hasInit)
-			{
-				if(retIt)
-					ret = IexpValStr(&ermGlobalEnv->getStandardVar(initV));
-				else
-					initV = ermGlobalEnv->getStandardVar(initV);
-			}
-			else
-				throw EIexpProblem("standard variable cannot be used in this context!");
-		}
-		else if(cr == 'w') //local hero variables
-		{
-			//TODO
-		}
-		else if(cr == 'x') //function parameters
-		{
-			if(hasInit)
-			{
-				if(curFunc)
-				{
-					if(retIt)
-						ret = IexpValStr(&curFunc->getParam(initV));
-					else
-						initV = curFunc->getParam(initV);
-				}
-				else throw EIexpProblem("Function parameters cannot be used outside a function!");
-			}
-			else
-				throw EIexpProblem("Specify which function parameter should be used");
-		}
-		else if(cr == 'y')
-		{
-			if(hasInit)
-			{
-				if(initV > 0 && initV <= FunctionLocalVars::NUM_LOCALS)
-				{
-					int &valPtr = curFunc ? curFunc->getLocal(initV) : const_cast<ERMInterpreter&>(*this).getFuncVars(0)->getLocal(initV); //retrieve local var if in function or use global set otherwise
-					if(retIt)
-						ret = IexpValStr(&valPtr);
-					else
-						initV = curFunc->getLocal(initV);
-				}
-				else if(initV < 0 && initV >= -TriggerLocalVars::YVAR_NUM)
-				{
-					if(curTrigger)
-					{
-						if(retIt)
-							ret = IexpValStr(&curTrigger->ermLocalVars.getYvar(initV));
-						else
-							initV = curTrigger->ermLocalVars.getYvar(initV);
-					}
-					else
-						throw EIexpProblem("Trigger local variables cannot be used outside triggers!");
-				}
-				else
-					throw EIexpProblem("Wrong argument for function local variable!");
-			}
-			else
-				throw EIexpProblem("y variable cannot be used in this context!");
-		}
-		else if(cr == 'z')
-		{
-			if(hasInit)
-			{
-				if(retIt)
-				{
-					//these C-style casts are here just to shut up compiler errors
-					if(initV > 0 )
-						ret = IexpValStr(&ermGlobalEnv->getZVar(initV));
-					else if(initV < 0)
-					{
-						if(curFunc)
-							ret = IexpValStr(&curFunc->getString(initV));
-						else
-							throw EIexpProblem("Function local string variables cannot be used outside functions!");
-					}
-					else
-						throw EIexpProblem("Wrong parameter for string variable!");
-				}
-				else
-					throw EIexpProblem("String variables can only be returned!");
-			}
-			else
-				throw EIexpProblem("String variables cannot be used in this context!");
-		}
-		else
-		{
-			throw EIexpProblem(std::string("Symbol ") + cr + " is not allowed in this context!");
-		}
-
-	}
-
-	ret.name = toFollow;
-	if(initVal.is_initialized())
-	{
-		ret.name += boost::lexical_cast<std::string>(initVal.get());
-	}
-	return ret;
-}
-
-namespace IexpDisemboweler
-{
-	enum EDir{GET, SET};
-}
-
-struct LVL2IexpDisemboweler : boost::static_visitor<IexpValStr>
-{
-	/*const*/ ERMInterpreter * env;
-	IexpDisemboweler::EDir dir;
-
-	LVL2IexpDisemboweler(/*const*/ ERMInterpreter * _env, IexpDisemboweler::EDir _dir)
-		: env(_env), dir(_dir) //writes value to given var
-	{}
-
-	IexpValStr processNotMacro(const TVarExpNotMacro & val) const
-	{
-		if(val.questionMark.is_initialized())
-			throw EIexpProblem("Question marks ('?') are not allowed in getter i-expressions");
-
-		//const-cast just to do some code-reuse...
-		return env->getVar(val.varsym, val.val);
-
-	}
-
-	IexpValStr operator()(TVarExpNotMacro const& val) const
-	{
-		return processNotMacro(val);
-	}
-	IexpValStr operator()(TMacroUsage const& val) const
-	{
-		return env->getIexp(val);
-	}
-};
-
-struct LVL1IexpDisemboweler : boost::static_visitor<IexpValStr>
-{
-	/*const*/ ERMInterpreter * env;
-	IexpDisemboweler::EDir dir;
-
-	LVL1IexpDisemboweler(/*const*/ ERMInterpreter * _env, IexpDisemboweler::EDir _dir)
-		: env(_env), dir(_dir) //writes value to given var
-	{}
-	IexpValStr operator()(int const & constant) const
-	{
-		if(dir == IexpDisemboweler::GET)
-		{
-			return IexpValStr(constant);
-		}
-		else
-		{
-			throw EIexpProblem("Cannot set a constant!");
-		}
-	}
-	IexpValStr operator()(TVarExp const & var) const
-	{
-		return boost::apply_visitor(LVL2IexpDisemboweler(env, dir), var);
-	}
-};
-
-IexpValStr ERMInterpreter::getIexp( const ERM::TIexp & iexp ) const
-{
-	return boost::apply_visitor(LVL1IexpDisemboweler(const_cast<ERMInterpreter*>(this), IexpDisemboweler::GET), iexp);
-}
-
-IexpValStr ERMInterpreter::getIexp( const ERM::TMacroUsage & macro ) const
-{
-	std::map<std::string, ERM::TVarExpNotMacro>::const_iterator it =
-		ermGlobalEnv->macroBindings.find(macro.macro);
-	if(it == ermGlobalEnv->macroBindings.end())
-		throw EUsageOfUndefinedMacro(macro.macro);
-
-	return getVar(it->second.varsym, it->second.val);
-}
-
-IexpValStr ERMInterpreter::getIexp( const ERM::TIdentifierInternal & tid ) const
-{
-	if(tid.which() == 0)
-	{
-		return getIexp(boost::get<ERM::TIexp>(tid));
-	}
-	else
-		throw EScriptExecError("Identifier must be a valid i-expression to perform this operation!");
-}
-
-IexpValStr ERMInterpreter::getIexp( const ERM::TVarpExp & tid ) const
-{
-	return boost::apply_visitor(LVL2IexpDisemboweler(const_cast<ERMInterpreter*>(this), IexpDisemboweler::GET), tid.var);
-}
-
-struct LVL3BodyOptionItemVisitor : StandardBodyOptionItemVisitor<IexpValStr>
-{
-	explicit LVL3BodyOptionItemVisitor(IexpValStr & _owner) : StandardBodyOptionItemVisitor<IexpValStr>(_owner)
-	{}
-	using StandardBodyOptionItemVisitor<IexpValStr>::operator();
-
-	void operator()(TIexp const& cmp) const override
-	{
-		owner = erm->getIexp(cmp);
-	}
-	void operator()(TVarpExp const& cmp) const override
-	{
-		owner = erm->getIexp(cmp);
-	}
-};
-
-IexpValStr ERMInterpreter::getIexp( const ERM::TBodyOptionItem & opit ) const
-{
-	IexpValStr ret;
-	boost::apply_visitor(LVL3BodyOptionItemVisitor(ret), opit);
-	return ret;
-}
-
-void ERMInterpreter::executeTriggerType( VERMInterpreter::TriggerType tt, bool pre, const TIDPattern & identifier, const std::vector<int> &funParams/*=std::vector<int>()*/ )
-{
-	struct HLP
-	{
-		static int calcFunNum(VERMInterpreter::TriggerType tt, const TIDPattern & identifier)
-		{
-			if(tt.type != VERMInterpreter::TriggerType::FU)
-				return -1;
-
-			return identifier.begin()->second[0];
-		}
-	};
-	TtriggerListType & triggerList = pre ? triggers : postTriggers;
-
-	TriggerIdentifierMatch tim;
-	tim.allowNoIdetifier = true;
-	tim.ermEnv = this;
-	tim.matchToIt = identifier;
-	std::vector<Trigger> & triggersToTry = triggerList[tt];
-	for(int g=0; g<triggersToTry.size(); ++g)
-	{
-		if(tim.tryMatch(&triggersToTry[g]))
-		{
-			curTrigger = &triggersToTry[g];
-			executeTrigger(triggersToTry[g], HLP::calcFunNum(tt, identifier), funParams);
-		}
-	}
-}
-
-void ERMInterpreter::executeTriggerType(const char *trigger, int id)
-{
-	TIDPattern tip;
-	tip[0] = std::vector<int>(1, id);
-	executeTriggerType(VERMInterpreter::TriggerType(trigger), true, tip);
-}
-
-void ERMInterpreter::executeTriggerType(const char *trigger)
-{
-	executeTriggerType(VERMInterpreter::TriggerType(trigger), true, TIDPattern());
-}
-
-ERM::TTriggerBase & ERMInterpreter::retrieveTrigger( ERM::TLine &line )
-{
-	if(line.which() == 1)
-	{
-		ERM::TERMline &tl = boost::get<ERM::TERMline>(line);
-		if(tl.which() == 0)
-		{
-			ERM::Tcommand &tcm = boost::get<ERM::Tcommand>(tl);
-			if(tcm.cmd.which() == 0)
-			{
-				return boost::get<ERM::Ttrigger>(tcm.cmd);
-			}
-			else if(tcm.cmd.which() == 3)
-			{
-				return boost::get<ERM::TPostTrigger>(tcm.cmd);
-			}
-			throw ELineProblem("Given line is not a trigger!");
-		}
-		throw ELineProblem("Given line is not a command!");
-	}
-	throw ELineProblem("Given line is not an ERM trigger!");
-}
-
-template<typename T>
-bool compareExp(const T & lhs, const T & rhs, std::string op)
-{
-	if(op == "<")
-	{
-		return lhs < rhs;
-	}
-	else if(op == ">")
-	{
-		return lhs > rhs;
-	}
-	else if(op == ">=" || op == "=>")
-	{
-		return lhs >= rhs;
-	}
-	else if(op == "<=" || op == "=<")
-	{
-		return lhs <= rhs;
-	}
-	else if(op == "==")
-	{
-		return lhs == rhs;
-	}
-	else if(op == "<>" || op == "><")
-	{
-		return lhs != rhs;
-	}
-	else
-		throw EScriptExecError(std::string("Wrong comparison sign: ") + op);
-}
-
-struct ConditionDisemboweler : boost::static_visitor<bool>
-{
-	ConditionDisemboweler(ERMInterpreter * _ei) : ei(_ei)
-	{}
-
-	bool operator()(TComparison const & cmp) const
-	{
-		IexpValStr lhs = ei->getIexp(cmp.lhs),
-			rhs = ei->getIexp(cmp.rhs);
-		switch (lhs.type)
-		{
-		case IexpValStr::FLOATVAR:
-			switch (rhs.type)
-			{
-			case IexpValStr::FLOATVAR:
-				return compareExp(lhs.getFloat(), rhs.getFloat(), cmp.compSign);
-				break;
-			default:
-				throw EScriptExecError("Incompatible types for comparison");
-			}
-			break;
-		case IexpValStr::INT:
-		case IexpValStr::INTVAR:
-			switch (rhs.type)
-			{
-			case IexpValStr::INT:
-			case IexpValStr::INTVAR:
-				return compareExp(lhs.getInt(), rhs.getInt(), cmp.compSign);
-				break;
-			default:
-				throw EScriptExecError("Incompatible types for comparison");
-			}
-			break;
-		case IexpValStr::STRINGVAR:
-			switch (rhs.type)
-			{
-			case IexpValStr::STRINGVAR:
-				return compareExp(lhs.getString(), rhs.getString(), cmp.compSign);
-				break;
-			default:
-				throw EScriptExecError("Incompatible types for comparison");
-			}
-			break;
-		default:
-			throw EScriptExecError("Wrong type of left iexp!");
-		}
-		return false;//we should never reach this place
-	}
-	bool operator()(int const & flag) const
-	{
-		return ei->ermGlobalEnv->getFlag(flag);
-	}
-private:
-	ERMInterpreter * ei;
-};
-
-bool ERMInterpreter::checkCondition( ERM::Tcondition cond )
-{
-	bool ret = boost::apply_visitor(ConditionDisemboweler(this), cond.cond);
-	if(cond.rhs.is_initialized())
-	{ //taking care of rhs expression
-		bool rhs = checkCondition(cond.rhs.get().get());
-		switch (cond.ctype)
-		{
-		case '&':
-			ret &= rhs;
-			break;
-		case '|':
-			ret |= rhs;
-			break;
-		case 'X':
-			ret ^= rhs;
-			break;
-		default:
-			throw EInterpreterProblem(std::string("Strange - wrong condition connection (") + cond.ctype + ") !");
-			break;
-		}
-	}
-
-	return ret;
-}
-
-FunctionLocalVars * ERMInterpreter::getFuncVars( int funNum )
-{
-	if(funNum >= ARRAY_COUNT(funcVars) || funNum < 0)
-		throw EScriptExecError("Attempt of accessing variables of function with index out of boundaries!");
-	return funcVars + funNum;
-}
-
-void ERMInterpreter::executeInstructions()
-{
-	//TODO implement me
-}
-
-int ERMInterpreter::getRealLine(const LinePointer &lp)
-{
-	for(std::map<VERMInterpreter::LinePointer, ERM::TLine>::const_iterator i = scripts.begin(); i != scripts.end(); i++)
-		if(i->first.lineNum == lp.lineNum && i->first.file->filename == lp.file->filename)
-			return i->first.realLineNum;
-
-	return -1;
-}
-
-void ERMInterpreter::setCurrentlyVisitedObj( int3 pos )
-{
-	ermGlobalEnv->getStandardVar(998) = pos.x;
-	ermGlobalEnv->getStandardVar(999) = pos.y;
-	ermGlobalEnv->getStandardVar(1000) = pos.z;
-}
-
-const std::string ERMInterpreter::triggerSymbol = "trigger";
-const std::string ERMInterpreter::postTriggerSymbol = "postTrigger";
-const std::string ERMInterpreter::defunSymbol = "defun";
-
-
-struct TriggerIdMatchHelper : boost::static_visitor<>
-{
-	int & ret;
-	ERMInterpreter * interpreter;
-	Trigger * trig;
-
-	TriggerIdMatchHelper(int & b, ERMInterpreter * ermint, Trigger * _trig)
-	: ret(b), interpreter(ermint), trig(_trig)
-	{}
-
-	void operator()(TIexp const& iexp) const
-	{
-		IexpValStr val = interpreter->getIexp(iexp);
-		switch(val.type)
-		{
-		case IexpValStr::INT:
-		case IexpValStr::INTVAR:
-			ret = val.getInt();
-			break;
-		default:
-			throw EScriptExecError("Incompatible i-exp type!");
-			break;
-		}
-	}
-	void operator()(TArithmeticOp const& arop) const
-	{
-		//error?!?
-	}
-};
-
-bool TriggerIdentifierMatch::tryMatch( Trigger * interptrig ) const
-{
-	bool ret = true;
-
-	const ERM::TTriggerBase & trig = ERMInterpreter::retrieveTrigger(ermEnv->retrieveLine(interptrig->line));
-	if(trig.identifier.is_initialized())
-	{
-
-		ERM::Tidentifier tid = trig.identifier.get();
-		std::map< int, std::vector<int> >::const_iterator it = matchToIt.find(tid.size());
-		if(it == matchToIt.end())
-			ret = false;
-		else
-		{
-			const std::vector<int> & pattern = it->second;
-			for(int g=0; g<pattern.size(); ++g)
-			{
-				int val = -1;
-				boost::apply_visitor(TriggerIdMatchHelper(val, ermEnv, interptrig), tid[g]);
-				if(pattern[g] != val)
-				{
-					ret = false;
-				}
-			}
-		}
-	}
-	else
-	{
-		ret = allowNoIdetifier;
-	}
-
-	//check condition
-	if(ret)
-	{
-		if(trig.condition.is_initialized())
-		{
-			return ermEnv->checkCondition(trig.condition.get());
-		}
-		else //no condition
-			return true;
-	}
-	else
-		return false;
-}
-
-VERMInterpreter::ERMEnvironment::ERMEnvironment()
-{
-	for(int g=0; g<NUM_QUICKS; ++g)
-		quickVars[g] = 0;
-	for(int g=0; g<NUM_STANDARDS; ++g)
-		standardVars[g] = 0;
-	//string should be automatically initialized to ""
-	for(int g=0; g<NUM_FLAGS; ++g)
-		flags[g] = false;
-}
-
-int & VERMInterpreter::ERMEnvironment::getQuickVar( const char letter )
-{
-	assert(letter >= 'f' && letter <= 't'); //it should be check by another function, just making sure here
-	return quickVars[letter - 'f'];
-}
-
-int & VERMInterpreter::ERMEnvironment::getStandardVar( int num )
-{
-	if(num < 1 || num > NUM_STANDARDS)
-		throw EScriptExecError("Number of standard variable out of bounds");
-
-	return standardVars[num-1];
-}
-
-std::string & VERMInterpreter::ERMEnvironment::getZVar( int num )
-{
-	if(num < 1 || num > NUM_STRINGS)
-		throw EScriptExecError("Number of string variable out of bounds");
-
-	return strings[num-1];
-}
-
-bool & VERMInterpreter::ERMEnvironment::getFlag( int num )
-{
-	if(num < 1 || num > NUM_FLAGS)
-		throw EScriptExecError("Number of flag out of bounds");
-
-	return flags[num-1];
-}
-
-VERMInterpreter::TriggerLocalVars::TriggerLocalVars()
-{
-	for(int g=0; g<EVAR_NUM; ++g)
-		evar[g] = 0.0;
-	for(int g=0; g<YVAR_NUM; ++g)
-		yvar[g] = 0;
-}
-
-double & VERMInterpreter::TriggerLocalVars::getEvar( int num )
-{
-	num = -num;
-	if(num < 1 || num > EVAR_NUM)
-		throw EScriptExecError("Number of trigger local floating point variable out of bounds");
-
-	return evar[num-1];
-}
-
-int & VERMInterpreter::TriggerLocalVars::getYvar( int num )
-{
-	num = -num; //we handle negative indices
-	if(num < 1 || num > YVAR_NUM)
-		throw EScriptExecError("Number of trigger local variable out of bounds");
-
-	return yvar[num-1];
-}
-
-bool VERMInterpreter::Environment::isBound( const std::string & name, EIsBoundMode mode ) const
-{
-	std::map<std::string, VOption>::const_iterator it = symbols.find(name);
-	if(mode == LOCAL_ONLY)
-	{
-		return it != symbols.end();
-	}
-
-	if(mode == GLOBAL_ONLY && parent)
-	{
-		return parent->isBound(name, mode);
-	}
-
-	//we have it; if globalOnly is true, lexical parent is false here so we are global env
-	if(it != symbols.end())
-		return true;
-
-	//here, we don;t have it; but parent can have
-	if(parent)
-		return parent->isBound(name, mode);
-
-	return false;
-}
-
-VOption & VERMInterpreter::Environment::retrieveValue( const std::string & name )
-{
-	std::map<std::string, VOption>::iterator it = symbols.find(name);
-	if(it == symbols.end())
-	{
-		if(parent)
-		{
-			return parent->retrieveValue(name);
-		}
-
-		throw ESymbolNotFound(name);
-	}
-	return it->second;
-}
-
-bool VERMInterpreter::Environment::unbind( const std::string & name, EUnbindMode mode )
-{
-	if(isBound(name, ANYWHERE))
-	{
-		if(symbols.find(name) != symbols.end()) //result of isBound could be from higher lexical env
-			symbols.erase(symbols.find(name));
-
-		if(mode == FULLY_RECURSIVE && parent)
-			parent->unbind(name, mode);
-
-		return true;
-	}
-	if(parent && (mode == RECURSIVE_UNTIL_HIT || mode == FULLY_RECURSIVE))
-		return parent->unbind(name, mode);
-
-	//neither bound nor have lexical parent
-	return false;
-}
-
-void VERMInterpreter::Environment::localBind( std::string name, const VOption & sym )
-{
-	symbols[name] = sym;
-}
-
-void VERMInterpreter::Environment::setPatent( Environment * _parent )
-{
-	parent = _parent;
-}
-
-Environment * VERMInterpreter::Environment::getPatent() const
-{
-	return parent;
-}
-
-void VERMInterpreter::Environment::bindAtFirstHit( std::string name, const VOption & sym )
-{
-	if(isBound(name, Environment::LOCAL_ONLY) || !parent)
-		localBind(name, sym);
-	else
-		parent->bindAtFirstHit(name, sym);
-}
-
-int & VERMInterpreter::FunctionLocalVars::getParam( int num )
-{
-	if(num < 1 || num > NUM_PARAMETERS)
-		throw EScriptExecError("Number of parameter out of bounds");
-
-	return params[num-1];
-}
-
-int & VERMInterpreter::FunctionLocalVars::getLocal( int num )
-{
-	if(num < 1 || num > NUM_LOCALS)
-		throw EScriptExecError("Number of local variable out of bounds");
-
-	return locals[num-1];
-}
-
-std::string & VERMInterpreter::FunctionLocalVars::getString( int num )
-{
-	num = -num; //we deal with negative indices
-	if(num < 1 || num > NUM_PARAMETERS)
-		throw EScriptExecError("Number of function local string variable out of bounds");
-
-	return strings[num-1];
-}
-
-double & VERMInterpreter::FunctionLocalVars::getFloat( int num )
-{
-	if(num < 1 || num > NUM_FLOATINGS)
-		throw EScriptExecError("Number of float var out of bounds");
-
-	return floats[num-1];
-}
-
-void VERMInterpreter::FunctionLocalVars::reset()
-{
-	for(int g=0; g<ARRAY_COUNT(params); ++g)
-		params[g] = 0;
-	for(int g=0; g<ARRAY_COUNT(locals); ++g)
-		locals[g] = 0;
-	for(int g=0; g<ARRAY_COUNT(strings); ++g)
-		strings[g] = "";
-	for(int g=0; g<ARRAY_COUNT(floats); ++g)
-		floats[g] = 0.0;
-}
-
-void IexpValStr::setTo( const IexpValStr & second )
-{
-	logGlobal->traceStream() << "setting " << getName() << " to " << second.getName();
-	switch(type)
-	{
-	case IexpValStr::FLOATVAR:
-		*val.flvar = second.getFloat();
-		break;
-	case IexpValStr::INT:
-		throw EScriptExecError("VR S: value not assignable!");
-		break;
-	case IexpValStr::INTVAR:
-		*val.integervar = second.getInt();
-		break;
-	case IexpValStr::STRINGVAR:
-		*val.stringvar = second.getString();
-		break;
-	default:
-		throw EScriptExecError("Wrong type of identifier iexp!");
-	}
-}
-
-void IexpValStr::setTo( int val )
-{
-	logGlobal->traceStream() << "setting " << getName() << " to " << val;
-	switch(type)
-	{
-	case INTVAR:
-		*this->val.integervar = val;
-		break;
-	default:
-		throw EIexpProblem("Incompatible type!");
-		break;
-	}
-}
-
-void IexpValStr::setTo( double val )
-{
-	logGlobal->traceStream() << "setting " << getName() << " to " << val;
-	switch(type)
-	{
-	case FLOATVAR:
-		*this->val.flvar = val;
-		break;
-	default:
-		throw EIexpProblem("Incompatible type!");
-		break;
-	}
-}
-
-void IexpValStr::setTo( const std::string & val )
-{
-	logGlobal->traceStream() << "setting " << getName() << " to " << val;
-	switch(type)
-	{
-	case STRINGVAR:
-		*this->val.stringvar = val;
-		break;
-	default:
-		throw EIexpProblem("Incompatible type!");
-		break;
-	}
-}
-
-int IexpValStr::getInt() const
-{
-	switch(type)
-	{
-	case IexpValStr::INT:
-		return val.val;
-		break;
-	case IexpValStr::INTVAR:
-		return *val.integervar;
-		break;
-	default:
-		throw EIexpProblem("Cannot get iexp as int!");
-		break;
-	}
-}
-
-double IexpValStr::getFloat() const
-{
-	switch(type)
-	{
-	case IexpValStr::FLOATVAR:
-		return *val.flvar;
-		break;
-	default:
-		throw EIexpProblem("Cannot get iexp as float!");
-		break;
-	}
-}
-
-std::string IexpValStr::getString() const
-{
-	switch(type)
-	{
-	case IexpValStr::STRINGVAR:
-		return *val.stringvar;
-		break;
-	default:
-		throw EScriptExecError("Cannot get iexp as string!");
-		break;
-	}
-}
-
-std::string IexpValStr::getName() const
-{
-	if(name.size())
-	{
-		return name;
-	}
-	else if(type == IexpValStr::INT)
-	{
-		return "Literal " + boost::lexical_cast<std::string>(getInt());
-	}
-	else
-		return "Unknown variable";
-}
-
-void ERMInterpreter::init()
-{
-	ermGlobalEnv = new ERMEnvironment();
-	globalEnv = new Environment();
-	//TODO: reset?
-	for(int g = 0; g < ARRAY_COUNT(funcVars); ++g)
-		funcVars[g].reset();
-
-	scanForScripts();
-	scanScripts();
-
-	executeInstructions();
-	executeTriggerType("PI");
-}
-
-void ERMInterpreter::heroVisit(const CGHeroInstance *visitor, const CGObjectInstance *visitedObj, bool start)
-{
-	if(!visitedObj)
-		return;
-	setCurrentlyVisitedObj(visitedObj->pos);
-	TIDPattern tip;
-#ifdef CPP11_USE_INITIALIZERS_LIST
-	tip[1] = {visitedObj->ID};
-	tip[2] = {visitedObj->ID, visitedObj->subID};
-	tip[3] = {visitedObj->pos.x, visitedObj->pos.y, visitedObj->pos.z};
-#else
-	tip[1] = list_of(visitedObj->ID);
-	tip[2] = list_of((int)visitedObj->ID)(visitedObj->subID);
-	tip[3] = list_of(visitedObj->pos.x)(visitedObj->pos.y)(visitedObj->pos.z);
-#endif
-	executeTriggerType(VERMInterpreter::TriggerType("OB"), start, tip);
-}
-
-void ERMInterpreter::battleStart(const CCreatureSet *army1, const CCreatureSet *army2, int3 tile, const CGHeroInstance *hero1, const CGHeroInstance *hero2, bool side)
-{
-	executeTriggerType("BA", 0);
-	executeTriggerType("BR", -1);
-	executeTriggerType("BF", 0);
-	//TODO tactics or not
-}
-
-const CGObjectInstance * ERMInterpreter::getObjFrom( int3 pos )
-{
-	std::vector<const CGObjectInstance * > objs = icb->getVisitableObjs(pos);
-	if(!objs.size())
-		throw EScriptExecError("Attempt to obtain access to nonexistent object!");
-	return objs.back();
-}
-
-struct VOptionPrinter : boost::static_visitor<>
-{
-	void operator()(VNIL const& opt) const
-	{
-		logGlobal->errorStream() << "VNIL";
-	}
-	void operator()(VNode const& opt) const
-	{
-		logGlobal->errorStream() << "--vnode (will be supported in future versions)--";
-	}
-	void operator()(VSymbol const& opt) const
-	{
-		logGlobal->errorStream() << opt.text;
-	}
-	void operator()(TLiteral const& opt) const
-	{
-		logGlobal->errorStream() << opt;
-	}
-	void operator()(ERM::Tcommand const& opt) const
-	{
-		logGlobal->errorStream() << "--erm command (will be supported in future versions)--";
-	}
-	void operator()(VFunc const& opt) const
-	{
-		logGlobal->errorStream() << "function";
-	}
-};
-
-struct _SbackquoteEval : boost::static_visitor<VOption>
-{
-	VOption operator()(VNIL const& opt) const
-	{
-		return opt;
-	}
-	VOption operator()(VNode const& opt) const
-	{
-		VNode ret = opt;
-		if(opt.children.size() == 2)
-		{
-			VOption fo = opt.children[0];
-			if(isA<VSymbol>(fo))
-			{
-				if(getAs<VSymbol>(fo).text == "comma")
-				{
-					return erm->eval(opt.children[1]);
-				}
-			}
-		}
-		for(int g=0; g<opt.children.size(); ++g)
-		{
-			ret.children[g] = boost::apply_visitor(_SbackquoteEval(), ret.children[g]);
-		}
-		return ret;
-	}
-	VOption operator()(VSymbol const& opt) const
-	{
-		return opt;
-	}
-	VOption operator()(TLiteral const& opt) const
-	{
-		return opt;
-	}
-	VOption operator()(ERM::Tcommand const& opt) const
-	{
-		boost::apply_visitor(ERMExpDispatch(), opt.cmd);
-		return opt;
-	}
-	VOption operator()(VFunc const& opt) const
-	{
-		return opt;
-	}
-};
-
-struct VNodeEvaluator : boost::static_visitor<VOption>
-{
-	Environment & env;
-	VNode & exp;
-	VNodeEvaluator(Environment & _env, VNode & _exp) : env(_env), exp(_exp)
-	{}
-	VOption operator()(VNIL const& opt) const
-	{
-		throw EVermScriptExecError("Nil does not evaluate to a function");
-	}
-	VOption operator()(VNode const& opt) const
-	{
-		//otherwise...
-		VNode tmpn(exp);
-		tmpn.children.car() = erm->eval(opt);
-		VFunc fun = getAs<VFunc>(tmpn.children.car().getAsItem());
-		return fun(tmpn.children.cdr());
-	}
-	VOption operator()(VSymbol const& opt) const
-	{
-		std::map<std::string, VFunc::Eopt> symToFunc = boost::assign::map_list_of
-			("<", VFunc::LT)("<=", VFunc::LE)(">", VFunc::GT)(">=", VFunc::GE)("=", VFunc::EQ)("+", VFunc::ADD)("-", VFunc::SUB)
-			("*", VFunc::MULT)("/", VFunc::DIV)("%", VFunc::MOD);
-
-		//check keywords
-		if(opt.text == "quote")
-		{
-			if(exp.children.size() == 2)
-				return exp.children[1];
-			else
-				throw EVermScriptExecError("quote special form takes only one argument");
-		}
-		else if(opt.text == "backquote")
-		{
-			if(exp.children.size() == 2)
-				return boost::apply_visitor(_SbackquoteEval(), exp.children[1]);
-			else
-				throw EVermScriptExecError("backquote special form takes only one argument");
-
-		}
-		else if(opt.text == "if")
-		{
-			if(exp.children.size() > 4)
-				throw EVermScriptExecError("if statement takes no more than three arguments");
-
-			if( !isA<VNIL>(erm->eval(exp.children[1]) ) )
-			{
-				if(exp.children.size() > 2)
-					return erm->eval(exp.children[2]);
-				else
-					throw EVermScriptExecError("this if form needs at least two arguments");
-			}
-			else
-			{
-				if(exp.children.size() > 3)
-					return erm->eval(exp.children[3]);
-				else
-					throw EVermScriptExecError("this if form needs at least three arguments");
-			}
-		}
-		else if(opt.text == "lambda")
-		{
-			if(exp.children.size() <= 2)
-			{
-				throw EVermScriptExecError("Too few arguments for lambda special form");
-			}
-			VFunc ret(exp.children.cdr().getAsCDR().getAsList());
-			VNode arglist = getAs<VNode>(exp.children[1]);
-			for(int g=0; g<arglist.children.size(); ++g)
-			{
-				ret.args.push_back(getAs<VSymbol>(arglist.children[g]));
-			}
-			return ret;
-		}
-		else if(opt.text == "print")
-		{
-			if(exp.children.size() == 2)
-			{
-				VOption printed = erm->eval(exp.children[1]);
-				boost::apply_visitor(VOptionPrinter(), printed);
-				return printed;
-			}
-			else
-				throw EVermScriptExecError("print special form takes only one argument");
-		}
-		else if(opt.text == "setq")
-		{
-			if(exp.children.size() != 3)
-				throw EVermScriptExecError("setq special form takes exactly 2 arguments");
-
-			env.bindAtFirstHit( getAs<VSymbol>(exp.children[1]).text, erm->eval(exp.children[2]));
-			return getAs<VSymbol>(exp.children[1]);
-		}
-		else if(opt.text == "defun")
-		{
-			if(exp.children.size() < 4)
-			{
-				throw EVermScriptExecError("defun special form takes at least 3 arguments");
-			}
-			VFunc f(exp.children.cdr().getAsCDR().getAsCDR().getAsList());
-			VNode arglist = getAs<VNode>(exp.children[2]);
-			for(int g=0; g<arglist.children.size(); ++g)
-			{
-				f.args.push_back(getAs<VSymbol>(arglist.children[g]));
-			}
-			env.localBind(getAs<VSymbol>(exp.children[1]).text, f);
-			return f;
-		}
-		else if(opt.text == "defmacro")
-		{
-			if(exp.children.size() < 4)
-			{
-				throw EVermScriptExecError("defmacro special form takes at least 3 arguments");
-			}
-			VFunc f(exp.children.cdr().getAsCDR().getAsCDR().getAsList(), true);
-			VNode arglist = getAs<VNode>(exp.children[2]);
-			for(int g=0; g<arglist.children.size(); ++g)
-			{
-				f.args.push_back(getAs<VSymbol>(arglist.children[g]));
-			}
-			env.localBind(getAs<VSymbol>(exp.children[1]).text, f);
-			return f;
-		}
-		else if(opt.text == "progn")
-		{
-			for(int g=1; g<exp.children.size(); ++g)
-			{
-				if(g < exp.children.size()-1)
-					erm->eval(exp.children[g]);
-				else
-					return erm->eval(exp.children[g]);
-			}
-			return VNIL();
-		}
-		else if(opt.text == "do") //evaluates second argument as long first evaluates to non-nil
-		{
-			if(exp.children.size() != 3)
-			{
-				throw EVermScriptExecError("do special form takes exactly 2 arguments");
-			}
-			while(!isA<VNIL>(erm->eval(exp.children[1])))
-			{
-				erm->eval(exp.children[2]);
-			}
-			return VNIL();
-		}
-		//"apply" part of eval, a bit blurred in this implementation but this way it looks good too
-		else if(symToFunc.find(opt.text) != symToFunc.end())
-		{
-			VFunc f(symToFunc[opt.text]);
-			if(f.macro)
-			{
-				return f(exp.children.cdr());
-			}
-			else
-			{
-				VOptionList ls = erm->evalEach(exp.children.cdr());
-				return f(VermTreeIterator(ls));
-			}
-		}
-		else if(topDyn->isBound(opt.text, Environment::ANYWHERE))
-		{
-			VOption & bValue = topDyn->retrieveValue(opt.text);
-			if(!isA<VFunc>(bValue))
-			{
-				throw EVermScriptExecError("This value does not evaluate to a function!");
-			}
-			VFunc f = getAs<VFunc>(bValue);
-			VOptionList ls = f.macro ? exp.children.cdr().getAsList() : erm->evalEach(exp.children.cdr());
-			return f(VermTreeIterator(ls));
-		}
-		logGlobal->errorStream() << "Cannot evaluate:";
-		printVOption(exp);
-		throw EVermScriptExecError("Cannot evaluate given expression");
-	}
-	VOption operator()(TLiteral const& opt) const
-	{
-		throw EVermScriptExecError("String literal does not evaluate to a function");
-	}
-	VOption operator()(ERM::Tcommand const& opt) const
-	{
-		throw EVermScriptExecError("ERM command does not evaluate to a function");
-	}
-	VOption operator()(VFunc const& opt) const
-	{
-		return opt;
-	}
-};
-
-struct VEvaluator : boost::static_visitor<VOption>
-{
-	Environment & env;
-	VEvaluator(Environment & _env) : env(_env)
-	{}
-	VOption operator()(VNIL const& opt) const
-	{
-		return opt;
-	}
-	VOption operator()(VNode const& opt) const
-	{
-		if(opt.children.size() == 0)
-			return VNIL();
-		else
-		{
-			VOption & car = const_cast<VNode&>(opt).children.car().getAsItem();
-			return boost::apply_visitor(VNodeEvaluator(env, const_cast<VNode&>(opt)), car);
-		}
-	}
-	VOption operator()(VSymbol const& opt) const
-	{
-		return env.retrieveValue(opt.text);
-	}
-	VOption operator()(TLiteral const& opt) const
-	{
-		return opt;
-	}
-	VOption operator()(ERM::Tcommand const& opt) const
-	{
-		return VNIL();
-	}
-	VOption operator()(VFunc const& opt) const
-	{
-		return opt;
-	}
-};
-
-VOption ERMInterpreter::eval( VOption line, Environment * env /*= nullptr*/ )
-{
-// 	if(line.children.isNil())
-// 		return;
-//
-// 	VOption & car = line.children.car().getAsItem();
-	logGlobal->errorStream() << "\tevaluating ";
-	printVOption(line);
-	return boost::apply_visitor(VEvaluator(env ? *env : *topDyn), line);
-
-}
-
-VOptionList ERMInterpreter::evalEach( VermTreeIterator list, Environment * env /*= nullptr*/ )
-{
-	VOptionList ret;
-	for(int g=0; g<list.size(); ++g)
-	{
-		ret.push_back(eval(list.getIth(g), env));
-	}
-	return ret;
-}
-
-void ERMInterpreter::executeUserCommand(const std::string &cmd)
-{
-	logGlobal->traceStream() << "ERM here: received command: " << cmd;
-	if(cmd.size() < 3)
-	{
-		logGlobal->errorStream() << "That can't be a valid command...";
-		return;
-	}
-	try
-	{
-		if(cmd[0] == '!') //should be a neat (V)ERM command
-		{
-			ERM::TLine line = ERMParser::parseLine(cmd);
-			executeLine(line);
-		}
-	}
-	catch(std::exception &e)
-	{
-		logGlobal->errorStream() << "Failed executing user command! Exception info: " << e.what();
-	}
-}
-
-void ERMInterpreter::giveInfoCB(CPrivilagedInfoCallback *cb)
-{
-	icb = cb;
-}
-
-void ERMInterpreter::giveActionCB(IGameEventRealizer *cb)
-{
-	acb = cb;
-}
-
-namespace VERMInterpreter
-{
-	VOption convertToVOption(const ERM::TVOption & tvo)
-	{
-		return boost::apply_visitor(OptionConverterVisitor(), tvo);
-	}
-
-	VNode::VNode( const ERM::TVExp & exp )
-	{
-		for(int i=0; i<exp.children.size(); ++i)
-		{
-			children.push_back(convertToVOption(exp.children[i]));
-		}
-		processModifierList(exp.modifier, false);
-	}
-
-	VNode::VNode( const VOption & first, const VOptionList & rest ) /*merges given arguments into [a, rest] */
-	{
-		setVnode(first, rest);
-	}
-
-	VNode::VNode( const VOptionList & cdren ) : children(cdren)
-	{}
-
-	VNode::VNode( const ERM::TSymbol & sym )
-	{
-		children.car() = VSymbol(sym.sym);
-		processModifierList(sym.symModifier, true);
-	}
-
-	void VNode::setVnode( const VOption & first, const VOptionList & rest )
-	{
-		children.car() = first;
-		children.cdr() = rest;
-	}
-
-	void VNode::processModifierList( const std::vector<TVModifier> & modifierList, bool asSymbol )
-	{
-		for(int g=0; g<modifierList.size(); ++g)
-		{
-			if(asSymbol)
-			{
-				children.resize(children.size()+1);
-				for(int i=children.size()-1; i >0; i--)
-				{
-					children[i] = children[i-1];
-				}
-			}
-			else
-			{
-				children.cdr() = VNode(children);
-			}
-
-			if(modifierList[g] == "`")
-			{
-				children.car() = VSymbol("backquote");
-			}
-			else if(modifierList[g] == ",!")
-			{
-				children.car() = VSymbol("comma-unlist");
-			}
-			else if(modifierList[g] == ",")
-			{
-				children.car() = VSymbol("comma");
-			}
-			else if(modifierList[g] == "#'")
-			{
-				children.car() = VSymbol("get-func");
-			}
-			else if(modifierList[g] == "'")
-			{
-				children.car() = VSymbol("quote");
-			}
-			else
-				throw EInterpreterError("Incorrect value of modifier!");
-		}
-	}
-
-	VermTreeIterator & VermTreeIterator::operator=( const VOption & opt )
-	{
-		switch (state)
-		{
-		case CAR:
-			if(parent->size() <= basePos)
-				parent->push_back(opt);
-			else
-				(*parent)[basePos] = opt;
-			break;
-		case NORM:
-			parent->resize(basePos+1);
-			(*parent)[basePos] = opt;
-			break;
-		default://should never happen
-			break;
-		}
-		return *this;
-	}
-
-	VermTreeIterator & VermTreeIterator::operator=( const std::vector<VOption> & opt )
-	{
-		switch (state)
-		{
-		case CAR:
-			//TODO: implement me
-			break;
-		case NORM:
-			parent->resize(basePos+1);
-			parent->insert(parent->begin()+basePos, opt.begin(), opt.end());
-			break;
-		default://should never happen
-			break;
-		}
-		return *this;
-	}
-	VermTreeIterator & VermTreeIterator::operator=( const VOptionList & opt )
-	{
-		return *this = opt;
-	}
-	VOption & VermTreeIterator::getAsItem()
-	{
-		if(state == CAR)
-			return (*parent)[basePos];
-		else
-			throw EInterpreterError("iterator is not in car state, cannot get as list");
-	}
-	VermTreeIterator VermTreeIterator::getAsCDR()
-	{
-		VermTreeIterator ret = *this;
-		ret.basePos++;
-		return ret;
-	}
-	VOption & VermTreeIterator::getIth( int i )
-	{
-		return (*parent)[basePos + i];
-	}
-	size_t VermTreeIterator::size() const
-	{
-		return parent->size() - basePos;
-	}
-
-	VERMInterpreter::VOptionList VermTreeIterator::getAsList()
-	{
-		VOptionList ret;
-		for(int g = basePos; g<parent->size(); ++g)
-		{
-			ret.push_back((*parent)[g]);
-		}
-		return ret;
-	}
-
-	VOption OptionConverterVisitor::operator()( ERM::TVExp const& cmd ) const
-	{
-		return VNode(cmd);
-	}
-	VOption OptionConverterVisitor::operator()( ERM::TSymbol const& cmd ) const
-	{
-		if(cmd.symModifier.size() == 0)
-			return VSymbol(cmd.sym);
-		else
-			return VNode(cmd);
-	}
-	VOption OptionConverterVisitor::operator()( char const& cmd ) const
-	{
-		return TLiteral(cmd);
-	}
-	VOption OptionConverterVisitor::operator()( double const& cmd ) const
-	{
-		return TLiteral(cmd);
-	}
-	VOption OptionConverterVisitor::operator()(int const& cmd) const
-	{
-		return TLiteral(cmd);
-	}
-	VOption OptionConverterVisitor::operator()(ERM::Tcommand const& cmd) const
-	{
-		return cmd;
-	}
-	VOption OptionConverterVisitor::operator()( ERM::TStringConstant const& cmd ) const
-	{
-		return TLiteral(cmd.str);
-	}
-
-	bool VOptionList::isNil() const
-	{
-		return size() == 0;
-	}
-
-	VermTreeIterator VOptionList::cdr()
-	{
-		VermTreeIterator ret(*this);
-		ret.basePos = 1;
-		return ret;
-	}
-
-	VermTreeIterator VOptionList::car()
-	{
-		VermTreeIterator ret(*this);
-		ret.state = VermTreeIterator::CAR;
-		return ret;
-	}
-
-
-	VERMInterpreter::VOption VFunc::operator()( VermTreeIterator params )
-	{
-		switch(option)
-		{
-		case DEFAULT:
-			{
-				if(params.size() != args.size())
-				{
-					throw EVermScriptExecError("Expected " + boost::lexical_cast<std::string>(args.size()) + " arguments!");
-				}
-				IntroduceDynamicEnv dyn;
-				for(int i=0; i<args.size(); ++i)
-				{
-					if(macro)
-						topDyn->localBind(args[i].text, params.getIth(i));
-					else
-						topDyn->localBind(args[i].text, erm->eval(params.getIth(i)));
-				}
-				//execute
-				VOptionList toEval = body;
-				if(macro)
-				{
-					//first evaluation (in place of definition)
-					toEval = erm->evalEach(toEval);
-				}
-				//second evaluation for macros/evaluation of funcs
-				VOptionList ret = erm->evalEach(toEval);
-				return ret[ret.size()-1];
-			}
-			break;
-		case LT:
-			{
-				if(params.size() != 2)
-					throw EVermScriptExecError("< special function takes exactly 2 arguments");
-				TLiteral lhs = getAs<TLiteral>(params.getIth(0)),
-					rhs = getAs<TLiteral>(params.getIth(1));
-				if(lhs < rhs)
-					return lhs;
-				else
-					return VNIL();
-			}
-			break;
-		case LE:
-			{
-				if(params.size() != 2)
-					throw EVermScriptExecError("<= special function takes exactly 2 arguments");
-
-				TLiteral lhs = getAs<TLiteral>(params.getIth(0)),
-					rhs = getAs<TLiteral>(params.getIth(1));
-				if(lhs <= rhs)
-					return lhs;
-				else
-					return VNIL();
-			}
-			break;
-		case GT:
-			{
-				if(params.size() != 2)
-					throw EVermScriptExecError("> special function takes exactly 2 arguments");
-
-				TLiteral lhs = getAs<TLiteral>(params.getIth(0)),
-					rhs = getAs<TLiteral>(params.getIth(1));
-				if(lhs >= rhs)
-					return lhs;
-				else
-					return VNIL();
-			}
-			break;
-		case GE:
-			{
-				if(params.size() != 2)
-					throw EVermScriptExecError(">= special function takes exactly 2 arguments");
-
-				TLiteral lhs = getAs<TLiteral>(params.getIth(0)),
-					rhs = getAs<TLiteral>(params.getIth(1));
-				if(lhs >= rhs)
-					return lhs;
-				else
-					return VNIL();
-			}
-			break;
-		case EQ:
-			{
-				if(params.size() != 2)
-					throw EVermScriptExecError("= special function takes exactly 2 arguments");
-				printVOption(params.getIth(0));
-				printVOption(params.getIth(1));
-				TLiteral lhs = getAs<TLiteral>(params.getIth(0)),
-					rhs = getAs<TLiteral>(params.getIth(1));
-				if(lhs.type() == rhs.type())
-				{
-					if(boost::apply_visitor(_opEQvis(lhs), rhs))
-						return lhs;
-					else
-						return VNIL();
-				}
-				else
-					throw EVermScriptExecError("Incompatible types in = special function");
-
-			}
-			break;
-		case ADD:
-			{
-				if(params.size() == 0)
-					throw EVermScriptExecError("+ special function takes at least 1 argument");
-
-				TLiteral par1 = getAs<TLiteral>(params.getIth(0));
-				int retI = 0;
-				double retD = 0.0;
-				int used = isA<int>(par1) ? 0 : 1;
-
-				for(int i=0; i<params.size(); ++i)
-				{
-					if(used == 0)
-						retI += getAs<int>(getAs<TLiteral>(params.getIth(i)));
-					else
-						retD += getAs<double>(getAs<TLiteral>(params.getIth(i)));
-				}
-				if(used == 0)
-					return retI;
-				else
-					return retD;
-			}
-			break;
-		case SUB:
-			{
-				if(params.size() != 2)
-					throw EVermScriptExecError("- special function takes at least 2 argument");
-
-				TLiteral par1 = getAs<TLiteral>(params.getIth(0));
-				int used = isA<int>(par1) ? 0 : 1;
-
-				if(used == 0)
-					return getAs<int>(getAs<TLiteral>(params.getIth(0))) - getAs<int>(getAs<TLiteral>(params.getIth(1)));
-				else
-					return getAs<double>(getAs<TLiteral>(params.getIth(1))) - getAs<double>(getAs<TLiteral>(params.getIth(1)));
-			}
-			break;
-		case MULT:
-			{
-				if(params.size() == 0)
-					throw EVermScriptExecError("* special function takes at least 1 argument");
-
-				TLiteral par1 = getAs<TLiteral>(params.getIth(0));
-				int retI = 1;
-				double retD = 1.0;
-				int used = isA<int>(par1) ? 0 : 1;
-
-				for(int i=0; i<params.size(); ++i)
-				{
-					if(used == 0)
-						retI *= getAs<int>(getAs<TLiteral>(params.getIth(i)));
-					else
-						retD *= getAs<double>(getAs<TLiteral>(params.getIth(i)));
-				}
-				if(used == 0)
-					return retI;
-				else
-					return retD;
-			}
-			break;
-		case DIV:
-			{
-				if(params.size() != 2)
-					throw EVermScriptExecError("/ special function takes at least 2 argument");
-
-				TLiteral par1 = getAs<TLiteral>(params.getIth(0));
-				int used = isA<int>(par1) ? 0 : 1;
-
-				if(used == 0)
-					return getAs<int>(getAs<TLiteral>(params.getIth(0))) / getAs<int>(getAs<TLiteral>(params.getIth(1)));
-				else
-					return getAs<double>(getAs<TLiteral>(params.getIth(1))) / getAs<double>(getAs<TLiteral>(params.getIth(1)));
-			}
-			break;
-		case MOD:
-			{
-				if(params.size() != 2)
-					throw EVermScriptExecError("% special function takes at least 2 argument");
-
-				return getAs<int>(getAs<TLiteral>(params.getIth(0))) % getAs<int>(getAs<TLiteral>(params.getIth(1)));
-			}
-			break;
-		default:
-			throw EInterpreterError("VFunc in forbidden mode!");
-			break;
-		}
-
-	}
-
-
-	IntroduceDynamicEnv::IntroduceDynamicEnv()
-	{
-		Environment * nen = new Environment();
-		nen->setPatent(topDyn);
-		topDyn = nen;
-	}
-
-	IntroduceDynamicEnv::~IntroduceDynamicEnv()
-	{
-		topDyn->setPatent(topDyn->getPatent());
-	}
-
-	bool operator<=(const TLiteral & t1, const TLiteral & t2)
-	{
-		if(t1.type() == t2.type())
-		{
-			return boost::apply_visitor(_opLEvis(t1), t2);
-		}
-		throw EVermScriptExecError("These types are incomparable!");
-	}
-	bool operator>(const TLiteral & t1, const TLiteral & t2)
-	{
-		if(t1.type() == t2.type())
-		{
-			return boost::apply_visitor(_opGTvis(t1), t2);
-		}
-		throw EVermScriptExecError("These types are incomparable!");
-	}
-	bool operator>=(const TLiteral & t1, const TLiteral & t2)
-	{
-		if(t1.type() == t2.type())
-		{
-			return boost::apply_visitor(_opGEvis(t1), t2);
-		}
-		throw EVermScriptExecError("These types are incomparable!");
-	}
-
-	struct _VLITPrinter : boost::static_visitor<void>
-	{
-		void operator()(const std::string & par) const
-		{
-			logGlobal->debugStream() << "^" << par << "^";
-		}
-		template<typename T>
-		void operator()(const T & par) const
-		{
-			logGlobal->debugStream() << par;
-		}
-	};
-
-	struct _VOPTPrinter : boost::static_visitor<void>
-	{
-		void operator()(VNIL const& opt) const
-		{
-			logGlobal->debugStream() << "[]";
-		}
-		void operator()(VNode const& opt) const
-		{
-			logGlobal->debugStream() << "[";
-			for(int g=0; g<opt.children.size(); ++g)
-			{
-				boost::apply_visitor(_VOPTPrinter(), opt.children[g]);
-				logGlobal->debugStream() << " ";
-			}
-			logGlobal->debugStream() << "]";
-		}
-		void operator()(VSymbol const& opt) const
-		{
-			logGlobal->debugStream() << opt.text;
-		}
-		void operator()(TLiteral const& opt) const
-		{
-			boost::apply_visitor(_VLITPrinter(), opt);
-		}
-		void operator()(ERM::Tcommand const& opt) const
-		{
-			logGlobal->debugStream() << "--erm--";
-		}
-		void operator()(VFunc const& opt) const
-		{
-			logGlobal->debugStream() << "function";
-		}
-	};
-
-	void printVOption(const VOption & opt)
-	{
-		boost::apply_visitor(_VOPTPrinter(), opt);
-	}
-}
+#include "../../lib/CHeroHandler.h"
+#include "../../lib/CCreatureHandler.h"
+#include "../../lib/VCMIDirs.h"
+#include "../../lib/IGameCallback.h"
+
+/*
+ * ERMInterpreter.cpp, part of VCMI engine
+ *
+ * Authors: listed in file AUTHORS in main folder
+ *
+ * License: GNU General Public License v2.0 or later
+ * Full text of license available in license.txt file, in main folder
+ *
+ */
+
+namespace spirit = boost::spirit;
+using namespace VERMInterpreter;
+using namespace boost::assign;
+typedef int TUnusedType;
+using namespace boost::assign;
+
+ERMInterpreter *erm;
+Environment *topDyn;
+
+namespace ERMPrinter
+{
+	//console printer
+	using namespace ERM;
+
+	struct VarPrinterVisitor : boost::static_visitor<>
+	{
+		void operator()(TVarExpNotMacro const& val) const
+		{
+			logGlobal->debugStream() << val.varsym;
+			if(val.val.is_initialized())
+			{
+				logGlobal->debugStream() << val.val.get();
+			}
+		}
+		void operator()(TMacroUsage const& val) const
+		{
+			logGlobal->debugStream() << "$" << val.macro << "&";
+		}
+	};
+
+	void varPrinter(const TVarExp & var)
+	{
+		boost::apply_visitor(VarPrinterVisitor(), var);
+	}
+
+	struct IExpPrinterVisitor : boost::static_visitor<>
+	{
+		void operator()(int const & constant) const
+		{
+			logGlobal->warnStream() << constant;
+		}
+		void operator()(TVarExp const & var) const
+		{
+			varPrinter(var);
+		}
+	};
+
+
+	void iexpPrinter(const TIexp & exp)
+	{
+		boost::apply_visitor(IExpPrinterVisitor(), exp);
+	}
+
+	struct IdentifierPrinterVisitor : boost::static_visitor<>
+	{
+		void operator()(TIexp const& iexp) const
+		{
+			iexpPrinter(iexp);
+		}
+		void operator()(TArithmeticOp const& arop) const
+		{
+			iexpPrinter(arop.lhs);
+			logGlobal->debugStream() << " " << arop.opcode << " ";
+			iexpPrinter(arop.rhs);
+		}
+	};
+
+	void identifierPrinter(const boost::optional<Tidentifier> & id)
+	{
+		if(id.is_initialized())
+		{
+			logGlobal->debugStream() << "identifier: ";
+			for (auto x : id.get())
+			{
+				logGlobal->debugStream() << "#";
+				boost::apply_visitor(IdentifierPrinterVisitor(), x);
+			}
+		}
+	}
+
+	struct ConditionCondPrinterVisitor : boost::static_visitor<>
+	{
+		void operator()(TComparison const& cmp) const
+		{
+			iexpPrinter(cmp.lhs);
+			logGlobal->debugStream() << " " << cmp.compSign << " ";
+			iexpPrinter(cmp.rhs);
+		}
+		void operator()(int const& flag) const
+		{
+			logGlobal->debugStream() << "condflag " << flag;
+		}
+	};
+
+	void conditionPrinter(const boost::optional<Tcondition> & cond)
+	{
+		if(cond.is_initialized())
+		{
+			Tcondition condp = cond.get();
+			logGlobal->debugStream() << " condition: ";
+			boost::apply_visitor(ConditionCondPrinterVisitor(), condp.cond);
+			logGlobal->debugStream() << " cond type: " << condp.ctype;
+
+			//recursive call
+			if(condp.rhs.is_initialized())
+			{
+				logGlobal->debugStream() << "rhs: ";
+				boost::optional<Tcondition> rhsc = condp.rhs.get().get();
+				conditionPrinter(rhsc);
+			}
+			else
+			{
+				logGlobal->debugStream() << "no rhs; ";
+			}
+		}
+	}
+
+	struct BodyVarpPrinterVisitor : boost::static_visitor<>
+	{
+		void operator()(TVarExpNotMacro const& cmp) const
+		{
+			if(cmp.questionMark.is_initialized())
+			{
+				logGlobal->debugStream() << cmp.questionMark.get();
+			}
+			if(cmp.val.is_initialized())
+			{
+				logGlobal->debugStream() << "val:" << cmp.val.get();
+			}
+			logGlobal->debugStream() << "varsym: |" << cmp.varsym << "|";
+		}
+		void operator()(TMacroUsage const& cmp) const
+		{
+			logGlobal->debugStream() << "???$$" << cmp.macro << "$$";
+		}
+	};
+
+	struct BodyOptionItemPrinterVisitor : boost::static_visitor<>
+	{
+		void operator()(TVarConcatString const& cmp) const
+		{
+			logGlobal->debugStream() << "+concat\"";
+			varPrinter(cmp.var);
+			logGlobal->debugStream() << " with " << cmp.string.str;
+		}
+		void operator()(TStringConstant const& cmp) const
+		{
+			logGlobal->debugStream() << " \"" << cmp.str << "\" ";
+		}
+		void operator()(TCurriedString const& cmp) const
+		{
+			logGlobal->debugStream() << "cs: ";
+			iexpPrinter(cmp.iexp);
+			logGlobal->debugStream() << " '" << cmp.string.str << "' ";
+		}
+		void operator()(TSemiCompare const& cmp) const
+		{
+			logGlobal->debugStream() << cmp.compSign << "; rhs: ";
+			iexpPrinter(cmp.rhs);
+		}
+		void operator()(TMacroUsage const& cmp) const
+		{
+			logGlobal->debugStream() << "$$" << cmp.macro << "$$";
+		}
+		void operator()(TMacroDef const& cmp) const
+		{
+			logGlobal->debugStream() << "@@" << cmp.macro << "@@";
+		}
+		void operator()(TIexp const& cmp) const
+		{
+			iexpPrinter(cmp);
+		}
+		void operator()(TVarpExp const& cmp) const
+		{
+			logGlobal->debugStream() << "varp";
+			boost::apply_visitor(BodyVarpPrinterVisitor(), cmp.var);
+		}
+		void operator()(spirit::unused_type const& cmp) const
+		{
+			logGlobal->debugStream() << "nothing";
+		}
+	};
+
+	struct BodyOptionVisitor : boost::static_visitor<>
+	{
+		void operator()(TVRLogic const& cmp) const
+		{
+			logGlobal->debugStream() << cmp.opcode << " ";
+			iexpPrinter(cmp.var);
+		}
+		void operator()(TVRArithmetic const& cmp) const
+		{
+			logGlobal->debugStream() << cmp.opcode << " ";
+			iexpPrinter(cmp.rhs);
+		}
+		void operator()(TNormalBodyOption const& cmp) const
+		{
+			logGlobal->debugStream() << cmp.optionCode << "~";
+			for (auto optList : cmp.params)
+			{
+				boost::apply_visitor(BodyOptionItemPrinterVisitor(), optList);
+			}
+		}
+	};
+
+	void bodyPrinter(const Tbody & body)
+	{
+		logGlobal->debugStream() << " body items: ";
+		for (auto bi: body)
+		{
+			logGlobal->debugStream() << " (";
+			apply_visitor(BodyOptionVisitor(), bi);
+			logGlobal->debugStream() << ") ";
+		}
+	}
+
+	struct CommandPrinterVisitor : boost::static_visitor<>
+	{
+		void operator()(Ttrigger const& trig) const
+		{
+			logGlobal->debugStream() << "trigger: " << trig.name << " ";
+			identifierPrinter(trig.identifier);
+			conditionPrinter(trig.condition);
+		}
+		void operator()(Tinstruction const& trig) const
+		{
+			logGlobal->debugStream() << "instruction: " << trig.name << " ";
+			identifierPrinter(trig.identifier);
+			conditionPrinter(trig.condition);
+			bodyPrinter(trig.body);
+
+		}
+		void operator()(Treceiver const& trig) const
+		{
+			logGlobal->debugStream() << "receiver: " << trig.name << " ";
+
+			identifierPrinter(trig.identifier);
+			conditionPrinter(trig.condition);
+			if(trig.body.is_initialized())
+				bodyPrinter(trig.body.get());
+		}
+		void operator()(TPostTrigger const& trig) const
+		{
+			logGlobal->debugStream() << "post trigger: " << trig.name << " ";
+			identifierPrinter(trig.identifier);
+			conditionPrinter(trig.condition);
+		}
+	};
+
+	struct LinePrinterVisitor : boost::static_visitor<>
+	{
+		void operator()(Tcommand const& cmd) const
+		{
+			CommandPrinterVisitor un;
+			boost::apply_visitor(un, cmd.cmd);
+			logGlobal->debugStream() << "Line comment: " << cmd.comment;
+		}
+		void operator()(std::string const& comment) const
+		{
+		}
+		void operator()(spirit::unused_type const& nothing) const
+		{
+		}
+	};
+
+	void printERM(const TERMline & ast)
+	{
+		logGlobal->debugStream() << "";
+
+		boost::apply_visitor(LinePrinterVisitor(), ast);
+	}
+
+	void printTVExp(const TVExp & exp);
+
+	struct VOptionPrinterVisitor : boost::static_visitor<>
+	{
+		void operator()(TVExp const& cmd) const
+		{
+			printTVExp(cmd);
+		}
+		void operator()(TSymbol const& cmd) const
+		{
+			for(auto mod : cmd.symModifier)
+			{
+				logGlobal->debugStream() << mod << " ";
+			}
+			logGlobal->debugStream() << cmd.sym;
+		}
+		void operator()(char const& cmd) const
+		{
+			logGlobal->debugStream() << "'" << cmd << "'";
+		}
+		void operator()(int const& cmd) const
+		{
+			logGlobal->debugStream() << cmd;
+		}
+		void operator()(double const& cmd) const
+		{
+			logGlobal->debugStream() << cmd;
+		}
+		void operator()(TERMline const& cmd) const
+		{
+			printERM(cmd);
+		}
+		void operator()(TStringConstant const& cmd) const
+		{
+			logGlobal->debugStream() << "^" << cmd.str << "^";
+		}
+	};
+
+	void printTVExp(const TVExp & exp)
+	{
+		for (auto mod: exp.modifier)
+		{
+			logGlobal->debugStream() << mod << " ";
+		}
+		logGlobal->debugStream() << "[ ";
+		for (auto opt: exp.children)
+		{
+			boost::apply_visitor(VOptionPrinterVisitor(), opt);
+			logGlobal->debugStream() << " ";
+		}
+		logGlobal->debugStream() << "]";
+	}
+
+	struct TLPrinterVisitor : boost::static_visitor<>
+	{
+		void operator()(TVExp const& cmd) const
+		{
+			printTVExp(cmd);
+		}
+		void operator()(TERMline const& cmd) const
+		{
+			printERM(cmd);
+		}
+	};
+
+	void printAST(const TLine & ast)
+	{
+		boost::apply_visitor(TLPrinterVisitor(), ast);
+	}
+}
+
+void ERMInterpreter::scanForScripts()
+{
+	using namespace boost::filesystem;
+	//parser checking
+	if(!exists(VCMIDirs::get().dataPaths().back() + "/Data/s/"))
+	{
+		logGlobal->warnStream() << "Warning: Folder " << VCMIDirs::get().dataPaths().back() << "/Data/s/ doesn't exist!";
+		return;
+	}
+	directory_iterator enddir;
+	for (directory_iterator dir(VCMIDirs::get().dataPaths().back() + "/Data/s"); dir!=enddir; dir++)
+	{
+		if(is_regular(dir->status()))
+		{
+			std::string name = dir->path().leaf().string();
+			if( boost::algorithm::ends_with(name, ".erm") ||
+				boost::algorithm::ends_with(name, ".verm") )
+			{
+				ERMParser ep(dir->path().string());
+				FileInfo * finfo = new FileInfo;
+				finfo->filename = dir->path().string();
+
+				std::vector<LineInfo> buf = ep.parseFile();
+				finfo->length = buf.size();
+				files.push_back(finfo);
+
+				for(int g=0; g<buf.size(); ++g)
+				{
+					scripts[LinePointer(finfo, g, buf[g].realLineNum)] = buf[g].tl;
+				}
+			}
+		}
+	}
+}
+
+void ERMInterpreter::printScripts( EPrintMode mode /*= EPrintMode::ALL*/ )
+{
+	std::map< LinePointer, ERM::TLine >::const_iterator prevIt;
+	for(std::map< LinePointer, ERM::TLine >::const_iterator it = scripts.begin(); it != scripts.end(); ++it)
+	{
+		if(it == scripts.begin() || it->first.file != prevIt->first.file)
+		{
+			logGlobal->debugStream() << "----------------- script " << it->first.file->filename << " ------------------";
+		}
+
+		logGlobal->debugStream() << it->first.realLineNum;
+		ERMPrinter::printAST(it->second);
+		prevIt = it;
+	}
+}
+
+struct ScriptScanner : boost::static_visitor<>
+{
+	ERMInterpreter * interpreter;
+	LinePointer lp;
+
+	ScriptScanner(ERMInterpreter * interpr, const LinePointer & _lp) : interpreter(interpr), lp(_lp)
+	{}
+
+	void operator()(TVExp const& cmd) const
+	{
+		//
+	}
+	void operator()(TERMline const& cmd) const
+	{
+		if(cmd.which() == 0) //TCommand
+		{
+			Tcommand tcmd = boost::get<Tcommand>(cmd);
+			switch (tcmd.cmd.which())
+			{
+			case 0: //trigger
+				{
+					Trigger trig;
+					trig.line = lp;
+					interpreter->triggers[ TriggerType(boost::get<ERM::Ttrigger>(tcmd.cmd).name) ].push_back(trig);
+				}
+				break;
+			case 3: //post trigger
+				{
+					Trigger trig;
+					trig.line = lp;
+					interpreter->postTriggers[ TriggerType(boost::get<ERM::TPostTrigger>(tcmd.cmd).name) ].push_back(trig);
+				}
+				break;
+			default:
+
+				break;
+			}
+		}
+
+	}
+};
+
+void ERMInterpreter::scanScripts()
+{
+	for(std::map< LinePointer, ERM::TLine >::const_iterator it = scripts.begin(); it != scripts.end(); ++it)
+	{
+		boost::apply_visitor(ScriptScanner(this, it->first), it->second);
+	}
+}
+
+ERMInterpreter::ERMInterpreter()
+{
+	erm = this;
+	curFunc = nullptr;
+	curTrigger = nullptr;
+	globalEnv = new Environment();
+	topDyn = globalEnv;
+}
+
+void ERMInterpreter::executeTrigger( VERMInterpreter::Trigger & trig, int funNum /*= -1*/, std::vector<int> funParams/*=std::vector<int>()*/ )
+{
+	//function-related logic
+	if(funNum != -1)
+	{
+		curFunc = getFuncVars(funNum);
+		for(int g=1; g<=FunctionLocalVars::NUM_PARAMETERS; ++g)
+		{
+			curFunc->getParam(g) = g-1 < funParams.size() ? funParams[g-1] : 0;
+		}
+	}
+	else
+		curFunc = getFuncVars(0);
+
+	//skip the first line
+	LinePointer lp = trig.line;
+	++lp;
+	for(; lp.isValid(); ++lp)
+	{
+		ERM::TLine curLine = retrieveLine(lp);
+		if(isATrigger(curLine))
+			break;
+
+		executeLine(lp);
+	}
+
+	curFunc = nullptr;
+}
+
+bool ERMInterpreter::isATrigger( const ERM::TLine & line )
+{
+	switch(line.which())
+	{
+	case 0: //v-exp
+		{
+			TVExp vexp = boost::get<TVExp>(line);
+			if(vexp.children.size() == 0)
+				return false;
+
+			switch (getExpType(vexp.children[0]))
+			{
+			case SYMBOL:
+				{
+					//TODO: what about sym modifiers?
+					//TOOD: macros?
+					ERM::TSymbol sym = boost::get<ERM::TSymbol>(vexp.children[0]);
+					return sym.sym == triggerSymbol || sym.sym == postTriggerSymbol;
+				}
+				break;
+			case TCMD:
+				return isCMDATrigger( boost::get<ERM::Tcommand>(vexp.children[0]) );
+				break;
+			default:
+				return false;
+				break;
+			}
+		}
+		break;
+	case 1: //erm
+		{
+			TERMline ermline = boost::get<TERMline>(line);
+			switch(ermline.which())
+			{
+			case 0: //tcmd
+				return isCMDATrigger( boost::get<ERM::Tcommand>(ermline) );
+				break;
+			default:
+				return false;
+				break;
+			}
+		}
+		break;
+	default:
+		assert(0); //it should never happen
+		break;
+	}
+	assert(0);
+	return false;
+}
+
+ERM::EVOtions ERMInterpreter::getExpType( const ERM::TVOption & opt )
+{
+	//MAINTENANCE: keep it correct!
+	return static_cast<ERM::EVOtions>(opt.which());
+}
+
+bool ERMInterpreter::isCMDATrigger( const ERM::Tcommand & cmd )
+{
+	switch (cmd.cmd.which())
+	{
+	case 0: //trigger
+	case 3: //post trigger
+		return true;
+		break;
+	default:
+		return false;
+		break;
+	}
+}
+
+ERM::TLine &ERMInterpreter::retrieveLine( LinePointer linePtr )
+{
+	return scripts.find(linePtr)->second;
+}
+
+/////////
+//code execution
+
+template<typename OwnerType>
+struct StandardBodyOptionItemVisitor : boost::static_visitor<>
+{
+	typedef OwnerType TReceiverType;
+	OwnerType & owner;
+	explicit StandardBodyOptionItemVisitor(OwnerType & _owner) : owner(_owner)
+	{}
+	virtual void operator()(TVarConcatString const& cmp) const
+	{
+		throw EScriptExecError("String concatenation not allowed in this receiver");
+	}
+	virtual void operator()(TStringConstant const& cmp) const
+	{
+		throw EScriptExecError("String constant not allowed in this receiver");
+	}
+	virtual void operator()(TCurriedString const& cmp) const
+	{
+		throw EScriptExecError("Curried string not allowed in this receiver");
+	}
+	virtual void operator()(TSemiCompare const& cmp) const
+	{
+		throw EScriptExecError("Semi comparison not allowed in this receiver");
+	}
+// 	virtual void operator()(TMacroUsage const& cmp) const
+// 	{
+// 		throw EScriptExecError("Macro usage not allowed in this receiver");
+// 	}
+	virtual void operator()(TMacroDef const& cmp) const
+	{
+		throw EScriptExecError("Macro definition not allowed in this receiver");
+	}
+	virtual void operator()(TIexp const& cmp) const
+	{
+		throw EScriptExecError("i-expression not allowed in this receiver");
+	}
+	virtual void operator()(TVarpExp const& cmp) const
+	{
+		throw EScriptExecError("Varp expression not allowed in this receiver");
+	}
+	virtual void operator()(spirit::unused_type const& cmp) const
+	{
+		throw EScriptExecError("\'Nothing\' not allowed in this receiver");
+	}
+};
+
+template<typename T>
+struct StandardReceiverVisitor : boost::static_visitor<>
+{
+	ERMInterpreter * interp;
+	T identifier;
+	StandardReceiverVisitor(ERMInterpreter * _interpr, T ident) : interp(_interpr), identifier(ident)
+	{}
+
+	virtual void operator()(TVRLogic const& trig) const
+	{
+		throw EScriptExecError("VR logic not allowed in this receiver!");
+	}
+	virtual void operator()(TVRArithmetic const& trig) const
+	{
+		throw EScriptExecError("VR arithmetic not allowed in this receiver!");
+	}
+	virtual void operator()(TNormalBodyOption const& trig) const = 0;
+
+	template<typename OptionPerformer>
+	void performOptionTakingOneParamter(const ERM::TNormalBodyOptionList & params) const
+	{
+		if(params.size() == 1)
+		{
+			ERM::TBodyOptionItem boi = params[0];
+			boost::apply_visitor(
+				OptionPerformer(*const_cast<typename OptionPerformer::TReceiverType*>(static_cast<const typename OptionPerformer::TReceiverType*>(this))), boi);
+		}
+		else
+			throw EScriptExecError("This receiver option takes exactly 1 parameter!");
+	}
+
+	template<template <int opcode> class OptionPerformer>
+	void performOptionTakingOneParamterWithIntDispatcher(const ERM::TNormalBodyOptionList & params) const
+	{
+		if(params.size() == 2)
+		{
+			int optNum = erm->getIexp(params[0]).getInt();
+
+			ERM::TBodyOptionItem boi = params[1];
+			switch(optNum)
+			{
+			case 0:
+				boost::apply_visitor(
+					OptionPerformer<0>(*const_cast<typename OptionPerformer<0>::TReceiverType*>(static_cast<const typename OptionPerformer<0>::TReceiverType*>(this))), boi);
+				break;
+			default:
+				throw EScriptExecError("Wrong number of option code!");
+				break;
+			}
+		}
+		else
+			throw EScriptExecError("This receiver option takes exactly 2 parameters!");
+	}
+};
+////HE
+struct HEPerformer;
+
+template<int opcode>
+struct HE_BPerformer : StandardBodyOptionItemVisitor<HEPerformer>
+{
+	explicit HE_BPerformer(HEPerformer & _owner) : StandardBodyOptionItemVisitor<HEPerformer>(_owner)
+	{}
+	using StandardBodyOptionItemVisitor<HEPerformer>::operator();
+
+	void operator()(TIexp const& cmp) const override;
+	void operator()(TVarpExp const& cmp) const override;
+};
+
+template<int opcode>
+void HE_BPerformer<opcode>::operator()( TIexp const& cmp ) const
+{
+	throw EScriptExecError("Setting hero name is not implemented!");
+}
+
+template<int opcode>
+struct HE_CPerformer : StandardBodyOptionItemVisitor<HEPerformer>
+{
+	explicit HE_CPerformer(HEPerformer & _owner) : StandardBodyOptionItemVisitor<HEPerformer>(_owner)
+	{}
+	using StandardBodyOptionItemVisitor<HEPerformer>::operator();
+
+	void operator()(TIexp const& cmp) const override;
+	void operator()(TVarpExp const& cmp) const override;
+};
+
+template<int opcode>
+void HE_CPerformer<opcode>::operator()( TIexp const& cmp ) const
+{
+	throw EScriptExecError("Setting hero army is not implemented!");
+}
+
+struct HEPerformer : StandardReceiverVisitor<const CGHeroInstance *>
+{
+	HEPerformer(ERMInterpreter * _interpr, const CGHeroInstance * hero) : StandardReceiverVisitor<const CGHeroInstance *>(_interpr, hero)
+	{}
+	using StandardReceiverVisitor<const CGHeroInstance *>::operator();
+
+	void operator()(TNormalBodyOption const& trig) const override
+	{
+		switch(trig.optionCode)
+		{
+		case 'B':
+			{
+				performOptionTakingOneParamterWithIntDispatcher<HE_BPerformer>(trig.params);
+			}
+			break;
+		case 'C':
+			{
+				const ERM::TNormalBodyOptionList & params = trig.params;
+				if(params.size() == 4)
+				{
+					if(erm->getIexp(params[0]).getInt() == 0)
+					{
+						SlotID slot = SlotID(erm->getIexp(params[1]).getInt());
+						const CStackInstance *stack = identifier->getStackPtr(slot);
+						if(params[2].which() == 6) //varp
+						{
+							IexpValStr lhs = erm->getIexp(boost::get<ERM::TVarpExp>(params[2]));
+							if(stack)
+								lhs.setTo(stack->getCreatureID());
+							else
+								lhs.setTo(-1);
+						}
+						else
+							throw EScriptExecError("Setting stack creature type is not implemented!");
+
+						if(params[3].which() == 6) //varp
+						{
+							erm->getIexp(boost::get<ERM::TVarpExp>(params[3])).setTo(identifier->getStackCount(SlotID(slot)));
+						}
+						else
+							throw EScriptExecError("Setting stack count is not implemented!");
+					}
+					else
+						throw EScriptExecError("Slot number must be an evaluable i-exp");
+				}
+				//todo else if(14 params)
+				else
+					throw EScriptExecError("Slot number must be an evaluable i-exp");
+			}
+			break;
+		case 'E':
+			break;
+		case 'N':
+			break;
+		default:
+			break;
+		}
+	}
+
+};
+struct IFPerformer;
+
+struct IF_MPerformer : StandardBodyOptionItemVisitor<IFPerformer>
+{
+	explicit IF_MPerformer(IFPerformer & _owner) : StandardBodyOptionItemVisitor<IFPerformer>(_owner){}
+	using StandardBodyOptionItemVisitor<IFPerformer>::operator();
+
+	void operator()(TStringConstant const& cmp) const override;
+};
+
+
+//according to the ERM help:
+//"%%" -> "%"
+//"%V#" -> current value of # flag.
+//"%Vf"..."%Vt" -> current value of corresponding variable.
+//"%W1"..."%W100" -> current value of corresponding hero variable.
+//"%X1"..."%X16" -> current value of corresponding function parameter.
+//"%Y1"..."%Y100" -> current value of corresponding local variable.
+//"%Z1"..."%Z500" -> current value of corresponding string variable.
+//"%$macro$" -> macro name of corresponding variable
+//"%Dd" -> current day of week
+//"%Dw" -> current week
+//"%Dm" -> current month
+//"%Da" -> current day from beginning of the game
+//"%Gc" -> the color of current gamer in text
+struct StringFormatter
+{
+	int pos;
+	int tokenLength;
+	size_t percentPos;
+	int charsToReplace;
+	std::string &msg;
+
+	StringFormatter(std::string &MSG) : pos(0), msg(MSG) {}
+
+	static void format(std::string &msg)
+	{
+		StringFormatter sf(msg);
+		sf.format();
+	}
+
+	// startpos is the first digit
+	// digits will be converted to number and returned
+	// ADDITIVE on digitsUsed
+	int getNum()
+	{
+		int toAdd = 0;
+		int numStart = percentPos + 2;
+		size_t numEnd = msg.find_first_not_of("1234567890", numStart);
+
+		if(numEnd == std::string::npos)
+			toAdd = msg.size() - numStart;
+		else
+			toAdd = numEnd - numStart;
+
+		charsToReplace += toAdd;
+		return boost::lexical_cast<int>(msg.substr(numStart, toAdd));
+	}
+
+	void format()
+	{
+		while(pos < msg.size())
+		{
+			percentPos = msg.find_first_of('%', pos);
+			charsToReplace = 1; //at least the same '%' needs to be replaced
+
+			std::ostringstream replaceWithWhat;
+
+			if(percentPos == std::string::npos) //processing done?
+				break;
+
+			if(percentPos + 1 >= msg.size()) //at least one character after % is required
+				throw EScriptExecError("Formatting error: % at the end of string!");
+
+			charsToReplace++; //the sign after % is consumed
+			switch(msg[percentPos+1])
+			{
+			case '%':
+				replaceWithWhat << '%';
+				break;
+			case 'F':
+				replaceWithWhat << erm->ermGlobalEnv->getFlag(getNum());
+				break;
+			case 'V':
+				if(std::isdigit(msg[percentPos + 2]))
+					replaceWithWhat << erm->ermGlobalEnv->getStandardVar(getNum());
+				else
+				{
+					charsToReplace++;
+					replaceWithWhat << erm->ermGlobalEnv->getQuickVar(msg[percentPos+2]);
+				}
+				break;
+			case 'X':
+				replaceWithWhat << erm->getVar("x", getNum()).getInt();
+				break;
+			case 'Z':
+				replaceWithWhat << erm->ermGlobalEnv->getZVar(getNum());
+				break;
+			default:
+				throw EScriptExecError("Formatting error: unrecognized token indicator after %!");
+			}
+			msg.replace(percentPos, charsToReplace, replaceWithWhat.str());
+			pos = percentPos + 1;
+		}
+	}
+};
+
+struct IFPerformer : StandardReceiverVisitor<TUnusedType>
+{
+	IFPerformer(ERMInterpreter * _interpr) : StandardReceiverVisitor<TUnusedType>(_interpr, 0)
+	{}
+	using StandardReceiverVisitor<TUnusedType>::operator();
+
+
+	void operator()(TNormalBodyOption const& trig) const override
+	{
+		switch(trig.optionCode)
+		{
+		case 'M': //Show the message (Text) or contents of z$ variable on the screen immediately.
+			performOptionTakingOneParamter<IF_MPerformer>(trig.params);
+			break;
+		default:
+			break;
+		}
+	}
+
+	void showMessage(const std::string &msg)
+	{
+		std::string msgToFormat = msg;
+		StringFormatter::format(msgToFormat);
+		acb->showInfoDialog(msgToFormat, icb->getLocalPlayer());
+	}
+};
+
+void IF_MPerformer::operator()(TStringConstant const& cmp) const
+{
+	owner.showMessage(cmp.str);
+}
+
+template<int opcode>
+void HE_BPerformer<opcode>::operator()( TVarpExp const& cmp ) const
+{
+	erm->getIexp(cmp).setTo(owner.identifier->name);
+}
+
+template<int opcode>
+void HE_CPerformer<opcode>::operator()( TVarpExp const& cmp ) const
+{
+	erm->getIexp(cmp).setTo(owner.identifier->name);
+}
+
+////MA
+struct MAPerformer;
+struct MA_PPerformer : StandardBodyOptionItemVisitor<MAPerformer>
+{
+	explicit MA_PPerformer(MAPerformer & _owner);
+	using StandardBodyOptionItemVisitor<MAPerformer>::operator();
+
+	void operator()(TIexp const& cmp) const override;
+	void operator()(TVarpExp const& cmp) const override;
+};
+
+struct MAPerformer : StandardReceiverVisitor<TUnusedType>
+{
+	MAPerformer(ERMInterpreter * _interpr) : StandardReceiverVisitor<TUnusedType>(_interpr, 0)
+	{}
+	using StandardReceiverVisitor<TUnusedType>::operator();
+
+	void operator()(TNormalBodyOption const& trig) const override
+	{
+		switch(trig.optionCode)
+		{
+		case 'A': //sgc monster attack
+			break;
+		case 'B': //spell?
+			break;
+		case 'P': //hit points
+			{
+				//TODO
+			}
+			break;
+		default:
+			break;
+		}
+	}
+
+};
+
+void MA_PPerformer::operator()( TIexp const& cmp ) const
+{
+
+}
+
+void MA_PPerformer::operator()( TVarpExp const& cmp ) const
+{
+
+}
+
+////MO
+
+struct MOPerformer;
+struct MO_GPerformer : StandardBodyOptionItemVisitor<MOPerformer>
+{
+	explicit MO_GPerformer(MOPerformer & _owner) : StandardBodyOptionItemVisitor<MOPerformer>(_owner)
+	{}
+	using StandardBodyOptionItemVisitor<MOPerformer>::operator();
+
+	void operator()(TVarpExp const& cmp) const override;
+	void operator()(TIexp const& cmp) const override;
+};
+
+struct MOPerformer: StandardReceiverVisitor<int3>
+{
+	MOPerformer(ERMInterpreter * _interpr, int3 pos) : StandardReceiverVisitor<int3>(_interpr, pos)
+	{}
+	using StandardReceiverVisitor<int3>::operator();
+
+	void operator()(TNormalBodyOption const& trig) const override
+	{
+		switch(trig.optionCode)
+		{
+		case 'G':
+			{
+				performOptionTakingOneParamter<MO_GPerformer>(trig.params);
+			}
+			break;
+		default:
+			break;
+		}
+	}
+};
+
+void MO_GPerformer::operator()( TIexp const& cmp ) const
+{
+	throw EScriptExecError("Setting monster count is not implemented yet!");
+}
+
+void MO_GPerformer::operator()( TVarpExp const& cmp ) const
+{
+	const CGCreature *cre = erm->getObjFromAs<CGCreature>(owner.identifier);
+	erm->getIexp(cmp).setTo(cre->getStackCount(SlotID(0)));
+}
+
+
+struct ConditionDisemboweler;
+//OB
+struct OBPerformer;
+struct OB_UPerformer : StandardBodyOptionItemVisitor<OBPerformer>
+{
+	explicit OB_UPerformer(OBPerformer & owner) : StandardBodyOptionItemVisitor<OBPerformer>(owner)
+	{}
+	using StandardBodyOptionItemVisitor<OBPerformer>::operator();
+
+	virtual void operator()(TIexp const& cmp) const;
+	virtual void operator()(TVarpExp const& cmp) const;
+};
+
+struct OBPerformer : StandardReceiverVisitor<int3>
+{
+	OBPerformer(ERMInterpreter * _interpr, int3 objPos) : StandardReceiverVisitor<int3>(_interpr, objPos)
+	{}
+	using StandardReceiverVisitor<int3>::operator(); //it removes compilation error... not sure why it *must* be here
+	void operator()(TNormalBodyOption const& trig) const
+	{
+		switch(trig.optionCode)
+		{
+		case 'B': //removes description hint
+			{
+				//TODO
+			}
+			break;
+		case 'C': //sgc of control word of object
+			{
+				//TODO
+			}
+			break;
+		case 'D': //disable gamer to use object
+			{
+				//TODO
+			}
+			break;
+		case 'E': //enable gamer to use object
+			{
+				//TODO
+			}
+			break;
+		case 'H': //replace hint for object
+			{
+				//TODO
+			}
+			break;
+		case 'M': //disabling messages and questions
+			{
+				//TODO
+			}
+			break;
+		case 'R': //enable all gamers to use object
+			{
+				//TODO
+			}
+			break;
+		case 'S': //disable all gamers to use object
+			{
+				//TODO
+			}
+			break;
+		case 'T': //sgc of obj type
+			{
+				//TODO
+			}
+			break;
+		case 'U': //sgc of obj subtype
+			{
+				performOptionTakingOneParamter<OB_UPerformer>(trig.params);
+			}
+			break;
+		default:
+			throw EScriptExecError("Wrong OB receiver option!");
+			break;
+		}
+	}
+};
+
+void OB_UPerformer::operator()( TIexp const& cmp ) const
+{
+	IexpValStr val = owner.interp->getIexp(cmp);
+	throw EScriptExecError("Setting subID is not implemented yet!");
+}
+
+void OB_UPerformer::operator()( TVarpExp const& cmp ) const
+{
+	IexpValStr val = owner.interp->getIexp(cmp);
+	val.setTo(erm->getObjFrom(owner.identifier)->subID);
+}
+
+/////VR
+struct VRPerformer;
+struct VR_SPerformer : StandardBodyOptionItemVisitor<VRPerformer>
+{
+	explicit VR_SPerformer(VRPerformer & _owner);
+	using StandardBodyOptionItemVisitor<VRPerformer>::operator();
+
+	void operator()(TStringConstant const& cmp) const override;
+	void operator()(TIexp const& cmp) const override;
+};
+
+struct VRPerformer : StandardReceiverVisitor<IexpValStr>
+{
+	VRPerformer(ERMInterpreter * _interpr, IexpValStr ident) : StandardReceiverVisitor<IexpValStr>(_interpr, ident)
+	{}
+
+	void operator()(TVRLogic const& trig) const override
+	{
+		int valr = interp->getIexp(trig.var).getInt();
+		switch (trig.opcode)
+		{
+		case '&':
+			const_cast<VRPerformer*>(this)->identifier.setTo(identifier.getInt() & valr);
+			break;
+		case '|':
+			const_cast<VRPerformer*>(this)->identifier.setTo(identifier.getInt() | valr);
+			break;
+		case 'X':
+			const_cast<VRPerformer*>(this)->identifier.setTo(identifier.getInt() ^ valr);
+			break;
+		default:
+			throw EInterpreterError("Wrong opcode in VR logic expression!");
+			break;
+		}
+	}
+	void operator()(TVRArithmetic const& trig) const override
+	{
+		IexpValStr rhs = interp->getIexp(trig.rhs);
+		switch (trig.opcode)
+		{
+		case '+':
+			const_cast<VRPerformer*>(this)->identifier += rhs;
+			break;
+		case '-':
+			const_cast<VRPerformer*>(this)->identifier -= rhs;
+			break;
+		case '*':
+			const_cast<VRPerformer*>(this)->identifier *= rhs;
+			break;
+		case ':':
+			const_cast<VRPerformer*>(this)->identifier /= rhs;
+			break;
+		case '%':
+			const_cast<VRPerformer*>(this)->identifier %= rhs;
+			break;
+		default:
+			throw EInterpreterError("Wrong opcode in VR arithmetic!");
+			break;
+		}
+	}
+	void operator()(TNormalBodyOption const& trig) const override
+	{
+		switch(trig.optionCode)
+		{
+		case 'C': //setting/checking v vars
+			{
+				//TODO
+			}
+			break;
+		case 'H': //checking if string is empty
+			{
+				//TODO
+			}
+			break;
+		case 'M': //string operations
+			{
+				//TODO
+			}
+			break;
+		case 'R': //random variables
+			{
+				//TODO
+			}
+			break;
+		case 'S': //setting variable
+			{
+				performOptionTakingOneParamter<VR_SPerformer>(trig.params);
+			}
+			break;
+		case 'T': //random variables
+			{
+				//TODO
+			}
+			break;
+		case 'U': //search for a substring
+			{
+				//TODO
+			}
+			break;
+		case 'V': //convert string to value
+			{
+				//TODO
+			}
+			break;
+		default:
+			throw EScriptExecError("Wrong VR receiver option!");
+			break;
+		}
+	}
+};
+
+
+VR_SPerformer::VR_SPerformer(VRPerformer & _owner) : StandardBodyOptionItemVisitor<VRPerformer>(_owner)
+{}
+
+void VR_SPerformer::operator()(ERM::TIexp const& trig) const
+{
+	owner.identifier.setTo(owner.interp->getIexp(trig));
+}
+void VR_SPerformer::operator()(TStringConstant const& cmp) const
+{
+	owner.identifier.setTo(cmp.str);
+}
+
+/////
+
+struct ERMExpDispatch : boost::static_visitor<>
+{
+	struct HLP
+	{
+		int3 getPosFromIdentifier(ERM::Tidentifier tid, bool allowDummyFourth)
+		{
+			switch(tid.size())
+			{
+			case 1:
+				{
+					int num = erm->getIexp(tid[0]).getInt();
+					return int3(erm->ermGlobalEnv->getStandardVar(num),
+						erm->ermGlobalEnv->getStandardVar(num+1),
+						erm->ermGlobalEnv->getStandardVar(num+2));
+				}
+				break;
+			case 3:
+			case 4:
+				if(tid.size() == 4 && !allowDummyFourth)
+					throw EScriptExecError("4 items in identifier are not allowed for this receiver!");
+
+				return int3(erm->getIexp(tid[0]).getInt(),
+					erm->getIexp(tid[1]).getInt(),
+					erm->getIexp(tid[2]).getInt());
+				break;
+			default:
+				throw EScriptExecError("This receiver takes 1 or 3 items in identifier!");
+				break;
+			}
+		}
+		template <typename Visitor>
+		void performBody(const boost::optional<ERM::Tbody> & body, const Visitor& visitor)
+		{
+			if(body.is_initialized())
+			{
+				ERM::Tbody bo = body.get();
+				for(int g=0; g<bo.size(); ++g)
+				{
+					boost::apply_visitor(visitor, bo[g]);
+				}
+			}
+		}
+	};
+
+	void operator()(Ttrigger const& trig) const
+	{
+		throw EInterpreterError("Triggers cannot be executed!");
+	}
+	void operator()(Tinstruction const& trig) const
+	{
+	}
+	void operator()(Treceiver const& trig) const
+	{
+		HLP helper;
+		//check condition
+		if(trig.condition.is_initialized())
+		{
+			if( !erm->checkCondition(trig.condition.get()) )
+				return;
+		}
+
+		if(trig.name == "VR")
+		{
+			//perform operations
+			if(trig.identifier.is_initialized())
+			{
+				ERM::Tidentifier ident = trig.identifier.get();
+				if(ident.size() == 1)
+				{
+					IexpValStr ievs = erm->getIexp(ident[0]);
+
+					//see body
+					helper.performBody(trig.body, VRPerformer(erm, ievs));
+				}
+				else
+					throw EScriptExecError("VR receiver must be used with exactly one identifier item!");
+			}
+			else
+				throw EScriptExecError("VR receiver must be used with an identifier!");
+		}
+		else if(trig.name == "DO")
+		{
+			//perform operations
+			if(trig.identifier.is_initialized())
+			{
+				ERM::Tidentifier tid = trig.identifier.get();
+				if(tid.size() != 4)
+				{
+					throw EScriptExecError("DO receiver takes exactly 4 arguments");
+				}
+				int funNum = erm->getIexp(tid[0]).getInt(),
+					startVal = erm->getIexp(tid[1]).getInt(),
+					stopVal = erm->getIexp(tid[2]).getInt(),
+					increment = erm->getIexp(tid[3]).getInt();
+
+				for(int it = startVal; it < stopVal; it += increment)
+				{
+					std::vector<int> params(FunctionLocalVars::NUM_PARAMETERS, 0);
+					params.back() = it;
+					//owner->getFuncVars(funNum)->getParam(16) = it;
+					ERMInterpreter::TIDPattern tip;
+					std::vector<int> v1;
+					v1 += funNum;
+					insert(tip) (v1.size(), v1);
+					erm->executeTriggerType(TriggerType("FU"), true, tip, params);
+					it = erm->getFuncVars(funNum)->getParam(16);
+				}
+			}
+		}
+		else if(trig.name == "MA")
+		{
+			if(trig.identifier.is_initialized())
+			{
+				throw EScriptExecError("MA receiver doesn't take the identifier!");
+			}
+			helper.performBody(trig.body, MAPerformer(erm));
+		}
+		else if(trig.name == "MO")
+		{
+			int3 objPos;
+			if(trig.identifier.is_initialized())
+			{
+				ERM::Tidentifier tid = trig.identifier.get();
+				objPos = HLP().getPosFromIdentifier(tid, true);
+
+				helper.performBody(trig.body, MOPerformer(erm, objPos));
+			}
+			else
+				throw EScriptExecError("MO receiver must have an identifier!");
+		}
+		else if(trig.name == "OB")
+		{
+			int3 objPos;
+			if(trig.identifier.is_initialized())
+			{
+				ERM::Tidentifier tid = trig.identifier.get();
+				objPos = HLP().getPosFromIdentifier(tid, false);
+
+				helper.performBody(trig.body, OBPerformer(erm, objPos));
+			}
+			else
+				throw EScriptExecError("OB receiver must have an identifier!");
+		}
+		else if(trig.name == "HE")
+		{
+			if(trig.identifier.is_initialized())
+			{
+				const CGHeroInstance * hero = nullptr;
+				ERM::Tidentifier tid = trig.identifier.get();
+				switch(tid.size())
+				{
+				case 1:
+					{
+						int heroNum = erm->getIexp(tid[0]).getInt();
+						if(heroNum == -1)
+							hero = icb->getSelectedHero();
+						else
+							hero = icb->getHeroWithSubid(heroNum);
+
+					}
+					break;
+				case 3:
+					{
+						int3 pos = helper.getPosFromIdentifier(tid, false);
+						hero = erm->getObjFromAs<CGHeroInstance>(pos);
+					}
+					break;
+				default:
+					throw EScriptExecError("HE receiver takes 1 or 3 items in identifier");
+					break;
+				}
+				helper.performBody(trig.body, HEPerformer(erm, hero));
+			}
+			else
+				throw EScriptExecError("HE receiver must have an identifier!");
+		}
+		else if(trig.name == "IF")
+		{
+			helper.performBody(trig.body, IFPerformer(erm));
+		}
+		else
+		{
+			logGlobal->warnStream() << trig.name << " receiver is not supported yet, doing nothing...";
+			//not supported or invalid trigger
+		}
+	}
+	void operator()(TPostTrigger const& trig) const
+	{
+		throw EInterpreterError("Post-triggers cannot be executed!");
+	}
+};
+
+struct CommandExec : boost::static_visitor<>
+{
+	void operator()(Tcommand const& cmd) const
+	{
+		boost::apply_visitor(ERMExpDispatch(), cmd.cmd);
+		logGlobal->debugStream() << "Line comment: " << cmd.comment;
+	}
+	void operator()(std::string const& comment) const
+	{
+		//comment - do nothing
+	}
+	void operator()(spirit::unused_type const& nothing) const
+	{
+		//nothing - do nothing
+	}
+};
+
+struct LineExec : boost::static_visitor<>
+{
+	void operator()(TVExp const& cmd) const
+	{
+		VNode line(cmd);
+		erm->eval(line);
+	}
+	void operator()(TERMline const& cmd) const
+	{
+		boost::apply_visitor(CommandExec(), cmd);
+	}
+};
+
+/////////
+
+void ERMInterpreter::executeLine( const LinePointer & lp )
+{
+	logGlobal->debugStream() << "Executing line nr " << getRealLine(lp) << " (internal " << lp.lineNum << ") from " << lp.file->filename;
+	executeLine(scripts[lp]);
+}
+
+void ERMInterpreter::executeLine(const ERM::TLine &line)
+{
+	boost::apply_visitor(LineExec(), line);
+}
+
+IexpValStr ERMInterpreter::getVar(std::string toFollow, boost::optional<int> initVal) const
+{
+	IexpValStr ret;
+	ret.type = IexpValStr::WRONGVAL;
+
+	int initV=0;
+	bool hasInit = false;
+	if(initVal.is_initialized())
+	{
+		initV = initVal.get();
+		hasInit = true;
+	}
+
+	int endNum = 0;
+	if(toFollow[0] == 'd')
+	{
+		endNum = 1;
+		//TODO: support
+	}
+	if(toFollow.size() == 0)
+	{
+		if(hasInit)
+			ret = IexpValStr(initV);
+		else
+			throw EIexpProblem("No input to getVar!");
+
+		return ret;
+	}
+	//now we have at least one element in toFollow
+	for(int b=toFollow.size()-1; b>=endNum; --b)
+	{
+		bool retIt = b == endNum/*+1*/; //if we should return the value are currently at
+
+		char cr = toFollow[b];
+		if(cr == 'c')//write number of current day
+		{
+			//TODO
+		}
+		else if(cr == 'd') //info for external env - add i/o set
+		{
+			throw EIexpProblem("d inside i-expression not allowed!");
+		}
+		else if(cr == 'e')
+		{
+			if(hasInit)
+			{
+				if(retIt)
+				{
+					//these C-style cast is here just to shut up compiler errors
+					if(initV > 0 && initV <= FunctionLocalVars::NUM_FLOATINGS)
+					{
+						if(curFunc)
+							ret = IexpValStr(&curFunc->getFloat(initV));
+						else
+							throw EIexpProblem("Function context not available!");
+					}
+					else if(initV < 0 && initV >= -TriggerLocalVars::EVAR_NUM)
+					{
+						if(curTrigger)
+							ret = IexpValStr(&curTrigger->ermLocalVars.getEvar(initV));
+						else
+							throw EIexpProblem("No trigger context available!");
+					}
+					else
+						throw EIexpProblem("index " + boost::lexical_cast<std::string>(initV) + " not allowed for e array");
+				}
+				else
+					throw EIexpProblem("e variables cannot appear in this context");
+			}
+			else
+				throw EIexpProblem("e variables cannot appear in this context");
+		}
+		else if(cr >= 'f' && cr <= 't')
+		{
+			if(retIt)
+				ret = IexpValStr(&ermGlobalEnv->getQuickVar(cr));
+			else
+			{
+				if(hasInit)
+					throw EIexpProblem("quick variables cannot be used in this context");
+				else
+				{
+					initV = ermGlobalEnv->getQuickVar(cr);
+					hasInit = true;
+				}
+			}
+		}
+		else if(cr == 'v') //standard variables
+		{
+			if(hasInit)
+			{
+				if(retIt)
+					ret = IexpValStr(&ermGlobalEnv->getStandardVar(initV));
+				else
+					initV = ermGlobalEnv->getStandardVar(initV);
+			}
+			else
+				throw EIexpProblem("standard variable cannot be used in this context!");
+		}
+		else if(cr == 'w') //local hero variables
+		{
+			//TODO
+		}
+		else if(cr == 'x') //function parameters
+		{
+			if(hasInit)
+			{
+				if(curFunc)
+				{
+					if(retIt)
+						ret = IexpValStr(&curFunc->getParam(initV));
+					else
+						initV = curFunc->getParam(initV);
+				}
+				else throw EIexpProblem("Function parameters cannot be used outside a function!");
+			}
+			else
+				throw EIexpProblem("Specify which function parameter should be used");
+		}
+		else if(cr == 'y')
+		{
+			if(hasInit)
+			{
+				if(initV > 0 && initV <= FunctionLocalVars::NUM_LOCALS)
+				{
+					int &valPtr = curFunc ? curFunc->getLocal(initV) : const_cast<ERMInterpreter&>(*this).getFuncVars(0)->getLocal(initV); //retrieve local var if in function or use global set otherwise
+					if(retIt)
+						ret = IexpValStr(&valPtr);
+					else
+						initV = curFunc->getLocal(initV);
+				}
+				else if(initV < 0 && initV >= -TriggerLocalVars::YVAR_NUM)
+				{
+					if(curTrigger)
+					{
+						if(retIt)
+							ret = IexpValStr(&curTrigger->ermLocalVars.getYvar(initV));
+						else
+							initV = curTrigger->ermLocalVars.getYvar(initV);
+					}
+					else
+						throw EIexpProblem("Trigger local variables cannot be used outside triggers!");
+				}
+				else
+					throw EIexpProblem("Wrong argument for function local variable!");
+			}
+			else
+				throw EIexpProblem("y variable cannot be used in this context!");
+		}
+		else if(cr == 'z')
+		{
+			if(hasInit)
+			{
+				if(retIt)
+				{
+					//these C-style casts are here just to shut up compiler errors
+					if(initV > 0 )
+						ret = IexpValStr(&ermGlobalEnv->getZVar(initV));
+					else if(initV < 0)
+					{
+						if(curFunc)
+							ret = IexpValStr(&curFunc->getString(initV));
+						else
+							throw EIexpProblem("Function local string variables cannot be used outside functions!");
+					}
+					else
+						throw EIexpProblem("Wrong parameter for string variable!");
+				}
+				else
+					throw EIexpProblem("String variables can only be returned!");
+			}
+			else
+				throw EIexpProblem("String variables cannot be used in this context!");
+		}
+		else
+		{
+			throw EIexpProblem(std::string("Symbol ") + cr + " is not allowed in this context!");
+		}
+
+	}
+
+	ret.name = toFollow;
+	if(initVal.is_initialized())
+	{
+		ret.name += boost::lexical_cast<std::string>(initVal.get());
+	}
+	return ret;
+}
+
+namespace IexpDisemboweler
+{
+	enum EDir{GET, SET};
+}
+
+struct LVL2IexpDisemboweler : boost::static_visitor<IexpValStr>
+{
+	/*const*/ ERMInterpreter * env;
+	IexpDisemboweler::EDir dir;
+
+	LVL2IexpDisemboweler(/*const*/ ERMInterpreter * _env, IexpDisemboweler::EDir _dir)
+		: env(_env), dir(_dir) //writes value to given var
+	{}
+
+	IexpValStr processNotMacro(const TVarExpNotMacro & val) const
+	{
+		if(val.questionMark.is_initialized())
+			throw EIexpProblem("Question marks ('?') are not allowed in getter i-expressions");
+
+		//const-cast just to do some code-reuse...
+		return env->getVar(val.varsym, val.val);
+
+	}
+
+	IexpValStr operator()(TVarExpNotMacro const& val) const
+	{
+		return processNotMacro(val);
+	}
+	IexpValStr operator()(TMacroUsage const& val) const
+	{
+		return env->getIexp(val);
+	}
+};
+
+struct LVL1IexpDisemboweler : boost::static_visitor<IexpValStr>
+{
+	/*const*/ ERMInterpreter * env;
+	IexpDisemboweler::EDir dir;
+
+	LVL1IexpDisemboweler(/*const*/ ERMInterpreter * _env, IexpDisemboweler::EDir _dir)
+		: env(_env), dir(_dir) //writes value to given var
+	{}
+	IexpValStr operator()(int const & constant) const
+	{
+		if(dir == IexpDisemboweler::GET)
+		{
+			return IexpValStr(constant);
+		}
+		else
+		{
+			throw EIexpProblem("Cannot set a constant!");
+		}
+	}
+	IexpValStr operator()(TVarExp const & var) const
+	{
+		return boost::apply_visitor(LVL2IexpDisemboweler(env, dir), var);
+	}
+};
+
+IexpValStr ERMInterpreter::getIexp( const ERM::TIexp & iexp ) const
+{
+	return boost::apply_visitor(LVL1IexpDisemboweler(const_cast<ERMInterpreter*>(this), IexpDisemboweler::GET), iexp);
+}
+
+IexpValStr ERMInterpreter::getIexp( const ERM::TMacroUsage & macro ) const
+{
+	std::map<std::string, ERM::TVarExpNotMacro>::const_iterator it =
+		ermGlobalEnv->macroBindings.find(macro.macro);
+	if(it == ermGlobalEnv->macroBindings.end())
+		throw EUsageOfUndefinedMacro(macro.macro);
+
+	return getVar(it->second.varsym, it->second.val);
+}
+
+IexpValStr ERMInterpreter::getIexp( const ERM::TIdentifierInternal & tid ) const
+{
+	if(tid.which() == 0)
+	{
+		return getIexp(boost::get<ERM::TIexp>(tid));
+	}
+	else
+		throw EScriptExecError("Identifier must be a valid i-expression to perform this operation!");
+}
+
+IexpValStr ERMInterpreter::getIexp( const ERM::TVarpExp & tid ) const
+{
+	return boost::apply_visitor(LVL2IexpDisemboweler(const_cast<ERMInterpreter*>(this), IexpDisemboweler::GET), tid.var);
+}
+
+struct LVL3BodyOptionItemVisitor : StandardBodyOptionItemVisitor<IexpValStr>
+{
+	explicit LVL3BodyOptionItemVisitor(IexpValStr & _owner) : StandardBodyOptionItemVisitor<IexpValStr>(_owner)
+	{}
+	using StandardBodyOptionItemVisitor<IexpValStr>::operator();
+
+	void operator()(TIexp const& cmp) const override
+	{
+		owner = erm->getIexp(cmp);
+	}
+	void operator()(TVarpExp const& cmp) const override
+	{
+		owner = erm->getIexp(cmp);
+	}
+};
+
+IexpValStr ERMInterpreter::getIexp( const ERM::TBodyOptionItem & opit ) const
+{
+	IexpValStr ret;
+	boost::apply_visitor(LVL3BodyOptionItemVisitor(ret), opit);
+	return ret;
+}
+
+void ERMInterpreter::executeTriggerType( VERMInterpreter::TriggerType tt, bool pre, const TIDPattern & identifier, const std::vector<int> &funParams/*=std::vector<int>()*/ )
+{
+	struct HLP
+	{
+		static int calcFunNum(VERMInterpreter::TriggerType tt, const TIDPattern & identifier)
+		{
+			if(tt.type != VERMInterpreter::TriggerType::FU)
+				return -1;
+
+			return identifier.begin()->second[0];
+		}
+	};
+	TtriggerListType & triggerList = pre ? triggers : postTriggers;
+
+	TriggerIdentifierMatch tim;
+	tim.allowNoIdetifier = true;
+	tim.ermEnv = this;
+	tim.matchToIt = identifier;
+	std::vector<Trigger> & triggersToTry = triggerList[tt];
+	for(int g=0; g<triggersToTry.size(); ++g)
+	{
+		if(tim.tryMatch(&triggersToTry[g]))
+		{
+			curTrigger = &triggersToTry[g];
+			executeTrigger(triggersToTry[g], HLP::calcFunNum(tt, identifier), funParams);
+		}
+	}
+}
+
+void ERMInterpreter::executeTriggerType(const char *trigger, int id)
+{
+	TIDPattern tip;
+	tip[0] = std::vector<int>(1, id);
+	executeTriggerType(VERMInterpreter::TriggerType(trigger), true, tip);
+}
+
+void ERMInterpreter::executeTriggerType(const char *trigger)
+{
+	executeTriggerType(VERMInterpreter::TriggerType(trigger), true, TIDPattern());
+}
+
+ERM::TTriggerBase & ERMInterpreter::retrieveTrigger( ERM::TLine &line )
+{
+	if(line.which() == 1)
+	{
+		ERM::TERMline &tl = boost::get<ERM::TERMline>(line);
+		if(tl.which() == 0)
+		{
+			ERM::Tcommand &tcm = boost::get<ERM::Tcommand>(tl);
+			if(tcm.cmd.which() == 0)
+			{
+				return boost::get<ERM::Ttrigger>(tcm.cmd);
+			}
+			else if(tcm.cmd.which() == 3)
+			{
+				return boost::get<ERM::TPostTrigger>(tcm.cmd);
+			}
+			throw ELineProblem("Given line is not a trigger!");
+		}
+		throw ELineProblem("Given line is not a command!");
+	}
+	throw ELineProblem("Given line is not an ERM trigger!");
+}
+
+template<typename T>
+bool compareExp(const T & lhs, const T & rhs, std::string op)
+{
+	if(op == "<")
+	{
+		return lhs < rhs;
+	}
+	else if(op == ">")
+	{
+		return lhs > rhs;
+	}
+	else if(op == ">=" || op == "=>")
+	{
+		return lhs >= rhs;
+	}
+	else if(op == "<=" || op == "=<")
+	{
+		return lhs <= rhs;
+	}
+	else if(op == "==")
+	{
+		return lhs == rhs;
+	}
+	else if(op == "<>" || op == "><")
+	{
+		return lhs != rhs;
+	}
+	else
+		throw EScriptExecError(std::string("Wrong comparison sign: ") + op);
+}
+
+struct ConditionDisemboweler : boost::static_visitor<bool>
+{
+	ConditionDisemboweler(ERMInterpreter * _ei) : ei(_ei)
+	{}
+
+	bool operator()(TComparison const & cmp) const
+	{
+		IexpValStr lhs = ei->getIexp(cmp.lhs),
+			rhs = ei->getIexp(cmp.rhs);
+		switch (lhs.type)
+		{
+		case IexpValStr::FLOATVAR:
+			switch (rhs.type)
+			{
+			case IexpValStr::FLOATVAR:
+				return compareExp(lhs.getFloat(), rhs.getFloat(), cmp.compSign);
+				break;
+			default:
+				throw EScriptExecError("Incompatible types for comparison");
+			}
+			break;
+		case IexpValStr::INT:
+		case IexpValStr::INTVAR:
+			switch (rhs.type)
+			{
+			case IexpValStr::INT:
+			case IexpValStr::INTVAR:
+				return compareExp(lhs.getInt(), rhs.getInt(), cmp.compSign);
+				break;
+			default:
+				throw EScriptExecError("Incompatible types for comparison");
+			}
+			break;
+		case IexpValStr::STRINGVAR:
+			switch (rhs.type)
+			{
+			case IexpValStr::STRINGVAR:
+				return compareExp(lhs.getString(), rhs.getString(), cmp.compSign);
+				break;
+			default:
+				throw EScriptExecError("Incompatible types for comparison");
+			}
+			break;
+		default:
+			throw EScriptExecError("Wrong type of left iexp!");
+		}
+		return false;//we should never reach this place
+	}
+	bool operator()(int const & flag) const
+	{
+		return ei->ermGlobalEnv->getFlag(flag);
+	}
+private:
+	ERMInterpreter * ei;
+};
+
+bool ERMInterpreter::checkCondition( ERM::Tcondition cond )
+{
+	bool ret = boost::apply_visitor(ConditionDisemboweler(this), cond.cond);
+	if(cond.rhs.is_initialized())
+	{ //taking care of rhs expression
+		bool rhs = checkCondition(cond.rhs.get().get());
+		switch (cond.ctype)
+		{
+		case '&':
+			ret &= rhs;
+			break;
+		case '|':
+			ret |= rhs;
+			break;
+		case 'X':
+			ret ^= rhs;
+			break;
+		default:
+			throw EInterpreterProblem(std::string("Strange - wrong condition connection (") + cond.ctype + ") !");
+			break;
+		}
+	}
+
+	return ret;
+}
+
+FunctionLocalVars * ERMInterpreter::getFuncVars( int funNum )
+{
+	if(funNum >= ARRAY_COUNT(funcVars) || funNum < 0)
+		throw EScriptExecError("Attempt of accessing variables of function with index out of boundaries!");
+	return funcVars + funNum;
+}
+
+void ERMInterpreter::executeInstructions()
+{
+	//TODO implement me
+}
+
+int ERMInterpreter::getRealLine(const LinePointer &lp)
+{
+	for(std::map<VERMInterpreter::LinePointer, ERM::TLine>::const_iterator i = scripts.begin(); i != scripts.end(); i++)
+		if(i->first.lineNum == lp.lineNum && i->first.file->filename == lp.file->filename)
+			return i->first.realLineNum;
+
+	return -1;
+}
+
+void ERMInterpreter::setCurrentlyVisitedObj( int3 pos )
+{
+	ermGlobalEnv->getStandardVar(998) = pos.x;
+	ermGlobalEnv->getStandardVar(999) = pos.y;
+	ermGlobalEnv->getStandardVar(1000) = pos.z;
+}
+
+const std::string ERMInterpreter::triggerSymbol = "trigger";
+const std::string ERMInterpreter::postTriggerSymbol = "postTrigger";
+const std::string ERMInterpreter::defunSymbol = "defun";
+
+
+struct TriggerIdMatchHelper : boost::static_visitor<>
+{
+	int & ret;
+	ERMInterpreter * interpreter;
+	Trigger * trig;
+
+	TriggerIdMatchHelper(int & b, ERMInterpreter * ermint, Trigger * _trig)
+	: ret(b), interpreter(ermint), trig(_trig)
+	{}
+
+	void operator()(TIexp const& iexp) const
+	{
+		IexpValStr val = interpreter->getIexp(iexp);
+		switch(val.type)
+		{
+		case IexpValStr::INT:
+		case IexpValStr::INTVAR:
+			ret = val.getInt();
+			break;
+		default:
+			throw EScriptExecError("Incompatible i-exp type!");
+			break;
+		}
+	}
+	void operator()(TArithmeticOp const& arop) const
+	{
+		//error?!?
+	}
+};
+
+bool TriggerIdentifierMatch::tryMatch( Trigger * interptrig ) const
+{
+	bool ret = true;
+
+	const ERM::TTriggerBase & trig = ERMInterpreter::retrieveTrigger(ermEnv->retrieveLine(interptrig->line));
+	if(trig.identifier.is_initialized())
+	{
+
+		ERM::Tidentifier tid = trig.identifier.get();
+		std::map< int, std::vector<int> >::const_iterator it = matchToIt.find(tid.size());
+		if(it == matchToIt.end())
+			ret = false;
+		else
+		{
+			const std::vector<int> & pattern = it->second;
+			for(int g=0; g<pattern.size(); ++g)
+			{
+				int val = -1;
+				boost::apply_visitor(TriggerIdMatchHelper(val, ermEnv, interptrig), tid[g]);
+				if(pattern[g] != val)
+				{
+					ret = false;
+				}
+			}
+		}
+	}
+	else
+	{
+		ret = allowNoIdetifier;
+	}
+
+	//check condition
+	if(ret)
+	{
+		if(trig.condition.is_initialized())
+		{
+			return ermEnv->checkCondition(trig.condition.get());
+		}
+		else //no condition
+			return true;
+	}
+	else
+		return false;
+}
+
+VERMInterpreter::ERMEnvironment::ERMEnvironment()
+{
+	for(int g=0; g<NUM_QUICKS; ++g)
+		quickVars[g] = 0;
+	for(int g=0; g<NUM_STANDARDS; ++g)
+		standardVars[g] = 0;
+	//string should be automatically initialized to ""
+	for(int g=0; g<NUM_FLAGS; ++g)
+		flags[g] = false;
+}
+
+int & VERMInterpreter::ERMEnvironment::getQuickVar( const char letter )
+{
+	assert(letter >= 'f' && letter <= 't'); //it should be check by another function, just making sure here
+	return quickVars[letter - 'f'];
+}
+
+int & VERMInterpreter::ERMEnvironment::getStandardVar( int num )
+{
+	if(num < 1 || num > NUM_STANDARDS)
+		throw EScriptExecError("Number of standard variable out of bounds");
+
+	return standardVars[num-1];
+}
+
+std::string & VERMInterpreter::ERMEnvironment::getZVar( int num )
+{
+	if(num < 1 || num > NUM_STRINGS)
+		throw EScriptExecError("Number of string variable out of bounds");
+
+	return strings[num-1];
+}
+
+bool & VERMInterpreter::ERMEnvironment::getFlag( int num )
+{
+	if(num < 1 || num > NUM_FLAGS)
+		throw EScriptExecError("Number of flag out of bounds");
+
+	return flags[num-1];
+}
+
+VERMInterpreter::TriggerLocalVars::TriggerLocalVars()
+{
+	for(int g=0; g<EVAR_NUM; ++g)
+		evar[g] = 0.0;
+	for(int g=0; g<YVAR_NUM; ++g)
+		yvar[g] = 0;
+}
+
+double & VERMInterpreter::TriggerLocalVars::getEvar( int num )
+{
+	num = -num;
+	if(num < 1 || num > EVAR_NUM)
+		throw EScriptExecError("Number of trigger local floating point variable out of bounds");
+
+	return evar[num-1];
+}
+
+int & VERMInterpreter::TriggerLocalVars::getYvar( int num )
+{
+	num = -num; //we handle negative indices
+	if(num < 1 || num > YVAR_NUM)
+		throw EScriptExecError("Number of trigger local variable out of bounds");
+
+	return yvar[num-1];
+}
+
+bool VERMInterpreter::Environment::isBound( const std::string & name, EIsBoundMode mode ) const
+{
+	std::map<std::string, VOption>::const_iterator it = symbols.find(name);
+	if(mode == LOCAL_ONLY)
+	{
+		return it != symbols.end();
+	}
+
+	if(mode == GLOBAL_ONLY && parent)
+	{
+		return parent->isBound(name, mode);
+	}
+
+	//we have it; if globalOnly is true, lexical parent is false here so we are global env
+	if(it != symbols.end())
+		return true;
+
+	//here, we don;t have it; but parent can have
+	if(parent)
+		return parent->isBound(name, mode);
+
+	return false;
+}
+
+VOption & VERMInterpreter::Environment::retrieveValue( const std::string & name )
+{
+	std::map<std::string, VOption>::iterator it = symbols.find(name);
+	if(it == symbols.end())
+	{
+		if(parent)
+		{
+			return parent->retrieveValue(name);
+		}
+
+		throw ESymbolNotFound(name);
+	}
+	return it->second;
+}
+
+bool VERMInterpreter::Environment::unbind( const std::string & name, EUnbindMode mode )
+{
+	if(isBound(name, ANYWHERE))
+	{
+		if(symbols.find(name) != symbols.end()) //result of isBound could be from higher lexical env
+			symbols.erase(symbols.find(name));
+
+		if(mode == FULLY_RECURSIVE && parent)
+			parent->unbind(name, mode);
+
+		return true;
+	}
+	if(parent && (mode == RECURSIVE_UNTIL_HIT || mode == FULLY_RECURSIVE))
+		return parent->unbind(name, mode);
+
+	//neither bound nor have lexical parent
+	return false;
+}
+
+void VERMInterpreter::Environment::localBind( std::string name, const VOption & sym )
+{
+	symbols[name] = sym;
+}
+
+void VERMInterpreter::Environment::setPatent( Environment * _parent )
+{
+	parent = _parent;
+}
+
+Environment * VERMInterpreter::Environment::getPatent() const
+{
+	return parent;
+}
+
+void VERMInterpreter::Environment::bindAtFirstHit( std::string name, const VOption & sym )
+{
+	if(isBound(name, Environment::LOCAL_ONLY) || !parent)
+		localBind(name, sym);
+	else
+		parent->bindAtFirstHit(name, sym);
+}
+
+int & VERMInterpreter::FunctionLocalVars::getParam( int num )
+{
+	if(num < 1 || num > NUM_PARAMETERS)
+		throw EScriptExecError("Number of parameter out of bounds");
+
+	return params[num-1];
+}
+
+int & VERMInterpreter::FunctionLocalVars::getLocal( int num )
+{
+	if(num < 1 || num > NUM_LOCALS)
+		throw EScriptExecError("Number of local variable out of bounds");
+
+	return locals[num-1];
+}
+
+std::string & VERMInterpreter::FunctionLocalVars::getString( int num )
+{
+	num = -num; //we deal with negative indices
+	if(num < 1 || num > NUM_PARAMETERS)
+		throw EScriptExecError("Number of function local string variable out of bounds");
+
+	return strings[num-1];
+}
+
+double & VERMInterpreter::FunctionLocalVars::getFloat( int num )
+{
+	if(num < 1 || num > NUM_FLOATINGS)
+		throw EScriptExecError("Number of float var out of bounds");
+
+	return floats[num-1];
+}
+
+void VERMInterpreter::FunctionLocalVars::reset()
+{
+	for(int g=0; g<ARRAY_COUNT(params); ++g)
+		params[g] = 0;
+	for(int g=0; g<ARRAY_COUNT(locals); ++g)
+		locals[g] = 0;
+	for(int g=0; g<ARRAY_COUNT(strings); ++g)
+		strings[g] = "";
+	for(int g=0; g<ARRAY_COUNT(floats); ++g)
+		floats[g] = 0.0;
+}
+
+void IexpValStr::setTo( const IexpValStr & second )
+{
+	logGlobal->traceStream() << "setting " << getName() << " to " << second.getName();
+	switch(type)
+	{
+	case IexpValStr::FLOATVAR:
+		*val.flvar = second.getFloat();
+		break;
+	case IexpValStr::INT:
+		throw EScriptExecError("VR S: value not assignable!");
+		break;
+	case IexpValStr::INTVAR:
+		*val.integervar = second.getInt();
+		break;
+	case IexpValStr::STRINGVAR:
+		*val.stringvar = second.getString();
+		break;
+	default:
+		throw EScriptExecError("Wrong type of identifier iexp!");
+	}
+}
+
+void IexpValStr::setTo( int val )
+{
+	logGlobal->traceStream() << "setting " << getName() << " to " << val;
+	switch(type)
+	{
+	case INTVAR:
+		*this->val.integervar = val;
+		break;
+	default:
+		throw EIexpProblem("Incompatible type!");
+		break;
+	}
+}
+
+void IexpValStr::setTo( double val )
+{
+	logGlobal->traceStream() << "setting " << getName() << " to " << val;
+	switch(type)
+	{
+	case FLOATVAR:
+		*this->val.flvar = val;
+		break;
+	default:
+		throw EIexpProblem("Incompatible type!");
+		break;
+	}
+}
+
+void IexpValStr::setTo( const std::string & val )
+{
+	logGlobal->traceStream() << "setting " << getName() << " to " << val;
+	switch(type)
+	{
+	case STRINGVAR:
+		*this->val.stringvar = val;
+		break;
+	default:
+		throw EIexpProblem("Incompatible type!");
+		break;
+	}
+}
+
+int IexpValStr::getInt() const
+{
+	switch(type)
+	{
+	case IexpValStr::INT:
+		return val.val;
+		break;
+	case IexpValStr::INTVAR:
+		return *val.integervar;
+		break;
+	default:
+		throw EIexpProblem("Cannot get iexp as int!");
+		break;
+	}
+}
+
+double IexpValStr::getFloat() const
+{
+	switch(type)
+	{
+	case IexpValStr::FLOATVAR:
+		return *val.flvar;
+		break;
+	default:
+		throw EIexpProblem("Cannot get iexp as float!");
+		break;
+	}
+}
+
+std::string IexpValStr::getString() const
+{
+	switch(type)
+	{
+	case IexpValStr::STRINGVAR:
+		return *val.stringvar;
+		break;
+	default:
+		throw EScriptExecError("Cannot get iexp as string!");
+		break;
+	}
+}
+
+std::string IexpValStr::getName() const
+{
+	if(name.size())
+	{
+		return name;
+	}
+	else if(type == IexpValStr::INT)
+	{
+		return "Literal " + boost::lexical_cast<std::string>(getInt());
+	}
+	else
+		return "Unknown variable";
+}
+
+void ERMInterpreter::init()
+{
+	ermGlobalEnv = new ERMEnvironment();
+	globalEnv = new Environment();
+	//TODO: reset?
+	for(int g = 0; g < ARRAY_COUNT(funcVars); ++g)
+		funcVars[g].reset();
+
+	scanForScripts();
+	scanScripts();
+
+	executeInstructions();
+	executeTriggerType("PI");
+}
+
+void ERMInterpreter::heroVisit(const CGHeroInstance *visitor, const CGObjectInstance *visitedObj, bool start)
+{
+	if(!visitedObj)
+		return;
+	setCurrentlyVisitedObj(visitedObj->pos);
+	TIDPattern tip;
+#ifdef CPP11_USE_INITIALIZERS_LIST
+	tip[1] = {visitedObj->ID};
+	tip[2] = {visitedObj->ID, visitedObj->subID};
+	tip[3] = {visitedObj->pos.x, visitedObj->pos.y, visitedObj->pos.z};
+#else
+	tip[1] = list_of(visitedObj->ID);
+	tip[2] = list_of((int)visitedObj->ID)(visitedObj->subID);
+	tip[3] = list_of(visitedObj->pos.x)(visitedObj->pos.y)(visitedObj->pos.z);
+#endif
+	executeTriggerType(VERMInterpreter::TriggerType("OB"), start, tip);
+}
+
+void ERMInterpreter::battleStart(const CCreatureSet *army1, const CCreatureSet *army2, int3 tile, const CGHeroInstance *hero1, const CGHeroInstance *hero2, bool side)
+{
+	executeTriggerType("BA", 0);
+	executeTriggerType("BR", -1);
+	executeTriggerType("BF", 0);
+	//TODO tactics or not
+}
+
+const CGObjectInstance * ERMInterpreter::getObjFrom( int3 pos )
+{
+	std::vector<const CGObjectInstance * > objs = icb->getVisitableObjs(pos);
+	if(!objs.size())
+		throw EScriptExecError("Attempt to obtain access to nonexistent object!");
+	return objs.back();
+}
+
+struct VOptionPrinter : boost::static_visitor<>
+{
+	void operator()(VNIL const& opt) const
+	{
+		logGlobal->errorStream() << "VNIL";
+	}
+	void operator()(VNode const& opt) const
+	{
+		logGlobal->errorStream() << "--vnode (will be supported in future versions)--";
+	}
+	void operator()(VSymbol const& opt) const
+	{
+		logGlobal->errorStream() << opt.text;
+	}
+	void operator()(TLiteral const& opt) const
+	{
+		logGlobal->errorStream() << opt;
+	}
+	void operator()(ERM::Tcommand const& opt) const
+	{
+		logGlobal->errorStream() << "--erm command (will be supported in future versions)--";
+	}
+	void operator()(VFunc const& opt) const
+	{
+		logGlobal->errorStream() << "function";
+	}
+};
+
+struct _SbackquoteEval : boost::static_visitor<VOption>
+{
+	VOption operator()(VNIL const& opt) const
+	{
+		return opt;
+	}
+	VOption operator()(VNode const& opt) const
+	{
+		VNode ret = opt;
+		if(opt.children.size() == 2)
+		{
+			VOption fo = opt.children[0];
+			if(isA<VSymbol>(fo))
+			{
+				if(getAs<VSymbol>(fo).text == "comma")
+				{
+					return erm->eval(opt.children[1]);
+				}
+			}
+		}
+		for(int g=0; g<opt.children.size(); ++g)
+		{
+			ret.children[g] = boost::apply_visitor(_SbackquoteEval(), ret.children[g]);
+		}
+		return ret;
+	}
+	VOption operator()(VSymbol const& opt) const
+	{
+		return opt;
+	}
+	VOption operator()(TLiteral const& opt) const
+	{
+		return opt;
+	}
+	VOption operator()(ERM::Tcommand const& opt) const
+	{
+		boost::apply_visitor(ERMExpDispatch(), opt.cmd);
+		return opt;
+	}
+	VOption operator()(VFunc const& opt) const
+	{
+		return opt;
+	}
+};
+
+struct VNodeEvaluator : boost::static_visitor<VOption>
+{
+	Environment & env;
+	VNode & exp;
+	VNodeEvaluator(Environment & _env, VNode & _exp) : env(_env), exp(_exp)
+	{}
+	VOption operator()(VNIL const& opt) const
+	{
+		throw EVermScriptExecError("Nil does not evaluate to a function");
+	}
+	VOption operator()(VNode const& opt) const
+	{
+		//otherwise...
+		VNode tmpn(exp);
+		tmpn.children.car() = erm->eval(opt);
+		VFunc fun = getAs<VFunc>(tmpn.children.car().getAsItem());
+		return fun(tmpn.children.cdr());
+	}
+	VOption operator()(VSymbol const& opt) const
+	{
+		std::map<std::string, VFunc::Eopt> symToFunc = boost::assign::map_list_of
+			("<", VFunc::LT)("<=", VFunc::LE)(">", VFunc::GT)(">=", VFunc::GE)("=", VFunc::EQ)("+", VFunc::ADD)("-", VFunc::SUB)
+			("*", VFunc::MULT)("/", VFunc::DIV)("%", VFunc::MOD);
+
+		//check keywords
+		if(opt.text == "quote")
+		{
+			if(exp.children.size() == 2)
+				return exp.children[1];
+			else
+				throw EVermScriptExecError("quote special form takes only one argument");
+		}
+		else if(opt.text == "backquote")
+		{
+			if(exp.children.size() == 2)
+				return boost::apply_visitor(_SbackquoteEval(), exp.children[1]);
+			else
+				throw EVermScriptExecError("backquote special form takes only one argument");
+
+		}
+		else if(opt.text == "if")
+		{
+			if(exp.children.size() > 4)
+				throw EVermScriptExecError("if statement takes no more than three arguments");
+
+			if( !isA<VNIL>(erm->eval(exp.children[1]) ) )
+			{
+				if(exp.children.size() > 2)
+					return erm->eval(exp.children[2]);
+				else
+					throw EVermScriptExecError("this if form needs at least two arguments");
+			}
+			else
+			{
+				if(exp.children.size() > 3)
+					return erm->eval(exp.children[3]);
+				else
+					throw EVermScriptExecError("this if form needs at least three arguments");
+			}
+		}
+		else if(opt.text == "lambda")
+		{
+			if(exp.children.size() <= 2)
+			{
+				throw EVermScriptExecError("Too few arguments for lambda special form");
+			}
+			VFunc ret(exp.children.cdr().getAsCDR().getAsList());
+			VNode arglist = getAs<VNode>(exp.children[1]);
+			for(int g=0; g<arglist.children.size(); ++g)
+			{
+				ret.args.push_back(getAs<VSymbol>(arglist.children[g]));
+			}
+			return ret;
+		}
+		else if(opt.text == "print")
+		{
+			if(exp.children.size() == 2)
+			{
+				VOption printed = erm->eval(exp.children[1]);
+				boost::apply_visitor(VOptionPrinter(), printed);
+				return printed;
+			}
+			else
+				throw EVermScriptExecError("print special form takes only one argument");
+		}
+		else if(opt.text == "setq")
+		{
+			if(exp.children.size() != 3)
+				throw EVermScriptExecError("setq special form takes exactly 2 arguments");
+
+			env.bindAtFirstHit( getAs<VSymbol>(exp.children[1]).text, erm->eval(exp.children[2]));
+			return getAs<VSymbol>(exp.children[1]);
+		}
+		else if(opt.text == "defun")
+		{
+			if(exp.children.size() < 4)
+			{
+				throw EVermScriptExecError("defun special form takes at least 3 arguments");
+			}
+			VFunc f(exp.children.cdr().getAsCDR().getAsCDR().getAsList());
+			VNode arglist = getAs<VNode>(exp.children[2]);
+			for(int g=0; g<arglist.children.size(); ++g)
+			{
+				f.args.push_back(getAs<VSymbol>(arglist.children[g]));
+			}
+			env.localBind(getAs<VSymbol>(exp.children[1]).text, f);
+			return f;
+		}
+		else if(opt.text == "defmacro")
+		{
+			if(exp.children.size() < 4)
+			{
+				throw EVermScriptExecError("defmacro special form takes at least 3 arguments");
+			}
+			VFunc f(exp.children.cdr().getAsCDR().getAsCDR().getAsList(), true);
+			VNode arglist = getAs<VNode>(exp.children[2]);
+			for(int g=0; g<arglist.children.size(); ++g)
+			{
+				f.args.push_back(getAs<VSymbol>(arglist.children[g]));
+			}
+			env.localBind(getAs<VSymbol>(exp.children[1]).text, f);
+			return f;
+		}
+		else if(opt.text == "progn")
+		{
+			for(int g=1; g<exp.children.size(); ++g)
+			{
+				if(g < exp.children.size()-1)
+					erm->eval(exp.children[g]);
+				else
+					return erm->eval(exp.children[g]);
+			}
+			return VNIL();
+		}
+		else if(opt.text == "do") //evaluates second argument as long first evaluates to non-nil
+		{
+			if(exp.children.size() != 3)
+			{
+				throw EVermScriptExecError("do special form takes exactly 2 arguments");
+			}
+			while(!isA<VNIL>(erm->eval(exp.children[1])))
+			{
+				erm->eval(exp.children[2]);
+			}
+			return VNIL();
+		}
+		//"apply" part of eval, a bit blurred in this implementation but this way it looks good too
+		else if(symToFunc.find(opt.text) != symToFunc.end())
+		{
+			VFunc f(symToFunc[opt.text]);
+			if(f.macro)
+			{
+				return f(exp.children.cdr());
+			}
+			else
+			{
+				VOptionList ls = erm->evalEach(exp.children.cdr());
+				return f(VermTreeIterator(ls));
+			}
+		}
+		else if(topDyn->isBound(opt.text, Environment::ANYWHERE))
+		{
+			VOption & bValue = topDyn->retrieveValue(opt.text);
+			if(!isA<VFunc>(bValue))
+			{
+				throw EVermScriptExecError("This value does not evaluate to a function!");
+			}
+			VFunc f = getAs<VFunc>(bValue);
+			VOptionList ls = f.macro ? exp.children.cdr().getAsList() : erm->evalEach(exp.children.cdr());
+			return f(VermTreeIterator(ls));
+		}
+		logGlobal->errorStream() << "Cannot evaluate:";
+		printVOption(exp);
+		throw EVermScriptExecError("Cannot evaluate given expression");
+	}
+	VOption operator()(TLiteral const& opt) const
+	{
+		throw EVermScriptExecError("String literal does not evaluate to a function");
+	}
+	VOption operator()(ERM::Tcommand const& opt) const
+	{
+		throw EVermScriptExecError("ERM command does not evaluate to a function");
+	}
+	VOption operator()(VFunc const& opt) const
+	{
+		return opt;
+	}
+};
+
+struct VEvaluator : boost::static_visitor<VOption>
+{
+	Environment & env;
+	VEvaluator(Environment & _env) : env(_env)
+	{}
+	VOption operator()(VNIL const& opt) const
+	{
+		return opt;
+	}
+	VOption operator()(VNode const& opt) const
+	{
+		if(opt.children.size() == 0)
+			return VNIL();
+		else
+		{
+			VOption & car = const_cast<VNode&>(opt).children.car().getAsItem();
+			return boost::apply_visitor(VNodeEvaluator(env, const_cast<VNode&>(opt)), car);
+		}
+	}
+	VOption operator()(VSymbol const& opt) const
+	{
+		return env.retrieveValue(opt.text);
+	}
+	VOption operator()(TLiteral const& opt) const
+	{
+		return opt;
+	}
+	VOption operator()(ERM::Tcommand const& opt) const
+	{
+		return VNIL();
+	}
+	VOption operator()(VFunc const& opt) const
+	{
+		return opt;
+	}
+};
+
+VOption ERMInterpreter::eval( VOption line, Environment * env /*= nullptr*/ )
+{
+// 	if(line.children.isNil())
+// 		return;
+//
+// 	VOption & car = line.children.car().getAsItem();
+	logGlobal->errorStream() << "\tevaluating ";
+	printVOption(line);
+	return boost::apply_visitor(VEvaluator(env ? *env : *topDyn), line);
+
+}
+
+VOptionList ERMInterpreter::evalEach( VermTreeIterator list, Environment * env /*= nullptr*/ )
+{
+	VOptionList ret;
+	for(int g=0; g<list.size(); ++g)
+	{
+		ret.push_back(eval(list.getIth(g), env));
+	}
+	return ret;
+}
+
+void ERMInterpreter::executeUserCommand(const std::string &cmd)
+{
+	logGlobal->traceStream() << "ERM here: received command: " << cmd;
+	if(cmd.size() < 3)
+	{
+		logGlobal->errorStream() << "That can't be a valid command...";
+		return;
+	}
+	try
+	{
+		if(cmd[0] == '!') //should be a neat (V)ERM command
+		{
+			ERM::TLine line = ERMParser::parseLine(cmd);
+			executeLine(line);
+		}
+	}
+	catch(std::exception &e)
+	{
+		logGlobal->errorStream() << "Failed executing user command! Exception info: " << e.what();
+	}
+}
+
+void ERMInterpreter::giveInfoCB(CPrivilagedInfoCallback *cb)
+{
+	icb = cb;
+}
+
+void ERMInterpreter::giveActionCB(IGameEventRealizer *cb)
+{
+	acb = cb;
+}
+
+namespace VERMInterpreter
+{
+	VOption convertToVOption(const ERM::TVOption & tvo)
+	{
+		return boost::apply_visitor(OptionConverterVisitor(), tvo);
+	}
+
+	VNode::VNode( const ERM::TVExp & exp )
+	{
+		for(int i=0; i<exp.children.size(); ++i)
+		{
+			children.push_back(convertToVOption(exp.children[i]));
+		}
+		processModifierList(exp.modifier, false);
+	}
+
+	VNode::VNode( const VOption & first, const VOptionList & rest ) /*merges given arguments into [a, rest] */
+	{
+		setVnode(first, rest);
+	}
+
+	VNode::VNode( const VOptionList & cdren ) : children(cdren)
+	{}
+
+	VNode::VNode( const ERM::TSymbol & sym )
+	{
+		children.car() = VSymbol(sym.sym);
+		processModifierList(sym.symModifier, true);
+	}
+
+	void VNode::setVnode( const VOption & first, const VOptionList & rest )
+	{
+		children.car() = first;
+		children.cdr() = rest;
+	}
+
+	void VNode::processModifierList( const std::vector<TVModifier> & modifierList, bool asSymbol )
+	{
+		for(int g=0; g<modifierList.size(); ++g)
+		{
+			if(asSymbol)
+			{
+				children.resize(children.size()+1);
+				for(int i=children.size()-1; i >0; i--)
+				{
+					children[i] = children[i-1];
+				}
+			}
+			else
+			{
+				children.cdr() = VNode(children);
+			}
+
+			if(modifierList[g] == "`")
+			{
+				children.car() = VSymbol("backquote");
+			}
+			else if(modifierList[g] == ",!")
+			{
+				children.car() = VSymbol("comma-unlist");
+			}
+			else if(modifierList[g] == ",")
+			{
+				children.car() = VSymbol("comma");
+			}
+			else if(modifierList[g] == "#'")
+			{
+				children.car() = VSymbol("get-func");
+			}
+			else if(modifierList[g] == "'")
+			{
+				children.car() = VSymbol("quote");
+			}
+			else
+				throw EInterpreterError("Incorrect value of modifier!");
+		}
+	}
+
+	VermTreeIterator & VermTreeIterator::operator=( const VOption & opt )
+	{
+		switch (state)
+		{
+		case CAR:
+			if(parent->size() <= basePos)
+				parent->push_back(opt);
+			else
+				(*parent)[basePos] = opt;
+			break;
+		case NORM:
+			parent->resize(basePos+1);
+			(*parent)[basePos] = opt;
+			break;
+		default://should never happen
+			break;
+		}
+		return *this;
+	}
+
+	VermTreeIterator & VermTreeIterator::operator=( const std::vector<VOption> & opt )
+	{
+		switch (state)
+		{
+		case CAR:
+			//TODO: implement me
+			break;
+		case NORM:
+			parent->resize(basePos+1);
+			parent->insert(parent->begin()+basePos, opt.begin(), opt.end());
+			break;
+		default://should never happen
+			break;
+		}
+		return *this;
+	}
+	VermTreeIterator & VermTreeIterator::operator=( const VOptionList & opt )
+	{
+		return *this = opt;
+	}
+	VOption & VermTreeIterator::getAsItem()
+	{
+		if(state == CAR)
+			return (*parent)[basePos];
+		else
+			throw EInterpreterError("iterator is not in car state, cannot get as list");
+	}
+	VermTreeIterator VermTreeIterator::getAsCDR()
+	{
+		VermTreeIterator ret = *this;
+		ret.basePos++;
+		return ret;
+	}
+	VOption & VermTreeIterator::getIth( int i )
+	{
+		return (*parent)[basePos + i];
+	}
+	size_t VermTreeIterator::size() const
+	{
+		return parent->size() - basePos;
+	}
+
+	VERMInterpreter::VOptionList VermTreeIterator::getAsList()
+	{
+		VOptionList ret;
+		for(int g = basePos; g<parent->size(); ++g)
+		{
+			ret.push_back((*parent)[g]);
+		}
+		return ret;
+	}
+
+	VOption OptionConverterVisitor::operator()( ERM::TVExp const& cmd ) const
+	{
+		return VNode(cmd);
+	}
+	VOption OptionConverterVisitor::operator()( ERM::TSymbol const& cmd ) const
+	{
+		if(cmd.symModifier.size() == 0)
+			return VSymbol(cmd.sym);
+		else
+			return VNode(cmd);
+	}
+	VOption OptionConverterVisitor::operator()( char const& cmd ) const
+	{
+		return TLiteral(cmd);
+	}
+	VOption OptionConverterVisitor::operator()( double const& cmd ) const
+	{
+		return TLiteral(cmd);
+	}
+	VOption OptionConverterVisitor::operator()(int const& cmd) const
+	{
+		return TLiteral(cmd);
+	}
+	VOption OptionConverterVisitor::operator()(ERM::Tcommand const& cmd) const
+	{
+		return cmd;
+	}
+	VOption OptionConverterVisitor::operator()( ERM::TStringConstant const& cmd ) const
+	{
+		return TLiteral(cmd.str);
+	}
+
+	bool VOptionList::isNil() const
+	{
+		return size() == 0;
+	}
+
+	VermTreeIterator VOptionList::cdr()
+	{
+		VermTreeIterator ret(*this);
+		ret.basePos = 1;
+		return ret;
+	}
+
+	VermTreeIterator VOptionList::car()
+	{
+		VermTreeIterator ret(*this);
+		ret.state = VermTreeIterator::CAR;
+		return ret;
+	}
+
+
+	VERMInterpreter::VOption VFunc::operator()( VermTreeIterator params )
+	{
+		switch(option)
+		{
+		case DEFAULT:
+			{
+				if(params.size() != args.size())
+				{
+					throw EVermScriptExecError("Expected " + boost::lexical_cast<std::string>(args.size()) + " arguments!");
+				}
+				IntroduceDynamicEnv dyn;
+				for(int i=0; i<args.size(); ++i)
+				{
+					if(macro)
+						topDyn->localBind(args[i].text, params.getIth(i));
+					else
+						topDyn->localBind(args[i].text, erm->eval(params.getIth(i)));
+				}
+				//execute
+				VOptionList toEval = body;
+				if(macro)
+				{
+					//first evaluation (in place of definition)
+					toEval = erm->evalEach(toEval);
+				}
+				//second evaluation for macros/evaluation of funcs
+				VOptionList ret = erm->evalEach(toEval);
+				return ret[ret.size()-1];
+			}
+			break;
+		case LT:
+			{
+				if(params.size() != 2)
+					throw EVermScriptExecError("< special function takes exactly 2 arguments");
+				TLiteral lhs = getAs<TLiteral>(params.getIth(0)),
+					rhs = getAs<TLiteral>(params.getIth(1));
+				if(lhs < rhs)
+					return lhs;
+				else
+					return VNIL();
+			}
+			break;
+		case LE:
+			{
+				if(params.size() != 2)
+					throw EVermScriptExecError("<= special function takes exactly 2 arguments");
+
+				TLiteral lhs = getAs<TLiteral>(params.getIth(0)),
+					rhs = getAs<TLiteral>(params.getIth(1));
+				if(lhs <= rhs)
+					return lhs;
+				else
+					return VNIL();
+			}
+			break;
+		case GT:
+			{
+				if(params.size() != 2)
+					throw EVermScriptExecError("> special function takes exactly 2 arguments");
+
+				TLiteral lhs = getAs<TLiteral>(params.getIth(0)),
+					rhs = getAs<TLiteral>(params.getIth(1));
+				if(lhs >= rhs)
+					return lhs;
+				else
+					return VNIL();
+			}
+			break;
+		case GE:
+			{
+				if(params.size() != 2)
+					throw EVermScriptExecError(">= special function takes exactly 2 arguments");
+
+				TLiteral lhs = getAs<TLiteral>(params.getIth(0)),
+					rhs = getAs<TLiteral>(params.getIth(1));
+				if(lhs >= rhs)
+					return lhs;
+				else
+					return VNIL();
+			}
+			break;
+		case EQ:
+			{
+				if(params.size() != 2)
+					throw EVermScriptExecError("= special function takes exactly 2 arguments");
+				printVOption(params.getIth(0));
+				printVOption(params.getIth(1));
+				TLiteral lhs = getAs<TLiteral>(params.getIth(0)),
+					rhs = getAs<TLiteral>(params.getIth(1));
+				if(lhs.type() == rhs.type())
+				{
+					if(boost::apply_visitor(_opEQvis(lhs), rhs))
+						return lhs;
+					else
+						return VNIL();
+				}
+				else
+					throw EVermScriptExecError("Incompatible types in = special function");
+
+			}
+			break;
+		case ADD:
+			{
+				if(params.size() == 0)
+					throw EVermScriptExecError("+ special function takes at least 1 argument");
+
+				TLiteral par1 = getAs<TLiteral>(params.getIth(0));
+				int retI = 0;
+				double retD = 0.0;
+				int used = isA<int>(par1) ? 0 : 1;
+
+				for(int i=0; i<params.size(); ++i)
+				{
+					if(used == 0)
+						retI += getAs<int>(getAs<TLiteral>(params.getIth(i)));
+					else
+						retD += getAs<double>(getAs<TLiteral>(params.getIth(i)));
+				}
+				if(used == 0)
+					return retI;
+				else
+					return retD;
+			}
+			break;
+		case SUB:
+			{
+				if(params.size() != 2)
+					throw EVermScriptExecError("- special function takes at least 2 argument");
+
+				TLiteral par1 = getAs<TLiteral>(params.getIth(0));
+				int used = isA<int>(par1) ? 0 : 1;
+
+				if(used == 0)
+					return getAs<int>(getAs<TLiteral>(params.getIth(0))) - getAs<int>(getAs<TLiteral>(params.getIth(1)));
+				else
+					return getAs<double>(getAs<TLiteral>(params.getIth(1))) - getAs<double>(getAs<TLiteral>(params.getIth(1)));
+			}
+			break;
+		case MULT:
+			{
+				if(params.size() == 0)
+					throw EVermScriptExecError("* special function takes at least 1 argument");
+
+				TLiteral par1 = getAs<TLiteral>(params.getIth(0));
+				int retI = 1;
+				double retD = 1.0;
+				int used = isA<int>(par1) ? 0 : 1;
+
+				for(int i=0; i<params.size(); ++i)
+				{
+					if(used == 0)
+						retI *= getAs<int>(getAs<TLiteral>(params.getIth(i)));
+					else
+						retD *= getAs<double>(getAs<TLiteral>(params.getIth(i)));
+				}
+				if(used == 0)
+					return retI;
+				else
+					return retD;
+			}
+			break;
+		case DIV:
+			{
+				if(params.size() != 2)
+					throw EVermScriptExecError("/ special function takes at least 2 argument");
+
+				TLiteral par1 = getAs<TLiteral>(params.getIth(0));
+				int used = isA<int>(par1) ? 0 : 1;
+
+				if(used == 0)
+					return getAs<int>(getAs<TLiteral>(params.getIth(0))) / getAs<int>(getAs<TLiteral>(params.getIth(1)));
+				else
+					return getAs<double>(getAs<TLiteral>(params.getIth(1))) / getAs<double>(getAs<TLiteral>(params.getIth(1)));
+			}
+			break;
+		case MOD:
+			{
+				if(params.size() != 2)
+					throw EVermScriptExecError("% special function takes at least 2 argument");
+
+				return getAs<int>(getAs<TLiteral>(params.getIth(0))) % getAs<int>(getAs<TLiteral>(params.getIth(1)));
+			}
+			break;
+		default:
+			throw EInterpreterError("VFunc in forbidden mode!");
+			break;
+		}
+
+	}
+
+
+	IntroduceDynamicEnv::IntroduceDynamicEnv()
+	{
+		Environment * nen = new Environment();
+		nen->setPatent(topDyn);
+		topDyn = nen;
+	}
+
+	IntroduceDynamicEnv::~IntroduceDynamicEnv()
+	{
+		topDyn->setPatent(topDyn->getPatent());
+	}
+
+	bool operator<=(const TLiteral & t1, const TLiteral & t2)
+	{
+		if(t1.type() == t2.type())
+		{
+			return boost::apply_visitor(_opLEvis(t1), t2);
+		}
+		throw EVermScriptExecError("These types are incomparable!");
+	}
+	bool operator>(const TLiteral & t1, const TLiteral & t2)
+	{
+		if(t1.type() == t2.type())
+		{
+			return boost::apply_visitor(_opGTvis(t1), t2);
+		}
+		throw EVermScriptExecError("These types are incomparable!");
+	}
+	bool operator>=(const TLiteral & t1, const TLiteral & t2)
+	{
+		if(t1.type() == t2.type())
+		{
+			return boost::apply_visitor(_opGEvis(t1), t2);
+		}
+		throw EVermScriptExecError("These types are incomparable!");
+	}
+
+	struct _VLITPrinter : boost::static_visitor<void>
+	{
+		void operator()(const std::string & par) const
+		{
+			logGlobal->debugStream() << "^" << par << "^";
+		}
+		template<typename T>
+		void operator()(const T & par) const
+		{
+			logGlobal->debugStream() << par;
+		}
+	};
+
+	struct _VOPTPrinter : boost::static_visitor<void>
+	{
+		void operator()(VNIL const& opt) const
+		{
+			logGlobal->debugStream() << "[]";
+		}
+		void operator()(VNode const& opt) const
+		{
+			logGlobal->debugStream() << "[";
+			for(int g=0; g<opt.children.size(); ++g)
+			{
+				boost::apply_visitor(_VOPTPrinter(), opt.children[g]);
+				logGlobal->debugStream() << " ";
+			}
+			logGlobal->debugStream() << "]";
+		}
+		void operator()(VSymbol const& opt) const
+		{
+			logGlobal->debugStream() << opt.text;
+		}
+		void operator()(TLiteral const& opt) const
+		{
+			boost::apply_visitor(_VLITPrinter(), opt);
+		}
+		void operator()(ERM::Tcommand const& opt) const
+		{
+			logGlobal->debugStream() << "--erm--";
+		}
+		void operator()(VFunc const& opt) const
+		{
+			logGlobal->debugStream() << "function";
+		}
+	};
+
+	void printVOption(const VOption & opt)
+	{
+		boost::apply_visitor(_VOPTPrinter(), opt);
+	}
+}