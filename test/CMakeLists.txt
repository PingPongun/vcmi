if(NOT ${CMAKE_VERSION} VERSION_LESS "3.10.0")
	include(GoogleTest)
endif()

set(googleTest_Dir ${CMAKE_CURRENT_SOURCE_DIR}/googletest)
if(EXISTS ${googleTest_Dir})
	set(GTestSrc ${googleTest_Dir}/googletest)
	set(GMockSrc ${googleTest_Dir}/googlemock)
else()
	message(FATAL_ERROR "No googletest src dir found!")
endif()

set(test_SRCS
 		StdInc.cpp
 		main.cpp
 		CMemoryBufferTest.cpp
 		CVcmiTestConfig.cpp
 		JsonComparer.cpp

 		battle/BattleHexTest.cpp
 		battle/CBattleInfoCallbackTest.cpp
 		battle/CHealthTest.cpp
		battle/CUnitStateTest.cpp
		battle/CUnitStateMagicTest.cpp
		battle/battle_UnitTest.cpp

		entity/CArtifactTest.cpp
		entity/CCreatureTest.cpp
		entity/CFactionTest.cpp
		entity/CHeroClassTest.cpp
		entity/CHeroTest.cpp
		entity/CSkillTest.cpp

		erm/ERM_BM.cpp
		erm/ERM_BU.cpp
		erm/ERM_FU.cpp
		erm/ERM_GM_T.cpp
		erm/ERM_MA.cpp
		erm/ERM_MC.cpp
		erm/ERM_MF.cpp
		erm/ERM_TM_T.cpp
		erm/ERM_VR.cpp
		erm/ERMPersistenceTest.cpp
		erm/ExamplesTest.cpp
		erm/interpretter/ERM_VR.cpp
		erm/interpretter/ErmRunner.cpp

		events/ApplyDamageTest.cpp
		events/EventBusTest.cpp

		game/CGameStateTest.cpp

		map/CMapEditManagerTest.cpp
		map/CMapFormatTest.cpp
		map/MapComparer.cpp

		netpacks/EntitiesChangedTest.cpp
		netpacks/NetPackFixture.cpp

		scripting/LuaSandboxTest.cpp
		scripting/LuaSpellEffectTest.cpp
		scripting/LuaSpellEffectAPITest.cpp
		scripting/PoolTest.cpp
		scripting/ScriptFixture.cpp

		spells/AbilityCasterTest.cpp
		spells/CSpellTest.cpp
 		spells/TargetConditionTest.cpp

		spells/effects/EffectFixture.cpp
 		spells/effects/CatapultTest.cpp
 		spells/effects/CloneTest.cpp
 		spells/effects/DamageTest.cpp
 		spells/effects/DispelTest.cpp
 		spells/effects/HealTest.cpp
 		spells/effects/SacrificeTest.cpp
 		spells/effects/SummonTest.cpp
 		spells/effects/TeleportTest.cpp
 		spells/effects/TimedTest.cpp

 		spells/targetConditions/AbsoluteSpellConditionTest.cpp
 		spells/targetConditions/AbsoluteLevelConditionTest.cpp
 		spells/targetConditions/BonusConditionTest.cpp
 		spells/targetConditions/CreatureConditionTest.cpp
 		spells/targetConditions/ElementalConditionTest.cpp
 		spells/targetConditions/HealthValueConditionTest.cpp
 		spells/targetConditions/ImmunityNegationConditionTest.cpp
 		spells/targetConditions/NormalLevelConditionTest.cpp
 		spells/targetConditions/NormalSpellConditionTest.cpp
 		spells/targetConditions/ReceptiveFeatureConditionTest.cpp
 		spells/targetConditions/SpellEffectConditionTest.cpp
 		spells/targetConditions/TargetConditionItemFixture.cpp
<<<<<<< HEAD

		vcai/mock_ResourceManager.cpp
		vcai/mock_VCAI.cpp
		vcai/ResurceManagerTest.cpp
=======
>>>>>>> 3cef42fd

		mock/BattleFake.cpp
 		mock/mock_IGameCallback.cpp
 		mock/mock_MapService.cpp
 		mock/mock_BonusBearer.cpp
		mock/mock_CPSICallback.cpp
)

set(test_HEADERS
 		StdInc.h

 		CVcmiTestConfig.h
		JsonComparer.h

		scripting/ScriptFixture.h
		erm/interpretter/ErmRunner.h

 		map/MapComparer.h

 		netpacks/NetPackFixture.h

		spells/effects/EffectFixture.h

		spells/targetConditions/TargetConditionItemFixture.h

		vcai/ResourceManagerTest.h

		mock/BattleFake.h
		mock/mock_BonusBearer.h
 		mock/mock_IGameCallback.h
 		mock/mock_MapService.h
		mock/mock_BonusBearer.h

)

assign_source_group(${test_SRCS} ${test_HEADERS})

set(mock_HEADERS
		mock/mock_battle_IBattleState.h
		mock/mock_battle_Unit.h
		mock/mock_Creature.h
		mock/mock_CreatureService.h
		mock/mock_IBattleInfoCallback.h
		mock/mock_scripting_Context.h
		mock/mock_scripting_Script.h
		mock/mock_scripting_Service.h
		mock/mock_spells_Mechanics.h
		mock/mock_spells_Problem.h
		mock/mock_spells_Spell.h
		mock/mock_UnitEnvironment.h
		mock/mock_UnitInfo.h
		mock/mock_vstd_RNG.h
		mock/mock_CPSICallback.h
<<<<<<< HEAD

		vcai/mock_ResourceManager.h
		vcai/mock_VCAI.h
		vcai/mock_VCAI_CGoal.h
=======
>>>>>>> 3cef42fd
)

add_subdirectory_with_folder("3rdparty" googletest EXCLUDE_FROM_ALL)

add_executable(vcmitest ${test_SRCS} ${test_HEADERS} ${mock_HEADERS})
target_link_libraries(vcmitest PRIVATE gtest gmock vcmi ${SYSTEM_LIBS})

target_include_directories(vcmitest
		PUBLIC	${CMAKE_CURRENT_SOURCE_DIR}
		PRIVATE	${GTestSrc}
		PRIVATE	${GTestSrc}/include
		PRIVATE	${GMockSrc}
		PRIVATE	${GMockSrc}/include
)

if(FALSE AND NOT ${CMAKE_VERSION} VERSION_LESS "3.10.0")
	# Running tests one by one using ctest not recommended due to vcmi having
	# slow global initialization.
	gtest_discover_tests(vcmitest
		WORKING_DIRECTORY "${CMAKE_BINARY_DIR}/bin/")
else()
	add_test(NAME tests
		COMMAND vcmitest
		WORKING_DIRECTORY "${CMAKE_BINARY_DIR}/bin/")
endif()


vcmi_set_output_dir(vcmitest "")

set_target_properties(vcmitest PROPERTIES ${PCH_PROPERTIES})
cotire(vcmitest)

file (GLOB_RECURSE testdata "testdata/*.*")
foreach(resource ${testdata})
	get_filename_component(filename ${resource} NAME)
	get_filename_component(dir ${resource} DIRECTORY)
	get_filename_component(dirname ${dir} NAME)
	set (output "")
	while(NOT ${dirname} STREQUAL testdata)
		get_filename_component(path_component ${dir} NAME)
		set (output "${path_component}/${output}")
		get_filename_component(dir ${dir} DIRECTORY)
		get_filename_component(dirname ${dir} NAME)
	endwhile()
	set(output "${CMAKE_BINARY_DIR}/bin/test/testdata/${output}/${filename}")
	configure_file(${resource} ${output} COPYONLY)
endforeach()<|MERGE_RESOLUTION|>--- conflicted
+++ resolved
@@ -90,14 +90,7 @@
  		spells/targetConditions/ReceptiveFeatureConditionTest.cpp
  		spells/targetConditions/SpellEffectConditionTest.cpp
  		spells/targetConditions/TargetConditionItemFixture.cpp
-<<<<<<< HEAD
-
-		vcai/mock_ResourceManager.cpp
-		vcai/mock_VCAI.cpp
-		vcai/ResurceManagerTest.cpp
-=======
->>>>>>> 3cef42fd
-
+		
 		mock/BattleFake.cpp
  		mock/mock_IGameCallback.cpp
  		mock/mock_MapService.cpp
@@ -150,13 +143,6 @@
 		mock/mock_UnitInfo.h
 		mock/mock_vstd_RNG.h
 		mock/mock_CPSICallback.h
-<<<<<<< HEAD
-
-		vcai/mock_ResourceManager.h
-		vcai/mock_VCAI.h
-		vcai/mock_VCAI_CGoal.h
-=======
->>>>>>> 3cef42fd
 )
 
 add_subdirectory_with_folder("3rdparty" googletest EXCLUDE_FROM_ALL)
