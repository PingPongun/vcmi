--- conflicted
+++ resolved
@@ -1,259 +1,254 @@
-#ifndef __CGAMEHANDLER_H__
-#define __CGAMEHANDLER_H__
-
-#include "../global.h"
-#include <set>
-#include <map>
-#include "../client/FunctionList.h"
-#include "../lib/CGameState.h"
-#include "../lib/Connection.h"
-#include "../lib/IGameCallback.h"
-#include "../lib/BattleAction.h"
-#include "../lib/NetPacks.h"
-#include <boost/function.hpp>
-#include <boost/thread.hpp>
-
-/*
- * CGameHandler.h, part of VCMI engine
- *
- * Authors: listed in file AUTHORS in main folder
- *
- * License: GNU General Public License v2.0 or later
- * Full text of license available in license.txt file, in main folder
- *
- */
-
-class CGameHandler;
-class CVCMIServer;
-class CGameState;
-struct StartInfo;
-class CCPPObjectScript;
-class CScriptCallback;
-struct BattleResult;
-struct BattleAttack;
-struct BattleStackAttacked;
-struct CPack;
-struct Query;
-struct SetGarrisons;
-struct SetResource;
-struct SetResources;
-struct NewStructures;
-class CGHeroInstance;
-class IMarket;
-
-extern std::map<ui32, CFunctionList<void(ui32)> > callbacks; //question id => callback functions - for selection dialogs
-extern boost::mutex gsm;
-
-struct PlayerStatus
-{
-	bool makingTurn, engagedIntoBattle;
-	std::set<ui32> queries;
-
-	PlayerStatus():makingTurn(false),engagedIntoBattle(false){};
-	template <typename Handler> void serialize(Handler &h, const int version)
-	{
-		h & makingTurn & engagedIntoBattle & queries;
-	}
-};
-class PlayerStatuses
-{
-public:
-	std::map<ui8,PlayerStatus> players;
-	boost::mutex mx;
-	boost::condition_variable cv; //notifies when any changes are made
-
-	void addPlayer(ui8 player);
-	PlayerStatus operator[](ui8 player);
-	bool hasQueries(ui8 player);
-	bool checkFlag(ui8 player, bool PlayerStatus::*flag);
-	void setFlag(ui8 player, bool PlayerStatus::*flag, bool val);
-	void addQuery(ui8 player, ui32 id);
-	void removeQuery(ui8 player, ui32 id);
-	template <typename Handler> void serialize(Handler &h, const int version)
-	{
-		h & players;
-	}
-};
-
-struct CasualtiesAfterBattle
-{
-	typedef std::pair<StackLocation, int> TStackAndItsNewCount;
-	enum {ERASE = -1};
-	std::vector<TStackAndItsNewCount> newStackCounts;
-
-	CasualtiesAfterBattle(const CArmedInstance *army, BattleInfo *bat);
-	void takeFromArmy(CGameHandler *gh);
-};
-
-class CGameHandler : public IGameCallback
-{
-private:
-	void makeStackDoNothing(const CStack * next);
-public:
-	CVCMIServer *s;
-	std::map<int,CConnection*> connections; //player color -> connection to client with interface of that player
-	PlayerStatuses states; //player color -> player state
-	std::set<CConnection*> conns;
-
-	//queries stuff
-	boost::recursive_mutex gsm;
-	ui32 QID;
-	std::map<ui32, CFunctionList<void(ui32)> > callbacks; //query id => callback function - for selection and yes/no dialogs
-	std::map<ui32, boost::function<void()> > garrisonCallbacks; //query id => callback - for garrison dialogs
-	std::map<ui32, std::pair<si32,si32> > allowedExchanges;
-
-	bool isAllowedExchange(int id1, int id2);
-	void giveSpells(const CGTownInstance *t, const CGHeroInstance *h);
-	int moveStack(int stack, int dest); //returned value - travelled distance
-	void startBattle(const CArmedInstance *army1, const CArmedInstance *army2, int3 tile, const CGHeroInstance *hero1, const CGHeroInstance *hero2, bool creatureBank, boost::function<void(BattleResult*)> cb, const CGTownInstance *town = NULL); //use hero=NULL for no hero
-	void checkLossVictory(ui8 player);
-	void winLoseHandle(ui8 players=255); //players: bit field - colours of players to be checked; default: all
-	void getLossVicMessage(ui8 player, ui8 standard, bool victory, InfoWindow &out) const;
-
-	////used only in endBattle - don't touch elsewhere
-	boost::function<void(BattleResult*)> * battleEndCallback;
-	const CArmedInstance * bEndArmy1, * bEndArmy2;
-	bool visitObjectAfterVictory;
-	//
-	void endBattle(int3 tile, const CGHeroInstance *hero1, const CGHeroInstance *hero2); //ends battle
-	void prepareAttack(BattleAttack &bat, const CStack *att, const CStack *def, int distance); //distance - number of hexes travelled before attacking
-	void prepareAttacked(BattleStackAttacked &bsa, const CStack *def);
-	void checkForBattleEnd( std::vector<CStack*> &stacks );
-	void setupBattle( BattleInfo * curB, int3 tile, const CArmedInstance *army1, const CArmedInstance *army2, const CGHeroInstance * hero1, const CGHeroInstance * hero2, bool creatureBank, const CGTownInstance *town);
-
-	CGameHandler(void);
-	~CGameHandler(void);
-
-	//////////////////////////////////////////////////////////////////////////
-	//from IGameCallback
-	//get info
-	int getCurrentPlayer();
-	int getSelectedHero();
-
-
-	//do sth
-	void changeSpells(int hid, bool give, const std::set<ui32> &spells);
-	bool removeObject(int objid);
-	void setBlockVis(int objid, bool bv);
-	void setOwner(int objid, ui8 owner);
-	void setHoverName(int objid, MetaString * name);
-	void setObjProperty(int objid, int prop, si64 val);
-	void levelUpHero(int ID, int skill);//handle client respond and send one more request if needed 
-	void levelUpHero(int ID);//initial call - check if hero have remaining levelups & handle them
-	void changePrimSkill(int ID, int which, si64 val, bool abs=false);
-	void changeSecSkill(int ID, int which, int val, bool abs=false); 
-	void showInfoDialog(InfoWindow *iw);
-	void showBlockingDialog(BlockingDialog *iw, const CFunctionList<void(ui32)> &callback);
-	ui32 showBlockingDialog(BlockingDialog *iw); //synchronous version of above
-	void showGarrisonDialog(int upobj, int hid, bool removableUnits, const boost::function<void()> &cb);
-	void showThievesGuildWindow(int requestingObjId); //TODO: make something more general?
-	void giveResource(int player, int which, int val);
-	void giveCreatures (const CArmedInstance *objid, const CGHeroInstance * h, const CCreatureSet &creatures, bool remove);
-	void takeCreatures (int objid, std::vector<CStackBasicDescriptor> creatures);
-	bool changeStackType(const StackLocation &sl, CCreature *c);
-	bool changeStackCount(const StackLocation &sl, TQuantity count, bool absoluteValue = false);
-	bool insertNewStack(const StackLocation &sl, const CCreature *c, TQuantity count);
-	bool eraseStack(const StackLocation &sl, bool forceRemoval = false);
-	bool swapStacks(const StackLocation &sl1, const StackLocation &sl2);
-	bool addToSlot(const StackLocation &sl, const CCreature *c, TQuantity count);
-	void tryJoiningArmy(const CArmedInstance *src, const CArmedInstance *dst, bool removeObjWhenFinished, bool allowMerging);
-	bool moveStack(const StackLocation &src, const StackLocation &dst, TQuantity count = -1);
-	void showCompInfo(ShowInInfobox * comp);
-	void heroVisitCastle(int obj, int heroID);
-	void vistiCastleObjects (const CGTownInstance *t, const CGHeroInstance *h);
-	void stopHeroVisitCastle(int obj, int heroID);
-	void giveHeroArtifact(int artid, int hid, int position); //pos==-1 - first free slot in backpack; pos==-2 - default if available or backpack
-	void giveNewArtifact(int hid, int position);
-<<<<<<< HEAD
-	bool removeArtifact(CArtifact* art, int hid);
-=======
-	void moveArtifact(int hid, int oldPosition, int destPos);
-	bool removeArtifact(const CArtifact* art, int hid);
->>>>>>> 3989afd1
-	void startBattleI(const CArmedInstance *army1, const CArmedInstance *army2, int3 tile, const CGHeroInstance *hero1, const CGHeroInstance *hero2, bool creatureBank = false, boost::function<void(BattleResult*)> cb = 0, const CGTownInstance *town = NULL); //use hero=NULL for no hero
-	void startBattleI(const CArmedInstance *army1, const CArmedInstance *army2, int3 tile, boost::function<void(BattleResult*)> cb = 0, bool creatureBank = false); //if any of armies is hero, hero will be used
-	void startBattleI(const CArmedInstance *army1, const CArmedInstance *army2, boost::function<void(BattleResult*)> cb = 0, bool creatureBank = false); //if any of armies is hero, hero will be used, visitable tile of second obj is place of battle//void startBattleI(int heroID, CCreatureSet army, int3 tile, boost::function<void(BattleResult*)> cb); //for hero<=>neutral army
-	void setAmount(int objid, ui32 val);
-	bool teleportHero(si32 hid, si32 dstid, ui8 source, ui8 asker = 255);
-	bool moveHero(si32 hid, int3 dst, ui8 instant, ui8 asker = 255);
-	bool tryAttackingGuard(const int3 &guardPos, const CGHeroInstance * h);
-	void visitObjectOnTile(const TerrainTile &t, const CGHeroInstance * h);
-	void giveHeroBonus(GiveBonus * bonus);
-	void setMovePoints(SetMovePoints * smp);
-	void setManaPoints(int hid, int val);
-	void giveHero(int id, int player);
-	void changeObjPos(int objid, int3 newPos, ui8 flags);
-	void useScholarSkill(si32 hero1, si32 hero2);
-	void heroExchange(si32 hero1, si32 hero2);
-	void setPortalDwelling(const CGTownInstance * town, bool forced, bool clear);
-	//////////////////////////////////////////////////////////////////////////
-
-	void init(StartInfo *si, int Seed);
-	void handleConnection(std::set<int> players, CConnection &c);
-	int getPlayerAt(CConnection *c) const;
-
-	void playerMessage( ui8 player, const std::string &message);
-	bool makeBattleAction(BattleAction &ba);
-	void handleSpellCasting(int spellID, int spellLvl, int destination, ui8 casterSide, ui8 casterColor, const CGHeroInstance * caster, const CGHeroInstance * secHero, int usedSpellPower);
-	bool makeCustomAction(BattleAction &ba);
-	bool queryReply( ui32 qid, ui32 answer );
-	bool hireHero( const CGObjectInstance *obj, ui8 hid, ui8 player );
-	bool buildBoat( ui32 objid );
-	bool setFormation( si32 hid, ui8 formation );
-	bool tradeResources(const IMarket *market, ui32 val, ui8 player, ui32 id1, ui32 id2);
-	bool sacrificeCreatures(const IMarket *market, const CGHeroInstance *hero, TSlot slot, ui32 count);
-	bool sendResources(ui32 val, ui8 player, ui32 r1, ui32 r2);
-	bool sellCreatures(ui32 count, const IMarket *market, const CGHeroInstance * hero, ui32 slot, ui32 resourceID);
-	bool transformInUndead(const IMarket *market, const CGHeroInstance * hero, ui32 slot);
-	bool assembleArtifacts (si32 heroID, ui16 artifactSlot, bool assemble, ui32 assembleTo);
-	bool buyArtifact( ui32 hid, si32 aid ); //for blacksmith and mage guild only -> buying for gold in common buildings
-	bool buyArtifact( const IMarket *m, const CGHeroInstance *h, int rid, int aid); //for artifact merchant and black market -> buying for any resource in special building / advobject
-	bool buySecSkill( const IMarket *m, const CGHeroInstance *h, int skill);
-	bool swapArtifacts(si32 srcHeroID, si32 destHeroID, ui16 srcSlot, ui16 destSlot);
-	bool garrisonSwap(si32 tid);
-	bool upgradeCreature( ui32 objid, ui8 pos, ui32 upgID );
-	bool recruitCreatures(si32 objid, ui32 crid, ui32 cram, si32 level);
-	bool buildStructure(si32 tid, si32 bid, bool force=false);//force - for events: no cost, no checkings
-	bool razeStructure(si32 tid, si32 bid);
-	bool disbandCreature( si32 id, ui8 pos );
-	bool arrangeStacks( si32 id1, si32 id2, ui8 what, ui8 p1, ui8 p2, si32 val, ui8 player);
-	void save(const std::string &fname);
-	void close();
-	void handleTimeEvents();
-	void handleTownEvents(CGTownInstance *town, NewTurn &n, std::map<si32, std::map<si32, si32> > &newCreas);
-	bool complain(const std::string &problem); //sends message to all clients, prints on the logs and return true
-	void objectVisited( const CGObjectInstance * obj, const CGHeroInstance * h );
-	void engageIntoBattle( ui8 player );
-	bool dig(const CGHeroInstance *h);
-	bool castSpell(const CGHeroInstance *h, int spellID, const int3 &pos);
-	void moveArmy(const CArmedInstance *src, const CArmedInstance *dst, bool allowMerging);
-
-	template <typename Handler> void serialize(Handler &h, const int version)
-	{
-		h & QID & states;
-	}
-
-	ui32 getQueryResult(ui8 player, int queryID);
-	void sendMessageToAll(const std::string &message);
-	void sendMessageTo(CConnection &c, const std::string &message);
-	void applyAndAsk(Query * sel, ui8 player, boost::function<void(ui32)> &callback);
-	void ask(Query * sel, ui8 player, const CFunctionList<void(ui32)> &callback);
-	void sendToAllClients(CPackForClient * info);
-	void sendAndApply(CPackForClient * info);
-	void sendAndApply(CGarrisonOperationPack * info);
-	//void sendAndApply(SetGarrisons * info);
-	void sendAndApply(SetResource * info);
-	void sendAndApply(SetResources * info);
-	void sendAndApply(NewStructures * info);
-
-	void run(bool resume);
-	void newTurn();
-	void handleAfterAttackCasting( const BattleAttack & bat );
-	bool sacrificeArtifact(const IMarket * m, const CGHeroInstance * hero, const CArtifact* art);
-	friend class CVCMIServer;
-	friend class CScriptCallback;
-};
-
-#endif // __CGAMEHANDLER_H__
-
+#ifndef __CGAMEHANDLER_H__
+#define __CGAMEHANDLER_H__
+
+#include "../global.h"
+#include <set>
+#include <map>
+#include "../client/FunctionList.h"
+#include "../lib/CGameState.h"
+#include "../lib/Connection.h"
+#include "../lib/IGameCallback.h"
+#include "../lib/BattleAction.h"
+#include "../lib/NetPacks.h"
+#include <boost/function.hpp>
+#include <boost/thread.hpp>
+
+/*
+ * CGameHandler.h, part of VCMI engine
+ *
+ * Authors: listed in file AUTHORS in main folder
+ *
+ * License: GNU General Public License v2.0 or later
+ * Full text of license available in license.txt file, in main folder
+ *
+ */
+
+class CGameHandler;
+class CVCMIServer;
+class CGameState;
+struct StartInfo;
+class CCPPObjectScript;
+class CScriptCallback;
+struct BattleResult;
+struct BattleAttack;
+struct BattleStackAttacked;
+struct CPack;
+struct Query;
+struct SetGarrisons;
+struct SetResource;
+struct SetResources;
+struct NewStructures;
+class CGHeroInstance;
+class IMarket;
+
+extern std::map<ui32, CFunctionList<void(ui32)> > callbacks; //question id => callback functions - for selection dialogs
+extern boost::mutex gsm;
+
+struct PlayerStatus
+{
+	bool makingTurn, engagedIntoBattle;
+	std::set<ui32> queries;
+
+	PlayerStatus():makingTurn(false),engagedIntoBattle(false){};
+	template <typename Handler> void serialize(Handler &h, const int version)
+	{
+		h & makingTurn & engagedIntoBattle & queries;
+	}
+};
+class PlayerStatuses
+{
+public:
+	std::map<ui8,PlayerStatus> players;
+	boost::mutex mx;
+	boost::condition_variable cv; //notifies when any changes are made
+
+	void addPlayer(ui8 player);
+	PlayerStatus operator[](ui8 player);
+	bool hasQueries(ui8 player);
+	bool checkFlag(ui8 player, bool PlayerStatus::*flag);
+	void setFlag(ui8 player, bool PlayerStatus::*flag, bool val);
+	void addQuery(ui8 player, ui32 id);
+	void removeQuery(ui8 player, ui32 id);
+	template <typename Handler> void serialize(Handler &h, const int version)
+	{
+		h & players;
+	}
+};
+
+struct CasualtiesAfterBattle
+{
+	typedef std::pair<StackLocation, int> TStackAndItsNewCount;
+	enum {ERASE = -1};
+	std::vector<TStackAndItsNewCount> newStackCounts;
+
+	CasualtiesAfterBattle(const CArmedInstance *army, BattleInfo *bat);
+	void takeFromArmy(CGameHandler *gh);
+};
+
+class CGameHandler : public IGameCallback
+{
+private:
+	void makeStackDoNothing(const CStack * next);
+public:
+	CVCMIServer *s;
+	std::map<int,CConnection*> connections; //player color -> connection to client with interface of that player
+	PlayerStatuses states; //player color -> player state
+	std::set<CConnection*> conns;
+
+	//queries stuff
+	boost::recursive_mutex gsm;
+	ui32 QID;
+	std::map<ui32, CFunctionList<void(ui32)> > callbacks; //query id => callback function - for selection and yes/no dialogs
+	std::map<ui32, boost::function<void()> > garrisonCallbacks; //query id => callback - for garrison dialogs
+	std::map<ui32, std::pair<si32,si32> > allowedExchanges;
+
+	bool isAllowedExchange(int id1, int id2);
+	void giveSpells(const CGTownInstance *t, const CGHeroInstance *h);
+	int moveStack(int stack, int dest); //returned value - travelled distance
+	void startBattle(const CArmedInstance *army1, const CArmedInstance *army2, int3 tile, const CGHeroInstance *hero1, const CGHeroInstance *hero2, bool creatureBank, boost::function<void(BattleResult*)> cb, const CGTownInstance *town = NULL); //use hero=NULL for no hero
+	void checkLossVictory(ui8 player);
+	void winLoseHandle(ui8 players=255); //players: bit field - colours of players to be checked; default: all
+	void getLossVicMessage(ui8 player, ui8 standard, bool victory, InfoWindow &out) const;
+
+	////used only in endBattle - don't touch elsewhere
+	boost::function<void(BattleResult*)> * battleEndCallback;
+	const CArmedInstance * bEndArmy1, * bEndArmy2;
+	bool visitObjectAfterVictory;
+	//
+	void endBattle(int3 tile, const CGHeroInstance *hero1, const CGHeroInstance *hero2); //ends battle
+	void prepareAttack(BattleAttack &bat, const CStack *att, const CStack *def, int distance); //distance - number of hexes travelled before attacking
+	void prepareAttacked(BattleStackAttacked &bsa, const CStack *def);
+	void checkForBattleEnd( std::vector<CStack*> &stacks );
+	void setupBattle( BattleInfo * curB, int3 tile, const CArmedInstance *army1, const CArmedInstance *army2, const CGHeroInstance * hero1, const CGHeroInstance * hero2, bool creatureBank, const CGTownInstance *town);
+
+	CGameHandler(void);
+	~CGameHandler(void);
+
+	//////////////////////////////////////////////////////////////////////////
+	//from IGameCallback
+	//get info
+	int getCurrentPlayer();
+	int getSelectedHero();
+
+
+	//do sth
+	void changeSpells(int hid, bool give, const std::set<ui32> &spells);
+	bool removeObject(int objid);
+	void setBlockVis(int objid, bool bv);
+	void setOwner(int objid, ui8 owner);
+	void setHoverName(int objid, MetaString * name);
+	void setObjProperty(int objid, int prop, si64 val);
+	void levelUpHero(int ID, int skill);//handle client respond and send one more request if needed 
+	void levelUpHero(int ID);//initial call - check if hero have remaining levelups & handle them
+	void changePrimSkill(int ID, int which, si64 val, bool abs=false);
+	void changeSecSkill(int ID, int which, int val, bool abs=false); 
+	void showInfoDialog(InfoWindow *iw);
+	void showBlockingDialog(BlockingDialog *iw, const CFunctionList<void(ui32)> &callback);
+	ui32 showBlockingDialog(BlockingDialog *iw); //synchronous version of above
+	void showGarrisonDialog(int upobj, int hid, bool removableUnits, const boost::function<void()> &cb);
+	void showThievesGuildWindow(int requestingObjId); //TODO: make something more general?
+	void giveResource(int player, int which, int val);
+	void giveCreatures (const CArmedInstance *objid, const CGHeroInstance * h, const CCreatureSet &creatures, bool remove);
+	void takeCreatures (int objid, std::vector<CStackBasicDescriptor> creatures);
+	bool changeStackType(const StackLocation &sl, CCreature *c);
+	bool changeStackCount(const StackLocation &sl, TQuantity count, bool absoluteValue = false);
+	bool insertNewStack(const StackLocation &sl, const CCreature *c, TQuantity count);
+	bool eraseStack(const StackLocation &sl, bool forceRemoval = false);
+	bool swapStacks(const StackLocation &sl1, const StackLocation &sl2);
+	bool addToSlot(const StackLocation &sl, const CCreature *c, TQuantity count);
+	void tryJoiningArmy(const CArmedInstance *src, const CArmedInstance *dst, bool removeObjWhenFinished, bool allowMerging);
+	bool moveStack(const StackLocation &src, const StackLocation &dst, TQuantity count = -1);
+	void showCompInfo(ShowInInfobox * comp);
+	void heroVisitCastle(int obj, int heroID);
+	void vistiCastleObjects (const CGTownInstance *t, const CGHeroInstance *h);
+	void stopHeroVisitCastle(int obj, int heroID);
+	void giveHeroArtifact(int artid, int hid, int position); //pos==-1 - first free slot in backpack; pos==-2 - default if available or backpack
+	void giveNewArtifact(int hid, int position);
+	bool removeArtifact(const CArtifact* art, int hid);
+	void startBattleI(const CArmedInstance *army1, const CArmedInstance *army2, int3 tile, const CGHeroInstance *hero1, const CGHeroInstance *hero2, bool creatureBank = false, boost::function<void(BattleResult*)> cb = 0, const CGTownInstance *town = NULL); //use hero=NULL for no hero
+	void startBattleI(const CArmedInstance *army1, const CArmedInstance *army2, int3 tile, boost::function<void(BattleResult*)> cb = 0, bool creatureBank = false); //if any of armies is hero, hero will be used
+	void startBattleI(const CArmedInstance *army1, const CArmedInstance *army2, boost::function<void(BattleResult*)> cb = 0, bool creatureBank = false); //if any of armies is hero, hero will be used, visitable tile of second obj is place of battle//void startBattleI(int heroID, CCreatureSet army, int3 tile, boost::function<void(BattleResult*)> cb); //for hero<=>neutral army
+	void setAmount(int objid, ui32 val);
+	bool teleportHero(si32 hid, si32 dstid, ui8 source, ui8 asker = 255);
+	bool moveHero(si32 hid, int3 dst, ui8 instant, ui8 asker = 255);
+	bool tryAttackingGuard(const int3 &guardPos, const CGHeroInstance * h);
+	void visitObjectOnTile(const TerrainTile &t, const CGHeroInstance * h);
+	void giveHeroBonus(GiveBonus * bonus);
+	void setMovePoints(SetMovePoints * smp);
+	void setManaPoints(int hid, int val);
+	void giveHero(int id, int player);
+	void changeObjPos(int objid, int3 newPos, ui8 flags);
+	void useScholarSkill(si32 hero1, si32 hero2);
+	void heroExchange(si32 hero1, si32 hero2);
+	void setPortalDwelling(const CGTownInstance * town, bool forced, bool clear);
+	//////////////////////////////////////////////////////////////////////////
+
+	void init(StartInfo *si, int Seed);
+	void handleConnection(std::set<int> players, CConnection &c);
+	int getPlayerAt(CConnection *c) const;
+
+	void playerMessage( ui8 player, const std::string &message);
+	bool makeBattleAction(BattleAction &ba);
+	void handleSpellCasting(int spellID, int spellLvl, int destination, ui8 casterSide, ui8 casterColor, const CGHeroInstance * caster, const CGHeroInstance * secHero, int usedSpellPower);
+	bool makeCustomAction(BattleAction &ba);
+	bool queryReply( ui32 qid, ui32 answer );
+	bool hireHero( const CGObjectInstance *obj, ui8 hid, ui8 player );
+	bool buildBoat( ui32 objid );
+	bool setFormation( si32 hid, ui8 formation );
+	bool tradeResources(const IMarket *market, ui32 val, ui8 player, ui32 id1, ui32 id2);
+	bool sacrificeCreatures(const IMarket *market, const CGHeroInstance *hero, TSlot slot, ui32 count);
+	bool sendResources(ui32 val, ui8 player, ui32 r1, ui32 r2);
+	bool sellCreatures(ui32 count, const IMarket *market, const CGHeroInstance * hero, ui32 slot, ui32 resourceID);
+	bool transformInUndead(const IMarket *market, const CGHeroInstance * hero, ui32 slot);
+	bool assembleArtifacts (si32 heroID, ui16 artifactSlot, bool assemble, ui32 assembleTo);
+	bool buyArtifact( ui32 hid, si32 aid ); //for blacksmith and mage guild only -> buying for gold in common buildings
+	bool buyArtifact( const IMarket *m, const CGHeroInstance *h, int rid, int aid); //for artifact merchant and black market -> buying for any resource in special building / advobject
+	bool buySecSkill( const IMarket *m, const CGHeroInstance *h, int skill);
+	bool swapArtifacts(si32 srcHeroID, si32 destHeroID, ui16 srcSlot, ui16 destSlot);
+	bool garrisonSwap(si32 tid);
+	bool upgradeCreature( ui32 objid, ui8 pos, ui32 upgID );
+	bool recruitCreatures(si32 objid, ui32 crid, ui32 cram, si32 level);
+	bool buildStructure(si32 tid, si32 bid, bool force=false);//force - for events: no cost, no checkings
+	bool razeStructure(si32 tid, si32 bid);
+	bool disbandCreature( si32 id, ui8 pos );
+	bool arrangeStacks( si32 id1, si32 id2, ui8 what, ui8 p1, ui8 p2, si32 val, ui8 player);
+	void save(const std::string &fname);
+	void close();
+	void handleTimeEvents();
+	void handleTownEvents(CGTownInstance *town, NewTurn &n, std::map<si32, std::map<si32, si32> > &newCreas);
+	bool complain(const std::string &problem); //sends message to all clients, prints on the logs and return true
+	void objectVisited( const CGObjectInstance * obj, const CGHeroInstance * h );
+	void engageIntoBattle( ui8 player );
+	bool dig(const CGHeroInstance *h);
+	bool castSpell(const CGHeroInstance *h, int spellID, const int3 &pos);
+	void moveArmy(const CArmedInstance *src, const CArmedInstance *dst, bool allowMerging);
+
+	template <typename Handler> void serialize(Handler &h, const int version)
+	{
+		h & QID & states;
+	}
+
+	ui32 getQueryResult(ui8 player, int queryID);
+	void sendMessageToAll(const std::string &message);
+	void sendMessageTo(CConnection &c, const std::string &message);
+	void applyAndAsk(Query * sel, ui8 player, boost::function<void(ui32)> &callback);
+	void ask(Query * sel, ui8 player, const CFunctionList<void(ui32)> &callback);
+	void sendToAllClients(CPackForClient * info);
+	void sendAndApply(CPackForClient * info);
+	void sendAndApply(CGarrisonOperationPack * info);
+	//void sendAndApply(SetGarrisons * info);
+	void sendAndApply(SetResource * info);
+	void sendAndApply(SetResources * info);
+	void sendAndApply(NewStructures * info);
+
+	void run(bool resume);
+	void newTurn();
+	void handleAfterAttackCasting( const BattleAttack & bat );
+	bool sacrificeArtifact(const IMarket * m, const CGHeroInstance * hero, const CArtifact* art);
+	friend class CVCMIServer;
+	friend class CScriptCallback;
+};
+
+#endif // __CGAMEHANDLER_H__
+
 void makeStackDoNothing();