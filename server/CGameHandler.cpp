--- conflicted
+++ resolved
@@ -5427,13 +5427,9 @@
 
 void CGameHandler::checkVictoryLossConditionsForPlayer(PlayerColor player)
 {
-<<<<<<< HEAD
 	const PlayerState * p = getPlayerState(player);
-	if (p->status != EPlayerStatus::INGAME) return;
-=======
-	const PlayerState * p = getPlayer(player);
-	if (!p || p->status != EPlayerStatus::INGAME) return;
->>>>>>> 3cef42fd
+
+	if(!p || p->status != EPlayerStatus::INGAME) return;
 
 	auto victoryLossCheckResult = gs->checkForVictoryAndLoss(player);
 
