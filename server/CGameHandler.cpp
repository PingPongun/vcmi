--- conflicted
+++ resolved
@@ -634,9 +634,6 @@
 
 	//Check how many battle queries were created (number of players blocked by battle)
 	const int queriedPlayers = battleQuery ? (int)boost::count(queries.allQueries(), battleQuery) : 0;
-<<<<<<< HEAD
-	finishingBattle = std::make_unique<FinishingBattleHelper>(battleQuery, queriedPlayers);
-=======
 	finishingBattle = make_unique<FinishingBattleHelper>(battleQuery, queriedPlayers);
 	
 	auto battleDialogQuery = std::make_shared<CBattleDialogQuery>(this, gs->curB);
@@ -644,7 +641,6 @@
 	queries.addQuery(battleDialogQuery);
 	sendAndApply(battleResult.data); //after this point casualties objects are destroyed
 }
->>>>>>> b7cab0e0
 
 void CGameHandler::endBattleConfirm(const BattleInfo * battleInfo)
 {
@@ -664,17 +660,10 @@
 
 	if(!finishingBattle->isDraw() && finishingBattle->winnerHero)
 	{
-<<<<<<< HEAD
 		if (int eagleEyeLevel = finishingBattle->winnerHero->valOfBonuses(Bonus::LEARN_BATTLE_SPELL_LEVEL_LIMIT, -1))
 		{
 			double eagleEyeChance = finishingBattle->winnerHero->valOfBonuses(Bonus::LEARN_BATTLE_SPELL_CHANCE, 0);
-			for(auto & spellId : gs->curB->sides.at(!battleResult.data->winner).usedSpellsHistory)
-=======
-		if(int eagleEyeLevel = finishingBattle->winnerHero->valOfBonuses(Bonus::SECONDARY_SKILL_VAL2, SecondarySkill::EAGLE_EYE))
-		{
-			double eagleEyeChance = finishingBattle->winnerHero->valOfBonuses(Bonus::SECONDARY_SKILL_PREMY, SecondarySkill::EAGLE_EYE);
 			for(auto & spellId : battleInfo->sides.at(!battleResult.data->winner).usedSpellsHistory)
->>>>>>> b7cab0e0
 			{
 				auto spell = spellId.toSpell(VLC->spells());
 				if(spell && spell->getLevel() <= eagleEyeLevel && !finishingBattle->winnerHero->spellbookContainsSpell(spell->getId()) && getRandomGenerator().nextInt(99) < eagleEyeChance)
@@ -709,13 +698,8 @@
 				ma.src = ArtifactLocation(finishingBattle->loserHero, artSlot.first);
 				const CArtifactInstance * art =  ma.src.getArt();
 				if (art && !art->artType->isBig() &&
-<<<<<<< HEAD
 					art->artType->getId() != ArtifactID::SPELLBOOK)
 						// don't move war machines or locked arts (spellbook)
-=======
-					art->artType->id != ArtifactID::SPELLBOOK)
-					// don't move war machines or locked arts (spellbook)
->>>>>>> b7cab0e0
 				{
 					sendMoveArtifact(art, &ma);
 				}
@@ -866,11 +850,7 @@
 
 	if(!finishingBattle)
 		return;
-<<<<<<< HEAD
-
-=======
-	
->>>>>>> b7cab0e0
+
 	finishingBattle->remainingBattleQueriesCount--;
 	logGlobal->trace("Decremented queries count to %d", finishingBattle->remainingBattleQueriesCount);
 
@@ -2680,6 +2660,7 @@
 	heroes[0] = hero1;
 	heroes[1] = hero2;
 
+
 	setupBattle(tile, armies, heroes, creatureBank, town); //initializes stacks, places creatures on battlefield, blocks and informs player interfaces
 
 	//existing battle query for retying auto-combat
@@ -2691,11 +2672,7 @@
 		battleQuery->belligerents[0] = gs->curB->sides[0].armyObject;
 		battleQuery->belligerents[1] = gs->curB->sides[1].armyObject;
 	}
-<<<<<<< HEAD
-
-=======
-	
->>>>>>> b7cab0e0
+
 	queries.addQuery(std::make_shared<CBattleQuery>(this, gs->curB));
 
 	this->battleThread = std::make_unique<boost::thread>(boost::thread(&CGameHandler::runBattle, this));
