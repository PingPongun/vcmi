#include "../hch/CCampaignHandler.h"
#include "../StartInfo.h"
#include "../hch/CArtHandler.h"
#include "../hch/CBuildingHandler.h"
#include "../hch/CDefObjInfoHandler.h"
#include "../hch/CHeroHandler.h"
#include "../hch/CObjectHandler.h"
#include "../hch/CSpellHandler.h"
#include "../hch/CGeneralTextHandler.h"
#include "../hch/CTownHandler.h"
#include "../hch/CCreatureHandler.h"
#include "../lib/CGameState.h"
#include "../lib/CondSh.h"
#include "../lib/NetPacks.h"
#include "../lib/VCMI_Lib.h"
#include "../lib/map.h"
#include "../lib/VCMIDirs.h"
#include "CGameHandler.h"
#include <boost/bind.hpp>
#include <boost/date_time/posix_time/posix_time_types.hpp> //no i/o just types
#include <boost/foreach.hpp>
#include <boost/thread.hpp>
#include <boost/thread/shared_mutex.hpp>
#include <boost/assign/list_of.hpp>
#include <boost/random/linear_congruential.hpp>
#include <fstream>
#include <boost/system/system_error.hpp>

/*
 * CGameHandler.cpp, part of VCMI engine
 *
 * Authors: listed in file AUTHORS in main folder
 *
 * License: GNU General Public License v2.0 or later
 * Full text of license available in license.txt file, in main folder
 *
 */

#undef DLL_EXPORT
#define DLL_EXPORT 
#include "../lib/RegisterTypes.cpp"
#ifndef _MSC_VER
#include <boost/thread/xtime.hpp>
#endif
extern bool end2;
#ifdef min
#undef min
#endif
#ifdef max
#undef max
#endif

#define COMPLAIN_RET(txt) {complain(txt); return false;}
#define NEW_ROUND 		BattleNextRound bnr;\
		bnr.round = gs->curB->round + 1;\
		sendAndApply(&bnr);

CondSh<bool> battleMadeAction;
CondSh<BattleResult *> battleResult(NULL);
std::ptrdiff_t randomizer (ptrdiff_t i) {return rand();}
std::ptrdiff_t (*p_myrandom)(std::ptrdiff_t) = randomizer;

template <typename T> class CApplyOnGH;

class CBaseForGHApply
{
public:
	virtual bool applyOnGH(CGameHandler *gh, CConnection *c, void *pack) const =0; 
	virtual ~CBaseForGHApply(){}
	template<typename U> static CBaseForGHApply *getApplier(const U * t=NULL)
	{
		return new CApplyOnGH<U>;
	}
};

template <typename T> class CApplyOnGH : public CBaseForGHApply
{
public:
	bool applyOnGH(CGameHandler *gh, CConnection *c, void *pack) const
	{
		T *ptr = static_cast<T*>(pack);
		ptr->c = c;
		return ptr->applyGh(gh);
	}
};

static CApplier<CBaseForGHApply> *applier = NULL;

CMP_stack cmpst ;

static inline double distance(int3 a, int3 b)
{
	return std::sqrt( (double)(a.x-b.x)*(a.x-b.x) + (a.y-b.y)*(a.y-b.y) );
}
static void giveExp(BattleResult &r)
{
	r.exp[0] = 0;
	r.exp[1] = 0;
	for(std::map<ui32,si32>::iterator i = r.casualties[!r.winner].begin(); i!=r.casualties[!r.winner].end(); i++)
	{
		r.exp[r.winner] += VLC->creh->creatures[i->first]->valOfBonuses(Bonus::STACK_HEALTH) * i->second;
	}
}

PlayerStatus PlayerStatuses::operator[](ui8 player)
{
	boost::unique_lock<boost::mutex> l(mx);
	if(players.find(player) != players.end())
	{
		return players[player];
	}
	else
	{
		throw std::string("No such player!");
	}
}
void PlayerStatuses::addPlayer(ui8 player)
{
	boost::unique_lock<boost::mutex> l(mx);
	players[player];
}
bool PlayerStatuses::hasQueries(ui8 player)
{
	boost::unique_lock<boost::mutex> l(mx);
	if(players.find(player) != players.end())
	{
		return players[player].queries.size();
	}
	else
	{
		throw std::string("No such player!");
	}
}
bool PlayerStatuses::checkFlag(ui8 player, bool PlayerStatus::*flag)
{
	boost::unique_lock<boost::mutex> l(mx);
	if(players.find(player) != players.end())
	{
		return players[player].*flag;
	}
	else
	{
		throw std::string("No such player!");
	}
}
void PlayerStatuses::setFlag(ui8 player, bool PlayerStatus::*flag, bool val)
{
	boost::unique_lock<boost::mutex> l(mx);
	if(players.find(player) != players.end())
	{
		players[player].*flag = val;
	}
	else
	{
		throw std::string("No such player!");
	}
	cv.notify_all();
}
void PlayerStatuses::addQuery(ui8 player, ui32 id)
{
	boost::unique_lock<boost::mutex> l(mx);
	if(players.find(player) != players.end())
	{
		players[player].queries.insert(id);
	}
	else
	{
		throw std::string("No such player!");
	}
	cv.notify_all();
}
void PlayerStatuses::removeQuery(ui8 player, ui32 id)
{
	boost::unique_lock<boost::mutex> l(mx);
	if(players.find(player) != players.end())
	{
		players[player].queries.erase(id);
	}
	else
	{
		throw std::string("No such player!");
	}
	cv.notify_all();
}

template <typename T>
void callWith(std::vector<T> args, boost::function<void(T)> fun, ui32 which)
{
	fun(args[which]);
}

void CGameHandler::levelUpHero(int ID, int skill)
{
	changeSecSkill(ID, skill, 1, 0);
	levelUpHero(ID);
}

void CGameHandler::levelUpHero(int ID)
{
	CGHeroInstance *hero = static_cast<CGHeroInstance *>(gs->map->objects[ID]);
	if (hero->exp < VLC->heroh->reqExp(hero->level+1)) // no more level-ups
		return;
		
	//give prim skill
	tlog5 << hero->name <<" got level "<<hero->level<<std::endl;
	int r = rand()%100, pom=0, x=0;
	int std::pair<int,int>::*g  =  (hero->level>9) ? (&std::pair<int,int>::second) : (&std::pair<int,int>::first);
	for(;x<PRIMARY_SKILLS;x++)
	{
		pom += hero->type->heroClass->primChance[x].*g;
		if(r<pom)
			break;
	}
	tlog5 << "Bohater dostaje umiejetnosc pierwszorzedna " << x << " (wynik losowania "<<r<<")"<<std::endl; 
	SetPrimSkill sps;
	sps.id = ID;
	sps.which = x;
	sps.abs = false;
	sps.val = 1;
	sendAndApply(&sps);

	HeroLevelUp hlu;
	hlu.heroid = ID;
	hlu.primskill = x;
	hlu.level = hero->level+1;

	//picking sec. skills for choice
	std::set<int> basicAndAdv, expert, none;
	for(int i=0;i<SKILL_QUANTITY;i++)
		if (isAllowed(2,i))
			none.insert(i);

	for(unsigned i=0;i<hero->secSkills.size();i++)
	{
		if(hero->secSkills[i].second < 3)
			basicAndAdv.insert(hero->secSkills[i].first);
		else
			expert.insert(hero->secSkills[i].first);
		none.erase(hero->secSkills[i].first);
	}

	//first offered skill
	if(basicAndAdv.size())
	{
		int s = hero->type->heroClass->chooseSecSkill(basicAndAdv);//upgrade existing
		hlu.skills.push_back(s);
		basicAndAdv.erase(s);
	}
	else if(none.size() && hero->secSkills.size() < hero->type->heroClass->skillLimit)
	{
		hlu.skills.push_back(hero->type->heroClass->chooseSecSkill(none)); //give new skill
		none.erase(hlu.skills.back());
	}

	//second offered skill
	if(none.size() && hero->secSkills.size() < hero->type->heroClass->skillLimit) //hero have free skill slot
	{
		hlu.skills.push_back(hero->type->heroClass->chooseSecSkill(none)); //new skill
	}
	else if(basicAndAdv.size())
	{
		hlu.skills.push_back(hero->type->heroClass->chooseSecSkill(basicAndAdv)); //upgrade existing
	}

	if(hlu.skills.size() > 1) //apply and ask for secondary skill
	{
		boost::function<void(ui32)> callback = boost::function<void(ui32)>(boost::bind(callWith<ui16>,hlu.skills,boost::function<void(ui16)>(boost::bind(&CGameHandler::levelUpHero,this,ID,_1)),_1));
		applyAndAsk(&hlu,hero->tempOwner,callback); //call levelUpHero when client responds
	}
	else if(hlu.skills.size() == 1) //apply, give only possible skill  and send info
	{
		sendAndApply(&hlu);
		levelUpHero(ID, hlu.skills.back());
	}
	else //apply and send info
	{
		sendAndApply(&hlu);
		levelUpHero(ID);
	}
}

void CGameHandler::changePrimSkill(int ID, int which, si64 val, bool abs)
{
	SetPrimSkill sps;
	sps.id = ID;
	sps.which = which;
	sps.abs = abs;
	sps.val = val;
	sendAndApply(&sps);
	if(which==4) //only for exp - hero may level up
	{
		levelUpHero(ID);
	}
}

void CGameHandler::changeSecSkill( int ID, int which, int val, bool abs/*=false*/ )
{
	SetSecSkill sss;
	sss.id = ID;
	sss.which = which;
	sss.val = val;
	sss.abs = abs;
	sendAndApply(&sss);

	if(which == 7) //Wisdom
	{
		const CGHeroInstance *h = getHero(ID);
		if(h && h->visitedTown)
			giveSpells(h->visitedTown, h);
	}
}

void  CGameHandler::takeCasualties(const CArmedInstance *army, BattleInfo *bat)
{
	int color = army->tempOwner;
	if(color == 254)
		color = NEUTRAL_PLAYER;

	BOOST_FOREACH(CStack *st, bat->stacks)
	{
		if(vstd::contains(st->state, SUMMONED)) //don't take into account sumoned stacks
			continue;

		if(st->owner==color && !army->slotEmpty(st->slot) && st->count < army->getStackCount(st->slot))
		{
			StackLocation sl(army, st->slot);
			if(st->alive())
				changeStackCount(sl, st->count, true);
			else
				eraseStack(sl);
		}
	}
}

void CGameHandler::startBattle(const CArmedInstance *army1, const CArmedInstance * army2, int3 tile, const CGHeroInstance *hero1, const CGHeroInstance *hero2, bool creatureBank, boost::function<void(BattleResult*)> cb, const CGTownInstance *town)
{
	battleEndCallback = new boost::function<void(BattleResult*)>(cb);
	bEndArmy1 = army1;
	bEndArmy2 = army2;
	{
		BattleInfo *curB = new BattleInfo;
		curB->side1 = army1->tempOwner;
		curB->side2 = army2->tempOwner;
		if(curB->side2 == 254) 
			curB->side2 = 255;
		setupBattle(curB, tile, army1, army2, hero1, hero2, creatureBank, town); //initializes stacks, places creatures on battlefield, blocks and informs player interfaces
	}

	//TODO: pre-tactic stuff, call scripts etc.

	//tactic round
	{
		if( (hero1 && hero1->getSecSkillLevel(19)>0) || 
			( hero2 && hero2->getSecSkillLevel(19)>0)  )//someone has tactics
		{
			//TODO: tactic round (round -1)
			NEW_ROUND;
		}
	}

	//spells opening battle
	if (hero1 && hero1->hasBonusOfType(Bonus::OPENING_BATTLE_SPELL))
	{
		BonusList bl;
		hero1->getBonuses(bl, Selector::type(Bonus::OPENING_BATTLE_SPELL));
		BOOST_FOREACH (Bonus *b, bl)
		{
			handleSpellCasting(b->subtype, 3, -1, 0, hero1->tempOwner, NULL, hero2, b->val);
		}
	}
	if (hero2 && hero2->hasBonusOfType(Bonus::OPENING_BATTLE_SPELL))
	{
		BonusList bl;
		hero2->getBonuses(bl, Selector::type(Bonus::OPENING_BATTLE_SPELL));
		BOOST_FOREACH (Bonus *b, bl)
		{
			handleSpellCasting(b->subtype, 3, -1, 1, hero2->tempOwner, NULL, hero1, b->val);
		}
	}

	//main loop
	while(!battleResult.get()) //till the end of the battle ;]
	{
		NEW_ROUND;
		std::vector<CStack*> & stacks = (gs->curB->stacks);
		const BattleInfo & curB = *gs->curB;

		//stack loop
		const CStack *next;
		while(!battleResult.get() && (next = curB.getNextStack()) && next->willMove())
		{

			//check for bad morale => freeze
			int nextStackMorale = next->MoraleVal();
			if( nextStackMorale < 0 &&
				!(NBonus::hasOfType(hero1, Bonus::BLOCK_MORALE) || NBonus::hasOfType(hero2, Bonus::BLOCK_MORALE)) //checking if heroes have (or don't have) morale blocking bonuses)
				)
			{
				if( rand()%24   <   -2 * nextStackMorale)
				{
					//unit loses its turn - empty freeze action
					BattleAction ba;
					ba.actionType = BattleAction::BAD_MORALE;
					ba.additionalInfo = 1;
					ba.side = !next->attackerOwned;
					ba.stackNumber = next->ID;
					sendAndApply(&StartAction(ba));
					sendAndApply(&EndAction());
					checkForBattleEnd(stacks); //check if this "action" ended the battle (not likely but who knows...)
					continue;
				}
			}

			if(next->hasBonusOfType(Bonus::ATTACKS_NEAREST_CREATURE)) //while in berserk
			{
				std::pair<const CStack *, int> attackInfo = curB.getNearestStack(next, boost::logic::indeterminate);
				if(attackInfo.first != NULL)
				{
					BattleAction attack;
					attack.actionType = BattleAction::WALK_AND_ATTACK;
					attack.side = !next->attackerOwned;
					attack.stackNumber = next->ID;

					attack.additionalInfo = attackInfo.first->position;
					attack.destinationTile = attackInfo.second;

					makeBattleAction(attack);

					checkForBattleEnd(stacks);
				}
				else
				{
					makeStackDoNothing(next);
				}
				continue;
			}

			const CGHeroInstance * curOwner = gs->battleGetOwner(next->ID);

			if( (next->position < 0 && (!curOwner || curOwner->getSecSkillLevel(10) == 0)) //arrow turret, hero has no ballistics
				|| (next->getCreature()->idNumber == 146 && (!curOwner || curOwner->getSecSkillLevel(20) == 0))) //ballista, hero has no artillery
			{
				BattleAction attack;
				attack.actionType = BattleAction::SHOOT;
				attack.side = !next->attackerOwned;
				attack.stackNumber = next->ID;

				for(int g=0; g<gs->curB->stacks.size(); ++g)
				{
					if(gs->curB->stacks[g]->owner != next->owner && gs->curB->stacks[g]->alive())
					{
						attack.destinationTile = gs->curB->stacks[g]->position;
						break;
					}
				}

				makeBattleAction(attack);

				checkForBattleEnd(stacks);
				continue;
			}

			if(next->getCreature()->idNumber == 145 && (!curOwner || curOwner->getSecSkillLevel(10) == 0)) //catapult, hero has no ballistics
			{
				BattleAction attack;
				static const int wallHexes[] = {50, 183, 182, 130, 62, 29, 12, 95};

				attack.destinationTile = wallHexes[ rand()%ARRAY_COUNT(wallHexes) ];
				attack.actionType = BattleAction::CATAPULT;
				attack.additionalInfo = 0;
				attack.side = !next->attackerOwned;
				attack.stackNumber = next->ID;

				makeBattleAction(attack);
				continue;
			}

			if(next->getCreature()->idNumber == 147 && (!curOwner || curOwner->getSecSkillLevel(27) == 0)) //first aid tent, hero has no first aid
			{
				BattleAction heal;

				std::vector< const CStack * > possibleStacks;
				for (int v=0; v<gs->curB->stacks.size(); ++v)
				{
					const CStack * cstack = gs->curB->stacks[v];
					if (cstack->owner == next->owner && cstack->firstHPleft < cstack->MaxHealth() && cstack->alive()) //it's friendly and not fully healthy
					{
						possibleStacks.push_back(cstack);
					}
				}

				if(possibleStacks.size() == 0)
				{
					//nothing to heal
					makeStackDoNothing(next);

					continue;
				}
				else
				{
					//heal random creature
					const CStack * toBeHealed = possibleStacks[ rand()%possibleStacks.size() ];
					heal.actionType = BattleAction::STACK_HEAL;
					heal.additionalInfo = 0;
					heal.destinationTile = toBeHealed->position;
					heal.side = !next->attackerOwned;
					heal.stackNumber = next->ID;

					makeBattleAction(heal);

				}
				continue;
			}

			int numberOfAsks = 1;
			bool breakOuter = false;
			do 
			{//ask interface and wait for answer
				if(!battleResult.get())
				{
					BattleSetActiveStack sas;
					sas.stack = next->ID;
					sendAndApply(&sas);
					boost::unique_lock<boost::mutex> lock(battleMadeAction.mx);
					while(next->alive() && (!battleMadeAction.data  &&  !battleResult.get())) //active stack hasn't made its action and battle is still going
						battleMadeAction.cond.wait(lock);
					battleMadeAction.data = false;
				}

				if(battleResult.get()) //don't touch it, battle could be finished while waiting got action
				{
					breakOuter = true;
					break;
				}

				//we're after action, all results applied
				checkForBattleEnd(stacks); //check if this action ended the battle

				//check for good morale
				nextStackMorale = next->MoraleVal();
				if(!vstd::contains(next->state,HAD_MORALE)  //only one extra move per turn possible
					&& !vstd::contains(next->state,DEFENDING)
					&& !vstd::contains(next->state,WAITING)
					&&  next->alive()
					&&  nextStackMorale > 0
					&& !(NBonus::hasOfType(hero1, Bonus::BLOCK_MORALE) || NBonus::hasOfType(hero2, Bonus::BLOCK_MORALE)) //checking if heroes have (or don't have) morale blocking bonuses
				)
				{
					if(rand()%24 < nextStackMorale) //this stack hasn't got morale this turn
						++numberOfAsks; //move this stack once more
				}

				--numberOfAsks;
			} while (numberOfAsks > 0);

			if (breakOuter)
			{
				break;
			}
			
		}
	}

	endBattle(tile, hero1, hero2);

}

void CGameHandler::endBattle(int3 tile, const CGHeroInstance *hero1, const CGHeroInstance *hero2)
{

	BattleResultsApplied resultsApplied;
	resultsApplied.player1 = bEndArmy1->tempOwner;
	resultsApplied.player2 = bEndArmy2->tempOwner;

	//unblock engaged players
	if(bEndArmy1->tempOwner<PLAYER_LIMIT)
		states.setFlag(bEndArmy1->tempOwner, &PlayerStatus::engagedIntoBattle, false);
	if(bEndArmy2 && bEndArmy2->tempOwner<PLAYER_LIMIT)
		states.setFlag(bEndArmy2->tempOwner, &PlayerStatus::engagedIntoBattle, false);	

	//end battle, remove all info, free memory
	giveExp(*battleResult.data);
	if (hero1)
		battleResult.data->exp[0] *= (100+hero1->getSecSkillLevel(21)*5)/100.0f;//sholar skill
	if (hero2)
		battleResult.data->exp[1] *= (100+hero2->getSecSkillLevel(21)*5)/100.0f;
	sendAndApply(battleResult.data);

	//casualties among heroes armies
	takeCasualties(bEndArmy1, gs->curB);
	takeCasualties(bEndArmy2, gs->curB);

	ui8 sides[2];
	sides[0] = gs->curB->side1;
	sides[1] = gs->curB->side2;

	ui8 loser = sides[!battleResult.data->winner];
	
	//if one hero has lost we will erase him
	if(battleResult.data->winner!=0 && hero1)
	{
		RemoveObject ro(hero1->id);
		sendAndApply(&ro);
	}
	if(battleResult.data->winner!=1 && hero2)
	{
		RemoveObject ro(hero2->id);
		sendAndApply(&ro);
	}

	//give exp
	if(battleResult.data->exp[0] && hero1)
		changePrimSkill(hero1->id,4,battleResult.data->exp[0]);
	if(battleResult.data->exp[1] && hero2)
		changePrimSkill(hero2->id,4,battleResult.data->exp[1]);

	sendAndApply(&resultsApplied);

	if(battleEndCallback && *battleEndCallback) //TODO: object interaction after level dialog is handled
	{
		(*battleEndCallback)(battleResult.data);
		delete battleEndCallback;
		battleEndCallback = 0;
	}

	// Necromancy if applicable.
	const CGHeroInstance *winnerHero = battleResult.data->winner != 0 ? hero2 : hero1;
	const CGHeroInstance *loserHero = battleResult.data->winner != 0 ? hero1 : hero2;

	if (winnerHero) 
	{
		CStackBasicDescriptor raisedStack = winnerHero->calculateNecromancy(*battleResult.data);

		// Give raised units to winner and show dialog, if any were raised.
		if (raisedStack.type) 
		{
			TSlot slot = winnerHero->getSlotFor(raisedStack.type);

			if (slot != -1) 
			{
				winnerHero->showNecromancyDialog(raisedStack);
				addToSlot(StackLocation(winnerHero, slot), raisedStack.type, raisedStack.count);
			}
		}
	}

	if(visitObjectAfterVictory && winnerHero == hero1)
	{
		visitObjectOnTile(*getTile(winnerHero->getPosition()), winnerHero);
	}
	visitObjectAfterVictory = false; 

	winLoseHandle(1<<sides[0] | 1<<sides[1]); //handle victory/loss of engaged players

	int result = battleResult.get()->result;
	if(result == 1 || result == 2) //loser has escaped or surrendered
	{
		SetAvailableHeroes sah;
		sah.player = loser;
		sah.hid[0] = loserHero->subID;
		if(result == 1) //retreat
		{
			sah.army[0] = new CCreatureSet();
			sah.army[0]->addToSlot(0, VLC->creh->nameToID[loserHero->type->refTypeStack[0]],1);
		}

		if(const CGHeroInstance *another =  getPlayerState(loser)->availableHeroes[1])
			sah.hid[1] = another->subID;
		else
			sah.hid[1] = -1;

		sendAndApply(&sah);
	}

	delete battleResult.data;
}

void CGameHandler::prepareAttacked(BattleStackAttacked &bsa, const CStack *def)
{	
	bsa.killedAmount = bsa.damageAmount / def->MaxHealth();
	unsigned damageFirst = bsa.damageAmount % def->MaxHealth();

	if( def->firstHPleft <= damageFirst )
	{
		bsa.killedAmount++;
		bsa.newHP = def->firstHPleft + def->MaxHealth() - damageFirst;
	}
	else
	{
		bsa.newHP = def->firstHPleft - damageFirst;
	}

	if(def->count <= bsa.killedAmount) //stack killed
	{
		bsa.newAmount = 0;
		bsa.flags |= 1;
		bsa.killedAmount = def->count; //we cannot kill more creatures than we have
	}
	else
	{
		bsa.newAmount = def->count - bsa.killedAmount;
	}
}

void CGameHandler::prepareAttack(BattleAttack &bat, const CStack *att, const CStack *def, int distance)
{
	bat.bsa.clear();
	bat.stackAttacking = att->ID;
	bat.bsa.push_back(BattleStackAttacked());
	BattleStackAttacked *bsa = &bat.bsa.back();
	bsa->stackAttacked = def->ID;
	bsa->attackerID = att->ID;
	int attackerLuck = att->LuckVal();
	const CGHeroInstance * h0 = gs->curB->heroes[0],
		* h1 = gs->curB->heroes[1];
	bool noLuck = false;
	if(h0 && NBonus::hasOfType(h0, Bonus::BLOCK_LUCK) ||
		h1 && NBonus::hasOfType(h1, Bonus::BLOCK_LUCK))
	{
		noLuck = true;
	}

	if(!noLuck && attackerLuck > 0  &&  rand()%24 < attackerLuck) //TODO?: negative luck option?
	{
		bsa->damageAmount *= 2;
		bat.flags |= 4;
	}

	bsa->damageAmount = gs->curB->calculateDmg(att, def, gs->battleGetOwner(att->ID), gs->battleGetOwner(def->ID), bat.shot(), distance, bat.lucky());//counting dealt damage
	
	
	int dmg = bsa->damageAmount;
	prepareAttacked(*bsa, def);

	//life drain handling
	if (att->hasBonusOfType(Bonus::LIFE_DRAIN))
	{
		StacksHealedOrResurrected shi;
		shi.lifeDrain = true;
		shi.drainedFrom = def->ID;

		StacksHealedOrResurrected::HealInfo hi;
		hi.stackID = att->ID;
		hi.healedHP = std::min<int>(dmg, att->MaxHealth() - att->firstHPleft + att->MaxHealth() * (att->baseAmount - att->count) );
		hi.lowLevelResurrection = false;
		shi.healedStacks.push_back(hi);

		if (hi.healedHP > 0)
		{
			bsa->healedStacks.push_back(shi);
		}
	} 
	else
	{
	}

	//fire shield handling
	if ( !bat.shot() && def->hasBonusOfType(Bonus::FIRE_SHIELD) && !bsa->killed() )
	{
		bat.bsa.push_back(BattleStackAttacked());
		BattleStackAttacked *bsa = &bat.bsa.back();
		bsa->stackAttacked = att->ID;
		bsa->attackerID = def->ID;
		bsa->flags |= 2;
		bsa->effect = 11;

		bsa->damageAmount = (dmg * def->valOfBonuses(Bonus::FIRE_SHIELD)) / 100;
		prepareAttacked(*bsa, att);
	}

}
void CGameHandler::handleConnection(std::set<int> players, CConnection &c)
{
	srand(time(NULL));
	CPack *pack = NULL;
	try
	{
		while(1)//server should never shut connection first //was: while(!end2)
		{
			{
				boost::unique_lock<boost::mutex> lock(*c.rmx);
				c >> pack; //get the package
				tlog5 << "Received client message of type " << typeid(*pack).name() << std::endl;
			}

			int packType = typeList.getTypeID(pack); //get the id of type
			CBaseForGHApply *apply = applier->apps[packType]; //and appropriae applier object

			if(apply)
			{
				bool result = apply->applyOnGH(this,&c,pack);
				tlog5 << "Message successfully applied (result=" << result << ")!\n";

				//send confirmation that we've applied the package
				if(pack->type != 6000) //WORKAROUND - not confirm query replies TODO: reconsider
				{
					PackageApplied applied;
					applied.result = result;
					applied.packType = packType;
					{
						boost::unique_lock<boost::mutex> lock(*c.wmx);
						c << &applied;
					}
				}
			}
			else
			{
				tlog1 << "Message cannot be applied, cannot find applier (unregistered type)!\n";
			}
			delete pack;
			pack = NULL;
		}
	}
	catch(boost::system::system_error &e) //for boost errors just log, not crash - probably client shut down connection
	{
		assert(!c.connected); //make sure that connection has been marked as broken
		tlog1 << e.what() << std::endl;
		end2 = true;
	}
	HANDLE_EXCEPTION(end2 = true);

	tlog1 << "Ended handling connection\n";
}

int CGameHandler::moveStack(int stack, int dest)
{
	int ret = 0;

	CStack *curStack = gs->curB->getStack(stack),
		*stackAtEnd = gs->curB->getStackT(dest);

	assert(curStack);
	assert(dest < BFIELD_SIZE);

	//initing necessary tables
	bool accessibility[BFIELD_SIZE];
	std::vector<int> accessible = gs->curB->getAccessibility(curStack->ID, false);
	for(int b=0; b<BFIELD_SIZE; ++b)
	{
		accessibility[b] = false;
	}
	for(int g=0; g<accessible.size(); ++g)
	{
		accessibility[accessible[g]] = true;
	}

	//shifting destination (if we have double wide stack and we can occupy dest but not be exactly there)
	if(!stackAtEnd && curStack->doubleWide() && !accessibility[dest])
	{
		if(curStack->attackerOwned)
		{
			if(accessibility[dest+1])
				dest+=1;
		}
		else
		{
			if(accessibility[dest-1])
				dest-=1;
		}
	}

	if((stackAtEnd && stackAtEnd!=curStack && stackAtEnd->alive()) || !accessibility[dest])
		return 0;

	bool accessibilityWithOccupyable[BFIELD_SIZE];
	std::vector<int> accOc = gs->curB->getAccessibility(curStack->ID, true);
	for(int b=0; b<BFIELD_SIZE; ++b)
	{
		accessibilityWithOccupyable[b] = false;
	}
	for(int g=0; g<accOc.size(); ++g)
	{
		accessibilityWithOccupyable[accOc[g]] = true;
	}

	//if(dists[dest] > curStack->creature->speed && !(stackAtEnd && dists[dest] == curStack->creature->speed+1)) //we can attack a stack if we can go to adjacent hex
	//	return false;

	std::pair< std::vector<int>, int > path = gs->curB->getPath(curStack->position, dest, accessibilityWithOccupyable, curStack->hasBonusOfType(Bonus::FLYING), curStack->doubleWide(), curStack->attackerOwned);

	ret = path.second;

	if(curStack->hasBonusOfType(Bonus::FLYING))
	{
		if(path.second <= curStack->Speed() && path.first.size() > 0)
		{
			//inform clients about move
			BattleStackMoved sm;
			sm.stack = curStack->ID;
			sm.tile = path.first[0];
			sm.distance = path.second;
			sm.ending = true;
			sm.teleporting = false;
			sendAndApply(&sm);
		}
	}
	else //for non-flying creatures
	{
		int tilesToMove = std::max((int)(path.first.size() - curStack->Speed()), 0);
		for(int v=path.first.size()-1; v>=tilesToMove; --v)
		{
			//inform clients about move
			BattleStackMoved sm;
			sm.stack = curStack->ID;
			sm.tile = path.first[v];
			sm.distance = path.second;
			sm.ending = v==tilesToMove;
			sm.teleporting = false;
			sendAndApply(&sm);
		}
	}

	return ret;
}

CGameHandler::CGameHandler(void)
{
	QID = 1;
	gs = NULL;
	IObjectInterface::cb = this;
	applier = new CApplier<CBaseForGHApply>;
	registerTypes3(*applier);
	visitObjectAfterVictory = false; 
}

CGameHandler::~CGameHandler(void)
{
	delete applier;
	applier = NULL;
	delete gs;
}

void CGameHandler::init(StartInfo *si, int Seed)
{
	gs = new CGameState();
	tlog0 << "Gamestate created!" << std::endl;
	gs->init(si, 0, Seed);
	tlog0 << "Gamestate initialized!" << std::endl;

	for(std::map<ui8,PlayerState>::iterator i = gs->players.begin(); i != gs->players.end(); i++)
		states.addPlayer(i->first);
}

static bool evntCmp(const CMapEvent *a, const CMapEvent *b)
{
	return *a < *b;
}

void CGameHandler::setPortalDwelling(const CGTownInstance * town, bool forced=false, bool clear = false)
{// bool forced = true - if creature should be replaced, if false - only if no creature was set

	if (forced || town->creatures[CREATURES_PER_TOWN].second.empty())//we need to change creature
		{
			SetAvailableCreatures ssi;
			ssi.tid = town->id;
			ssi.creatures = town->creatures;
			ssi.creatures[CREATURES_PER_TOWN].second.clear();//remove old one
			
			const std::vector<CGDwelling *> &dwellings = gs->getPlayer(town->tempOwner)->dwellings;
			if (dwellings.empty())//no dwellings - just remove
			{
				sendAndApply(&ssi);
				return;
			}
			
			ui32 dwellpos = rand()%dwellings.size();//take random dwelling
			ui32 creapos = rand()%dwellings[dwellpos]->creatures.size();//for multi-creature dwellings like Golem Factory
			ui32 creature = dwellings[dwellpos]->creatures[creapos].second[0];
			
			if (clear)
				ssi.creatures[CREATURES_PER_TOWN].first = std::max((ui32)1, (VLC->creh->creatures[creature]->growth)/2);
			else
				ssi.creatures[CREATURES_PER_TOWN].first = VLC->creh->creatures[creature]->growth;
			ssi.creatures[CREATURES_PER_TOWN].second.push_back(creature);
			sendAndApply(&ssi);
		}
}

void CGameHandler::newTurn()
{
	tlog5 << "Turn " << gs->day+1 << std::endl;
	NewTurn n;
	n.creatureid = -1;
	n.day = gs->day + 1;
	n.resetBuilded = true;
	bool newmonth = false;
	
	std::map<ui8, si32> hadGold;//starting gold - for buildings like dwarven treasury
	srand(time(NULL));

	if (getDate(1) == 7 && getDate(0)>1) //new week (day numbers are confusing, as day was not yet switched)
	{
		int monsterid;
		int monthType = rand()%100;
		if(getDate(4) == 28) //new month
		{
			newmonth = true;
			if (monthType < 40) //double growth
			{
				n.specialWeek = NewTurn::DOUBLE_GROWTH;
				if (ALLCREATURESGETDOUBLEMONTHS)
				{
					std::pair<int,int> newMonster(54, VLC->creh->pickRandomMonster(boost::ref(rand)));
					n.creatureid = newMonster.second;
				}
				else
				{
					std::set<TCreature>::const_iterator it = VLC->creh->doubledCreatures.begin();
					std::advance (it, rand() % VLC->creh->doubledCreatures.size()); //picking random elelemnt of set is tiring
					n.creatureid = *it;
				}
			}
			else if (monthType < 90)
				n.specialWeek = NewTurn::NORMAL;
			else
				n.specialWeek = NewTurn::PLAGUE;
		}
		else //it's a week, but not full month
		{
			newmonth = false;
			if (monthType < 25)
			{
				n.specialWeek = NewTurn::BONUS_GROWTH; //+5
				std::pair<int,int> newMonster (54, VLC->creh->pickRandomMonster(boost::ref(rand)));
				monsterid = newMonster.second;
			}
			else
				n.specialWeek = NewTurn::NORMAL;
		}
	}
	else
		n.specialWeek = NewTurn::NO_ACTION; //don't remove bonuses

	std::map<ui32,CGHeroInstance *> pool = gs->hpool.heroesPool;

	for ( std::map<ui8, PlayerState>::iterator i=gs->players.begin() ; i!=gs->players.end();i++)
	{
		if(i->first == 255) 
			continue;
		else if(i->first >= PLAYER_LIMIT) 
			assert(0); //illegal player number!

		std::pair<ui8,si32> playerGold(i->first,i->second.resources[6]);
		hadGold.insert(playerGold); 

		if(gs->getDate(1)==7) //first day of week - new heroes in tavern
		{
			SetAvailableHeroes sah;
			sah.player = i->first;

			//pick heroes and their armies
			CHeroClass *banned = NULL;
			for (int j = 0; j < AVAILABLE_HEROES_PER_PLAYER; j++)
			{
				if(CGHeroInstance *h = gs->hpool.pickHeroFor(j == 0, i->first, getNativeTown(i->first), pool, banned)) //first hero - native if possible, second hero -> any other class
				{
					sah.hid[j] = h->subID;
					h->initArmy(sah.army[j] = new CCreatureSet());
					banned = h->type->heroClass;
				}
				else
					sah.hid[j] = -1;
			}

			sendAndApply(&sah);
		}

		n.res[i->first] = i->second.resources;
// 		SetResources r;
// 		r.player = i->first;
// 		for(int j=0;j<RESOURCE_QUANTITY;j++)
// 			r.res[j] = i->second.resources[j];
		
		BOOST_FOREACH(CGHeroInstance *h, (*i).second.heroes)
		{
			if(h->visitedTown)
				giveSpells(h->visitedTown, h);

			NewTurn::Hero hth;
			hth.id = h->id;
			hth.move = h->maxMovePoints(gs->map->getTile(h->getPosition(false)).tertype != TerrainTile::water);

			if(h->visitedTown && vstd::contains(h->visitedTown->builtBuildings,0)) //if hero starts turn in town with mage guild
				hth.mana = std::max(h->mana, h->manaLimit()); //restore all mana
			else
				hth.mana = std::max(si32(0), std::max(h->mana, std::min(h->mana + h->manaRegain(), h->manaLimit())) ); 

			n.heroes.insert(hth);
			
			if(gs->day) //not first day
			{
				n.res[i->first][6] += h->valOfBonuses(Selector::typeSybtype(Bonus::SECONDARY_SKILL, 13)); //estates

				for (int k = 0; k < RESOURCE_QUANTITY; k++)
				{
					n.res[i->first][k] += h->valOfBonuses(Bonus::GENERATE_RESOURCE, k);
				}
			}
		}
		//n.res.push_back(r);
	}
	//      townID,    creatureID, amount
	std::map<si32, std::map<si32, si32> > newCreas;//creatures that needs to be added by town events
	
	for(std::vector<CGTownInstance *>::iterator j = gs->map->towns.begin(); j!=gs->map->towns.end(); j++)//handle towns
	{
		ui8 player = (*j)->tempOwner;
		if(gs->getDate(1)==7) //first day of week
		{
			if ((*j)->subID == 5 && vstd::contains((*j)->builtBuildings, 22))
				setPortalDwelling(*j, true, (n.specialWeek == NewTurn::PLAGUE ? true : false)); //set creatures for Portal of Summoning

			if  ((**j).subID == 1 && gs->getDate(0) && player < PLAYER_LIMIT && vstd::contains((**j).builtBuildings, 22))//dwarven treasury
					n.res[player][6] += hadGold[player]/10; //give 10% of starting gold
		}
		if(gs->day  &&  player < PLAYER_LIMIT)//not the first day and town not neutral
		{
			////SetResources r;
			//r.player = (**j).tempOwner;
			if(vstd::contains((**j).builtBuildings,15)) //there is resource silo
			{
				if((**j).town->primaryRes == 127) //we'll give wood and ore
				{
					n.res[player][0] += 1;
					n.res[player][2] += 1;
				}
				else
				{
					n.res[player][(**j).town->primaryRes] += 1;
				}
			}
			n.res[player][6] += (**j).dailyIncome();
		}
		handleTownEvents(*j, n, newCreas);
		if (vstd::contains((**j).builtBuildings, 26)) 
		{
			switch ((**j).subID)
			{
				case 2: // Skyship, probably easier to handle same as Veil of darkness
					{ //do it every new day after veils apply
						FoWChange fw;
						fw.mode = 1;
						fw.player = player;
						getAllTiles(fw.tiles, player, -1, 0);
						sendAndApply (&fw);
					}
					break;
				case 3: //Deity of Fire
					{
						if (getDate(0) > 1)
						{
							n.specialWeek = NewTurn::DEITYOFFIRE; //spawn familiars on new month
							n.creatureid = 42; //familiar
						}
					}
					break;
			}
		}
		if ((**j).hasBonusOfType (Bonus::DARKNESS))
		{
			(**j).hideTiles((**j).getOwner(), (**j).getBonus(Selector::type(Bonus::DARKNESS))->val);
		}
		//unhiding what shouldn't be hidden? //that's handled in netpacks client
	}

	if(getDate(2) == 1) //first week
	{
		SetAvailableArtifacts saa; 
		saa.id = -1;
		pickAllowedArtsSet(saa.arts);
		sendAndApply(&saa);
	}

	sendAndApply(&n);

	if (gs->getDate(1)==1) //first day of week, day has already been changed
	{
		if (getDate(4) == 1 && (n.specialWeek == NewTurn::DOUBLE_GROWTH || n.specialWeek == NewTurn::DEITYOFFIRE))
		{ //spawn wandering monsters
			std::vector<int3>::iterator tile;
			std::vector<int3> tiles;
			getFreeTiles(tiles);
			ui32 amount = (tiles.size()) >> 6;
			std::random_shuffle(tiles.begin(), tiles.end(), p_myrandom);
			for (int i = 0; i < amount; ++i)
			{
				tile = tiles.begin();
				NewObject no;
				no.ID = 54; //creature
				no.subID= n.creatureid;
				no.pos = *tile;
				sendAndApply(&no);
				tiles.erase(tile); //not use it again
			}
		}

		NewTurn n2; //just to handle  creature growths after bonuses are applied
		n2.specialWeek = NewTurn::NO_ACTION;
		n2.day = gs->day;
		n2.resetBuilded = true;

		for(std::vector<CGTownInstance *>::iterator j = gs->map->towns.begin(); j!=gs->map->towns.end(); j++)//handle towns
		{
			SetAvailableCreatures sac;
			sac.tid = (**j).id;
			sac.creatures = (**j).creatures;
			for (int k=0; k < CREATURES_PER_TOWN; k++) //creature growths
			{
				if((**j).creatureDwelling(k))//there is dwelling (k-level)
				{
					if (n.specialWeek == NewTurn::PLAGUE)
						sac.creatures[k].first = (**j).creatures[k].first / 2; //halve their number, no growth
					else
					{
						sac.creatures[k].first += (**j).creatureGrowth(k);
						if(gs->getDate(0) == 1) //first day of game: use only basic growths
							amin(sac.creatures[k].first, VLC->creh->creatures[(*j)->town->basicCreatures[k]]->growth);
					}
				}
			}
			//creatures from town events
			if (vstd::contains(newCreas, (**j).id))
				for(std::map<si32, si32>::iterator i=newCreas[(**j).id].begin() ; i!=newCreas[(**j).id].end(); i++)
					sac.creatures[i->first].first += i->second;
			
			n2.cres.push_back(sac);
		}
		if (gs->getDate(0) > 1)
		{
			InfoWindow iw; //new week info
			switch (n.specialWeek)
			{
				case NewTurn::DOUBLE_GROWTH:
					iw.text.addTxt(MetaString::ARRAY_TXT, 131);
					iw.text.addReplacement(MetaString::CRE_SING_NAMES, n.creatureid);
					iw.text.addReplacement(MetaString::CRE_SING_NAMES, n.creatureid);
					break;
				case NewTurn::PLAGUE:
					iw.text.addTxt(MetaString::ARRAY_TXT, 132);
					break;
				case NewTurn::BONUS_GROWTH:
					iw.text.addTxt(MetaString::ARRAY_TXT, 134);
					iw.text.addReplacement(MetaString::CRE_SING_NAMES, n.creatureid);
					iw.text.addReplacement(MetaString::CRE_SING_NAMES, n.creatureid);
					break;
				case NewTurn::DEITYOFFIRE:
					iw.text.addTxt(MetaString::ARRAY_TXT, 135);
					iw.text.addReplacement(MetaString::CRE_SING_NAMES, 42); //%s imp
					iw.text.addReplacement(MetaString::CRE_SING_NAMES, 42); //%s imp
					iw.text.addReplacement2(15);							//%+d 15
					iw.text.addReplacement(MetaString::CRE_SING_NAMES, 43); //%s familiar
					iw.text.addReplacement2(15);							//%+d 15
					break;
				default:
					iw.text.addTxt(MetaString::ARRAY_TXT, (newmonth ? 130 : 133));
					iw.text.addReplacement(MetaString::ARRAY_TXT, 43 + rand()%15);
			}
			for (std::map<ui8, PlayerState>::iterator i=gs->players.begin() ; i!=gs->players.end(); i++)
			{
				iw.player = i->first;
				sendAndApply(&iw);
			}
		}

		sendAndApply(&n2);
	}
	tlog5 << "Info about turn " << n.day << "has been sent!" << std::endl;
	handleTimeEvents();
	//call objects
	for(size_t i = 0; i<gs->map->objects.size(); i++)
	{
		if(gs->map->objects[i])
			gs->map->objects[i]->newTurn();
	}

	winLoseHandle(0xff);

	//warn players without town
	if(gs->day)
	{
		for (std::map<ui8, PlayerState>::iterator i=gs->players.begin() ; i!=gs->players.end();i++)
		{
			if(i->second.status || i->second.towns.size() || i->second.color >= PLAYER_LIMIT)
				continue;

			InfoWindow iw;
			iw.player = i->first;
			iw.components.push_back(Component(Component::FLAG,i->first,0,0));

			if(!i->second.daysWithoutCastle)
			{
				iw.text.addTxt(MetaString::GENERAL_TXT,6); //%s, you have lost your last town.  If you do not conquer another town in the next week, you will be eliminated.
				iw.text.addReplacement(MetaString::COLOR, i->first);
			}
			else if(i->second.daysWithoutCastle == 6)
			{
				iw.text.addTxt(MetaString::ARRAY_TXT,129); //%s, this is your last day to capture a town or you will be banished from this land.
				iw.text.addReplacement(MetaString::COLOR, i->first);
			}
			else
			{
				iw.text.addTxt(MetaString::ARRAY_TXT,128); //%s, you only have %d days left to capture a town or you will be banished from this land.
				iw.text.addReplacement(MetaString::COLOR, i->first);
				iw.text.addReplacement(7 - i->second.daysWithoutCastle);
			}
			sendAndApply(&iw);
		}
	}
}
void CGameHandler::run(bool resume)
{
	using namespace boost::posix_time;
	BOOST_FOREACH(CConnection *cc, conns)
	{//init conn.
		ui32 quantity;
		ui8 pom;
		//ui32 seed;
		if(!resume)
			(*cc) << gs->initialOpts << gs->map->checksum << gs->seed; // gs->scenarioOps

		(*cc) >> quantity; //how many players will be handled at that client

		tlog0 << "Connection " << cc->connectionID << " will handle " << quantity << " player: ";
		for(int i=0;i<quantity;i++)
		{
			(*cc) >> pom; //read player color
			tlog0 << (int)pom << " ";
			{
				boost::unique_lock<boost::recursive_mutex> lock(gsm);
				connections[pom] = cc;
			}
		}	
		tlog0 << std::endl;
	}
	
	for(std::set<CConnection*>::iterator i = conns.begin(); i!=conns.end();i++)
	{
		std::set<int> pom;
		for(std::map<int,CConnection*>::iterator j = connections.begin(); j!=connections.end();j++)
			if(j->second == *i)
				pom.insert(j->first);

		boost::thread(boost::bind(&CGameHandler::handleConnection,this,pom,boost::ref(**i)));
	}

	while (!end2)
	{
		if(!resume)
			newTurn();

		std::map<ui8,PlayerState>::iterator i;
		if(!resume)
			i = gs->players.begin();
		else
			i = gs->players.find(gs->currentPlayer);

		resume = false;
		for(; i != gs->players.end(); i++)
		{
			if(i->second.towns.size()==0 && i->second.heroes.size()==0
				|| i->second.color<0 
				|| i->first>=PLAYER_LIMIT  
				|| i->second.status) 
			{
				continue; 
			}
			states.setFlag(i->first,&PlayerStatus::makingTurn,true);

			{
				YourTurn yt;
				yt.player = i->first;
				sendAndApply(&yt);
			}

			//wait till turn is done
			boost::unique_lock<boost::mutex> lock(states.mx);
			while(states.players[i->first].makingTurn && !end2)
			{
				static time_duration p = milliseconds(200);
				states.cv.timed_wait(lock,p); 
			}
		}
	}

	while(conns.size() && (*conns.begin())->isOpen())
		boost::this_thread::sleep(boost::posix_time::milliseconds(5)); //give time client to close socket
}

namespace CGH
{
	using namespace std;
	static void readItTo(ifstream & input, vector< vector<int> > & dest) //reads 7 lines, i-th one containing i integers, and puts it to dest
	{
		for(int j=0; j<7; ++j)
		{
			std::vector<int> pom;
			for(int g=0; g<j+1; ++g)
			{
				int hlp; input>>hlp;
				pom.push_back(hlp);
			}
			dest.push_back(pom);
		}
	}
}

void CGameHandler::setupBattle(BattleInfo * curB, int3 tile, const CArmedInstance *army1, const CArmedInstance *army2, const CGHeroInstance * hero1, const CGHeroInstance * hero2, bool creatureBank, const CGTownInstance *town)
{
	battleResult.set(NULL);
	std::vector<CStack*> & stacks = (curB->stacks);

	curB->tile = tile;
	curB->belligerents[0] = const_cast<CArmedInstance*>(army1);
	curB->belligerents[1] = const_cast<CArmedInstance*>(army2);
	curB->heroes[0] = const_cast<CGHeroInstance*>(hero1);
	curB->heroes[1] = const_cast<CGHeroInstance*>(hero2);
	curB->round = -2;
	curB->activeStack = -1;

	if(town)
	{
		curB->tid = town->id;
		curB->siege = town->fortLevel();
	}
	else
	{
		curB->tid = -1;
		curB->siege = 0;
	}

	//reading battleStartpos
	std::ifstream positions;
	positions.open(DATA_DIR "/config/battleStartpos.txt", std::ios_base::in|std::ios_base::binary);
	if(!positions.is_open())
	{
		tlog1<<"Unable to open battleStartpos.txt!"<<std::endl;
	}
	std::string dump;
	positions>>dump; positions>>dump;
	std::vector< std::vector<int> > attackerLoose, defenderLoose, attackerTight, defenderTight, attackerCreBank, defenderCreBank;
	CGH::readItTo(positions, attackerLoose);
	positions>>dump;
	CGH::readItTo(positions, defenderLoose);
	positions>>dump;
	positions>>dump;
	CGH::readItTo(positions, attackerTight);
	positions>>dump;
	CGH::readItTo(positions, defenderTight);
	positions>>dump;
	positions>>dump;
	CGH::readItTo(positions, attackerCreBank);
	positions>>dump;
	CGH::readItTo(positions, defenderCreBank);
	positions.close();
	//battleStartpos read

	int k = 0; //stack serial 
	for(TSlots::const_iterator i = army1->Slots().begin(); i!=army1->Slots().end(); i++, k++)
	{
		int pos;
		if(creatureBank)
			pos = attackerCreBank[army1->stacksCount()-1][k];
		else if(army1->formation)
			pos = attackerTight[army1->stacksCount()-1][k];
		else
			pos = attackerLoose[army1->stacksCount()-1][k];

		CStack * stack = curB->generateNewStack(*i->second, stacks.size(), true, i->first, pos);
		stacks.push_back(stack);
	}
	
	k = 0;
	for(TSlots::const_iterator i = army2->Slots().begin(); i!=army2->Slots().end(); i++, k++)
	{
		int pos;
		if(creatureBank)
			pos = defenderCreBank[army2->stacksCount()-1][k];
		else if(army2->formation)
			pos = defenderTight[army2->stacksCount()-1][k];
		else
			pos = defenderLoose[army2->stacksCount()-1][k];

		CStack * stack = curB->generateNewStack(*i->second, stacks.size(), false, i->first, pos);
		stacks.push_back(stack);
	}

	for(unsigned g=0; g<stacks.size(); ++g) //shifting positions of two-hex creatures
	{
		if((stacks[g]->position%17)==1 && stacks[g]->doubleWide() && stacks[g]->attackerOwned)
		{
			stacks[g]->position += 1;
		}
		else if((stacks[g]->position%17)==15 && stacks[g]->doubleWide() && !stacks[g]->attackerOwned)
		{
			stacks[g]->position -= 1;
		}
	}

	//adding war machines
	if(hero1)
	{
		if(hero1->getArt(13)) //ballista
		{
			CStack * stack = curB->generateNewStack(CStackBasicDescriptor(146, 1), stacks.size(), true, 255, 52);
			stacks.push_back(stack);
		}
		if(hero1->getArt(14)) //ammo cart
		{
			CStack * stack = curB->generateNewStack(CStackBasicDescriptor(148, 1), stacks.size(), true, 255, 18);
			stacks.push_back(stack);
		}
		if(hero1->getArt(15)) //first aid tent
		{
			CStack * stack = curB->generateNewStack(CStackBasicDescriptor(147, 1), stacks.size(), true, 255, 154);
			stacks.push_back(stack);
		}
	}
	if(hero2)
	{
		//defending hero shouldn't receive ballista (bug #551)
		if(hero2->getArt(13) && !town) //ballista
		{
			CStack * stack = curB->generateNewStack(CStackBasicDescriptor(146, 1),  stacks.size(), false, 255, 66);
			stacks.push_back(stack);
		}
		if(hero2->getArt(14)) //ammo cart
		{
			CStack * stack = curB->generateNewStack(CStackBasicDescriptor(148, 1), stacks.size(), false, 255, 32);
			stacks.push_back(stack);
		}
		if(hero2->getArt(15)) //first aid tent
		{
			CStack * stack = curB->generateNewStack(CStackBasicDescriptor(147, 1), stacks.size(), false, 255, 168);
			stacks.push_back(stack);
		}
	}
	if(town && hero1 && town->hasFort()) //catapult
	{
		CStack * stack = curB->generateNewStack(CStackBasicDescriptor(145, 1), stacks.size(), true, 255, 120);
		stacks.push_back(stack);
	}
	//war machines added

	switch(curB->siege) //adding towers
	{
		
	case 3: //castle
		{//lower tower / upper tower
			CStack * stack = curB->generateNewStack(CStackBasicDescriptor(149, 1), stacks.size(), false, 255, -4);
			stacks.push_back(stack);
			stack = curB->generateNewStack(CStackBasicDescriptor(149, 1), stacks.size(), false, 255, -3);
			stacks.push_back(stack);
		}
	case 2: //citadel
		{//main tower
			CStack * stack = curB->generateNewStack(CStackBasicDescriptor(149, 1), stacks.size(), false, 255, -2);
			stacks.push_back(stack);
		}
	}

	std::stable_sort(stacks.begin(),stacks.end(),cmpst);

	//seting up siege
	if(town && town->hasFort())
	{
		for(int b=0; b<ARRAY_COUNT(curB->si.wallState); ++b)
		{
			curB->si.wallState[b] = 1;
		}
	}
	
	int terType = gs->battleGetBattlefieldType(tile);

	//randomize obstacles
	if(town == NULL && !creatureBank) //do it only when it's not siege and not creature bank
	{
		bool obAv[BFIELD_SIZE]; //availability of hexes for obstacles;
		std::vector<int> possibleObstacles;

		for(int i=0; i<BFIELD_SIZE; ++i)
		{
			if(i%17 < 4 || i%17 > 12)
			{
				obAv[i] = false;
			}
			else
			{
				obAv[i] = true;
			}
		}

		for(std::map<int, CObstacleInfo>::const_iterator g=VLC->heroh->obstacles.begin(); g!=VLC->heroh->obstacles.end(); ++g)
		{
			if(g->second.allowedTerrains[terType-1] == '1') //we need to take terType with -1 because terrain ids start from 1 and allowedTerrains array is indexed from 0
			{
				possibleObstacles.push_back(g->first);
			}
		}

		srand(time(NULL));
		if(possibleObstacles.size() > 0) //we cannot place any obstacles when we don't have them
		{
			int toBlock = rand()%6 + 6; //how many hexes should be blocked by obstacles
			while(toBlock>0)
			{
				CObstacleInstance coi;
				coi.uniqueID = curB->obstacles.size();
				coi.ID = possibleObstacles[rand()%possibleObstacles.size()];
				coi.pos = rand()%BFIELD_SIZE;
				std::vector<int> block = VLC->heroh->obstacles[coi.ID].getBlocked(coi.pos);
				bool badObstacle = false;
				for(int b=0; b<block.size(); ++b)
				{
					if(block[b] < 0 || block[b] >= BFIELD_SIZE || !obAv[block[b]])
					{
						badObstacle = true;
						break;
					}
				}
				if(badObstacle) continue;
				//obstacle can be placed
				curB->obstacles.push_back(coi);
				for(int b=0; b<block.size(); ++b)
				{
					if(block[b] >= 0 && block[b] < BFIELD_SIZE)
						obAv[block[b]] = false;
				}
				toBlock -= block.size();
			}
		}
	}

	//giving building bonuses, if siege and we have harrisoned hero
	if (town)
	{
		if (hero2)
		{
			for (int i=0; i<4; i++)
			{
				int val = town->defenceBonus(i);
				if (val)
				{
					GiveBonus gs;
					gs.bonus = Bonus(Bonus::ONE_BATTLE, Bonus::PRIMARY_SKILL, Bonus::OBJECT, val, -1, "", i);
					gs.id = hero2->id;
					sendAndApply(&gs);
				}
			}
		}
		else//if we don't have hero - apply separately, if hero present - will be taken from hero bonuses
		{
			if(town->subID == 0  &&  vstd::contains(town->builtBuildings,22)) //castle, brotherhood of sword built
				for(int g=0; g<stacks.size(); ++g)
					stacks[g]->addNewBonus(makeFeature(Bonus::MORALE, Bonus::ONE_BATTLE, 0, 2, Bonus::TOWN_STRUCTURE));

			else if(vstd::contains(town->builtBuildings,5)) //tavern is built
				for(int g=0; g<stacks.size(); ++g)
					stacks[g]->addNewBonus(makeFeature(Bonus::MORALE, Bonus::ONE_BATTLE, 0, 1, Bonus::TOWN_STRUCTURE));

			if(town->subID == 1  &&  vstd::contains(town->builtBuildings,21)) //rampart, fountain of fortune is present
				for(int g=0; g<stacks.size(); ++g)
					stacks[g]->addNewBonus(makeFeature(Bonus::LUCK, Bonus::ONE_BATTLE, 0, 2, Bonus::TOWN_STRUCTURE));
		}
	}

	//giving terrain overalay premies
	int bonusSubtype = -1;
	switch(terType)
	{
	case 9: //magic plains
		{
			bonusSubtype = 0;
		}
	case 14: //fiery fields
		{
			if(bonusSubtype == -1) bonusSubtype = 1;
		}
	case 15: //rock lands
		{
			if(bonusSubtype == -1) bonusSubtype = 8;
		}
	case 16: //magic clouds
		{
			if(bonusSubtype == -1) bonusSubtype = 2;
		}
	case 17: //lucid pools
		{
			if(bonusSubtype == -1) bonusSubtype = 4;
		}

		{ //common part for cases 9, 14, 15, 16, 17
			curB->addNewBonus(new Bonus(Bonus::ONE_BATTLE, Bonus::MAGIC_SCHOOL_SKILL, Bonus::TERRAIN_OVERLAY, 3, -1, "", bonusSubtype));
			break;
		}

	case 18: //holy ground
		{
			curB->addNewBonus(makeFeature(Bonus::MORALE, Bonus::ONE_BATTLE, 0, +1, Bonus::TERRAIN_OVERLAY)->addLimiter(new CreatureAlignmentLimiter(GOOD)));
			curB->addNewBonus(makeFeature(Bonus::MORALE, Bonus::ONE_BATTLE, 0, -1, Bonus::TERRAIN_OVERLAY)->addLimiter(new CreatureAlignmentLimiter(EVIL)));
			break;
		}
	case 19: //clover field
		{ //+2 luck bonus for neutral creatures
			curB->addNewBonus(makeFeature(Bonus::LUCK, Bonus::ONE_BATTLE, 0, +2, Bonus::TERRAIN_OVERLAY)->addLimiter(new CreatureFactionLimiter(-1)));
			break;
		}
	case 20: //evil fog
		{
			curB->addNewBonus(makeFeature(Bonus::MORALE, Bonus::ONE_BATTLE, 0, -1, Bonus::TERRAIN_OVERLAY)->addLimiter(new CreatureAlignmentLimiter(GOOD)));
			curB->addNewBonus(makeFeature(Bonus::MORALE, Bonus::ONE_BATTLE, 0, +1, Bonus::TERRAIN_OVERLAY)->addLimiter(new CreatureAlignmentLimiter(EVIL)));
			break;
		}
	case 22: //cursed ground
		{
			curB->addNewBonus(makeFeature(Bonus::NO_MORALE, Bonus::ONE_BATTLE, 0, 0, Bonus::TERRAIN_OVERLAY));
			curB->addNewBonus(makeFeature(Bonus::NO_LUCK, Bonus::ONE_BATTLE, 0, 0, Bonus::TERRAIN_OVERLAY));
			curB->addNewBonus(makeFeature(Bonus::BLOCK_SPELLS_ABOVE_LEVEL, Bonus::ONE_BATTLE, 0, 1, Bonus::TERRAIN_OVERLAY));
			break;
		}
	}
	//overlay premies given

	//native terrain bonuses
	int terrain = this->getTile(tile)->tertype;
	if(town) //during siege always take premies for native terrain of faction
		terrain = VLC->heroh->nativeTerrains[town->town->typeID];

	ILimiter *nativeTerrain = new CreatureNativeTerrainLimiter(terrain);
	curB->addNewBonus(makeFeature(Bonus::STACKS_SPEED, Bonus::ONE_BATTLE, 0, 1, Bonus::TERRAIN_NATIVE)->addLimiter(nativeTerrain));
	curB->addNewBonus(makeFeature(Bonus::PRIMARY_SKILL, Bonus::ONE_BATTLE, PrimarySkill::ATTACK, 1, Bonus::TERRAIN_NATIVE)->addLimiter(nativeTerrain));
	curB->addNewBonus(makeFeature(Bonus::PRIMARY_SKILL, Bonus::ONE_BATTLE, PrimarySkill::DEFENSE, 1, Bonus::TERRAIN_NATIVE)->addLimiter(nativeTerrain));
	//////////////////////////////////////////////////////////////////////////

	//send info about battles
	BattleStart bs;
	bs.info = curB;
	sendAndApply(&bs);
}

void CGameHandler::checkForBattleEnd( std::vector<CStack*> &stacks )
{
	//checking winning condition
	bool hasStack[2]; //hasStack[0] - true if attacker has a living stack; defender similarily
	hasStack[0] = hasStack[1] = false;
	for(int b = 0; b<stacks.size(); ++b)
	{
		if(stacks[b]->alive() && !stacks[b]->hasBonusOfType(Bonus::SIEGE_WEAPON))
		{
			hasStack[1-stacks[b]->attackerOwned] = true;
		}
	}
	if(!hasStack[0] || !hasStack[1]) //somebody has won
	{
		BattleResult *br = new BattleResult; //will be deleted at the end of startBattle(...)
		br->result = 0;
		br->winner = hasStack[1]; //fleeing side loses
		gs->curB->calculateCasualties(br->casualties);
		battleResult.set(br);
	}
}

void CGameHandler::giveSpells( const CGTownInstance *t, const CGHeroInstance *h )
{
	if(!vstd::contains(h->artifWorn,17))
		return; //hero hasn't spellbok
	ChangeSpells cs;
	cs.hid = h->id;
	cs.learn = true;
	for(int i=0; i<std::min(t->mageGuildLevel(),h->getSecSkillLevel(7)+2);i++)
	{
		if (t->subID == 8 && vstd::contains(t->builtBuildings, 26)) //Aurora Borealis
		{
			std::vector<ui16> spells;
			getAllowedSpells(spells, i);
			for (int j = 0; j < spells.size(); ++j)
				cs.spells.insert(spells[j]);
		}
		else
		{
			for(int j=0; j<t->spellsAtLevel(i+1,true) && j<t->spells[i].size(); j++)
			{
				if(!vstd::contains(h->spells,t->spells[i][j]))
					cs.spells.insert(t->spells[i][j]);
			}
		}
	}
	if(cs.spells.size())
		sendAndApply(&cs);
}

void CGameHandler::setBlockVis(int objid, bool bv)
{
	SetObjectProperty sop(objid,2,bv);
	sendAndApply(&sop);
}

bool CGameHandler::removeObject( int objid )
{
	if(!getObj(objid))
	{
		tlog1 << "Something wrong, that object already has been removed or hasn't existed!\n";
		return false;
	}

	RemoveObject ro;
	ro.id = objid;
	sendAndApply(&ro);

	winLoseHandle(255); //eg if monster escaped (removing objs after battle is done dircetly by endBattle, not this function)
	return true;
}

void CGameHandler::setAmount(int objid, ui32 val)
{
	SetObjectProperty sop(objid,3,val);
	sendAndApply(&sop);
}

bool CGameHandler::moveHero( si32 hid, int3 dst, ui8 instant, ui8 asker /*= 255*/ )
{
	bool blockvis = false;
	const CGHeroInstance *h = getHero(hid);

	if(!h  ||  asker != 255 && (instant  ||   h->getOwner() != gs->currentPlayer) //not turn of that hero or player can't simply teleport hero (at least not with this function)
	  )
	{
		tlog1 << "Illegal call to move hero!\n";
		return false;
	}


	tlog5 << "Player " <<int(asker) << " wants to move hero "<< hid << " from "<< h->pos << " to " << dst << std::endl;
	int3 hmpos = dst + int3(-1,0,0);

	if(!gs->map->isInTheMap(hmpos))
	{
		tlog1 << "Destination tile is outside the map!\n";
		return false;
	}

	TerrainTile t = gs->map->terrain[hmpos.x][hmpos.y][hmpos.z];
	int cost = gs->getMovementCost(h, h->getPosition(false), CGHeroInstance::convertPosition(dst,false),h->movement);
	int3 guardPos = gs->guardingCreaturePosition(hmpos);

	//result structure for start - movement failed, no move points used
	TryMoveHero tmh;
	tmh.id = hid;
	tmh.start = h->pos;
	tmh.end = dst;
	tmh.result = TryMoveHero::FAILED;
	tmh.movePoints = h->movement;

	//check if destination tile is available

	//it's a rock or blocked and not visitable tile 
	//OR hero is on land and dest is water and (there is not present only one object - boat)
	if((t.tertype == TerrainTile::rock  ||  (t.blocked && !t.visitable && !h->hasBonusOfType(Bonus::FLYING_MOVEMENT) )) 
			&& complain("Cannot move hero, destination tile is blocked!") 
		|| (!h->boat && !h->canWalkOnSea() && t.tertype == TerrainTile::water && (t.visitableObjects.size() != 1 ||  (t.visitableObjects.front()->ID != 8 && t.visitableObjects.front()->ID != HEROI_TYPE)))  //hero is not on boat/water walking and dst water tile doesn't contain boat/hero (objs visitable from land)
			&& complain("Cannot move hero, destination tile is on water!")
		|| (h->boat && t.tertype != TerrainTile::water && t.blocked)
			&& complain("Cannot disembark hero, tile is blocked!")
		|| (h->movement < cost  &&  dst != h->pos  &&  !instant)
			&& complain("Hero doesn't have any movement points left!")
		|| states.checkFlag(h->tempOwner, &PlayerStatus::engagedIntoBattle)
			&& complain("Cannot move hero during the battle"))
	{
		//send info about movement failure
		sendAndApply(&tmh);
		return false;
	}

	//hero enters the boat
	if(!h->boat && t.visitableObjects.size() && t.visitableObjects.front()->ID == 8)
	{
		tmh.result = TryMoveHero::EMBARK;
		tmh.movePoints = 0; //embarking takes all move points
		//TODO: check for bonus that removes that penalty

		getTilesInRange(tmh.fowRevealed,h->getSightCenter()+(tmh.end-tmh.start),h->getSightRadious(),h->tempOwner,1);
		sendAndApply(&tmh);
		return true;
	}
	//hero leaves the boat
	else if(h->boat && t.tertype != TerrainTile::water && !t.blocked)
	{
		tmh.result = TryMoveHero::DISEMBARK;
		tmh.movePoints = 0; //disembarking takes all move points
		//TODO: check for bonus that removes that penalty

		getTilesInRange(tmh.fowRevealed,h->getSightCenter()+(tmh.end-tmh.start),h->getSightRadious(),h->tempOwner,1);
		sendAndApply(&tmh);
		tryAttackingGuard(guardPos, h);
		return true;
	}

	//checks for standard movement
	if(!instant)
	{
		if( distance(h->pos,dst) >= 1.5  &&  complain("Tiles are not neighboring!")
			|| h->movement < cost  &&  h->movement < 100  &&  complain("Not enough move points!")) 
		{
			sendAndApply(&tmh);
			return false;
		}

		//check if there is blocking visitable object
		blockvis = false;
		tmh.movePoints = std::max(si32(0),h->movement-cost); //take move points
		BOOST_FOREACH(CGObjectInstance *obj, t.visitableObjects)
		{
			if(obj != h  &&  obj->blockVisit  &&  !(obj->getPassableness() & 1<<h->tempOwner))
			{
				blockvis = true;
				break;
			}
		}
		//we start moving
		if(blockvis)//interaction with blocking object (like resources)
		{
			tmh.result = TryMoveHero::BLOCKING_VISIT;
			sendAndApply(&tmh); 
			//failed to move to that tile but we visit object
			if(t.visitableObjects.size())
				objectVisited(t.visitableObjects.back(), h);


// 			BOOST_FOREACH(CGObjectInstance *obj, t.visitableObjects)
// 			{
// 				if (obj->blockVisit)
// 				{
// 					objectVisited(obj, h);
// 				}
// 			}
			tlog5 << "Blocking visit at " << hmpos << std::endl;
			return true;
		}
		else //normal move
		{
			BOOST_FOREACH(CGObjectInstance *obj, gs->map->terrain[h->pos.x-1][h->pos.y][h->pos.z].visitableObjects)
			{
				obj->onHeroLeave(h);
			}
			getTilesInRange(tmh.fowRevealed,h->getSightCenter()+(tmh.end-tmh.start),h->getSightRadious(),h->tempOwner,1);

			tmh.result = TryMoveHero::SUCCESS;
			tmh.attackedFrom = guardPos;
			sendAndApply(&tmh);
			tlog5 << "Moved to " <<tmh.end<<std::endl;

			// If a creature guards the tile, block visit.
			const bool fightingGuard = tryAttackingGuard(guardPos, h);

			if(!fightingGuard && t.visitableObjects.size()) //call objects if they are visited
			{
				visitObjectOnTile(t, h);
			}
// 			BOOST_FOREACH(CGObjectInstance *obj, t.visitableObjects)
// 			{
// 				objectVisited(obj, h);
// 			}

			tlog5 << "Movement end!\n";
			return true;
		}
	}
	else //instant move - teleportation
	{
		BOOST_FOREACH(CGObjectInstance* obj, t.blockingObjects)
		{
			if(obj->ID==HEROI_TYPE)
			{
				CGHeroInstance *dh = static_cast<CGHeroInstance *>(obj);

				if( gameState()->getPlayerRelations(dh->tempOwner, h->tempOwner)) 
				{
					heroExchange(h->id, dh->id);
					return true;
				}
				startBattleI(h, dh);
				return true;
			}
		}
		tmh.result = TryMoveHero::TELEPORTATION;
		getTilesInRange(tmh.fowRevealed,h->getSightCenter()+(tmh.end-tmh.start),h->getSightRadious(),h->tempOwner,1);
		sendAndApply(&tmh);
		return true;
	}
}

bool CGameHandler::teleportHero(si32 hid, si32 dstid, ui8 source, ui8 asker/* = 255*/)
{
	const CGHeroInstance *h = getHero(hid);
	const CGTownInstance *t = getTown(dstid);
	
	if ( !h || !t || h->getOwner() != gs->currentPlayer )
		tlog1<<"Invalid call to teleportHero!";
	
	const CGTownInstance *from = h->visitedTown;
	if((h->getOwner() != t->getOwner()) 
		&& complain("Cannot teleport hero to another player") 
	|| (!from || from->subID!=3 || !vstd::contains(from->builtBuildings, 22))
		&& complain("Hero must be in town with Castle gate for teleporting")
	|| (t->subID!=3 || !vstd::contains(t->builtBuildings, 22))
		&& complain("Cannot teleport hero to town without Castle gate in it"))
			return false;
	int3 pos = t->visitablePos();
	pos += h->getVisitableOffset();
	stopHeroVisitCastle(from->id, hid);
	moveHero(hid,pos,1);
	heroVisitCastle(dstid, hid);
	return true;
}

void CGameHandler::setOwner(int objid, ui8 owner)
{
	ui8 oldOwner = getOwner(objid);
	SetObjectProperty sop(objid,1,owner);
	sendAndApply(&sop);

	winLoseHandle(1<<owner | 1<<oldOwner);
	if(owner < PLAYER_LIMIT && getTown(objid)) //town captured
	{
		const CGTownInstance * town = getTown(objid);
		if (town->subID == 5 && vstd::contains(town->builtBuildings, 22))
			setPortalDwelling(town, true, false);
		
		if (!gs->getPlayer(owner)->towns.size())//player lost last town
		{
			InfoWindow iw;
			iw.player = oldOwner;
			iw.text.addTxt(MetaString::GENERAL_TXT, 6); //%s, you have lost your last town.  If you do not conquer another town in the next week, you will be eliminated.
			sendAndApply(&iw);
		}
	}
	
	const CGObjectInstance * obj = getObj(objid);
	const PlayerState * p = gs->getPlayer(owner);

	if((obj->ID == 17 || obj->ID == 20 ) && p && p->dwellings.size()==1)//first dwelling captured
		BOOST_FOREACH(const CGTownInstance *t, gs->getPlayer(owner)->towns)
			if (t->subID == 5 && vstd::contains(t->builtBuildings, 22))
				setPortalDwelling(t);//set initial creatures for all portals of summoning
}

void CGameHandler::setHoverName(int objid, MetaString* name)
{
	SetHoverName shn(objid, *name);
	sendAndApply(&shn);
}
void CGameHandler::showInfoDialog(InfoWindow *iw)
{
	sendToAllClients(iw);
}
void CGameHandler::showBlockingDialog( BlockingDialog *iw, const CFunctionList<void(ui32)> &callback )
{
	ask(iw,iw->player,callback);
}

ui32 CGameHandler::showBlockingDialog( BlockingDialog *iw )
{
	//TODO

	//gsm.lock();
	//int query = QID++;
	//states.addQuery(player,query);
	//sendToAllClients(iw);
	//gsm.unlock();
	//ui32 ret = getQueryResult(iw->player, query);
	//gsm.lock();
	//states.removeQuery(player, query);
	//gsm.unlock();
	return 0;
}

int CGameHandler::getCurrentPlayer()
{
	return gs->currentPlayer;
}

void CGameHandler::giveResource(int player, int which, int val)
{
	if(!val) return; //don't waste time on empty call
	SetResource sr;
	sr.player = player;
	sr.resid = which;
	sr.val = gs->players.find(player)->second.resources[which]+val;
	sendAndApply(&sr);
}
void CGameHandler::giveCreatures (int objid, const CGHeroInstance * h, CCreatureSet creatures, bool remove)
{
	assert(0);
// 	if (creatures.stacksCount() <= 0)
// 		return;
// 	CCreatureSet heroArmy = h->getArmy();
// 	std::set<int> takenSlots;
// 	for (TSlots::const_iterator it = creatures.Slots().begin(); it != creatures.Slots().end(); it++)
// 	{
// 		int slot = heroArmy.getSlotFor(it->second->type->idNumber);
// 		if (slot >= 0)
// 		{
// 			heroArmy.addToSlot(slot, it->second); 	//move all matching creatures to hero's army
// 			takenSlots.insert(it->first); //slot id
// 		}
// 	}
// 	for (std::set<int>::iterator it = takenSlots.begin(); it != takenSlots.end(); it++)
// 		creatures.eraseStack(*it); //delete them from used army
// 
// 	SetGarrisons sg;
// 	sg.garrs[h->id] = heroArmy;
// 	sg.garrs[objid] = creatures;
// 	sendAndApply (&sg);
// 
// 	if (remove) //show garrison window and let player pick remaining creatures
// 	{
// 		if (creatures.stacksCount()) //Pandora needs to exist until we close garrison window
// 		{
// 			showGarrisonDialog (objid, h->id, true, boost::bind(&CGameHandler::removeObject, this, objid));
// 		}
// 		else
// 			removeObject(objid);
// 	}
// 	else if (creatures.stacksCount())
// 		showGarrisonDialog (objid, h->id, true, 0);
}

void CGameHandler::takeCreatures(int objid, std::vector<CStackBasicDescriptor> creatures)
{
	if (creatures.size() <= 0)
		return;
	const CArmedInstance* obj = static_cast<const CArmedInstance*>(getObj(objid));

	BOOST_FOREACH(CStackBasicDescriptor &sbd, creatures)
	{
		TQuantity collected = 0;
		while(collected < sbd.count)
		{
			TSlots::const_iterator i = obj->Slots().begin();
			for(; i != obj->Slots().end(); i++)
			{
				if(i->second->type == sbd.type)
				{
					TQuantity take = std::min(sbd.count - collected, i->second->count); //collect as much creatures as we can
					changeStackCount(StackLocation(obj, i->first), take, false);
					collected += take;
					break;
				}
			}

			if(i ==  obj->Slots().end()) //we went through the whole loop and haven't found appropriate creatures
			{
				complain("Unexpected failure during taking creatures!");
				return;
			}
		}
	}
}

void CGameHandler::showCompInfo(ShowInInfobox * comp)
{
	sendToAllClients(comp);
}
void CGameHandler::heroVisitCastle(int obj, int heroID)
{
	HeroVisitCastle vc;
	vc.hid = heroID;
	vc.tid = obj;
	vc.flags |= 1;
	sendAndApply(&vc);
	const CGHeroInstance *h = getHero(heroID);
	vistiCastleObjects (getTown(obj), h);
	giveSpells (getTown(obj), getHero(heroID));

	if(gs->map->victoryCondition.condition == transportItem)
		checkLossVictory(h->tempOwner); //transported artifact?
}

void CGameHandler::vistiCastleObjects (const CGTownInstance *t, const CGHeroInstance *h)
{
	std::vector<CGTownBuilding*>::const_iterator i;
	for (i = t->bonusingBuildings.begin(); i != t->bonusingBuildings.end(); i++)
		(*i)->onHeroVisit (h);
}

void CGameHandler::stopHeroVisitCastle(int obj, int heroID)
{
	HeroVisitCastle vc;
	vc.hid = heroID;
	vc.tid = obj;
	sendAndApply(&vc);
}
void CGameHandler::giveHeroArtifact(int artid, int hid, int position) //pos==-1 - first free slot in backpack
{
	const CGHeroInstance* h = getHero(hid);
	CArtifact * const art = VLC->arth->artifacts[artid];

	SetHeroArtifacts sha;
	sha.hid = hid;
	sha.artifacts = h->artifacts;
	sha.artifWorn = h->artifWorn;

	if(position<0)
	{
		if(position == -2)
		{
			int i;
			for(i=0; i<art->possibleSlots.size(); i++) //try to put artifact into first available slot
			{
				if(art->fitsAt(sha.artifWorn, art->possibleSlots[i]))
				{
					//we've found a free suitable slot.
					VLC->arth->equipArtifact(sha.artifWorn, art->possibleSlots[i], VLC->arth->artifacts[artid]);
					break;
				}
			}
			if(i == art->possibleSlots.size() && !art->isBig()) //if haven't find proper slot, use backpack or discard big artifact
				sha.artifacts.push_back(art);
		}
		else if (!art->isBig()) //should be -1 => put artifact into backpack
		{
			sha.artifacts.push_back(art);
		}
	}
	else
	{
		if(art->fitsAt(sha.artifWorn, ui16(position)))
		{
			VLC->arth->equipArtifact(sha.artifWorn, position, art);
		}
		else if (!art->isBig())
		{
			sha.artifacts.push_back(art);
		}
	}

	sendAndApply(&sha);
}
void CGameHandler::giveNewArtifact(int hid, int position)
{
	const CGHeroInstance* h = getHero(hid);
	CArtifact * art = gs->map->artInstances.back(); //we use it only to immediatelly equip new artifact

	SetHeroArtifacts sha;
	sha.hid = hid;
	sha.artifacts = h->artifacts;
	sha.artifWorn = h->artifWorn;

	if(position<0)
	{
		if(position == -2)
		{
			int i;
			for(i=0; i<art->possibleSlots.size(); i++) //try to put artifact into first available slot
			{
				if( !vstd::contains(sha.artifWorn, art->possibleSlots[i]) )
				{
					//we've found a free suitable slot
					VLC->arth->equipArtifact(sha.artifWorn, art->possibleSlots[i], art);
					break;
				}
			}
			if(i == art->possibleSlots.size() && !art->isBig()) //if haven't find proper slot, use backpack or discard big artifact
				sha.artifacts.push_back(art);
		}
		else if (!art->isBig()) //should be -1 => put artifact into backpack
		{
			sha.artifacts.push_back(art);
		}
	}
	else
	{
		if(!vstd::contains(sha.artifWorn,ui16(position)))
		{
			VLC->arth->equipArtifact(sha.artifWorn, position, art);
		}
		else if (!art->isBig())
		{
			sha.artifacts.push_back(art);
		}
	}

	sendAndApply(&sha);
}
bool CGameHandler::removeArtifact(CArtifact* art, int hid)
{
	const CGHeroInstance* h = getHero(hid);

	SetHeroArtifacts sha;
	sha.hid = hid;
	sha.artifacts = h->artifacts;
	sha.artifWorn = h->artifWorn;
	
	std::vector<CArtifact*>::iterator it;
	if 	((it = std::find(sha.artifacts.begin(), sha.artifacts.end(), art)) != sha.artifacts.end()) //it is in backpack
		sha.artifacts.erase(it);
	else //worn
	{
		std::map<ui16,CArtifact*>::iterator itr;
		for (itr = sha.artifWorn.begin(); itr != sha.artifWorn.end(); ++itr)
		{
			if (itr->second == art)
			{
				VLC->arth->unequipArtifact(sha.artifWorn, itr->first);
				break;
			}
		}

		if(itr == sha.artifWorn.end())
		{
			tlog2 << "Cannot find artifact to remove!\n";
			return false;
		}
	}
	sendAndApply(&sha);
	return true;
}

void CGameHandler::startBattleI(const CArmedInstance *army1, const CArmedInstance *army2, int3 tile, const CGHeroInstance *hero1, const CGHeroInstance *hero2, bool creatureBank, boost::function<void(BattleResult*)> cb, const CGTownInstance *town) //use hero=NULL for no hero
{
	engageIntoBattle(army1->tempOwner);
	engageIntoBattle(army2->tempOwner);
	//block engaged players
	if(army2->tempOwner < PLAYER_LIMIT)
		states.setFlag(army2->tempOwner,&PlayerStatus::engagedIntoBattle,true);

	boost::thread(boost::bind(&CGameHandler::startBattle, this, army1, army2, tile, hero1, hero2, creatureBank, cb, town));
}

void CGameHandler::startBattleI( const CArmedInstance *army1, const CArmedInstance *army2, int3 tile, boost::function<void(BattleResult*)> cb, bool creatureBank )
{
	startBattleI(army1, army2, tile,
		army1->ID == HEROI_TYPE ? static_cast<const CGHeroInstance*>(army1) : NULL, 
		army2->ID == HEROI_TYPE ? static_cast<const CGHeroInstance*>(army2) : NULL, 
		creatureBank, cb);
}

void CGameHandler::startBattleI( const CArmedInstance *army1, const CArmedInstance *army2, boost::function<void(BattleResult*)> cb, bool creatureBank)
{
	startBattleI(army1, army2, army2->visitablePos(), cb, creatureBank);
}

//void CGameHandler::startBattleI(int heroID, CCreatureSet army, int3 tile, boost::function<void(BattleResult*)> cb) //for hero<=>neutral army
//{
//	CGHeroInstance* h = const_cast<CGHeroInstance*>(getHero(heroID));
//	startBattleI(&h->army,&army,tile,h,NULL,cb);
//	//battle(&h->army,army,tile,h,NULL);
//}

void CGameHandler::changeSpells( int hid, bool give, const std::set<ui32> &spells )
{
	ChangeSpells cs;
	cs.hid = hid;
	cs.spells = spells;
	cs.learn = give;
	sendAndApply(&cs);
}

int CGameHandler::getSelectedHero() 
{
	return IGameCallback::getSelectedHero(getCurrentPlayer())->id;
}

void CGameHandler::setObjProperty( int objid, int prop, si64 val )
{
	SetObjectProperty sob;
	sob.id = objid;
	sob.what = prop;
	sob.val = val;
	sendAndApply(&sob);
}

void CGameHandler::sendMessageTo( CConnection &c, const std::string &message )
{
	SystemMessage sm;
	sm.text = message;
	c << &sm;
}

void CGameHandler::giveHeroBonus( GiveBonus * bonus )
{
	sendAndApply(bonus);
}

void CGameHandler::setMovePoints( SetMovePoints * smp )
{
	sendAndApply(smp);
}

void CGameHandler::setManaPoints( int hid, int val )
{
	SetMana sm;
	sm.hid = hid;
	sm.val = val;
	sendAndApply(&sm);
}

void CGameHandler::giveHero( int id, int player )
{
	GiveHero gh;
	gh.id = id;
	gh.player = player;
	sendAndApply(&gh);
}

void CGameHandler::changeObjPos( int objid, int3 newPos, ui8 flags )
{
	ChangeObjPos cop;
	cop.objid = objid;
	cop.nPos = newPos;
	cop.flags = flags;
	sendAndApply(&cop);
}

void CGameHandler::useScholarSkill(si32 fromHero, si32 toHero)
{
	const CGHeroInstance * h1 = getHero(fromHero);
	const CGHeroInstance * h2 = getHero(toHero);

	if ( h1->getSecSkillLevel(18) < h2->getSecSkillLevel(18) )
	{
		std::swap (h1,h2);//1st hero need to have higher scholar level for correct message
		std::swap(fromHero, toHero);
	}

	int ScholarLevel = h1->getSecSkillLevel(18);//heroes can trade up to this level
	if (!ScholarLevel || !vstd::contains(h1->artifWorn,17) || !vstd::contains(h2->artifWorn,17) )
		return;//no scholar skill or no spellbook

	int h1Lvl = std::min(ScholarLevel+1, h1->getSecSkillLevel(7)+2),
	    h2Lvl = std::min(ScholarLevel+1, h2->getSecSkillLevel(7)+2);//heroes can receive this levels

	ChangeSpells cs1;
	cs1.learn = true;
	cs1.hid = toHero;//giving spells to first hero
		for(std::set<ui32>::const_iterator it=h1->spells.begin(); it!=h1->spells.end();it++)
			if ( h2Lvl >= VLC->spellh->spells[*it].level && !vstd::contains(h2->spells, *it))//hero can learn it and don't have it yet
				cs1.spells.insert(*it);//spell to learn

	ChangeSpells cs2;
	cs2.learn = true;
	cs2.hid = fromHero;

	for(std::set<ui32>::const_iterator it=h2->spells.begin(); it!=h2->spells.end();it++)
		if ( h1Lvl >= VLC->spellh->spells[*it].level && !vstd::contains(h1->spells, *it))
			cs2.spells.insert(*it);
			
	if (cs1.spells.size() || cs2.spells.size())//create a message
	{		
		InfoWindow iw;
		iw.player = h1->tempOwner;
		iw.components.push_back(Component(Component::SEC_SKILL, 18, ScholarLevel, 0));

		iw.text.addTxt(MetaString::GENERAL_TXT, 139);//"%s, who has studied magic extensively,
		iw.text.addReplacement(h1->name);
		
		if (cs2.spells.size())//if found new spell - apply
		{
			iw.text.addTxt(MetaString::GENERAL_TXT, 140);//learns
			int size = cs2.spells.size();
			for(std::set<ui32>::const_iterator it=cs2.spells.begin(); it!=cs2.spells.end();it++)
			{
				iw.components.push_back(Component(Component::SPELL, (*it), 1, 0));
				iw.text.addTxt(MetaString::SPELL_NAME, (*it));
				switch (size--)
				{
					case 2:	iw.text.addTxt(MetaString::GENERAL_TXT, 141);
					case 1:	break;
					default:	iw.text << ", ";
				}
			}
			iw.text.addTxt(MetaString::GENERAL_TXT, 142);//from %s
			iw.text.addReplacement(h2->name);
			sendAndApply(&cs2);
		}

		if (cs1.spells.size() && cs2.spells.size() )
		{
			iw.text.addTxt(MetaString::GENERAL_TXT, 141);//and
		}

		if (cs1.spells.size())
		{
			iw.text.addTxt(MetaString::GENERAL_TXT, 147);//teaches
			int size = cs1.spells.size();
			for(std::set<ui32>::const_iterator it=cs1.spells.begin(); it!=cs1.spells.end();it++)
			{
				iw.components.push_back(Component(Component::SPELL, (*it), 1, 0));
				iw.text.addTxt(MetaString::SPELL_NAME, (*it));
				switch (size--)
				{
					case 2:	iw.text.addTxt(MetaString::GENERAL_TXT, 141);
					case 1:	break;
					default:	iw.text << ", ";
				}			}
			iw.text.addTxt(MetaString::GENERAL_TXT, 148);//from %s
			iw.text.addReplacement(h2->name);
			sendAndApply(&cs1);
		}
		sendAndApply(&iw);
	}
}

void CGameHandler::heroExchange(si32 hero1, si32 hero2)
{
	ui8 player1 = getHero(hero1)->tempOwner;
	ui8 player2 = getHero(hero2)->tempOwner;

	if( gameState()->getPlayerRelations( player1, player2))
	{
		OpenWindow hex;
		hex.window = OpenWindow::EXCHANGE_WINDOW;
		hex.id1 = hero1;
		hex.id2 = hero2;
		sendAndApply(&hex);
		useScholarSkill(hero1,hero2);
	}
}

void CGameHandler::applyAndAsk( Query * sel, ui8 player, boost::function<void(ui32)> &callback )
{
	boost::unique_lock<boost::recursive_mutex> lock(gsm);
	sel->id = QID;
	callbacks[QID] = callback;
	states.addQuery(player,QID);
	QID++; 
	sendAndApply(sel);
}

void CGameHandler::ask( Query * sel, ui8 player, const CFunctionList<void(ui32)> &callback )
{
	boost::unique_lock<boost::recursive_mutex> lock(gsm);
	sel->id = QID;
	callbacks[QID] = callback;
	states.addQuery(player,QID);
	sendToAllClients(sel);
	QID++; 
}

void CGameHandler::sendToAllClients( CPackForClient * info )
{
	tlog5 << "Sending to all clients a package of type " << typeid(*info).name() << std::endl;
	for(std::set<CConnection*>::iterator i=conns.begin(); i!=conns.end();i++)
	{
		(*i)->wmx->lock();
		**i << info;
		(*i)->wmx->unlock();
	}
}

void CGameHandler::sendAndApply( CPackForClient * info )
{
	sendToAllClients(info);
	gs->apply(info);
}

void CGameHandler::sendAndApply(CGarrisonOperationPack * info)
{
	sendAndApply((CPackForClient*)info);
	if(gs->map->victoryCondition.condition == gatherTroop)
		winLoseHandle(); 
}

// void CGameHandler::sendAndApply( SetGarrisons * info )
// {
// 	sendAndApply((CPackForClient*)info);
// 	if(gs->map->victoryCondition.condition == gatherTroop)
// 		for(std::map<ui32,CCreatureSet>::const_iterator i = info->garrs.begin(); i != info->garrs.end(); i++)
// 			checkLossVictory(getObj(i->first)->tempOwner);
// }

void CGameHandler::sendAndApply( SetResource * info )
{
	sendAndApply((CPackForClient*)info);
	if(gs->map->victoryCondition.condition == gatherResource)
		checkLossVictory(info->player);
}

void CGameHandler::sendAndApply( SetResources * info )
{
	sendAndApply((CPackForClient*)info);
	if(gs->map->victoryCondition.condition == gatherResource)
		checkLossVictory(info->player);
}

void CGameHandler::sendAndApply( NewStructures * info )
{
	sendAndApply((CPackForClient*)info);
	if(gs->map->victoryCondition.condition == buildCity)
		checkLossVictory(getTown(info->tid)->tempOwner);
}

void CGameHandler::save( const std::string &fname )
{
	{
		tlog0 << "Ordering clients to serialize...\n";
		SaveGame sg(fname);

		sendToAllClients(&sg);
	}

	{
		tlog0 << "Serializing game info...\n";
		CSaveFile save(GVCMIDirs.UserPath + "/Games/" + fname + ".vlgm1");
		char hlp[8] = "VCMISVG";
		save << hlp << static_cast<CMapHeader&>(*gs->map) << gs->scenarioOps << *VLC << gs;
	}

	{
		tlog0 << "Serializing server info...\n";
		CSaveFile save(GVCMIDirs.UserPath + "/Games/" + fname + ".vsgm1");
		save << *this;
	}
	tlog0 << "Game has been successfully saved!\n";
}

void CGameHandler::close()
{
	tlog0 << "We have been requested to close.\n";	
	//BOOST_FOREACH(CConnection *cc, conns)
	//	if(cc && cc->socket && cc->socket->is_open())
	//		cc->socket->close();
	//exit(0);
}

bool CGameHandler::arrangeStacks( si32 id1, si32 id2, ui8 what, ui8 p1, ui8 p2, si32 val, ui8 player )
{
	CArmedInstance *s1 = static_cast<CArmedInstance*>(gs->map->objects[id1]),
		*s2 = static_cast<CArmedInstance*>(gs->map->objects[id2]);
	CCreatureSet &S1 = *s1, &S2 = *s2;
	StackLocation sl1(s1, p1), sl2(s2, p2);

	if(!isAllowedExchange(id1,id2))
	{
		complain("Cannot exchange stacks between these two objects!\n");
		return false;
	}

	if(what==1) //swap
	{
		if ( ((s1->tempOwner != player && s1->tempOwner != 254) && S1.slots[p1]->count) //why 254??
		  || ((s2->tempOwner != player && s2->tempOwner != 254) && S2.slots[p2]->count))
		{
			complain("Can't take troops from another player!");
			return false;
		}

		swapStacks(sl1, sl2);
	}
	else if(what==2)//merge
	{
		if (( S1.slots[p1]->type != S2.slots[p2]->type && complain("Cannot merge different creatures stacks!"))
		|| ((s1->tempOwner != player && s1->tempOwner != 254) && S2.slots[p2]->count) && complain("Can't take troops from another player!"))
			return false; 

		moveStack(sl1, sl2);
	}
	else if(what==3) //split
	{
		if ( (s1->tempOwner != player && S1.slots[p1]->count < s1->getArmy().getStackCount(p1) )
			|| (s2->tempOwner != player && S2.slots[p2]->count < s2->getArmy().getStackCount(p2) ) )
		{
			complain("Can't move troops of another player!");
			return false;
		}

		//general conditions checking
		if((!vstd::contains(S1.slots,p1) && complain("no creatures to split"))
			|| (val<1  && complain("no creatures to split"))  )
		{
			return false;
		}


		if(vstd::contains(S2.slots,p2))	 //dest. slot not free - it must be "rebalancing"...
		{
			int total = S1.slots[p1]->count + S2.slots[p2]->count;
			if( (total < val   &&   complain("Cannot split that stack, not enough creatures!"))
				|| (S2.slots[p2]->type != S1.slots[p1]->type && complain("Cannot rebalance different creatures stacks!"))
			)
			{
				return false; 
			}
			
			moveStack(sl1, sl2, val - S2.slots[p2]->count);
			//S2.slots[p2]->count = val;
			//S1.slots[p1]->count = total - val;
		}
		else //split one stack to the two
		{
			if(S1.slots[p1]->count < val)//not enough creatures
			{
				complain("Cannot split that stack, not enough creatures!");
				return false; 
			}


			moveStack(sl1, sl2, val);
		}

	}
	return true;
}

int CGameHandler::getPlayerAt( CConnection *c ) const
{
	std::set<int> all;
	for(std::map<int,CConnection*>::const_iterator i=connections.begin(); i!=connections.end(); i++)
		if(i->second == c)
			all.insert(i->first);

	switch(all.size())
	{
	case 0:
		return 255;
	case 1:
		return *all.begin();
	default:
		{
			//if we have more than one player at this connection, try to pick active one
			if(vstd::contains(all,int(gs->currentPlayer)))
				return gs->currentPlayer;
			else
				return 253; //cannot say which player is it
		}
	}
}

bool CGameHandler::disbandCreature( si32 id, ui8 pos )
{
	CArmedInstance *s1 = static_cast<CArmedInstance*>(gs->map->objects[id]);
	if(!vstd::contains(s1->slots,pos))
	{
		complain("Illegal call to disbandCreature - no such stack in army!");
		return false;
	}

	eraseStack(StackLocation(s1, pos));
	return true;
}

bool CGameHandler::buildStructure( si32 tid, si32 bid, bool force /*=false*/ )
{
	CGTownInstance * t = static_cast<CGTownInstance*>(gs->map->objects[tid]);
	CBuilding * b = VLC->buildh->buildings[t->subID][bid];

	if( !force && gs->canBuildStructure(t,bid) != 7)
	{
		complain("Cannot build that building!");
		return false;
	}
	
	if( !force && bid == 26) //grail
	{
		if(!t->visitingHero || !t->visitingHero->hasArt(2))
		{
			complain("Cannot build grail - hero doesn't have it");
			return false;
		}

		removeArtifact(VLC->arth->artifacts[2], t->visitingHero->id);
	}

	NewStructures ns;
	ns.tid = tid;
	if ( (bid == 18) && (vstd::contains(t->builtBuildings,(t->town->hordeLvl[0]+37))) )
		ns.bid.insert(19);//we have upgr. dwelling, upgr. horde will be builded as well
	else if ( (bid == 24) && (vstd::contains(t->builtBuildings,(t->town->hordeLvl[1]+37))) )
		ns.bid.insert(25);
	else if(bid>36) //upg dwelling
	{
		if ( (bid-37 == t->town->hordeLvl[0]) && (vstd::contains(t->builtBuildings,18)) )
			ns.bid.insert(19);//we have horde, will be upgraded as well as dwelling
		if ( (bid-37 == t->town->hordeLvl[1]) && (vstd::contains(t->builtBuildings,24)) )
			ns.bid.insert(25);

		SetAvailableCreatures ssi;
		ssi.tid = tid;
		ssi.creatures = t->creatures;
		ssi.creatures[bid-37].second.push_back(t->town->upgradedCreatures[bid-37]);
		sendAndApply(&ssi);
	}
	else if(bid >= 30) //bas. dwelling
	{
		int crid = t->town->basicCreatures[bid-30];
		SetAvailableCreatures ssi;
		ssi.tid = tid;
		ssi.creatures = t->creatures;
		ssi.creatures[bid-30].first = VLC->creh->creatures[crid]->growth;
		ssi.creatures[bid-30].second.push_back(crid);
		sendAndApply(&ssi);
	}
	else if(bid == 11)
		ns.bid.insert(27);
	else if(bid == 12)
		ns.bid.insert(28);
	else if(bid == 13)
		ns.bid.insert(29);
	else if (t->subID == 4 && bid == 17) //veil of darkness
	{
		GiveBonus gb(GiveBonus::TOWN);
		gb.bonus.type = Bonus::DARKNESS;
		gb.bonus.val = 20;
		gb.id = t->id;
		gb.bonus.duration = Bonus::PERMANENT;
		gb.bonus.source = Bonus::TOWN_STRUCTURE;
		gb.bonus.id = 17;
		sendAndApply(&gb);
	}
	else if ( t->subID == 5 && bid == 22 )
	{
		setPortalDwelling(t);
	}

	ns.bid.insert(bid);
	ns.builded = force?t->builded:(t->builded+1);
	sendAndApply(&ns);
	
	//reveal ground for lookout tower
	FoWChange fw;
	fw.player = t->tempOwner;
	fw.mode = 1;
	getTilesInRange(fw.tiles,t->pos,t->getSightRadious(),t->tempOwner,1);
	sendAndApply(&fw);

	if (!force)
	{
		SetResources sr;
		sr.player = t->tempOwner;
		sr.res = gs->getPlayer(t->tempOwner)->resources;
		for(int i=0;i<b->resources.size();i++)
			sr.res[i]-=b->resources[i];
		sendAndApply(&sr);
	}

	if(bid<5) //it's mage guild
	{
		if(t->visitingHero)
			giveSpells(t,t->visitingHero);
		if(t->garrisonHero)
			giveSpells(t,t->garrisonHero);
	}
	if(t->visitingHero)
		vistiCastleObjects (t, t->visitingHero);
	if(t->garrisonHero)
		vistiCastleObjects (t, t->garrisonHero);

	checkLossVictory(t->tempOwner);
	return true;
}
bool CGameHandler::razeStructure (si32 tid, si32 bid)
{
///incomplete, simply erases target building
	CGTownInstance * t = static_cast<CGTownInstance*>(gs->map->objects[tid]);
	if (t->builtBuildings.find(bid) == t->builtBuildings.end())
		return false;
	RazeStructures rs;
	rs.tid = tid;
	rs.bid.insert(bid);
	rs.destroyed = t->destroyed + 1;
	sendAndApply(&rs);
//TODO: Remove dwellers
	if (t->subID == 4 && bid == 17) //Veil of Darkness
	{
		RemoveBonus rb(RemoveBonus::TOWN);
		rb.whoID = t->id;
		rb.source = Bonus::TOWN_STRUCTURE;
		rb.id = 17;
		sendAndApply(&rb);
	}
	return true;
}

void CGameHandler::sendMessageToAll( const std::string &message )
{
	SystemMessage sm;
	sm.text = message;
	sendToAllClients(&sm);
}

bool CGameHandler::recruitCreatures( si32 objid, ui32 crid, ui32 cram, si32 fromLvl )
{
	const CGDwelling *dw = static_cast<CGDwelling*>(gs->map->objects[objid]);
	const CArmedInstance *dst = NULL;
	const CCreature *c = VLC->creh->creatures[crid];
	bool warMachine = c->hasBonusOfType(Bonus::SIEGE_WEAPON);

	//TODO: test for owning

	if(dw->ID == TOWNI_TYPE)
		dst = dw;
	else if(dw->ID == 17  ||  dw->ID == 20  ||  dw->ID == 78) //advmap dwelling
		dst = getHero(gs->getPlayer(dw->tempOwner)->currentSelection); //TODO: check if current hero is really visiting dwelling
	else if(dw->ID == 106)
		dst = dynamic_cast<const CGHeroInstance *>(getTile(dw->visitablePos())->visitableObjects.back());

	assert(dw && dst);

	//verify
	bool found = false;
	int level = 0;

	typedef std::pair<const int,int> Parka;
	for(; level < dw->creatures.size(); level++) //iterate through all levels
	{
		if ( (fromLvl != -1) && ( level !=fromLvl ) )
			continue;
		const std::pair<ui32, std::vector<ui32> > &cur = dw->creatures[level]; //current level info <amount, list of cr. ids>
		int i = 0;
		for(; i < cur.second.size(); i++) //look for crid among available creatures list on current level
			if(cur.second[i] == crid)
				break;

		if(i < cur.second.size())
		{
			found = true;
			cram = std::min(cram, cur.first); //reduce recruited amount up to available amount
			break;
		}
	}
	int slot = dst->getSlotFor(crid); 

	if(!found && complain("Cannot recruit: no such creatures!")
		|| cram  >  VLC->creh->creatures[crid]->maxAmount(gs->getPlayer(dst->tempOwner)->resources) && complain("Cannot recruit: lack of resources!")
		|| cram<=0  &&  complain("Cannot recruit: cram <= 0!")
		|| slot<0  && !warMachine && complain("Cannot recruit: no available slot!")) 
	{
		return false;
	}

	//recruit
	SetResources sr;
	sr.player = dst->tempOwner;
	for(int i=0;i<RESOURCE_QUANTITY;i++)
		sr.res[i]  =  gs->getPlayer(dst->tempOwner)->resources[i] - (c->cost[i] * cram);

	SetAvailableCreatures sac;
	sac.tid = objid;
	sac.creatures = dw->creatures;
	sac.creatures[level].first -= cram;

	sendAndApply(&sr);
	sendAndApply(&sac);
	
	if(warMachine)
	{
		switch(crid)
		{
		case 146:
			giveHeroArtifact(4, dst->id, 13);
			break;
		case 147:
			giveHeroArtifact(6, dst->id, 15);
			break;
		case 148:
			giveHeroArtifact(5, dst->id, 14);
			break;
		default:
			complain("This war machine cannot be recruited!");
			return false;
		}
	}
	else
	{
		addToSlot(StackLocation(dst, slot), c, cram);
	}
	return true;
}

bool CGameHandler::upgradeCreature( ui32 objid, ui8 pos, ui32 upgID )
{
	CArmedInstance *obj = static_cast<CArmedInstance*>(gs->map->objects[objid]);
	assert(obj->hasStackAtSlot(pos));
	UpgradeInfo ui = gs->getUpgradeInfo(obj->getStack(pos));
	int player = obj->tempOwner;
	int crQuantity = obj->slots[pos]->count;
	int newIDpos= vstd::findPos(ui.newID, upgID);//get position of new id in UpgradeInfo

	//check if upgrade is possible
	if( (ui.oldID<0 || newIDpos == -1 ) && complain("That upgrade is not possible!")) 
	{
		return false;
	}
	

	//check if player has enough resources
	for (std::set<std::pair<int,int> >::iterator j=ui.cost[newIDpos].begin(); j!=ui.cost[newIDpos].end(); j++)
	{
		if(gs->getPlayer(player)->resources[j->first] < j->second*crQuantity)
		{
			complain("Cannot upgrade, not enough resources!");
			return false;
		}
	}
	
	//take resources
	for (std::set<std::pair<int,int> >::iterator j=ui.cost[newIDpos].begin(); j!=ui.cost[newIDpos].end(); j++)
	{
		SetResource sr;
		sr.player = player;
		sr.resid = j->first;
		sr.val = gs->getPlayer(player)->resources[j->first] - j->second*crQuantity;
		sendAndApply(&sr);
	}
	
	//upgrade creature
	changeStackType(StackLocation(obj, pos), VLC->creh->creatures[upgID]);
	return true;
}

bool CGameHandler::changeStackType(const StackLocation &sl, CCreature *c)
{
	if(!sl.army->hasStackAtSlot(sl.slot))
		COMPLAIN_RET("Cannot find a stack to change type");

	SetStackType sst;
	sst.sl = sl;
	sst.type = c;
	sendAndApply(&sst);	
	return true;
}

bool CGameHandler::garrisonSwap( si32 tid )
{
	CGTownInstance *town = gs->getTown(tid);
	if(!town->garrisonHero && town->visitingHero) //visiting => garrison, merge armies: town army => hero army
	{

		if(!town->visitingHero->canBeMergedWith(*town))
		{
			complain("Cannot make garrison swap, not enough free slots!");
			return false;
		}

		const CCreatureSet &cso = *town;
		const CCreatureSet &csn = *town->visitingHero;

		while(!cso.slots.empty())//while there are unmoved creatures
		{
			TSlots::const_iterator i = cso.slots.begin(); //iterator to stack to move
			StackLocation sl(town, i->first); //location of stack to move

			TSlot pos = csn.getSlotFor(i->second->type);
			if(pos < 0)
			{
				//try to merge two other stacks to make place
				std::pair<TSlot, TSlot> toMerge;
				if(csn.mergableStacks(toMerge, i->first))
				{
					moveStack(StackLocation(town->visitingHero, toMerge.first), StackLocation(town->visitingHero, toMerge.second)); //merge toMerge.first into toMerge.second
					moveStack(sl, StackLocation(town->visitingHero, toMerge.first)); //move stack to freed slot
				}
				else
				{
					complain("Unexpected failure during an attempt to merge town and visiting hero armies!");
					return false;
				}
			}
			else
			{
				moveStack(sl, StackLocation(town->visitingHero, pos));
			}
		}
		
		SetHeroesInTown intown;
		intown.tid = tid;
		intown.visiting = -1;
		intown.garrison = town->visitingHero->id;
		sendAndApply(&intown);
		return true;
	}					
	else if (town->garrisonHero && !town->visitingHero) //move hero out of the garrison
	{
		//check if moving hero out of town will break 8 wandering heroes limit
		if(getHeroCount(town->garrisonHero->tempOwner,false) >= 8)
		{
			complain("Cannot move hero out of the garrison, there are already 8 wandering heroes!");
			return false;
		}

		SetHeroesInTown intown;
		intown.tid = tid;
		intown.garrison = -1;
		intown.visiting =  town->garrisonHero->id;
		sendAndApply(&intown);
	}
	else if (town->garrisonHero && town->visitingHero) //swap visiting and garrison hero
	{
		SetHeroesInTown intown;
		intown.tid = tid;
		intown.garrison = town->visitingHero->id;
		intown.visiting =  town->garrisonHero->id;
		sendAndApply(&intown);
		return true;
	}
	else
	{
		complain("Cannot swap garrison hero!");
		return false;
	}
}

// With the amount of changes done to the function, it's more like transferArtifacts.
bool CGameHandler::swapArtifacts(si32 srcHeroID, si32 destHeroID, ui16 srcSlot, ui16 destSlot)
{
	CGHeroInstance *srcHero = gs->getHero(srcHeroID);
	CGHeroInstance *destHero = gs->getHero(destHeroID);

	// Make sure exchange is even possible between the two heroes.
	if (distance(srcHero->pos,destHero->pos) > 1.5 )
		return false;

	const CArtifact *srcArtifact = srcHero->getArt(srcSlot);
	const CArtifact *destArtifact = destHero->getArt(destSlot);

	if (srcArtifact == NULL)
	{
		complain("No artifact to swap!");
		return false;
	}
	
	if (destArtifact && srcHero->tempOwner != destHero->tempOwner)
	{
		complain("Can't take artifact from hero of another player!");
		return false;
	}

	SetHeroArtifacts sha;
	sha.hid = srcHeroID;
	sha.artifacts = srcHero->artifacts;
	sha.artifWorn = srcHero->artifWorn;

	// Combinational artifacts needs to be removed first so they don't get denied movement because of their own locks.
	if (srcHeroID == destHeroID && srcSlot < 19 && destSlot < 19) 
	{
		sha.setArtAtPos(srcSlot, NULL);
		if (!vstd::contains(sha.artifWorn, destSlot))
			destArtifact = NULL;
	}

	// Check if src/dest slots are appropriate for the artifacts exchanged.
	// Moving to the backpack is always allowed.
	if ((!srcArtifact || destSlot < 19)
		&& (srcArtifact && !srcArtifact->fitsAt(srcHeroID == destHeroID ? sha.artifWorn : destHero->artifWorn, destSlot)))
	{
		complain("Cannot swap artifacts!");
		return false;
	}

	if ((srcArtifact && srcArtifact->id == 145) || (destArtifact && destArtifact->id == 145)) 
	{
		complain("Cannot move artifact locks.");
		return false;
	}

	if (destSlot >= 19 && srcArtifact->isBig()) 
	{
		complain("Cannot put big artifacts in backpack!");
		return false;
	}

	if (srcSlot == 16 || destSlot == 16) 
	{
		complain("Cannot move catapult!");
		return false;
	}

	// If dest does not fit in src, put it in dest's backpack instead.
	if (srcHeroID == destHeroID) // To avoid stumbling on own locks, remove artifact first.
		sha.setArtAtPos(destSlot, NULL);
	const bool destFits = !destArtifact || srcSlot >= 19 || destSlot >= 19 || destArtifact->fitsAt(sha.artifWorn, srcSlot);
	if (srcHeroID == destHeroID && destArtifact)
		sha.setArtAtPos(destSlot, destArtifact);

	sha.setArtAtPos(srcSlot, NULL);
	if (destSlot < 19 && (destArtifact || srcSlot < 19) && destFits)
		sha.setArtAtPos(srcSlot, destArtifact ? destArtifact : NULL);

	// Internal hero artifact arrangement.
	if(srcHero == destHero) 
	{
		// Correction for destination from removing source artifact in backpack.
		if (srcSlot >= 19 && destSlot >= 19 && srcSlot < destSlot)
			destSlot--;

		sha.setArtAtPos(destSlot, srcHero->getArtAtPos(srcSlot));
	}
	if (srcHeroID != destHeroID) 
	{
		// Exchange between two different heroes.
		SetHeroArtifacts sha2;
		sha2.hid = destHeroID;
		sha2.artifacts = destHero->artifacts;
		sha2.artifWorn = destHero->artifWorn;
		sha2.setArtAtPos(destSlot, srcArtifact ? srcArtifact : NULL);
		if (!destFits)
			sha2.setArtAtPos(sha2.artifacts.size() + 19, destHero->getArtAtPos(destSlot));
		sendAndApply(&sha2);
	}
	sendAndApply(&sha);
	return true;
}

/**
 * Assembles or disassembles a combination artifact.
 * @param heroID ID of hero holding the artifact(s).
 * @param artifactSlot The worn slot ID of the combination- or constituent artifact.
 * @param assemble True for assembly operation, false for disassembly.
 * @param assembleTo If assemble is true, this represents the artifact ID of the combination
 * artifact to assemble to. Otherwise it's not used.
 */
bool CGameHandler::assembleArtifacts (si32 heroID, ui16 artifactSlot, bool assemble, ui32 assembleTo)
{
	if (artifactSlot < 0 || artifactSlot > 18) {
		complain("Illegal artifact slot.");
		return false;
	}

	CGHeroInstance *hero = gs->getHero(heroID);
	const CArtifact *destArtifact = hero->getArt(artifactSlot);

	SetHeroArtifacts sha;
	sha.hid = heroID;
	sha.artifacts = hero->artifacts;
	sha.artifWorn = hero->artifWorn;

	if (assemble)
	{
		if (VLC->arth->artifacts.size() < assembleTo)
		{
			complain("Illegal artifact to assemble to.");
			return false;
		}

		if (!destArtifact->canBeAssembledTo(hero->artifWorn, assembleTo))
		{
			complain("Artifact cannot be assembled.");
			return false;
		}

		const CArtifact &artifact = *VLC->arth->artifacts[assembleTo];

		if (artifact.constituents == NULL)
		{
			complain("Not a combinational artifact.");
			return false;
		}

		// Perform assembly.
		bool destConsumed = false; // Determines which constituent that will be counted for together with the artifact.
		const bool destSpecific = vstd::contains(artifact.possibleSlots, artifactSlot); // Prefer the chosen slot as the location for the assembled artifact.

		BOOST_FOREACH(ui32 constituentID, *artifact.constituents)
		{
			if (destSpecific && constituentID == destArtifact->id)
			{
				sha.artifWorn[artifactSlot] = VLC->arth->artifacts[assembleTo];
				destConsumed = true;
				continue;
			}

			bool found = false;
			for (std::map<ui16, CArtifact*>::iterator it = sha.artifWorn.begin(); it != sha.artifWorn.end(); ++it)
			{
				if (it->second->id == constituentID)
				{ // Found possible constituent to substitute.
					if (destSpecific && !destConsumed && it->second->id == destArtifact->id)
					{
						// Find the specified destination for assembled artifact.
						if (it->first == artifactSlot)
						{
							it->second = VLC->arth->artifacts[assembleTo];
							destConsumed = true;

							found = true;
							break;
						}
					}
					else
					{
						// Either put the assembled artifact in a fitting spot, or put a lock.
						if (!destSpecific && !destConsumed && vstd::contains(artifact.possibleSlots, it->first))
						{
							it->second = VLC->arth->artifacts[assembleTo];
							destConsumed = true;
						}
						else
						{
							it->second = VLC->arth->artifacts[145];
						}

						found = true;
						break;
					}
				}
			}
			if (!found) {
				complain("Constituent missing.");
				return false;
			}
		}
	}
	else
	{
		// Perform disassembly.
		bool destConsumed = false; // Determines which constituent that will be counted for together with the artifact.
		BOOST_FOREACH(ui32 constituentID, *destArtifact->constituents)
		{
			const CArtifact &constituent = *VLC->arth->artifacts[constituentID];

			if (!destConsumed && vstd::contains(constituent.possibleSlots, artifactSlot))
			{
				sha.artifWorn[artifactSlot] = VLC->arth->artifacts[constituentID];
				destConsumed = true;
			}
			else
			{
				BOOST_REVERSE_FOREACH(ui16 slotID, constituent.possibleSlots)
				{
					if (vstd::contains(sha.artifWorn, slotID) && sha.artifWorn[slotID]->id == 145)
					{
						sha.artifWorn[slotID]->id = constituentID;
						break;
					}
				}
			}
		}
	}

	sendAndApply(&sha);

	return true;
}

bool CGameHandler::buyArtifact( ui32 hid, si32 aid )
{
	CGHeroInstance *hero = gs->getHero(hid);
	CGTownInstance *town = const_cast<CGTownInstance*>(hero->visitedTown);
	if(aid==0) //spellbook
	{
		if(!vstd::contains(town->builtBuildings,si32(0)) && complain("Cannot buy a spellbook, no mage guild in the town!")
			|| getResource(hero->getOwner(),6)<500 && complain("Cannot buy a spellbook, not enough gold!") 
			|| hero->getArt(17) && complain("Cannot buy a spellbook, hero already has a one!")
			)
			return false;

		giveResource(hero->getOwner(),6,-500);
		giveHeroArtifact(0,hid,17);
		giveSpells(town,hero);
		return true;
	}
	else if(aid < 7  &&  aid > 3) //war machine
	{
		int price = VLC->arth->artifacts[aid]->price;
		if(vstd::contains(hero->artifWorn,ui16(9+aid)) && complain("Hero already has this machine!")
			|| !vstd::contains(town->builtBuildings,si32(16)) && complain("No blackismith!")
			|| gs->getPlayer(hero->getOwner())->resources[6] < price  && complain("Not enough gold!")  //no gold
			|| (!(town->subID == 6 && vstd::contains(town->builtBuildings,si32(22) ) )
			&& town->town->warMachine!= aid ) &&  complain("This machine is unavailable here!") ) 
		{
			return false;
		}

		giveResource(hero->getOwner(),6,-price);
		giveHeroArtifact(aid,hid,9+aid);
		return true;
	}
	return false;
}

bool CGameHandler::buyArtifact(const IMarket *m, const CGHeroInstance *h, int rid, int aid)
{
	if(!vstd::contains(m->availableItemsIds(RESOURCE_ARTIFACT), aid))
		COMPLAIN_RET("That artifact is unavailable!");

	int b1, b2;
	m->getOffer(rid, aid, b1, b2, RESOURCE_ARTIFACT);
	
	if(getResource(h->tempOwner, rid) < b1)
		COMPLAIN_RET("You can't afford to buy this artifact!");

	SetResource sr;
	sr.player = h->tempOwner;
	sr.resid = rid;
	sr.val = getResource(h->tempOwner, rid) - b1;
	sendAndApply(&sr);


	SetAvailableArtifacts saa;
	if(m->o->ID == TOWNI_TYPE)
	{
		saa.id = -1;
		saa.arts = CGTownInstance::merchantArtifacts;
	}
	else if(const CGBlackMarket *bm = dynamic_cast<const CGBlackMarket *>(m->o)) //black market
	{
		saa.id = bm->id;
		saa.arts = bm->artifacts;
	}
	else
		COMPLAIN_RET("Wrong marktet...");

	bool found = false;
	BOOST_FOREACH(const CArtifact *&art, saa.arts)
	{
		if(art && art->id == aid)
		{
			art = NULL;
			found = true;
			break;
		}
	}

	if(!found)
		COMPLAIN_RET("Cannot find selected artifact on the list");

	sendAndApply(&saa);

	giveHeroArtifact(aid, h->id, -2);
	return true;
}

bool CGameHandler::buySecSkill( const IMarket *m, const CGHeroInstance *h, int skill)
{
	if (!h)
		COMPLAIN_RET("You need hero to buy a skill!");
		
	if (h->getSecSkillLevel(skill))
		COMPLAIN_RET("Hero already know this skill");
		
	if (h->secSkills.size() >= SKILL_PER_HERO)//can't learn more skills
		COMPLAIN_RET("Hero can't learn any more skills");
	
	if (h->type->heroClass->proSec[skill]==0)//can't learn this skill (like necromancy for most of non-necros)
		COMPLAIN_RET("The hero can't learn this skill!");

	if(!vstd::contains(m->availableItemsIds(RESOURCE_SKILL), skill))
		COMPLAIN_RET("That skill is unavailable!");

	if(getResource(h->tempOwner, 6) < 2000)//TODO: remove hardcoded resource\summ?
		COMPLAIN_RET("You can't afford to buy this skill");

	SetResource sr;
	sr.player = h->tempOwner;
	sr.resid = 6;
	sr.val = getResource(h->tempOwner, 6) - 2000;
	sendAndApply(&sr);

	changeSecSkill(h->id, skill, 1, true);
	return true;
}

bool CGameHandler::tradeResources(const IMarket *market, ui32 val, ui8 player, ui32 id1, ui32 id2)
{
	int r1 = gs->getPlayer(player)->resources[id1], 
		r2 = gs->getPlayer(player)->resources[id2];

	amin(val, r1); //can't trade more resources than have

	int b1, b2; //base quantities for trade
	market->getOffer(id1, id2, b1, b2, RESOURCE_RESOURCE);
	int units = val / b1; //how many base quantities we trade

	if(val%b1) //all offered units of resource should be used, if not -> somewhere in calculations must be an error
	{
		//TODO: complain?
		assert(0);
	}

	SetResource sr;
	sr.player = player;
	sr.resid = id1;
	sr.val = r1 - b1 * units;
	sendAndApply(&sr);

	sr.resid = id2;
	sr.val = r2 + b2 * units;
	sendAndApply(&sr);

	return true;
}

bool CGameHandler::sellCreatures(ui32 count, const IMarket *market, const CGHeroInstance * hero, ui32 slot, ui32 resourceID)
{
	if(!vstd::contains(hero->Slots(), slot))
		COMPLAIN_RET("Hero doesn't have any creature in that slot!");

	const CStackInstance &s = hero->getStack(slot);

	if(s.count < count  //can't sell more creatures than have
		|| hero->Slots().size() == 1  &&  hero->needsLastStack()  &&  s.count == count) //can't sell last stack
	{
		COMPLAIN_RET("Not enough creatures in army!");
	}

	int b1, b2; //base quantities for trade
 	market->getOffer(s.type->idNumber, resourceID, b1, b2, CREATURE_RESOURCE);
 	int units = count / b1; //how many base quantities we trade
 
 	if(count%b1) //all offered units of resource should be used, if not -> somewhere in calculations must be an error
 	{
 		//TODO: complain?
 		assert(0);
 	}
 
	changeStackCount(StackLocation(hero, slot), -count);

 	SetResource sr;
 	sr.player = hero->tempOwner;
 	sr.resid = resourceID;
 	sr.val = getResource(hero->tempOwner, resourceID) + b2 * units;
 	sendAndApply(&sr);

	return true;
}

bool CGameHandler::transformInUndead(const IMarket *market, const CGHeroInstance * hero, ui32 slot)
{
	const CArmedInstance *army = NULL;
	if (hero)
		army = hero;
	else
		army = dynamic_cast<const CGTownInstance *>(market->o);

	if (!army)
		COMPLAIN_RET("Incorrect call to transform in undead!");
	if(!army->hasStackAtSlot(slot))
		COMPLAIN_RET("Army doesn't have any creature in that slot!");


	const CStackInstance &s = army->getStack(slot);
	int resCreature;//resulting creature - bone dragons or skeletons
	
	if	(s.hasBonusOfType(Bonus::DRAGON_NATURE))
		resCreature = 68;
	else
		resCreature = 56;

	changeStackType(StackLocation(army, slot), VLC->creh->creatures[resCreature]);
	return true;
}

bool CGameHandler::sendResources(ui32 val, ui8 player, ui32 r1, ui32 r2)
{
	const PlayerState *p2 = gs->getPlayer(r2, false);
	if(!p2  ||  p2->status != PlayerState::INGAME)
	{
		complain("Dest player must be in game!");
		return false;
	}

	si32 curRes1 = gs->getPlayer(player)->resources[r1], curRes2 = gs->getPlayer(r2)->resources[r1];
	val = std::min(si32(val),curRes1);

	SetResource sr;
	sr.player = player;
	sr.resid = r1;
	sr.val = curRes1 - val;
	sendAndApply(&sr);

	sr.player = r2;
	sr.val = curRes2 + val;
	sendAndApply(&sr);

	return true;
}

bool CGameHandler::setFormation( si32 hid, ui8 formation )
{
	gs->getHero(hid)-> formation = formation;
	return true;
}

bool CGameHandler::hireHero(const CGObjectInstance *obj, ui8 hid, ui8 player)
{
	const PlayerState *p = gs->getPlayer(player);
	const CGTownInstance *t = gs->getTown(obj->id);

	//common prconditions
	if( p->resources[6]<2500  && complain("Not enough gold for buying hero!")
		|| getHeroCount(player, false) >= 8 && complain("Cannot hire hero, only 8 wandering heroes are allowed!"))
		return false;

	if(t) //tavern in town
	{
		if(!vstd::contains(t->builtBuildings,5)  && complain("No tavern!")
			|| t->visitingHero  && complain("There is visiting hero - no place!"))
			return false;
	}
	else if(obj->ID == 95) //Tavern on adv map
	{
		if(getTile(obj->visitablePos())->visitableObjects.back() != obj  &&  complain("Tavern entry must be unoccupied!"))
			return false;
	}


	CGHeroInstance *nh = p->availableHeroes[hid];
	assert(nh);

	HeroRecruited hr;
	hr.tid = obj->id;
	hr.hid = nh->subID;
	hr.player = player;
	hr.tile = obj->visitablePos() + nh->getVisitableOffset();
	sendAndApply(&hr);


	std::map<ui32,CGHeroInstance *> pool = gs->unusedHeroesFromPool();

	const CGHeroInstance *theOtherHero = p->availableHeroes[!hid];
	const CGHeroInstance *newHero = gs->hpool.pickHeroFor(false, player, getNativeTown(player), pool, theOtherHero->type->heroClass);

	SetAvailableHeroes sah;
	sah.player = player;

	if(newHero)
	{
		sah.hid[hid] = newHero->subID;
		sah.army[hid] = new CCreatureSet();
		sah.army[hid]->addToSlot(0, VLC->creh->nameToID[newHero->type->refTypeStack[0]],1);
	}
	else
		sah.hid[hid] = -1;

	sah.hid[!hid] = theOtherHero ? theOtherHero->subID : -1;
	sendAndApply(&sah);

	SetResource sr;
	sr.player = player;
	sr.resid = 6;
	sr.val = p->resources[6] - 2500;
	sendAndApply(&sr);

	if(t)
	{
		vistiCastleObjects (t, nh);
		giveSpells (t,nh);
	}
	return true;
}

bool CGameHandler::queryReply( ui32 qid, ui32 answer )
{
	boost::unique_lock<boost::recursive_mutex> lock(gsm);
	if(vstd::contains(callbacks,qid))
	{
		CFunctionList<void(ui32)> callb = callbacks[qid];
		callbacks.erase(qid);
		if(callb)
			callb(answer);
	}
	else if(vstd::contains(garrisonCallbacks,qid))
	{
		if(garrisonCallbacks[qid])
			garrisonCallbacks[qid]();
		garrisonCallbacks.erase(qid);
		allowedExchanges.erase(qid);
	}
	else
	{
		tlog1 << "Unknown query reply...\n";
		return false;
	}
	return true;
}

bool CGameHandler::makeBattleAction( BattleAction &ba )
{
	tlog1 << "\tMaking action of type " << ba.actionType << std::endl;
	bool ok = true;
	switch(ba.actionType)
	{
	case 2: //walk
		{
			sendAndApply(&StartAction(ba)); //start movement
			moveStack(ba.stackNumber,ba.destinationTile); //move
			sendAndApply(&EndAction());
			break;
		}
	case 3: //defend
	case 8: //wait
		{
			sendAndApply(&StartAction(ba));
			sendAndApply(&EndAction());
			break;
		}
	case 4: //retreat/flee
		{
			if( !gs->battleCanFlee(ba.side ? gs->curB->side2 : gs->curB->side1) )
				break;
			//TODO: remove retreating hero from map and place it in recruitment list
			BattleResult *br = new BattleResult;
			br->result = 1;
			br->winner = !ba.side; //fleeing side loses
			gs->curB->calculateCasualties(br->casualties);
			giveExp(*br);
			battleResult.set(br);
			break;
		}
	case 6: //walk or attack
		{
			sendAndApply(&StartAction(ba)); //start movement and attack
			int startingPos = gs->curB->getStack(ba.stackNumber)->position;
			int distance = moveStack(ba.stackNumber, ba.destinationTile);
			CStack *curStack = gs->curB->getStack(ba.stackNumber),
				*stackAtEnd = gs->curB->getStackT(ba.additionalInfo);

			if(curStack->position != ba.destinationTile //we wasn't able to reach destination tile
				&& !(curStack->doubleWide()
					&&  ( curStack->position == ba.destinationTile + (curStack->attackerOwned ?  +1 : -1 ) )
						) //nor occupy specified hex
				) 
			{
				std::string problem = "We cannot move this stack to its destination " + curStack->getCreature()->namePl;
				tlog3 << problem << std::endl;
				complain(problem);
				ok = false;
				sendAndApply(&EndAction());
				break;
			}

			if(curStack->ID == stackAtEnd->ID) //we should just move, it will be handled by following check
			{
				stackAtEnd = NULL;
			}

			if(!stackAtEnd)
			{
				std::ostringstream problem;
				problem << "There is no stack on " << ba.additionalInfo << " tile (no attack)!";
				std::string probl = problem.str();
				tlog3 << probl << std::endl;
				complain(probl);
				ok = false;
				sendAndApply(&EndAction());
				break;
			}

			ui16 curpos = curStack->position, 
				enemypos = stackAtEnd->position;


			if( !(
				(BattleInfo::mutualPosition(curpos, enemypos) >= 0)						//front <=> front
				|| (curStack->doubleWide()									//back <=> front
					&& BattleInfo::mutualPosition(curpos + (curStack->attackerOwned ? -1 : 1), enemypos) >= 0)
				|| (stackAtEnd->doubleWide()									//front <=> back
					&& BattleInfo::mutualPosition(curpos, enemypos + (stackAtEnd->attackerOwned ? -1 : 1)) >= 0)
				|| (stackAtEnd->doubleWide() && curStack->doubleWide()//back <=> back
					&& BattleInfo::mutualPosition(curpos + (curStack->attackerOwned ? -1 : 1), enemypos + (stackAtEnd->attackerOwned ? -1 : 1)) >= 0)
				)
				)
			{
				tlog3 << "Attack cannot be performed!";
				sendAndApply(&EndAction());
				ok = false;
			}

			//attack
			BattleAttack bat;
			prepareAttack(bat, curStack, stackAtEnd, distance);
			sendAndApply(&bat);
			handleAfterAttackCasting(bat);

			//counterattack
			if(!curStack->hasBonusOfType(Bonus::BLOCKS_RETALIATION)
				&& stackAtEnd->alive()
				&& ( stackAtEnd->counterAttacks > 0 || stackAtEnd->hasBonusOfType(Bonus::UNLIMITED_RETALIATIONS) )
				&& !stackAtEnd->hasBonusOfType(Bonus::SIEGE_WEAPON)
				&& !stackAtEnd->hasBonusOfType(Bonus::HYPNOTIZED))
			{
				prepareAttack(bat, stackAtEnd, curStack, 0);
				bat.flags |= 2;
				sendAndApply(&bat);
				handleAfterAttackCasting(bat);
			}

			//second attack
			if(curStack->valOfBonuses(Bonus::ADDITIONAL_ATTACK) > 0
				&& !curStack->hasBonusOfType(Bonus::SHOOTER)
				&& curStack->alive()
				&& stackAtEnd->alive()  )
			{
				bat.flags = 0;
				prepareAttack(bat, curStack, stackAtEnd, 0);
				sendAndApply(&bat);
				handleAfterAttackCasting(bat);
			}

			//return
			if(curStack->hasBonusOfType(Bonus::RETURN_AFTER_STRIKE) && startingPos != curStack->position && curStack->alive())
			{
				moveStack(ba.stackNumber, startingPos);
				//NOTE: curStack->ID == ba.stackNumber (rev 1431)
			}
			sendAndApply(&EndAction());
			break;
		}
	case 7: //shoot
		{
			CStack *curStack = gs->curB->getStack(ba.stackNumber),
				*destStack= gs->curB->getStackT(ba.destinationTile);
			if( !gs->battleCanShoot(ba.stackNumber, ba.destinationTile) )
				break;

			sendAndApply(&StartAction(ba)); //start shooting

			BattleAttack bat;
			bat.flags |= 1;
			prepareAttack(bat, curStack, destStack, 0);
			sendAndApply(&bat);

			if(curStack->valOfBonuses(Bonus::ADDITIONAL_ATTACK) > 0 //if unit shots twice let's make another shot
				&& curStack->alive()
				&& destStack->alive()
				&& curStack->shots
				)
			{
				prepareAttack(bat, curStack, destStack, 0);
				sendAndApply(&bat);
				handleAfterAttackCasting(bat);
			}

			sendAndApply(&EndAction());
			break;
		}
	case 9: //catapult
		{
			sendAndApply(&StartAction(ba));
			const CGHeroInstance * attackingHero = gs->curB->heroes[ba.side];
			CHeroHandler::SBallisticsLevelInfo sbi = VLC->heroh->ballistics[attackingHero->getSecSkillLevel(10)]; //ballistics
			
			int attackedPart = gs->curB->hexToWallPart(ba.destinationTile);
			if(attackedPart == -1)
			{
				complain("catapult tried to attack non-catapultable hex!");
				break;
			}
			int wallInitHP = gs->curB->si.wallState[attackedPart];
			int dmgAlreadyDealt = 0; //in successive iterations damage is dealt but not yet substracted from wall's HPs
			for(int g=0; g<sbi.shots; ++g)
			{
				if(wallInitHP + dmgAlreadyDealt == 3) //it's not destroyed
					continue;
				
				CatapultAttack ca; //package for clients
				std::pair< std::pair< ui8, si16 >, ui8> attack; //<< attackedPart , destination tile >, damageDealt >
				attack.first.first = attackedPart;
				attack.first.second = ba.destinationTile;
				attack.second = 0;

				int chanceForHit = 0;
				int dmgChance[3] = {sbi.noDmg, sbi.oneDmg, sbi.twoDmg}; //dmgChance[i] - chance for doing i dmg when hit is successful
				switch(attackedPart)
				{
				case 0: //keep
					chanceForHit = sbi.keep;
					break;
				case 1: //bottom tower
				case 6: //upper tower
					chanceForHit = sbi.tower;
					break;
				case 2: //bottom wall
				case 3: //below gate
				case 4: //over gate
				case 5: //upper wall
					chanceForHit = sbi.wall;
					break;
				case 7: //gate
					chanceForHit = sbi.gate;
					break;
				}

				if(rand()%100 <= chanceForHit) //hit is successful
				{
					int dmgRand = rand()%100;
					//accumulating dmgChance
					dmgChance[1] += dmgChance[0];
					dmgChance[2] += dmgChance[1];
					//calculating dealt damage
					for(int v = 0; v < ARRAY_COUNT(dmgChance); ++v)
					{
						if(dmgRand <= dmgChance[v])
						{
							attack.second = std::min(3 - dmgAlreadyDealt - wallInitHP, v);
							dmgAlreadyDealt += attack.second;
							break;
						}
					}

					//removing creatures in turrets / keep if one is destroyed
					if(attack.second > 0 && (attackedPart == 0 || attackedPart == 1 || attackedPart == 6))
					{
						int posRemove = -1;
						switch(attackedPart)
						{
						case 0: //keep
							posRemove = -2;
							break;
						case 1: //bottom tower
							posRemove = -3;
							break;
						case 6: //upper tower
							posRemove = -4;
							break;
						}

						BattleStacksRemoved bsr;
						for(int g=0; g<gs->curB->stacks.size(); ++g)
						{
							if(gs->curB->stacks[g]->position == posRemove)
							{
								bsr.stackIDs.insert( gs->curB->stacks[g]->ID );
								break;
							}
						}

						sendAndApply(&bsr);
					}
				}
				ca.attacker = ba.stackNumber;
				ca.attackedParts.insert(attack);

				sendAndApply(&ca);
			}
			sendAndApply(&EndAction());
			break;
		}
	case 12: //healing
		{
			sendAndApply(&StartAction(ba));
			const CGHeroInstance * attackingHero = gs->curB->heroes[ba.side];
			CStack *healer = gs->curB->getStack(ba.stackNumber),
				*destStack = gs->curB->getStackT(ba.destinationTile);

			if(healer == NULL || destStack == NULL || !healer->hasBonusOfType(Bonus::HEALER))
			{
				complain("There is either no healer, no destination, or healer cannot heal :P");
			}
			int maxHealable = destStack->MaxHealth() - destStack->firstHPleft;
			int maxiumHeal = std::max(10, attackingHero->valOfBonuses(Bonus::SECONDARY_SKILL_PREMY, 27));

			int healed = std::min(maxHealable, maxiumHeal);

			if(healed == 0)
			{
				//nothing to heal.. should we complain?
			}
			else
			{
				StacksHealedOrResurrected shr;
				shr.lifeDrain = false;
				StacksHealedOrResurrected::HealInfo hi;

				hi.healedHP = healed;
				hi.lowLevelResurrection = 0;
				hi.stackID = destStack->ID;

				shr.healedStacks.push_back(hi);
				sendAndApply(&shr);
			}


			sendAndApply(&EndAction());
			break;
		}
	}
	if(ba.stackNumber == gs->curB->activeStack  ||  battleResult.get()) //active stack has moved or battle has finished
		battleMadeAction.setn(true);
	return ok;
}

void CGameHandler::playerMessage( ui8 player, const std::string &message )
{
	bool cheated=true;
	sendAndApply(&PlayerMessage(player,message));
	if(message == "vcmiistari") //give all spells and 999 mana
	{
		SetMana sm;
		ChangeSpells cs;
		SetHeroArtifacts sha;

		CGHeroInstance *h = gs->getHero(gs->getPlayer(player)->currentSelection);
		if(!h && complain("Cannot realize cheat, no hero selected!")) return;

		sm.hid = cs.hid = h->id;

		//give all spells
		cs.learn = 1;
		for(int i=0;i<VLC->spellh->spells.size();i++)
		{
			if(!VLC->spellh->spells[i].creatureAbility)
				cs.spells.insert(i);
		}

		//give mana
		sm.val = 999;

		if(!h->getArt(17)) //hero doesn't have spellbook
		{
			//give spellbook
			sha.hid = h->id;
			sha.artifacts = h->artifacts;
			sha.artifWorn = h->artifWorn;
			VLC->arth->equipArtifact(sha.artifWorn, 17, 0);
			sendAndApply(&sha);
		}

		sendAndApply(&cs);
		sendAndApply(&sm);
	}
	else if(message == "vcmiainur") //gives 5 archangels into each slot
	{
		CGHeroInstance *hero = gs->getHero(gs->getPlayer(player)->currentSelection);
		const CCreature *archangel = VLC->creh->creatures[13];
		if(!hero) return;

		for(int i = 0; i < ARMY_SIZE; i++)
			if(!hero->hasStackAtSlot(i))
				insertNewStack(StackLocation(hero, i), archangel, 10);
	}
	else if(message == "vcmiangband") //gives 10 black knight into each slot
	{
		CGHeroInstance *hero = gs->getHero(gs->getPlayer(player)->currentSelection);
		const CCreature *blackKnight = VLC->creh->creatures[66];
		if(!hero) return;

		for(int i = 0; i < ARMY_SIZE; i++)
			if(!hero->hasStackAtSlot(i))
				insertNewStack(StackLocation(hero, i), blackKnight, 10);
	}
	else if(message == "vcminoldor") //all war machines
	{
		CGHeroInstance *hero = gs->getHero(gs->getPlayer(player)->currentSelection);
		if(!hero) return;
		SetHeroArtifacts sha;
		sha.hid = hero->id;
		sha.artifacts = hero->artifacts;
		sha.artifWorn = hero->artifWorn;
		VLC->arth->equipArtifact(sha.artifWorn, 13, VLC->arth->artifacts[4]);
		VLC->arth->equipArtifact(sha.artifWorn, 14, VLC->arth->artifacts[5]);
		VLC->arth->equipArtifact(sha.artifWorn, 15, VLC->arth->artifacts[6]);
		sendAndApply(&sha);
	}
	else if(message == "vcminahar") //1000000 movement points
	{
		CGHeroInstance *hero = gs->getHero(gs->getPlayer(player)->currentSelection);
		if(!hero) return;
		SetMovePoints smp;
		smp.hid = hero->id;
		smp.val = 1000000;
		sendAndApply(&smp);
	}
	else if(message == "vcmiformenos") //give resources
	{
		SetResources sr;
		sr.player = player;
		sr.res = gs->getPlayer(player)->resources;
		for(int i=0;i<7;i++)
			sr.res[i] += 100;
		sr.res[6] += 19900;
		sendAndApply(&sr);
	}
	else if(message == "vcmieagles") //reveal FoW
	{
		FoWChange fc;
		fc.mode = 1;
		fc.player = player;
		for(int i=0;i<gs->map->width;i++)
			for(int j=0;j<gs->map->height;j++)
				for(int k=0;k<gs->map->twoLevel+1;k++)
					if(!gs->getPlayerTeam(fc.player)->fogOfWarMap[i][j][k])
						fc.tiles.insert(int3(i,j,k));
		sendAndApply(&fc);
	}
	else if(message == "vcmiglorfindel") //selected hero gains a new level
	{
		CGHeroInstance *hero = gs->getHero(gs->getPlayer(player)->currentSelection);
		changePrimSkill(hero->id,4,VLC->heroh->reqExp(hero->level+1) - VLC->heroh->reqExp(hero->level));
	}
	else if(message == "vcmisilmaril") //player wins
	{
		gs->getPlayer(player)->enteredWinningCheatCode = 1;
		checkLossVictory(player);
	}
	else if(message == "vcmimelkor") //player looses
	{
		gs->getPlayer(player)->enteredLosingCheatCode = 1;
		checkLossVictory(player);
	}
	else if (message == "vcmiforgeofnoldorking") //hero gets all artifacts except war machines, spell scrolls and spell book
	{
		CGHeroInstance *hero = gs->getHero(gs->getPlayer(player)->currentSelection);
		if(!hero) return;
		SetHeroArtifacts sha;
		sha.hid = hero->id;
		sha.artifacts = hero->artifacts;
		sha.artifWorn = hero->artifWorn;
		sha.artifacts.push_back(VLC->arth->artifacts[2]); //grail
		for (int g=7; g<=140; ++g)
		{
			sha.artifacts.push_back(VLC->arth->artifacts[g]);
		}
		sendAndApply(&sha);
	}
	else
		cheated = false;
	if(cheated)
	{
		sendAndApply(&SystemMessage(VLC->generaltexth->allTexts[260]));
	}
}

static std::vector<ui32> calculateResistedStacks(const CSpell * sp, const CGHeroInstance * caster, const CGHeroInstance * hero2, const std::set<CStack*> affectedCreatures)
{
	std::vector<ui32> ret;
	for(std::set<CStack*>::const_iterator it = affectedCreatures.begin(); it != affectedCreatures.end(); ++it)
	{
		if (NBonus::hasOfType(caster, Bonus::NEGATE_ALL_NATURAL_IMMUNITIES) ||
			NBonus::hasOfType(hero2, Bonus::NEGATE_ALL_NATURAL_IMMUNITIES))
		{
			//don't use natural immunities when one of heroes has this bonus
 			BonusList bl = (*it)->getBonuses(Selector::type(Bonus::SPELL_IMMUNITY)),
				b2 = (*it)->getBonuses(Selector::type(Bonus::LEVEL_SPELL_IMMUNITY));

			bl.insert(bl.end(), b2.begin(), b2.end());
 
 			BOOST_FOREACH(Bonus *bb, bl)
 			{
 				if( (bb->type == Bonus::SPELL_IMMUNITY && bb->subtype == sp->id || //100% sure spell immunity
 					bb->type == Bonus::LEVEL_SPELL_IMMUNITY && bb->val >= sp->level) //some creature abilities have level 0
					&& bb->source != Bonus::CREATURE_ABILITY)
 				{
 					ret.push_back((*it)->ID);
 					continue;
 				}
 			}
		}
		else
		{
			if ((*it)->hasBonusOfType(Bonus::SPELL_IMMUNITY, sp->id) //100% sure spell immunity
				|| ( (*it)->hasBonusOfType(Bonus::LEVEL_SPELL_IMMUNITY) &&
				(*it)->valOfBonuses(Bonus::LEVEL_SPELL_IMMUNITY) >= sp->level) ) //some creature abilities have level 0
			{
				ret.push_back((*it)->ID);
				continue;
			}
		}
		

		//non-negative spells on friendly stacks should always succeed, unless immune
		if(sp->positiveness >= 0 && (*it)->owner == caster->tempOwner)
			continue;

		const CGHeroInstance * bonusHero; //hero we should take bonuses from
		if(caster && (*it)->owner == caster->tempOwner)
			bonusHero = caster;
		else
			bonusHero = hero2;

		int prob = (*it)->valOfBonuses(Bonus::MAGIC_RESISTANCE); //probability of resistance in %
		if(bonusHero)
		{
			//bonusHero's resistance support (secondary skils and artifacts)
			prob += bonusHero->valOfBonuses(Bonus::MAGIC_RESISTANCE);
			//resistance skill
			prob += bonusHero->valOfBonuses(Bonus::SECONDARY_SKILL_PREMY, 26) / 100.0f;
		}

		if(prob > 100) prob = 100;

		if(rand()%100 < prob) //immunity from resistance
			ret.push_back((*it)->ID);

	}

	if(sp->id == 60) //hypnotize
	{
		for(std::set<CStack*>::const_iterator it = affectedCreatures.begin(); it != affectedCreatures.end(); ++it)
		{
			if( (*it)->hasBonusOfType(Bonus::SPELL_IMMUNITY, sp->id) //100% sure spell immunity
				|| ( (*it)->count - 1 ) * (*it)->MaxHealth() + (*it)->firstHPleft 
				> 
				caster->getPrimSkillLevel(2) * 25 + sp->powers[caster->getSpellSchoolLevel(sp)]
			)
			{
				ret.push_back((*it)->ID);
			}
		}
	}

	return ret;
}

void CGameHandler::handleSpellCasting( int spellID, int spellLvl, int destination, ui8 casterSide, ui8 casterColor,
	const CGHeroInstance * caster, const CGHeroInstance * secHero, int usedSpellPower )
{
	CSpell *spell = &VLC->spellh->spells[spellID];

	BattleSpellCast sc;
	sc.side = casterSide;
	sc.id = spellID;
	sc.skill = spellLvl;
	sc.tile = destination;
	sc.dmgToDisplay = 0;
	sc.castedByHero = (bool)caster;

	//calculating affected creatures for all spells
	std::set<CStack*> attackedCres = gs->curB->getAttackedCreatures(spell, spellLvl, casterColor, destination);
	for(std::set<CStack*>::const_iterator it = attackedCres.begin(); it != attackedCres.end(); ++it)
	{
		sc.affectedCres.insert((*it)->ID);
	}

	//checking if creatures resist
	sc.resisted = calculateResistedStacks(spell, caster, secHero, attackedCres);

	//calculating dmg to display
	for(std::set<CStack*>::iterator it = attackedCres.begin(); it != attackedCres.end(); ++it)
	{
		if(vstd::contains(sc.resisted, (*it)->ID)) //this creature resisted the spell
			continue;
		sc.dmgToDisplay += gs->curB->calculateSpellDmg(spell, caster, *it, spellLvl, usedSpellPower);
	}

	sendAndApply(&sc);

	//applying effects
	switch(spellID)
	{
	case 15: //magic arrow
	case 16: //ice bolt
	case 17: //lightning bolt
	case 18: //implosion
	case 20: //frost ring
	case 21: //fireball
	case 22: //inferno
	case 23: //meteor shower
	case 24: //death ripple
	case 25: //destroy undead
	case 26: //armageddon
	case 77: //Thunderbolt (thunderbirds)
		{
			StacksInjured si;
			for(std::set<CStack*>::iterator it = attackedCres.begin(); it != attackedCres.end(); ++it)
			{
				if(vstd::contains(sc.resisted, (*it)->ID)) //this creature resisted the spell
					continue;

				BattleStackAttacked bsa;
				bsa.flags |= 2;
				bsa.effect = spell->mainEffectAnim;
				bsa.damageAmount = gs->curB->calculateSpellDmg(spell, caster, *it, spellLvl, usedSpellPower);
				bsa.stackAttacked = (*it)->ID;
				bsa.attackerID = -1;
				prepareAttacked(bsa,*it);
				si.stacks.push_back(bsa);
			}
			if(!si.stacks.empty())
				sendAndApply(&si);
			break;
		}
	case 27: //shield 
	case 28: //air shield
	case 29: //fire shield
	case 30: //protection from air
	case 31: //protection from fire
	case 32: //protection from water
	case 33: //protection from earth
	case 34: //anti-magic
	case 41: //bless
	case 42: //curse
	case 43: //bloodlust
	case 44: //precision
	case 45: //weakness
	case 46: //stone skin
	case 47: //disrupting ray
	case 48: //prayer
	case 49: //mirth
	case 50: //sorrow
	case 51: //fortune
	case 52: //misfortune
	case 53: //haste
	case 54: //slow
	case 55: //slayer
	case 56: //frenzy
	case 58: //counterstrike
	case 59: //berserk
	case 60: //hypnotize
	case 61: //forgetfulness
	case 62: //blind
		{
			SetStackEffect sse;
			for(std::set<CStack*>::iterator it = attackedCres.begin(); it != attackedCres.end(); ++it)
			{
				if(vstd::contains(sc.resisted, (*it)->ID)) //this creature resisted the spell
					continue;
				sse.stacks.push_back((*it)->ID);
			}
			sse.effect.id = spellID;
			sse.effect.val = spellLvl;
			sse.effect.turnsRemain = gs->curB->calculateSpellDuration(spell, caster, usedSpellPower);
			if(!sse.stacks.empty())
				sendAndApply(&sse);
			break;
		}
	case 63: //teleport
		{
			BattleStackMoved bsm;
			bsm.distance = -1;
			bsm.stack = gs->curB->activeStack;
			bsm.ending = true;
			bsm.tile = destination;
			bsm.teleporting = true;
			sendAndApply(&bsm);

			break;
		}
	case 37: //cure
	case 38: //resurrection
	case 39: //animate dead
		{
			StacksHealedOrResurrected shr;
			shr.lifeDrain = false;
			for(std::set<CStack*>::iterator it = attackedCres.begin(); it != attackedCres.end(); ++it)
			{
				if(vstd::contains(sc.resisted, (*it)->ID) //this creature resisted the spell
					|| (spellID == 39 && !(*it)->hasBonusOfType(Bonus::UNDEAD)) //we try to cast animate dead on living stack
					) 
					continue;
				StacksHealedOrResurrected::HealInfo hi;
				hi.stackID = (*it)->ID;
				hi.healedHP = gs->curB->calculateHealedHP(caster, spell, *it);
				hi.lowLevelResurrection = spellLvl <= 1;
				shr.healedStacks.push_back(hi);
			}
			if(!shr.healedStacks.empty())
				sendAndApply(&shr);
			break;
		}
	case 64: //remove obstacle
		{
			ObstaclesRemoved obr;
			for(int g=0; g<gs->curB->obstacles.size(); ++g)
			{
				std::vector<int> blockedHexes = VLC->heroh->obstacles[gs->curB->obstacles[g].ID].getBlocked(gs->curB->obstacles[g].pos);

				if(vstd::contains(blockedHexes, destination)) //this obstacle covers given hex
				{
					obr.obstacles.insert(gs->curB->obstacles[g].uniqueID);
				}
			}
			if(!obr.obstacles.empty())
				sendAndApply(&obr);

			break;
		}
	}

}

bool CGameHandler::makeCustomAction( BattleAction &ba )
{
	switch(ba.actionType)
	{
	case 1: //hero casts spell
		{
			const CGHeroInstance *h = gs->curB->heroes[ba.side];
			const CGHeroInstance *secondHero = gs->curB->heroes[!ba.side];
			if(!h)
			{
				tlog2 << "Wrong caster!\n";
				return false;
			}
			if(ba.additionalInfo >= VLC->spellh->spells.size())
			{
				tlog2 << "Wrong spell id (" << ba.additionalInfo << ")!\n";
				return false;
			}

			const CSpell *s = &VLC->spellh->spells[ba.additionalInfo];
			ui8 skill = h->getSpellSchoolLevel(s); //skill level

			if(   !(h->canCastThisSpell(s)) //hero cannot cast this spell at all
				|| (h->mana < gs->curB->getSpellCost(s, h)) //not enough mana
				|| (ba.additionalInfo < 10) //it's adventure spell (not combat)
				|| (gs->curB->castSpells[ba.side]) //spell has been cast
				|| (NBonus::hasOfType(secondHero, Bonus::SPELL_IMMUNITY, s->id)) //non - casting hero provides immunity for this spell 
				|| (gs->battleMaxSpellLevel() < s->level) //non - casting hero stops caster from casting this spell
				)
			{
				tlog2 << "Spell cannot be cast!\n";
				return false;
			}

			sendAndApply(&StartAction(ba)); //start spell casting

			handleSpellCasting (ba.additionalInfo, skill, ba.destinationTile, ba.side, h->tempOwner, h, secondHero, h->getPrimSkillLevel(2));

			sendAndApply(&EndAction());
			if( !gs->curB->getStack(gs->curB->activeStack, false)->alive() )
			{
				battleMadeAction.setn(true);
			}
			checkForBattleEnd(gs->curB->stacks);
			if(battleResult.get())
			{
				battleMadeAction.setn(true);
				//battle will be ended by startBattle function
				//endBattle(gs->curB->tile, gs->curB->heroes[0], gs->curB->heroes[1]);
			}

			return true;
		}
	}
	return false;
}

void CGameHandler::handleTimeEvents()
{
	gs->map->events.sort(evntCmp);
	while(gs->map->events.size() && gs->map->events.front()->firstOccurence+1 == gs->day)
	{
		CMapEvent *ev = gs->map->events.front();
		for(int player = 0; player < PLAYER_LIMIT; player++)
		{
			PlayerState *pinfo = gs->getPlayer(player);

			if( pinfo  //player exists
				&& (ev->players & 1<<player) //event is enabled to this player
				&& ((ev->computerAffected && !pinfo->human) 
					|| (ev->humanAffected && pinfo->human)
				)
			)
			{
				//give resources
				SetResources sr;
				sr.player = player;
				sr.res = pinfo->resources;

				//prepare dialog
				InfoWindow iw;
				iw.player = player;
				iw.text << ev->message;
				for (int i=0; i<ev->resources.size(); i++)
				{
					if(ev->resources[i]) //if resource is changed, we add it to the dialog
					{
						// If removing too much resources, adjust the
						// amount so the total doesn't become negative.
						if (sr.res[i] + ev->resources[i] < 0)
							ev->resources[i] = -sr.res[i];

						if(ev->resources[i]) //if non-zero res change
						{
							iw.components.push_back(Component(Component::RESOURCE,i,ev->resources[i],0));
							sr.res[i] += ev->resources[i];
						}
					}
				}
				if (iw.components.size())
				{
					sendAndApply(&sr); //update player resources if changed
				}

				sendAndApply(&iw); //show dialog
			}
		} //PLAYERS LOOP

		if(ev->nextOccurence)
		{
			ev->firstOccurence += ev->nextOccurence;
			gs->map->events.sort(evntCmp);
		}
		else
		{
			delete ev;
			gs->map->events.pop_front();
		}
	}
}

void CGameHandler::handleTownEvents(CGTownInstance * town, NewTurn &n, std::map<si32, std::map<si32, si32> > &newCreas)
{
	town->events.sort(evntCmp);
	while(town->events.size() && town->events.front()->firstOccurence == gs->day)
	{
		ui8 player = town->tempOwner;
		CCastleEvent *ev = town->events.front();
		PlayerState *pinfo = gs->getPlayer(player);

		if( pinfo  //player exists
			&& (ev->players & 1<<player) //event is enabled to this player
			&& ((ev->computerAffected && !pinfo->human) 
				|| (ev->humanAffected && pinfo->human) ) )
		{

			// dialog
			InfoWindow iw;
			iw.player = player;
			iw.text << ev->message;

			for (int i=0; i<ev->resources.size(); i++)
				if(ev->resources[i]) //if resource had changed, we add it to the dialog
				{
					int was = n.res[player][i];
					n.res[player][i] += ev->resources[i];
					n.res[player][i] = std::max<si32>(n.res[player][i], 0);

					if(pinfo->resources[i] != n.res[player][i]) //if non-zero res change
						iw.components.push_back(Component(Component::RESOURCE,i,n.res[player][i]-was,0));
				}
			for(std::set<si32>::iterator i = ev->buildings.begin(); i!=ev->buildings.end();i++)
				if ( !vstd::contains(town->builtBuildings, *i))
				{
					buildStructure(town->id, *i, true);
					iw.components.push_back(Component(Component::BUILDING, town->subID, *i, 0));
				}

			for(si32 i=0;i<ev->creatures.size();i++) //creature growths
			{
				if(town->creatureDwelling(i) && ev->creatures[i])//there is dwelling
				{
					newCreas[town->id][i] += ev->creatures[i];
					iw.components.push_back(Component(Component::CREATURE, 
							town->creatures[i].second.back(), ev->creatures[i], 0));
				}
			}
			sendAndApply(&iw); //show dialog
		}

		if(ev->nextOccurence)
		{
			ev->firstOccurence += ev->nextOccurence;
			town->events.sort(evntCmp);
		}
		else
		{
			delete ev;
			town->events.pop_front();
		}
	}
}

bool CGameHandler::complain( const std::string &problem )
{
	sendMessageToAll("Server encountered a problem: " + problem);
	tlog1 << problem << std::endl;
	return true;
}

ui32 CGameHandler::getQueryResult( ui8 player, int queryID )
{
	//TODO: write
	return 0;
}

void CGameHandler::showGarrisonDialog( int upobj, int hid, bool removableUnits, const boost::function<void()> &cb )
{
	ui8 player = getOwner(hid);
	GarrisonDialog gd;
	gd.hid = hid;
	gd.objid = upobj;

	{
		boost::unique_lock<boost::recursive_mutex> lock(gsm);
		gd.id = QID;
		garrisonCallbacks[QID] = cb;
		allowedExchanges[QID] = std::pair<si32,si32>(upobj,hid);
		states.addQuery(player,QID);
		QID++; 
		gd.removableUnits = removableUnits;
		sendAndApply(&gd);
	}
}

void CGameHandler::showThievesGuildWindow(int requestingObjId)
{
	OpenWindow ow;
	ow.window = OpenWindow::THIEVES_GUILD;
	ow.id1 = requestingObjId;
	sendAndApply(&ow);
}

bool CGameHandler::isAllowedExchange( int id1, int id2 )
{
	if(id1 == id2)
		return true;

	{
		boost::unique_lock<boost::recursive_mutex> lock(gsm);
		for(std::map<ui32, std::pair<si32,si32> >::const_iterator i = allowedExchanges.begin(); i!=allowedExchanges.end(); i++)
			if(id1 == i->second.first && id2 == i->second.second   ||   id2 == i->second.first && id1 == i->second.second)
				return true;
	}

	const CGObjectInstance *o1 = getObj(id1), *o2 = getObj(id2);

	if(o1->ID == TOWNI_TYPE)
	{
		const CGTownInstance *t = static_cast<const CGTownInstance*>(o1);
		if(t->visitingHero == o2  ||  t->garrisonHero == o2)
			return true;
	}
	if(o2->ID == TOWNI_TYPE)
	{
		const CGTownInstance *t = static_cast<const CGTownInstance*>(o2);
		if(t->visitingHero == o1  ||  t->garrisonHero == o1)
			return true;
	}
	if(o1->ID == HEROI_TYPE && o2->ID == HEROI_TYPE
		&& distance(o1->pos, o2->pos) < 2) //hero stands on the same tile or on the neighbouring tiles
	{
		//TODO: it's workaround, we should check if first hero visited second and player hasn't closed exchange window
		//(to block moving stacks for free [without visiting] beteen heroes)
		return true;
	}

	return false;
}

void CGameHandler::objectVisited( const CGObjectInstance * obj, const CGHeroInstance * h )
{
	obj->onHeroVisit(h);
}

bool CGameHandler::buildBoat( ui32 objid )
{
	const IShipyard *obj = IShipyard::castFrom(getObj(objid));

	if(obj->state())
	{
		complain("Cannot build boat in this shipyard!");
		return false;
	}
	else if(obj->o->ID == TOWNI_TYPE
		&& !vstd::contains((static_cast<const CGTownInstance*>(obj))->builtBuildings,6))
	{
		complain("Cannot build boat in the town - no shipyard!");
		return false;
	}

	//TODO use "real" cost via obj->getBoatCost
	if(getResource(obj->o->tempOwner, 6) < 1000  ||  getResource(obj->o->tempOwner, 0) < 10)
	{
		complain("Not enough resources to build a boat!");
		return false;
	}

	int3 tile = obj->bestLocation();
	if(!gs->map->isInTheMap(tile))
	{
		complain("Cannot find appropriate tile for a boat!");
		return false;
	}

	//take boat cost
	SetResources sr;
	sr.player = obj->o->tempOwner;
	sr.res = gs->getPlayer(obj->o->tempOwner)->resources;
	sr.res[0] -= 10;
	sr.res[6] -= 1000;
	sendAndApply(&sr);

	//create boat
	NewObject no;
	no.ID = 8;
	no.subID = obj->getBoatType();
	no.pos = tile + int3(1,0,0);
	sendAndApply(&no);

	return true;
}

void CGameHandler::engageIntoBattle( ui8 player )
{
	if(vstd::contains(states.players, player))
		states.setFlag(player,&PlayerStatus::engagedIntoBattle,true);

	//notify interfaces
	PlayerBlocked pb;
	pb.player = player;
	pb.reason = PlayerBlocked::UPCOMING_BATTLE;
	sendAndApply(&pb);
}

void CGameHandler::winLoseHandle(ui8 players )
{
	for(size_t i = 0; i < PLAYER_LIMIT; i++)
	{
		if(players & 1<<i  &&  gs->getPlayer(i))
		{
			checkLossVictory(i);
		}
	}
}

void CGameHandler::checkLossVictory( ui8 player )
{
	const PlayerState *p = gs->getPlayer(player);
	if(p->status) //player already won / lost
		return;

	int loss = gs->lossCheck(player);
	int vic = gs->victoryCheck(player);

	if(!loss && !vic)
		return;

	InfoWindow iw;
	getLossVicMessage(player, vic ? vic : loss , vic, iw);
	sendAndApply(&iw);

	PlayerEndsGame peg;
	peg.player = player;
	peg.victory = vic;
	sendAndApply(&peg);

	if(vic > 0) //one player won -> all enemies lost
	{
		iw.text.localStrings.front().second++; //message about losing because enemy won first is just after victory message

		for (std::map<ui8,PlayerState>::const_iterator i = gs->players.begin(); i!=gs->players.end(); i++)
		{
			if(i->first < PLAYER_LIMIT && i->first != player)//FIXME: skip already eliminated players?
			{
				iw.player = i->first;
				sendAndApply(&iw);

				peg.player = i->first;
				peg.victory = gameState()->getPlayerRelations(player, i->first) == 1; // ally of winner
				sendAndApply(&peg);
			}
		}
	}
	else //player lost -> all his objects become unflagged (neutral)
	{
		std::vector<CGHeroInstance*> hlp = p->heroes;
		for (std::vector<CGHeroInstance*>::const_iterator i = hlp.begin(); i != hlp.end(); i++) //eliminate heroes
			removeObject((*i)->id);

		for (std::vector<CGObjectInstance*>::const_iterator i = gs->map->objects.begin(); i != gs->map->objects.end(); i++) //unflag objs
		{
			if(*i  &&  (*i)->tempOwner == player)
				setOwner((**i).id,NEUTRAL_PLAYER);
		}

		//eliminating one player may cause victory of another:
		winLoseHandle(ALL_PLAYERS & ~(1<<player));
	}

	if(vic)
	{
		end2 = true;

		if(gs->campaign)
		{
			std::vector<CGHeroInstance *> hes;
			BOOST_FOREACH(CGHeroInstance * ghi, gs->map->heroes)
			{
				if (ghi->tempOwner == 0 /*TODO: insert human player's color*/)
				{
					hes.push_back(ghi);
				}
			}
			gs->campaign->mapConquered(hes);

			UpdateCampaignState ucs;
			ucs.camp = gs->campaign;
			sendAndApply(&ucs);
		}
	}
}

void CGameHandler::getLossVicMessage( ui8 player, ui8 standard, bool victory, InfoWindow &out ) const
{
//	const PlayerState *p = gs->getPlayer(player);
// 	if(!p->human)
// 		return; //AI doesn't need text info of loss

	out.player = player;

	if(victory)
	{
		if(standard < 0) //not std loss
		{
			switch(gs->map->victoryCondition.condition)
			{
			case artifact:
				out.text.addTxt(MetaString::GENERAL_TXT, 280); //Congratulations! You have found the %s, and can claim victory!
				out.text.addReplacement(MetaString::ART_NAMES,gs->map->victoryCondition.ID); //artifact name
				break;
			case gatherTroop:
				out.text.addTxt(MetaString::GENERAL_TXT, 276); //Congratulations! You have over %d %s in your armies. Your enemies have no choice but to bow down before your power!
				out.text.addReplacement(gs->map->victoryCondition.count);
				out.text.addReplacement(MetaString::CRE_PL_NAMES, gs->map->victoryCondition.ID);
				break;
			case gatherResource:
				out.text.addTxt(MetaString::GENERAL_TXT, 278); //Congratulations! You have collected over %d %s in your treasury. Victory is yours!
				out.text.addReplacement(gs->map->victoryCondition.count);
				out.text.addReplacement(MetaString::RES_NAMES, gs->map->victoryCondition.ID);
				break;
			case buildCity:
				out.text.addTxt(MetaString::GENERAL_TXT, 282); //Congratulations! You have successfully upgraded your town, and can claim victory!
				break;
			case buildGrail:
				out.text.addTxt(MetaString::GENERAL_TXT, 284); //Congratulations! You have constructed a permanent home for the Grail, and can claim victory!
				break;
			case beatHero:
				{
					out.text.addTxt(MetaString::GENERAL_TXT, 252); //Congratulations! You have completed your quest to defeat the enemy hero %s. Victory is yours!
					const CGHeroInstance *h = dynamic_cast<const CGHeroInstance*>(gs->map->victoryCondition.obj);
					assert(h);
					out.text.addReplacement(h->name);
				}
				break;
			case captureCity:
				{
					out.text.addTxt(MetaString::GENERAL_TXT, 249); //Congratulations! You captured %s, and are victorious!
					const CGTownInstance *t = dynamic_cast<const CGTownInstance*>(gs->map->victoryCondition.obj);
					assert(t);
					out.text.addReplacement(t->name);
				}
				break;
			case beatMonster:
				out.text.addTxt(MetaString::GENERAL_TXT, 286); //Congratulations! You have completed your quest to kill the fearsome beast, and can claim victory!
				break;
			case takeDwellings:
				out.text.addTxt(MetaString::GENERAL_TXT, 288); //Congratulations! Your flag flies on the dwelling of every creature. Victory is yours!
				break;
			case takeMines:
				out.text.addTxt(MetaString::GENERAL_TXT, 290); //Congratulations! Your flag flies on every mine. Victory is yours!
				break;
			case transportItem:
				out.text.addTxt(MetaString::GENERAL_TXT, 292); //Congratulations! You have reached your destination, precious cargo intact, and can claim victory!
				break;
			}
		}
		else
		{
			out.text.addTxt(MetaString::GENERAL_TXT, 659); //Congratulations! You have reached your destination, precious cargo intact, and can claim victory!
		}
	}
	else
	{
		if(standard < 0) //not std loss
		{
			switch(gs->map->lossCondition.typeOfLossCon)
			{
			case lossCastle:
				{
					out.text.addTxt(MetaString::GENERAL_TXT, 251); //The town of %s has fallen - all is lost!
					const CGTownInstance *t = dynamic_cast<const CGTownInstance*>(gs->map->lossCondition.obj);
					assert(t);
					out.text.addReplacement(t->name);
				}
				break;
			case lossHero:
				{
					out.text.addTxt(MetaString::GENERAL_TXT, 253); //The hero, %s, has suffered defeat - your quest is over!
					const CGHeroInstance *h = dynamic_cast<const CGHeroInstance*>(gs->map->lossCondition.obj);
					assert(h);
					out.text.addReplacement(h->name);
				}
				break;
			case timeExpires:
				out.text.addTxt(MetaString::GENERAL_TXT, 254); //Alas, time has run out on your quest. All is lost.
				break;
			}
		}
		else if(standard == 2)
		{
			out.text.addTxt(MetaString::GENERAL_TXT, 7);//%s, your heroes abandon you, and you are banished from this land.
			out.text.addReplacement(MetaString::COLOR, player);
			out.components.push_back(Component(Component::FLAG,player,0,0));
		}
		else //lost all towns and heroes
		{
			out.text.addTxt(MetaString::GENERAL_TXT, 660); //All your forces have been defeated, and you are banished from this land!
		}
	}
}

bool CGameHandler::dig( const CGHeroInstance *h )
{
	for (std::vector<CGObjectInstance*>::const_iterator i = gs->map->objects.begin(); i != gs->map->objects.end(); i++) //unflag objs
	{
		if(*i && (*i)->ID == 124  &&  (*i)->pos == h->getPosition())
		{
			complain("Cannot dig - there is already a hole under the hero!");
			return false;
		}
	}

	NewObject no;
	no.ID = 124;
	no.pos = h->getPosition();
	no.subID = getTile(no.pos)->tertype;

	if(no.subID >= 8) //no digging on water / rock
	{
		complain("Cannot dig - wrong terrain type!");
		return false;
	}
	sendAndApply(&no);

	SetMovePoints smp;
	smp.hid = h->id;
	smp.val = 0;
	sendAndApply(&smp);

	InfoWindow iw;
	iw.player = h->tempOwner;
	if(gs->map->grailPos == h->getPosition())
	{
		iw.text.addTxt(MetaString::GENERAL_TXT, 58); //"Congratulations! After spending many hours digging here, your hero has uncovered the "
		iw.text.addTxt(MetaString::ART_NAMES, 2);
		iw.soundID = soundBase::ULTIMATEARTIFACT;
		giveHeroArtifact(2, h->id, -1); //give grail
		sendAndApply(&iw);

		iw.text.clear();
		iw.text.addTxt(MetaString::ART_DESCR, 2);
		sendAndApply(&iw);
	}
	else
	{
		iw.text.addTxt(MetaString::GENERAL_TXT, 59); //"Nothing here. \n Where could it be?"
		iw.soundID = soundBase::Dig;
		sendAndApply(&iw);
	}

	return true;
}

void CGameHandler::handleAfterAttackCasting( const BattleAttack & bat )
{
	const CStack * attacker = gs->curB->getStack(bat.stackAttacking);
	if( attacker->hasBonusOfType(Bonus::SPELL_AFTER_ATTACK) )
	{
		BOOST_FOREACH(const Bonus *sf, attacker->getBonuses(Selector::type(Bonus::SPELL_AFTER_ATTACK)))
		{
			if (sf->type == Bonus::SPELL_AFTER_ATTACK)
			{
				const CStack * oneOfAttacked = NULL;
				for(int g=0; g<bat.bsa.size(); ++g)
				{
					if (bat.bsa[g].newAmount > 0)
					{
						oneOfAttacked = gs->curB->getStack(bat.bsa[g].stackAttacked);
						break;
					}
				}
				if(oneOfAttacked == NULL) //all attacked creatures have been killed
					return;

				int spellID = sf->subtype;
				int spellLevel = sf->val;
				int chance = sf->additionalInfo % 1000;
				//int meleeRanged = sf->additionalInfo / 1000;
				int destination = oneOfAttacked->position;
				//check if spell should be casted (probability handling)
				if( rand()%100 >= chance )
					continue;

				//casting
				handleSpellCasting(spellID, spellLevel, destination, !attacker->attackerOwned, attacker->owner, NULL, NULL, attacker->count);
			}
		}
	}
}

bool CGameHandler::castSpell(const CGHeroInstance *h, int spellID, const int3 &pos)
{
	const CSpell *s = &VLC->spellh->spells[spellID];
	int cost = h->getSpellCost(s);
	int schoolLevel = h->getSpellSchoolLevel(s);

	if(!h->canCastThisSpell(s))
		COMPLAIN_RET("Hero cannot cast this spell!");
	if(h->mana < cost) 
		COMPLAIN_RET("Hero doesn't have enough spell points to cast this spell!");
	if(s->combatSpell)
		COMPLAIN_RET("This function can be used only for adventure map spells!");

	AdvmapSpellCast asc;
	asc.caster = h;
	asc.spellID = spellID;
	sendAndApply(&asc);

	using namespace Spells;
	switch(spellID)
	{
	case SUMMON_BOAT: //Summon Boat 
		{
			//check if spell works at all
			if(rand() % 100 >= s->powers[schoolLevel]) //power is % chance of success
			{
				InfoWindow iw;
				iw.player = h->tempOwner;
				iw.text.addTxt(MetaString::GENERAL_TXT, 336); //%s tried to summon a boat, but failed.
				iw.text.addReplacement(h->name);
				sendAndApply(&iw);
				return true; //TODO? or should it be false? request was correct and realized, but spell failed...
			}

			//try to find unoccupied boat to summon
			const CGBoat *nearest = NULL;
			double dist = 0;
			int3 summonPos = h->bestLocation();
			if(summonPos.x < 0)
				COMPLAIN_RET("There is no water tile available!");

			BOOST_FOREACH(const CGObjectInstance *obj, gs->map->objects)
			{
				if(obj && obj->ID == 8)
				{
					const CGBoat *b = static_cast<const CGBoat*>(obj);
					if(b->hero) continue; //we're looking for unoccupied boat

					double nDist = distance(b->pos, h->getPosition());
					if(!nearest || nDist < dist) //it's first boat or closer than previous
					{
						nearest = b;
						dist = nDist;
					}
				}
			}

			if(nearest) //we found boat to summon
			{
				ChangeObjPos cop;
				cop.objid = nearest->id;
				cop.nPos = summonPos + int3(1,0,0);;
				cop.flags = 1;
				sendAndApply(&cop);
			}
			else if(schoolLevel < 2) //none or basic level -> cannot create boat :(
			{
				InfoWindow iw;
				iw.player = h->tempOwner;
				iw.text.addTxt(MetaString::GENERAL_TXT, 335); //There are no boats to summon.
				sendAndApply(&iw);
			}
			else //create boat
			{
				NewObject no;
				no.ID = 8;
				no.subID = h->getBoatType();
				no.pos = summonPos + int3(1,0,0);;
				sendAndApply(&no);
			}
			break;
		}

	case SCUTTLE_BOAT: //Scuttle Boat 
		{
			//check if spell works at all
			if(rand() % 100 >= s->powers[schoolLevel]) //power is % chance of success
			{
				InfoWindow iw;
				iw.player = h->tempOwner;
				iw.text.addTxt(MetaString::GENERAL_TXT, 337); //%s tried to scuttle the boat, but failed
				iw.text.addReplacement(h->name);
				sendAndApply(&iw);
				return true; //TODO? or should it be false? request was correct and realized, but spell failed...
			}
			if(!gs->map->isInTheMap(pos))
				COMPLAIN_RET("Invalid dst tile for scuttle!");

			//TODO: test range, visibility
			const TerrainTile *t = &gs->map->getTile(pos);
			if(!t->visitableObjects.size() || t->visitableObjects.back()->ID != 8)
				COMPLAIN_RET("There is no boat to scuttle!");

			RemoveObject ro;
			ro.id = t->visitableObjects.back()->id;
			sendAndApply(&ro);
			break;
		}
	case DIMENSION_DOOR: //Dimension Door
		{
			const TerrainTile *dest = getTile(pos);
			const TerrainTile *curr = getTile(h->getSightCenter());

			if(!dest)
				COMPLAIN_RET("Destination tile doesn't exist!");
			if(!h->movement)
				COMPLAIN_RET("Hero needs movement points to cast Dimension Door!");
			if(h->getBonusesCount(Bonus::CASTED_SPELL, Spells::DIMENSION_DOOR) >= s->powers[schoolLevel]) //limit casts per turn
			{
				InfoWindow iw;
				iw.player = h->tempOwner;
				iw.text.addTxt(MetaString::GENERAL_TXT, 338); //%s is not skilled enough to cast this spell again today.
				iw.text.addReplacement(h->name);
				sendAndApply(&iw);
				break;
			}

			GiveBonus gb;
			gb.id = h->id;
			gb.bonus = Bonus(Bonus::ONE_DAY, Bonus::NONE, Bonus::CASTED_SPELL, 0, Spells::DIMENSION_DOOR);
			sendAndApply(&gb);
			
			if(!dest->isClear(curr)) //wrong dest tile
			{
				InfoWindow iw;
				iw.player = h->tempOwner;
				iw.text.addTxt(MetaString::GENERAL_TXT, 70); //Dimension Door failed!
				sendAndApply(&iw);
				break;
			}

			//we need obtain guard pos before moving hero, otherwise we get nothing, because tile will be "unguarded" by hero
			int3 guardPos = gs->guardingCreaturePosition(pos);

			TryMoveHero tmh;
			tmh.id = h->id;
			tmh.movePoints = std::max<int>(0, h->movement - 300);
			tmh.result = TryMoveHero::TELEPORTATION;
			tmh.start = h->pos;
			tmh.end = pos + h->getVisitableOffset();
			getTilesInRange(tmh.fowRevealed, pos, h->getSightRadious(), h->tempOwner,1);
			sendAndApply(&tmh);

			tryAttackingGuard(guardPos, h);
		}
		break;
	case FLY: //Fly 
		{
			int subtype = schoolLevel >= 2 ? 1 : 2; //adv or expert

			GiveBonus gb;
			gb.id = h->id;
			gb.bonus = Bonus(Bonus::ONE_DAY, Bonus::FLYING_MOVEMENT, Bonus::CASTED_SPELL, 0, Spells::FLY, subtype);
			sendAndApply(&gb);
		}
		break;
	case WATER_WALK: //Water Walk 
		{
			int subtype = schoolLevel >= 2 ? 1 : 2; //adv or expert

			GiveBonus gb;
			gb.id = h->id;
			gb.bonus = Bonus(Bonus::ONE_DAY, Bonus::WATER_WALKING, Bonus::CASTED_SPELL, 0, Spells::FLY, subtype);
			sendAndApply(&gb);
		}
		break;
		
	case TOWN_PORTAL: //Town Portal 
		{
			//TODO: check if given position is valid
			moveHero(h->id,pos,1);
		}
		break;

	case VISIONS: //Visions 
	case VIEW_EARTH: //View Earth 
	case DISGUISE: //Disguise 
	case VIEW_AIR: //View Air 
	default:
		COMPLAIN_RET("This spell is not implemented yet!");
		break;
	}

	SetMana sm;
	sm.hid = h->id;
	sm.val = h->mana - cost;
	sendAndApply(&sm);

	return true;
}

void CGameHandler::visitObjectOnTile(const TerrainTile &t, const CGHeroInstance * h)
{
	//to prevent self-visiting heroes on space press
	if(t.visitableObjects.back() != h)
		objectVisited(t.visitableObjects.back(), h);
	else if(t.visitableObjects.size() > 1)
		objectVisited(*(t.visitableObjects.end()-2),h);
}

bool CGameHandler::tryAttackingGuard(const int3 &guardPos, const CGHeroInstance * h)
{
	if(!gs->map->isInTheMap(guardPos))
		return false;

	const TerrainTile &guardTile = gs->map->terrain[guardPos.x][guardPos.y][guardPos.z];
	objectVisited(guardTile.visitableObjects.back(), h);
	visitObjectAfterVictory = true;
	return true;
}

bool CGameHandler::sacrificeCreatures(const IMarket *market, const CGHeroInstance *hero, TSlot slot, ui32 count)
{
	int oldCount = hero->getStackCount(slot);

	if(oldCount < count)
		COMPLAIN_RET("Not enough creatures to sacrifice!")
	else if(oldCount == count && hero->Slots().size() == 1 && hero->needsLastStack())
		COMPLAIN_RET("Cannot sacrifice last creature!");

	int crid = hero->getStack(slot).type->idNumber;
	
	changeStackCount(StackLocation(hero, slot), -count);

	int dump, exp;
	market->getOffer(crid, 0, dump, exp, CREATURE_EXP);
	exp *= count;
	changePrimSkill(hero->id, 4, exp*(100+hero->getSecSkillLevel(21)*5)/100.0f);

	return true;
}

bool CGameHandler::sacrificeArtifact(const IMarket * m, const CGHeroInstance * hero, CArtifact* art)
{
	if(!removeArtifact(art, hero->id))
		COMPLAIN_RET("Cannot find artifact to sacrifice!");

	int dmp, expToGive;
	m->getOffer(art->id, 0, dmp, expToGive, ARTIFACT_EXP);
	changePrimSkill(hero->id, 4, expToGive);
	return true;
}

<<<<<<< HEAD
bool CGameHandler::insertNewStack(const StackLocation &sl, const CCreature *c, TQuantity count)
{
	if(sl.army->hasStackAtSlot(sl.slot))
		COMPLAIN_RET("Slot is already taken!");

	InsertNewStack ins;
	ins.sl = sl;
	ins.stack = CStackBasicDescriptor(c, count);
	sendAndApply(&ins);
	return true;
}

bool CGameHandler::eraseStack(const StackLocation &sl)
{
	if(!sl.army->hasStackAtSlot(sl.slot))
		COMPLAIN_RET("Cannot find a stack to erase");

	if(sl.army->Slots().size() == 1 //from the last stack
		&& sl.army->needsLastStack()) //that must be left
	{
		COMPLAIN_RET("Cannot erase the last stack!");
	}

	EraseStack es;
	es.sl = sl;
	sendAndApply(&es);
	return true;
}

bool CGameHandler::changeStackCount(const StackLocation &sl, TQuantity count, bool absoluteValue /*= false*/)
{
	TQuantity currentCount = sl.army->getStackCount(sl.slot);
	if(absoluteValue && count < 0
		|| !absoluteValue && -count > currentCount)
	{
		COMPLAIN_RET("Cannot take more stacks than present!");
	}

	if(currentCount == -count  &&  !absoluteValue
		|| !count && absoluteValue)
	{
		eraseStack(sl);
	}
	else
	{
		ChangeStackCount csc;
		csc.sl = sl;
		csc.count = count;
		csc.absoluteValue = absoluteValue;
		sendAndApply(&csc);
	}
	return true;
}

bool CGameHandler::addToSlot(const StackLocation &sl, const CCreature *c, TQuantity count)
{
	const CCreature *slotC = sl.army->getCreature(sl.slot);
	if(!slotC) //slot is empty
		insertNewStack(sl, c, count);
	else if(c == slotC)
		changeStackCount(sl, count);
	else
	{
		tlog1 << "Cannot add " << c->namePl << " to slot " << sl.slot << std::endl;
		COMPLAIN_RET("Cannot add stack to slot!");
	}
	return true;
}

void CGameHandler::tryJoiningArmy(const CArmedInstance *src, const CArmedInstance *dst, bool removeObjWhenFinished)
{
	if(!dst->canBeMergedWith(*src))
	{
		boost::function<void()> removeOrNot = 0;
		if(removeObjWhenFinished) 
			removeOrNot = boost::bind(&IGameCallback::removeObject,this,src->id);
		showGarrisonDialog(src->id, dst->id, true, removeOrNot); //show garrison window and optionally remove ourselves from map when player ends
	}
	else //merge
	{
		while(src->slots.size()) //there are not moved cres
		{
			TSlots::const_iterator i = src->slots.begin();

			TSlot dstSlot = dst->getSlotFor(i->second->type);
			if(dstSlot >= 0) //there is place
			{
				moveStack(StackLocation(src, i->first), StackLocation(dst, dstSlot), i->second->count);
			}
			else
			{
				tlog1 << "Unexpected Failure on merging armies!\n";
				return;
			}
		}

		if(removeObjWhenFinished)
			removeObject(src->id);
	}
}

bool CGameHandler::moveStack(const StackLocation &src, const StackLocation &dst, TQuantity count)
{
	if(!src.army->hasStackAtSlot(src.slot))
		COMPLAIN_RET("No stack to move!");

	if(dst.army->hasStackAtSlot(dst.slot) && dst.army->getCreature(dst.slot) != src.army->getCreature(src.slot))
		COMPLAIN_RET("Cannot move: stack of different type at destination pos!");

	if(count == -1)
	{
		count = src.army->getStackCount(src.slot);
	}

	if(src.army != dst.army  //moving away
		&&  count == src.army->getStackCount(src.slot) //all creatures
		&& src.army->Slots().size() == 1 //from the last stack
		&& src.army->needsLastStack()) //that must be left
	{
		COMPLAIN_RET("Cannot move away the alst creature!");
	}

	RebalanceStacks rs;
	rs.src = src;
	rs.dst = dst;
	rs.count = count;
	sendAndApply(&rs);
	return true;
}

bool CGameHandler::swapStacks(const StackLocation &sl1, const StackLocation &sl2)
{

	if(!sl1.army->hasStackAtSlot(sl1.slot))
		return moveStack(sl2, sl1);
	else if(!sl2.army->hasStackAtSlot(sl2.slot))
		return moveStack(sl1, sl2);
	else
	{
		SwapStacks ss;
		ss.sl1 = sl1;
		ss.sl2 = sl2;
		sendAndApply(&ss);
		return true;
	}
}
=======
void CGameHandler::makeStackDoNothing(const CStack * next)
{
	BattleAction doNothing;
	doNothing.actionType = 0;
	doNothing.additionalInfo = 0;
	doNothing.destinationTile = -1;
	doNothing.side = !next->attackerOwned;
	doNothing.stackNumber = next->ID;
	sendAndApply(&StartAction(doNothing));
	sendAndApply(&EndAction());
}

>>>>>>> 6f56b5bb
<|MERGE_RESOLUTION|>--- conflicted
+++ resolved
@@ -1,5385 +1,5382 @@
-#include "../hch/CCampaignHandler.h"
-#include "../StartInfo.h"
-#include "../hch/CArtHandler.h"
-#include "../hch/CBuildingHandler.h"
-#include "../hch/CDefObjInfoHandler.h"
-#include "../hch/CHeroHandler.h"
-#include "../hch/CObjectHandler.h"
-#include "../hch/CSpellHandler.h"
-#include "../hch/CGeneralTextHandler.h"
-#include "../hch/CTownHandler.h"
-#include "../hch/CCreatureHandler.h"
-#include "../lib/CGameState.h"
-#include "../lib/CondSh.h"
-#include "../lib/NetPacks.h"
-#include "../lib/VCMI_Lib.h"
-#include "../lib/map.h"
-#include "../lib/VCMIDirs.h"
-#include "CGameHandler.h"
-#include <boost/bind.hpp>
-#include <boost/date_time/posix_time/posix_time_types.hpp> //no i/o just types
-#include <boost/foreach.hpp>
-#include <boost/thread.hpp>
-#include <boost/thread/shared_mutex.hpp>
-#include <boost/assign/list_of.hpp>
-#include <boost/random/linear_congruential.hpp>
-#include <fstream>
-#include <boost/system/system_error.hpp>
-
-/*
- * CGameHandler.cpp, part of VCMI engine
- *
- * Authors: listed in file AUTHORS in main folder
- *
- * License: GNU General Public License v2.0 or later
- * Full text of license available in license.txt file, in main folder
- *
- */
-
-#undef DLL_EXPORT
-#define DLL_EXPORT 
-#include "../lib/RegisterTypes.cpp"
-#ifndef _MSC_VER
-#include <boost/thread/xtime.hpp>
-#endif
-extern bool end2;
-#ifdef min
-#undef min
-#endif
-#ifdef max
-#undef max
-#endif
-
-#define COMPLAIN_RET(txt) {complain(txt); return false;}
-#define NEW_ROUND 		BattleNextRound bnr;\
-		bnr.round = gs->curB->round + 1;\
-		sendAndApply(&bnr);
-
-CondSh<bool> battleMadeAction;
-CondSh<BattleResult *> battleResult(NULL);
-std::ptrdiff_t randomizer (ptrdiff_t i) {return rand();}
-std::ptrdiff_t (*p_myrandom)(std::ptrdiff_t) = randomizer;
-
-template <typename T> class CApplyOnGH;
-
-class CBaseForGHApply
-{
-public:
-	virtual bool applyOnGH(CGameHandler *gh, CConnection *c, void *pack) const =0; 
-	virtual ~CBaseForGHApply(){}
-	template<typename U> static CBaseForGHApply *getApplier(const U * t=NULL)
-	{
-		return new CApplyOnGH<U>;
-	}
-};
-
-template <typename T> class CApplyOnGH : public CBaseForGHApply
-{
-public:
-	bool applyOnGH(CGameHandler *gh, CConnection *c, void *pack) const
-	{
-		T *ptr = static_cast<T*>(pack);
-		ptr->c = c;
-		return ptr->applyGh(gh);
-	}
-};
-
-static CApplier<CBaseForGHApply> *applier = NULL;
-
-CMP_stack cmpst ;
-
-static inline double distance(int3 a, int3 b)
-{
-	return std::sqrt( (double)(a.x-b.x)*(a.x-b.x) + (a.y-b.y)*(a.y-b.y) );
-}
-static void giveExp(BattleResult &r)
-{
-	r.exp[0] = 0;
-	r.exp[1] = 0;
-	for(std::map<ui32,si32>::iterator i = r.casualties[!r.winner].begin(); i!=r.casualties[!r.winner].end(); i++)
-	{
-		r.exp[r.winner] += VLC->creh->creatures[i->first]->valOfBonuses(Bonus::STACK_HEALTH) * i->second;
-	}
-}
-
-PlayerStatus PlayerStatuses::operator[](ui8 player)
-{
-	boost::unique_lock<boost::mutex> l(mx);
-	if(players.find(player) != players.end())
-	{
-		return players[player];
-	}
-	else
-	{
-		throw std::string("No such player!");
-	}
-}
-void PlayerStatuses::addPlayer(ui8 player)
-{
-	boost::unique_lock<boost::mutex> l(mx);
-	players[player];
-}
-bool PlayerStatuses::hasQueries(ui8 player)
-{
-	boost::unique_lock<boost::mutex> l(mx);
-	if(players.find(player) != players.end())
-	{
-		return players[player].queries.size();
-	}
-	else
-	{
-		throw std::string("No such player!");
-	}
-}
-bool PlayerStatuses::checkFlag(ui8 player, bool PlayerStatus::*flag)
-{
-	boost::unique_lock<boost::mutex> l(mx);
-	if(players.find(player) != players.end())
-	{
-		return players[player].*flag;
-	}
-	else
-	{
-		throw std::string("No such player!");
-	}
-}
-void PlayerStatuses::setFlag(ui8 player, bool PlayerStatus::*flag, bool val)
-{
-	boost::unique_lock<boost::mutex> l(mx);
-	if(players.find(player) != players.end())
-	{
-		players[player].*flag = val;
-	}
-	else
-	{
-		throw std::string("No such player!");
-	}
-	cv.notify_all();
-}
-void PlayerStatuses::addQuery(ui8 player, ui32 id)
-{
-	boost::unique_lock<boost::mutex> l(mx);
-	if(players.find(player) != players.end())
-	{
-		players[player].queries.insert(id);
-	}
-	else
-	{
-		throw std::string("No such player!");
-	}
-	cv.notify_all();
-}
-void PlayerStatuses::removeQuery(ui8 player, ui32 id)
-{
-	boost::unique_lock<boost::mutex> l(mx);
-	if(players.find(player) != players.end())
-	{
-		players[player].queries.erase(id);
-	}
-	else
-	{
-		throw std::string("No such player!");
-	}
-	cv.notify_all();
-}
-
-template <typename T>
-void callWith(std::vector<T> args, boost::function<void(T)> fun, ui32 which)
-{
-	fun(args[which]);
-}
-
-void CGameHandler::levelUpHero(int ID, int skill)
-{
-	changeSecSkill(ID, skill, 1, 0);
-	levelUpHero(ID);
-}
-
-void CGameHandler::levelUpHero(int ID)
-{
-	CGHeroInstance *hero = static_cast<CGHeroInstance *>(gs->map->objects[ID]);
-	if (hero->exp < VLC->heroh->reqExp(hero->level+1)) // no more level-ups
-		return;
-		
-	//give prim skill
-	tlog5 << hero->name <<" got level "<<hero->level<<std::endl;
-	int r = rand()%100, pom=0, x=0;
-	int std::pair<int,int>::*g  =  (hero->level>9) ? (&std::pair<int,int>::second) : (&std::pair<int,int>::first);
-	for(;x<PRIMARY_SKILLS;x++)
-	{
-		pom += hero->type->heroClass->primChance[x].*g;
-		if(r<pom)
-			break;
-	}
-	tlog5 << "Bohater dostaje umiejetnosc pierwszorzedna " << x << " (wynik losowania "<<r<<")"<<std::endl; 
-	SetPrimSkill sps;
-	sps.id = ID;
-	sps.which = x;
-	sps.abs = false;
-	sps.val = 1;
-	sendAndApply(&sps);
-
-	HeroLevelUp hlu;
-	hlu.heroid = ID;
-	hlu.primskill = x;
-	hlu.level = hero->level+1;
-
-	//picking sec. skills for choice
-	std::set<int> basicAndAdv, expert, none;
-	for(int i=0;i<SKILL_QUANTITY;i++)
-		if (isAllowed(2,i))
-			none.insert(i);
-
-	for(unsigned i=0;i<hero->secSkills.size();i++)
-	{
-		if(hero->secSkills[i].second < 3)
-			basicAndAdv.insert(hero->secSkills[i].first);
-		else
-			expert.insert(hero->secSkills[i].first);
-		none.erase(hero->secSkills[i].first);
-	}
-
-	//first offered skill
-	if(basicAndAdv.size())
-	{
-		int s = hero->type->heroClass->chooseSecSkill(basicAndAdv);//upgrade existing
-		hlu.skills.push_back(s);
-		basicAndAdv.erase(s);
-	}
-	else if(none.size() && hero->secSkills.size() < hero->type->heroClass->skillLimit)
-	{
-		hlu.skills.push_back(hero->type->heroClass->chooseSecSkill(none)); //give new skill
-		none.erase(hlu.skills.back());
-	}
-
-	//second offered skill
-	if(none.size() && hero->secSkills.size() < hero->type->heroClass->skillLimit) //hero have free skill slot
-	{
-		hlu.skills.push_back(hero->type->heroClass->chooseSecSkill(none)); //new skill
-	}
-	else if(basicAndAdv.size())
-	{
-		hlu.skills.push_back(hero->type->heroClass->chooseSecSkill(basicAndAdv)); //upgrade existing
-	}
-
-	if(hlu.skills.size() > 1) //apply and ask for secondary skill
-	{
-		boost::function<void(ui32)> callback = boost::function<void(ui32)>(boost::bind(callWith<ui16>,hlu.skills,boost::function<void(ui16)>(boost::bind(&CGameHandler::levelUpHero,this,ID,_1)),_1));
-		applyAndAsk(&hlu,hero->tempOwner,callback); //call levelUpHero when client responds
-	}
-	else if(hlu.skills.size() == 1) //apply, give only possible skill  and send info
-	{
-		sendAndApply(&hlu);
-		levelUpHero(ID, hlu.skills.back());
-	}
-	else //apply and send info
-	{
-		sendAndApply(&hlu);
-		levelUpHero(ID);
-	}
-}
-
-void CGameHandler::changePrimSkill(int ID, int which, si64 val, bool abs)
-{
-	SetPrimSkill sps;
-	sps.id = ID;
-	sps.which = which;
-	sps.abs = abs;
-	sps.val = val;
-	sendAndApply(&sps);
-	if(which==4) //only for exp - hero may level up
-	{
-		levelUpHero(ID);
-	}
-}
-
-void CGameHandler::changeSecSkill( int ID, int which, int val, bool abs/*=false*/ )
-{
-	SetSecSkill sss;
-	sss.id = ID;
-	sss.which = which;
-	sss.val = val;
-	sss.abs = abs;
-	sendAndApply(&sss);
-
-	if(which == 7) //Wisdom
-	{
-		const CGHeroInstance *h = getHero(ID);
-		if(h && h->visitedTown)
-			giveSpells(h->visitedTown, h);
-	}
-}
-
-void  CGameHandler::takeCasualties(const CArmedInstance *army, BattleInfo *bat)
-{
-	int color = army->tempOwner;
-	if(color == 254)
-		color = NEUTRAL_PLAYER;
-
-	BOOST_FOREACH(CStack *st, bat->stacks)
-	{
-		if(vstd::contains(st->state, SUMMONED)) //don't take into account sumoned stacks
-			continue;
-
-		if(st->owner==color && !army->slotEmpty(st->slot) && st->count < army->getStackCount(st->slot))
-		{
-			StackLocation sl(army, st->slot);
-			if(st->alive())
-				changeStackCount(sl, st->count, true);
-			else
-				eraseStack(sl);
-		}
-	}
-}
-
-void CGameHandler::startBattle(const CArmedInstance *army1, const CArmedInstance * army2, int3 tile, const CGHeroInstance *hero1, const CGHeroInstance *hero2, bool creatureBank, boost::function<void(BattleResult*)> cb, const CGTownInstance *town)
-{
-	battleEndCallback = new boost::function<void(BattleResult*)>(cb);
-	bEndArmy1 = army1;
-	bEndArmy2 = army2;
-	{
-		BattleInfo *curB = new BattleInfo;
-		curB->side1 = army1->tempOwner;
-		curB->side2 = army2->tempOwner;
-		if(curB->side2 == 254) 
-			curB->side2 = 255;
-		setupBattle(curB, tile, army1, army2, hero1, hero2, creatureBank, town); //initializes stacks, places creatures on battlefield, blocks and informs player interfaces
-	}
-
-	//TODO: pre-tactic stuff, call scripts etc.
-
-	//tactic round
-	{
-		if( (hero1 && hero1->getSecSkillLevel(19)>0) || 
-			( hero2 && hero2->getSecSkillLevel(19)>0)  )//someone has tactics
-		{
-			//TODO: tactic round (round -1)
-			NEW_ROUND;
-		}
-	}
-
-	//spells opening battle
-	if (hero1 && hero1->hasBonusOfType(Bonus::OPENING_BATTLE_SPELL))
-	{
-		BonusList bl;
-		hero1->getBonuses(bl, Selector::type(Bonus::OPENING_BATTLE_SPELL));
-		BOOST_FOREACH (Bonus *b, bl)
-		{
-			handleSpellCasting(b->subtype, 3, -1, 0, hero1->tempOwner, NULL, hero2, b->val);
-		}
-	}
-	if (hero2 && hero2->hasBonusOfType(Bonus::OPENING_BATTLE_SPELL))
-	{
-		BonusList bl;
-		hero2->getBonuses(bl, Selector::type(Bonus::OPENING_BATTLE_SPELL));
-		BOOST_FOREACH (Bonus *b, bl)
-		{
-			handleSpellCasting(b->subtype, 3, -1, 1, hero2->tempOwner, NULL, hero1, b->val);
-		}
-	}
-
-	//main loop
-	while(!battleResult.get()) //till the end of the battle ;]
-	{
-		NEW_ROUND;
-		std::vector<CStack*> & stacks = (gs->curB->stacks);
-		const BattleInfo & curB = *gs->curB;
-
-		//stack loop
-		const CStack *next;
-		while(!battleResult.get() && (next = curB.getNextStack()) && next->willMove())
-		{
-
-			//check for bad morale => freeze
-			int nextStackMorale = next->MoraleVal();
-			if( nextStackMorale < 0 &&
-				!(NBonus::hasOfType(hero1, Bonus::BLOCK_MORALE) || NBonus::hasOfType(hero2, Bonus::BLOCK_MORALE)) //checking if heroes have (or don't have) morale blocking bonuses)
-				)
-			{
-				if( rand()%24   <   -2 * nextStackMorale)
-				{
-					//unit loses its turn - empty freeze action
-					BattleAction ba;
-					ba.actionType = BattleAction::BAD_MORALE;
-					ba.additionalInfo = 1;
-					ba.side = !next->attackerOwned;
-					ba.stackNumber = next->ID;
-					sendAndApply(&StartAction(ba));
-					sendAndApply(&EndAction());
-					checkForBattleEnd(stacks); //check if this "action" ended the battle (not likely but who knows...)
-					continue;
-				}
-			}
-
-			if(next->hasBonusOfType(Bonus::ATTACKS_NEAREST_CREATURE)) //while in berserk
-			{
-				std::pair<const CStack *, int> attackInfo = curB.getNearestStack(next, boost::logic::indeterminate);
-				if(attackInfo.first != NULL)
-				{
-					BattleAction attack;
-					attack.actionType = BattleAction::WALK_AND_ATTACK;
-					attack.side = !next->attackerOwned;
-					attack.stackNumber = next->ID;
-
-					attack.additionalInfo = attackInfo.first->position;
-					attack.destinationTile = attackInfo.second;
-
-					makeBattleAction(attack);
-
-					checkForBattleEnd(stacks);
-				}
-				else
-				{
-					makeStackDoNothing(next);
-				}
-				continue;
-			}
-
-			const CGHeroInstance * curOwner = gs->battleGetOwner(next->ID);
-
-			if( (next->position < 0 && (!curOwner || curOwner->getSecSkillLevel(10) == 0)) //arrow turret, hero has no ballistics
-				|| (next->getCreature()->idNumber == 146 && (!curOwner || curOwner->getSecSkillLevel(20) == 0))) //ballista, hero has no artillery
-			{
-				BattleAction attack;
-				attack.actionType = BattleAction::SHOOT;
-				attack.side = !next->attackerOwned;
-				attack.stackNumber = next->ID;
-
-				for(int g=0; g<gs->curB->stacks.size(); ++g)
-				{
-					if(gs->curB->stacks[g]->owner != next->owner && gs->curB->stacks[g]->alive())
-					{
-						attack.destinationTile = gs->curB->stacks[g]->position;
-						break;
-					}
-				}
-
-				makeBattleAction(attack);
-
-				checkForBattleEnd(stacks);
-				continue;
-			}
-
-			if(next->getCreature()->idNumber == 145 && (!curOwner || curOwner->getSecSkillLevel(10) == 0)) //catapult, hero has no ballistics
-			{
-				BattleAction attack;
-				static const int wallHexes[] = {50, 183, 182, 130, 62, 29, 12, 95};
-
-				attack.destinationTile = wallHexes[ rand()%ARRAY_COUNT(wallHexes) ];
-				attack.actionType = BattleAction::CATAPULT;
-				attack.additionalInfo = 0;
-				attack.side = !next->attackerOwned;
-				attack.stackNumber = next->ID;
-
-				makeBattleAction(attack);
-				continue;
-			}
-
-			if(next->getCreature()->idNumber == 147 && (!curOwner || curOwner->getSecSkillLevel(27) == 0)) //first aid tent, hero has no first aid
-			{
-				BattleAction heal;
-
-				std::vector< const CStack * > possibleStacks;
-				for (int v=0; v<gs->curB->stacks.size(); ++v)
-				{
-					const CStack * cstack = gs->curB->stacks[v];
-					if (cstack->owner == next->owner && cstack->firstHPleft < cstack->MaxHealth() && cstack->alive()) //it's friendly and not fully healthy
-					{
-						possibleStacks.push_back(cstack);
-					}
-				}
-
-				if(possibleStacks.size() == 0)
-				{
-					//nothing to heal
-					makeStackDoNothing(next);
-
-					continue;
-				}
-				else
-				{
-					//heal random creature
-					const CStack * toBeHealed = possibleStacks[ rand()%possibleStacks.size() ];
-					heal.actionType = BattleAction::STACK_HEAL;
-					heal.additionalInfo = 0;
-					heal.destinationTile = toBeHealed->position;
-					heal.side = !next->attackerOwned;
-					heal.stackNumber = next->ID;
-
-					makeBattleAction(heal);
-
-				}
-				continue;
-			}
-
-			int numberOfAsks = 1;
-			bool breakOuter = false;
-			do 
-			{//ask interface and wait for answer
-				if(!battleResult.get())
-				{
-					BattleSetActiveStack sas;
-					sas.stack = next->ID;
-					sendAndApply(&sas);
-					boost::unique_lock<boost::mutex> lock(battleMadeAction.mx);
-					while(next->alive() && (!battleMadeAction.data  &&  !battleResult.get())) //active stack hasn't made its action and battle is still going
-						battleMadeAction.cond.wait(lock);
-					battleMadeAction.data = false;
-				}
-
-				if(battleResult.get()) //don't touch it, battle could be finished while waiting got action
-				{
-					breakOuter = true;
-					break;
-				}
-
-				//we're after action, all results applied
-				checkForBattleEnd(stacks); //check if this action ended the battle
-
-				//check for good morale
-				nextStackMorale = next->MoraleVal();
-				if(!vstd::contains(next->state,HAD_MORALE)  //only one extra move per turn possible
-					&& !vstd::contains(next->state,DEFENDING)
-					&& !vstd::contains(next->state,WAITING)
-					&&  next->alive()
-					&&  nextStackMorale > 0
-					&& !(NBonus::hasOfType(hero1, Bonus::BLOCK_MORALE) || NBonus::hasOfType(hero2, Bonus::BLOCK_MORALE)) //checking if heroes have (or don't have) morale blocking bonuses
-				)
-				{
-					if(rand()%24 < nextStackMorale) //this stack hasn't got morale this turn
-						++numberOfAsks; //move this stack once more
-				}
-
-				--numberOfAsks;
-			} while (numberOfAsks > 0);
-
-			if (breakOuter)
-			{
-				break;
-			}
-			
-		}
-	}
-
-	endBattle(tile, hero1, hero2);
-
-}
-
-void CGameHandler::endBattle(int3 tile, const CGHeroInstance *hero1, const CGHeroInstance *hero2)
-{
-
-	BattleResultsApplied resultsApplied;
-	resultsApplied.player1 = bEndArmy1->tempOwner;
-	resultsApplied.player2 = bEndArmy2->tempOwner;
-
-	//unblock engaged players
-	if(bEndArmy1->tempOwner<PLAYER_LIMIT)
-		states.setFlag(bEndArmy1->tempOwner, &PlayerStatus::engagedIntoBattle, false);
-	if(bEndArmy2 && bEndArmy2->tempOwner<PLAYER_LIMIT)
-		states.setFlag(bEndArmy2->tempOwner, &PlayerStatus::engagedIntoBattle, false);	
-
-	//end battle, remove all info, free memory
-	giveExp(*battleResult.data);
-	if (hero1)
-		battleResult.data->exp[0] *= (100+hero1->getSecSkillLevel(21)*5)/100.0f;//sholar skill
-	if (hero2)
-		battleResult.data->exp[1] *= (100+hero2->getSecSkillLevel(21)*5)/100.0f;
-	sendAndApply(battleResult.data);
-
-	//casualties among heroes armies
-	takeCasualties(bEndArmy1, gs->curB);
-	takeCasualties(bEndArmy2, gs->curB);
-
-	ui8 sides[2];
-	sides[0] = gs->curB->side1;
-	sides[1] = gs->curB->side2;
-
-	ui8 loser = sides[!battleResult.data->winner];
-	
-	//if one hero has lost we will erase him
-	if(battleResult.data->winner!=0 && hero1)
-	{
-		RemoveObject ro(hero1->id);
-		sendAndApply(&ro);
-	}
-	if(battleResult.data->winner!=1 && hero2)
-	{
-		RemoveObject ro(hero2->id);
-		sendAndApply(&ro);
-	}
-
-	//give exp
-	if(battleResult.data->exp[0] && hero1)
-		changePrimSkill(hero1->id,4,battleResult.data->exp[0]);
-	if(battleResult.data->exp[1] && hero2)
-		changePrimSkill(hero2->id,4,battleResult.data->exp[1]);
-
-	sendAndApply(&resultsApplied);
-
-	if(battleEndCallback && *battleEndCallback) //TODO: object interaction after level dialog is handled
-	{
-		(*battleEndCallback)(battleResult.data);
-		delete battleEndCallback;
-		battleEndCallback = 0;
-	}
-
-	// Necromancy if applicable.
-	const CGHeroInstance *winnerHero = battleResult.data->winner != 0 ? hero2 : hero1;
-	const CGHeroInstance *loserHero = battleResult.data->winner != 0 ? hero1 : hero2;
-
-	if (winnerHero) 
-	{
-		CStackBasicDescriptor raisedStack = winnerHero->calculateNecromancy(*battleResult.data);
-
-		// Give raised units to winner and show dialog, if any were raised.
-		if (raisedStack.type) 
-		{
-			TSlot slot = winnerHero->getSlotFor(raisedStack.type);
-
-			if (slot != -1) 
-			{
-				winnerHero->showNecromancyDialog(raisedStack);
-				addToSlot(StackLocation(winnerHero, slot), raisedStack.type, raisedStack.count);
-			}
-		}
-	}
-
-	if(visitObjectAfterVictory && winnerHero == hero1)
-	{
-		visitObjectOnTile(*getTile(winnerHero->getPosition()), winnerHero);
-	}
-	visitObjectAfterVictory = false; 
-
-	winLoseHandle(1<<sides[0] | 1<<sides[1]); //handle victory/loss of engaged players
-
-	int result = battleResult.get()->result;
-	if(result == 1 || result == 2) //loser has escaped or surrendered
-	{
-		SetAvailableHeroes sah;
-		sah.player = loser;
-		sah.hid[0] = loserHero->subID;
-		if(result == 1) //retreat
-		{
-			sah.army[0] = new CCreatureSet();
-			sah.army[0]->addToSlot(0, VLC->creh->nameToID[loserHero->type->refTypeStack[0]],1);
-		}
-
-		if(const CGHeroInstance *another =  getPlayerState(loser)->availableHeroes[1])
-			sah.hid[1] = another->subID;
-		else
-			sah.hid[1] = -1;
-
-		sendAndApply(&sah);
-	}
-
-	delete battleResult.data;
-}
-
-void CGameHandler::prepareAttacked(BattleStackAttacked &bsa, const CStack *def)
-{	
-	bsa.killedAmount = bsa.damageAmount / def->MaxHealth();
-	unsigned damageFirst = bsa.damageAmount % def->MaxHealth();
-
-	if( def->firstHPleft <= damageFirst )
-	{
-		bsa.killedAmount++;
-		bsa.newHP = def->firstHPleft + def->MaxHealth() - damageFirst;
-	}
-	else
-	{
-		bsa.newHP = def->firstHPleft - damageFirst;
-	}
-
-	if(def->count <= bsa.killedAmount) //stack killed
-	{
-		bsa.newAmount = 0;
-		bsa.flags |= 1;
-		bsa.killedAmount = def->count; //we cannot kill more creatures than we have
-	}
-	else
-	{
-		bsa.newAmount = def->count - bsa.killedAmount;
-	}
-}
-
-void CGameHandler::prepareAttack(BattleAttack &bat, const CStack *att, const CStack *def, int distance)
-{
-	bat.bsa.clear();
-	bat.stackAttacking = att->ID;
-	bat.bsa.push_back(BattleStackAttacked());
-	BattleStackAttacked *bsa = &bat.bsa.back();
-	bsa->stackAttacked = def->ID;
-	bsa->attackerID = att->ID;
-	int attackerLuck = att->LuckVal();
-	const CGHeroInstance * h0 = gs->curB->heroes[0],
-		* h1 = gs->curB->heroes[1];
-	bool noLuck = false;
-	if(h0 && NBonus::hasOfType(h0, Bonus::BLOCK_LUCK) ||
-		h1 && NBonus::hasOfType(h1, Bonus::BLOCK_LUCK))
-	{
-		noLuck = true;
-	}
-
-	if(!noLuck && attackerLuck > 0  &&  rand()%24 < attackerLuck) //TODO?: negative luck option?
-	{
-		bsa->damageAmount *= 2;
-		bat.flags |= 4;
-	}
-
-	bsa->damageAmount = gs->curB->calculateDmg(att, def, gs->battleGetOwner(att->ID), gs->battleGetOwner(def->ID), bat.shot(), distance, bat.lucky());//counting dealt damage
-	
-	
-	int dmg = bsa->damageAmount;
-	prepareAttacked(*bsa, def);
-
-	//life drain handling
-	if (att->hasBonusOfType(Bonus::LIFE_DRAIN))
-	{
-		StacksHealedOrResurrected shi;
-		shi.lifeDrain = true;
-		shi.drainedFrom = def->ID;
-
-		StacksHealedOrResurrected::HealInfo hi;
-		hi.stackID = att->ID;
-		hi.healedHP = std::min<int>(dmg, att->MaxHealth() - att->firstHPleft + att->MaxHealth() * (att->baseAmount - att->count) );
-		hi.lowLevelResurrection = false;
-		shi.healedStacks.push_back(hi);
-
-		if (hi.healedHP > 0)
-		{
-			bsa->healedStacks.push_back(shi);
-		}
-	} 
-	else
-	{
-	}
-
-	//fire shield handling
-	if ( !bat.shot() && def->hasBonusOfType(Bonus::FIRE_SHIELD) && !bsa->killed() )
-	{
-		bat.bsa.push_back(BattleStackAttacked());
-		BattleStackAttacked *bsa = &bat.bsa.back();
-		bsa->stackAttacked = att->ID;
-		bsa->attackerID = def->ID;
-		bsa->flags |= 2;
-		bsa->effect = 11;
-
-		bsa->damageAmount = (dmg * def->valOfBonuses(Bonus::FIRE_SHIELD)) / 100;
-		prepareAttacked(*bsa, att);
-	}
-
-}
-void CGameHandler::handleConnection(std::set<int> players, CConnection &c)
-{
-	srand(time(NULL));
-	CPack *pack = NULL;
-	try
-	{
-		while(1)//server should never shut connection first //was: while(!end2)
-		{
-			{
-				boost::unique_lock<boost::mutex> lock(*c.rmx);
-				c >> pack; //get the package
-				tlog5 << "Received client message of type " << typeid(*pack).name() << std::endl;
-			}
-
-			int packType = typeList.getTypeID(pack); //get the id of type
-			CBaseForGHApply *apply = applier->apps[packType]; //and appropriae applier object
-
-			if(apply)
-			{
-				bool result = apply->applyOnGH(this,&c,pack);
-				tlog5 << "Message successfully applied (result=" << result << ")!\n";
-
-				//send confirmation that we've applied the package
-				if(pack->type != 6000) //WORKAROUND - not confirm query replies TODO: reconsider
-				{
-					PackageApplied applied;
-					applied.result = result;
-					applied.packType = packType;
-					{
-						boost::unique_lock<boost::mutex> lock(*c.wmx);
-						c << &applied;
-					}
-				}
-			}
-			else
-			{
-				tlog1 << "Message cannot be applied, cannot find applier (unregistered type)!\n";
-			}
-			delete pack;
-			pack = NULL;
-		}
-	}
-	catch(boost::system::system_error &e) //for boost errors just log, not crash - probably client shut down connection
-	{
-		assert(!c.connected); //make sure that connection has been marked as broken
-		tlog1 << e.what() << std::endl;
-		end2 = true;
-	}
-	HANDLE_EXCEPTION(end2 = true);
-
-	tlog1 << "Ended handling connection\n";
-}
-
-int CGameHandler::moveStack(int stack, int dest)
-{
-	int ret = 0;
-
-	CStack *curStack = gs->curB->getStack(stack),
-		*stackAtEnd = gs->curB->getStackT(dest);
-
-	assert(curStack);
-	assert(dest < BFIELD_SIZE);
-
-	//initing necessary tables
-	bool accessibility[BFIELD_SIZE];
-	std::vector<int> accessible = gs->curB->getAccessibility(curStack->ID, false);
-	for(int b=0; b<BFIELD_SIZE; ++b)
-	{
-		accessibility[b] = false;
-	}
-	for(int g=0; g<accessible.size(); ++g)
-	{
-		accessibility[accessible[g]] = true;
-	}
-
-	//shifting destination (if we have double wide stack and we can occupy dest but not be exactly there)
-	if(!stackAtEnd && curStack->doubleWide() && !accessibility[dest])
-	{
-		if(curStack->attackerOwned)
-		{
-			if(accessibility[dest+1])
-				dest+=1;
-		}
-		else
-		{
-			if(accessibility[dest-1])
-				dest-=1;
-		}
-	}
-
-	if((stackAtEnd && stackAtEnd!=curStack && stackAtEnd->alive()) || !accessibility[dest])
-		return 0;
-
-	bool accessibilityWithOccupyable[BFIELD_SIZE];
-	std::vector<int> accOc = gs->curB->getAccessibility(curStack->ID, true);
-	for(int b=0; b<BFIELD_SIZE; ++b)
-	{
-		accessibilityWithOccupyable[b] = false;
-	}
-	for(int g=0; g<accOc.size(); ++g)
-	{
-		accessibilityWithOccupyable[accOc[g]] = true;
-	}
-
-	//if(dists[dest] > curStack->creature->speed && !(stackAtEnd && dists[dest] == curStack->creature->speed+1)) //we can attack a stack if we can go to adjacent hex
-	//	return false;
-
-	std::pair< std::vector<int>, int > path = gs->curB->getPath(curStack->position, dest, accessibilityWithOccupyable, curStack->hasBonusOfType(Bonus::FLYING), curStack->doubleWide(), curStack->attackerOwned);
-
-	ret = path.second;
-
-	if(curStack->hasBonusOfType(Bonus::FLYING))
-	{
-		if(path.second <= curStack->Speed() && path.first.size() > 0)
-		{
-			//inform clients about move
-			BattleStackMoved sm;
-			sm.stack = curStack->ID;
-			sm.tile = path.first[0];
-			sm.distance = path.second;
-			sm.ending = true;
-			sm.teleporting = false;
-			sendAndApply(&sm);
-		}
-	}
-	else //for non-flying creatures
-	{
-		int tilesToMove = std::max((int)(path.first.size() - curStack->Speed()), 0);
-		for(int v=path.first.size()-1; v>=tilesToMove; --v)
-		{
-			//inform clients about move
-			BattleStackMoved sm;
-			sm.stack = curStack->ID;
-			sm.tile = path.first[v];
-			sm.distance = path.second;
-			sm.ending = v==tilesToMove;
-			sm.teleporting = false;
-			sendAndApply(&sm);
-		}
-	}
-
-	return ret;
-}
-
-CGameHandler::CGameHandler(void)
-{
-	QID = 1;
-	gs = NULL;
-	IObjectInterface::cb = this;
-	applier = new CApplier<CBaseForGHApply>;
-	registerTypes3(*applier);
-	visitObjectAfterVictory = false; 
-}
-
-CGameHandler::~CGameHandler(void)
-{
-	delete applier;
-	applier = NULL;
-	delete gs;
-}
-
-void CGameHandler::init(StartInfo *si, int Seed)
-{
-	gs = new CGameState();
-	tlog0 << "Gamestate created!" << std::endl;
-	gs->init(si, 0, Seed);
-	tlog0 << "Gamestate initialized!" << std::endl;
-
-	for(std::map<ui8,PlayerState>::iterator i = gs->players.begin(); i != gs->players.end(); i++)
-		states.addPlayer(i->first);
-}
-
-static bool evntCmp(const CMapEvent *a, const CMapEvent *b)
-{
-	return *a < *b;
-}
-
-void CGameHandler::setPortalDwelling(const CGTownInstance * town, bool forced=false, bool clear = false)
-{// bool forced = true - if creature should be replaced, if false - only if no creature was set
-
-	if (forced || town->creatures[CREATURES_PER_TOWN].second.empty())//we need to change creature
-		{
-			SetAvailableCreatures ssi;
-			ssi.tid = town->id;
-			ssi.creatures = town->creatures;
-			ssi.creatures[CREATURES_PER_TOWN].second.clear();//remove old one
-			
-			const std::vector<CGDwelling *> &dwellings = gs->getPlayer(town->tempOwner)->dwellings;
-			if (dwellings.empty())//no dwellings - just remove
-			{
-				sendAndApply(&ssi);
-				return;
-			}
-			
-			ui32 dwellpos = rand()%dwellings.size();//take random dwelling
-			ui32 creapos = rand()%dwellings[dwellpos]->creatures.size();//for multi-creature dwellings like Golem Factory
-			ui32 creature = dwellings[dwellpos]->creatures[creapos].second[0];
-			
-			if (clear)
-				ssi.creatures[CREATURES_PER_TOWN].first = std::max((ui32)1, (VLC->creh->creatures[creature]->growth)/2);
-			else
-				ssi.creatures[CREATURES_PER_TOWN].first = VLC->creh->creatures[creature]->growth;
-			ssi.creatures[CREATURES_PER_TOWN].second.push_back(creature);
-			sendAndApply(&ssi);
-		}
-}
-
-void CGameHandler::newTurn()
-{
-	tlog5 << "Turn " << gs->day+1 << std::endl;
-	NewTurn n;
-	n.creatureid = -1;
-	n.day = gs->day + 1;
-	n.resetBuilded = true;
-	bool newmonth = false;
-	
-	std::map<ui8, si32> hadGold;//starting gold - for buildings like dwarven treasury
-	srand(time(NULL));
-
-	if (getDate(1) == 7 && getDate(0)>1) //new week (day numbers are confusing, as day was not yet switched)
-	{
-		int monsterid;
-		int monthType = rand()%100;
-		if(getDate(4) == 28) //new month
-		{
-			newmonth = true;
-			if (monthType < 40) //double growth
-			{
-				n.specialWeek = NewTurn::DOUBLE_GROWTH;
-				if (ALLCREATURESGETDOUBLEMONTHS)
-				{
-					std::pair<int,int> newMonster(54, VLC->creh->pickRandomMonster(boost::ref(rand)));
-					n.creatureid = newMonster.second;
-				}
-				else
-				{
-					std::set<TCreature>::const_iterator it = VLC->creh->doubledCreatures.begin();
-					std::advance (it, rand() % VLC->creh->doubledCreatures.size()); //picking random elelemnt of set is tiring
-					n.creatureid = *it;
-				}
-			}
-			else if (monthType < 90)
-				n.specialWeek = NewTurn::NORMAL;
-			else
-				n.specialWeek = NewTurn::PLAGUE;
-		}
-		else //it's a week, but not full month
-		{
-			newmonth = false;
-			if (monthType < 25)
-			{
-				n.specialWeek = NewTurn::BONUS_GROWTH; //+5
-				std::pair<int,int> newMonster (54, VLC->creh->pickRandomMonster(boost::ref(rand)));
-				monsterid = newMonster.second;
-			}
-			else
-				n.specialWeek = NewTurn::NORMAL;
-		}
-	}
-	else
-		n.specialWeek = NewTurn::NO_ACTION; //don't remove bonuses
-
-	std::map<ui32,CGHeroInstance *> pool = gs->hpool.heroesPool;
-
-	for ( std::map<ui8, PlayerState>::iterator i=gs->players.begin() ; i!=gs->players.end();i++)
-	{
-		if(i->first == 255) 
-			continue;
-		else if(i->first >= PLAYER_LIMIT) 
-			assert(0); //illegal player number!
-
-		std::pair<ui8,si32> playerGold(i->first,i->second.resources[6]);
-		hadGold.insert(playerGold); 
-
-		if(gs->getDate(1)==7) //first day of week - new heroes in tavern
-		{
-			SetAvailableHeroes sah;
-			sah.player = i->first;
-
-			//pick heroes and their armies
-			CHeroClass *banned = NULL;
-			for (int j = 0; j < AVAILABLE_HEROES_PER_PLAYER; j++)
-			{
-				if(CGHeroInstance *h = gs->hpool.pickHeroFor(j == 0, i->first, getNativeTown(i->first), pool, banned)) //first hero - native if possible, second hero -> any other class
-				{
-					sah.hid[j] = h->subID;
-					h->initArmy(sah.army[j] = new CCreatureSet());
-					banned = h->type->heroClass;
-				}
-				else
-					sah.hid[j] = -1;
-			}
-
-			sendAndApply(&sah);
-		}
-
-		n.res[i->first] = i->second.resources;
-// 		SetResources r;
-// 		r.player = i->first;
-// 		for(int j=0;j<RESOURCE_QUANTITY;j++)
-// 			r.res[j] = i->second.resources[j];
-		
-		BOOST_FOREACH(CGHeroInstance *h, (*i).second.heroes)
-		{
-			if(h->visitedTown)
-				giveSpells(h->visitedTown, h);
-
-			NewTurn::Hero hth;
-			hth.id = h->id;
-			hth.move = h->maxMovePoints(gs->map->getTile(h->getPosition(false)).tertype != TerrainTile::water);
-
-			if(h->visitedTown && vstd::contains(h->visitedTown->builtBuildings,0)) //if hero starts turn in town with mage guild
-				hth.mana = std::max(h->mana, h->manaLimit()); //restore all mana
-			else
-				hth.mana = std::max(si32(0), std::max(h->mana, std::min(h->mana + h->manaRegain(), h->manaLimit())) ); 
-
-			n.heroes.insert(hth);
-			
-			if(gs->day) //not first day
-			{
-				n.res[i->first][6] += h->valOfBonuses(Selector::typeSybtype(Bonus::SECONDARY_SKILL, 13)); //estates
-
-				for (int k = 0; k < RESOURCE_QUANTITY; k++)
-				{
-					n.res[i->first][k] += h->valOfBonuses(Bonus::GENERATE_RESOURCE, k);
-				}
-			}
-		}
-		//n.res.push_back(r);
-	}
-	//      townID,    creatureID, amount
-	std::map<si32, std::map<si32, si32> > newCreas;//creatures that needs to be added by town events
-	
-	for(std::vector<CGTownInstance *>::iterator j = gs->map->towns.begin(); j!=gs->map->towns.end(); j++)//handle towns
-	{
-		ui8 player = (*j)->tempOwner;
-		if(gs->getDate(1)==7) //first day of week
-		{
-			if ((*j)->subID == 5 && vstd::contains((*j)->builtBuildings, 22))
-				setPortalDwelling(*j, true, (n.specialWeek == NewTurn::PLAGUE ? true : false)); //set creatures for Portal of Summoning
-
-			if  ((**j).subID == 1 && gs->getDate(0) && player < PLAYER_LIMIT && vstd::contains((**j).builtBuildings, 22))//dwarven treasury
-					n.res[player][6] += hadGold[player]/10; //give 10% of starting gold
-		}
-		if(gs->day  &&  player < PLAYER_LIMIT)//not the first day and town not neutral
-		{
-			////SetResources r;
-			//r.player = (**j).tempOwner;
-			if(vstd::contains((**j).builtBuildings,15)) //there is resource silo
-			{
-				if((**j).town->primaryRes == 127) //we'll give wood and ore
-				{
-					n.res[player][0] += 1;
-					n.res[player][2] += 1;
-				}
-				else
-				{
-					n.res[player][(**j).town->primaryRes] += 1;
-				}
-			}
-			n.res[player][6] += (**j).dailyIncome();
-		}
-		handleTownEvents(*j, n, newCreas);
-		if (vstd::contains((**j).builtBuildings, 26)) 
-		{
-			switch ((**j).subID)
-			{
-				case 2: // Skyship, probably easier to handle same as Veil of darkness
-					{ //do it every new day after veils apply
-						FoWChange fw;
-						fw.mode = 1;
-						fw.player = player;
-						getAllTiles(fw.tiles, player, -1, 0);
-						sendAndApply (&fw);
-					}
-					break;
-				case 3: //Deity of Fire
-					{
-						if (getDate(0) > 1)
-						{
-							n.specialWeek = NewTurn::DEITYOFFIRE; //spawn familiars on new month
-							n.creatureid = 42; //familiar
-						}
-					}
-					break;
-			}
-		}
-		if ((**j).hasBonusOfType (Bonus::DARKNESS))
-		{
-			(**j).hideTiles((**j).getOwner(), (**j).getBonus(Selector::type(Bonus::DARKNESS))->val);
-		}
-		//unhiding what shouldn't be hidden? //that's handled in netpacks client
-	}
-
-	if(getDate(2) == 1) //first week
-	{
-		SetAvailableArtifacts saa; 
-		saa.id = -1;
-		pickAllowedArtsSet(saa.arts);
-		sendAndApply(&saa);
-	}
-
-	sendAndApply(&n);
-
-	if (gs->getDate(1)==1) //first day of week, day has already been changed
-	{
-		if (getDate(4) == 1 && (n.specialWeek == NewTurn::DOUBLE_GROWTH || n.specialWeek == NewTurn::DEITYOFFIRE))
-		{ //spawn wandering monsters
-			std::vector<int3>::iterator tile;
-			std::vector<int3> tiles;
-			getFreeTiles(tiles);
-			ui32 amount = (tiles.size()) >> 6;
-			std::random_shuffle(tiles.begin(), tiles.end(), p_myrandom);
-			for (int i = 0; i < amount; ++i)
-			{
-				tile = tiles.begin();
-				NewObject no;
-				no.ID = 54; //creature
-				no.subID= n.creatureid;
-				no.pos = *tile;
-				sendAndApply(&no);
-				tiles.erase(tile); //not use it again
-			}
-		}
-
-		NewTurn n2; //just to handle  creature growths after bonuses are applied
-		n2.specialWeek = NewTurn::NO_ACTION;
-		n2.day = gs->day;
-		n2.resetBuilded = true;
-
-		for(std::vector<CGTownInstance *>::iterator j = gs->map->towns.begin(); j!=gs->map->towns.end(); j++)//handle towns
-		{
-			SetAvailableCreatures sac;
-			sac.tid = (**j).id;
-			sac.creatures = (**j).creatures;
-			for (int k=0; k < CREATURES_PER_TOWN; k++) //creature growths
-			{
-				if((**j).creatureDwelling(k))//there is dwelling (k-level)
-				{
-					if (n.specialWeek == NewTurn::PLAGUE)
-						sac.creatures[k].first = (**j).creatures[k].first / 2; //halve their number, no growth
-					else
-					{
-						sac.creatures[k].first += (**j).creatureGrowth(k);
-						if(gs->getDate(0) == 1) //first day of game: use only basic growths
-							amin(sac.creatures[k].first, VLC->creh->creatures[(*j)->town->basicCreatures[k]]->growth);
-					}
-				}
-			}
-			//creatures from town events
-			if (vstd::contains(newCreas, (**j).id))
-				for(std::map<si32, si32>::iterator i=newCreas[(**j).id].begin() ; i!=newCreas[(**j).id].end(); i++)
-					sac.creatures[i->first].first += i->second;
-			
-			n2.cres.push_back(sac);
-		}
-		if (gs->getDate(0) > 1)
-		{
-			InfoWindow iw; //new week info
-			switch (n.specialWeek)
-			{
-				case NewTurn::DOUBLE_GROWTH:
-					iw.text.addTxt(MetaString::ARRAY_TXT, 131);
-					iw.text.addReplacement(MetaString::CRE_SING_NAMES, n.creatureid);
-					iw.text.addReplacement(MetaString::CRE_SING_NAMES, n.creatureid);
-					break;
-				case NewTurn::PLAGUE:
-					iw.text.addTxt(MetaString::ARRAY_TXT, 132);
-					break;
-				case NewTurn::BONUS_GROWTH:
-					iw.text.addTxt(MetaString::ARRAY_TXT, 134);
-					iw.text.addReplacement(MetaString::CRE_SING_NAMES, n.creatureid);
-					iw.text.addReplacement(MetaString::CRE_SING_NAMES, n.creatureid);
-					break;
-				case NewTurn::DEITYOFFIRE:
-					iw.text.addTxt(MetaString::ARRAY_TXT, 135);
-					iw.text.addReplacement(MetaString::CRE_SING_NAMES, 42); //%s imp
-					iw.text.addReplacement(MetaString::CRE_SING_NAMES, 42); //%s imp
-					iw.text.addReplacement2(15);							//%+d 15
-					iw.text.addReplacement(MetaString::CRE_SING_NAMES, 43); //%s familiar
-					iw.text.addReplacement2(15);							//%+d 15
-					break;
-				default:
-					iw.text.addTxt(MetaString::ARRAY_TXT, (newmonth ? 130 : 133));
-					iw.text.addReplacement(MetaString::ARRAY_TXT, 43 + rand()%15);
-			}
-			for (std::map<ui8, PlayerState>::iterator i=gs->players.begin() ; i!=gs->players.end(); i++)
-			{
-				iw.player = i->first;
-				sendAndApply(&iw);
-			}
-		}
-
-		sendAndApply(&n2);
-	}
-	tlog5 << "Info about turn " << n.day << "has been sent!" << std::endl;
-	handleTimeEvents();
-	//call objects
-	for(size_t i = 0; i<gs->map->objects.size(); i++)
-	{
-		if(gs->map->objects[i])
-			gs->map->objects[i]->newTurn();
-	}
-
-	winLoseHandle(0xff);
-
-	//warn players without town
-	if(gs->day)
-	{
-		for (std::map<ui8, PlayerState>::iterator i=gs->players.begin() ; i!=gs->players.end();i++)
-		{
-			if(i->second.status || i->second.towns.size() || i->second.color >= PLAYER_LIMIT)
-				continue;
-
-			InfoWindow iw;
-			iw.player = i->first;
-			iw.components.push_back(Component(Component::FLAG,i->first,0,0));
-
-			if(!i->second.daysWithoutCastle)
-			{
-				iw.text.addTxt(MetaString::GENERAL_TXT,6); //%s, you have lost your last town.  If you do not conquer another town in the next week, you will be eliminated.
-				iw.text.addReplacement(MetaString::COLOR, i->first);
-			}
-			else if(i->second.daysWithoutCastle == 6)
-			{
-				iw.text.addTxt(MetaString::ARRAY_TXT,129); //%s, this is your last day to capture a town or you will be banished from this land.
-				iw.text.addReplacement(MetaString::COLOR, i->first);
-			}
-			else
-			{
-				iw.text.addTxt(MetaString::ARRAY_TXT,128); //%s, you only have %d days left to capture a town or you will be banished from this land.
-				iw.text.addReplacement(MetaString::COLOR, i->first);
-				iw.text.addReplacement(7 - i->second.daysWithoutCastle);
-			}
-			sendAndApply(&iw);
-		}
-	}
-}
-void CGameHandler::run(bool resume)
-{
-	using namespace boost::posix_time;
-	BOOST_FOREACH(CConnection *cc, conns)
-	{//init conn.
-		ui32 quantity;
-		ui8 pom;
-		//ui32 seed;
-		if(!resume)
-			(*cc) << gs->initialOpts << gs->map->checksum << gs->seed; // gs->scenarioOps
-
-		(*cc) >> quantity; //how many players will be handled at that client
-
-		tlog0 << "Connection " << cc->connectionID << " will handle " << quantity << " player: ";
-		for(int i=0;i<quantity;i++)
-		{
-			(*cc) >> pom; //read player color
-			tlog0 << (int)pom << " ";
-			{
-				boost::unique_lock<boost::recursive_mutex> lock(gsm);
-				connections[pom] = cc;
-			}
-		}	
-		tlog0 << std::endl;
-	}
-	
-	for(std::set<CConnection*>::iterator i = conns.begin(); i!=conns.end();i++)
-	{
-		std::set<int> pom;
-		for(std::map<int,CConnection*>::iterator j = connections.begin(); j!=connections.end();j++)
-			if(j->second == *i)
-				pom.insert(j->first);
-
-		boost::thread(boost::bind(&CGameHandler::handleConnection,this,pom,boost::ref(**i)));
-	}
-
-	while (!end2)
-	{
-		if(!resume)
-			newTurn();
-
-		std::map<ui8,PlayerState>::iterator i;
-		if(!resume)
-			i = gs->players.begin();
-		else
-			i = gs->players.find(gs->currentPlayer);
-
-		resume = false;
-		for(; i != gs->players.end(); i++)
-		{
-			if(i->second.towns.size()==0 && i->second.heroes.size()==0
-				|| i->second.color<0 
-				|| i->first>=PLAYER_LIMIT  
-				|| i->second.status) 
-			{
-				continue; 
-			}
-			states.setFlag(i->first,&PlayerStatus::makingTurn,true);
-
-			{
-				YourTurn yt;
-				yt.player = i->first;
-				sendAndApply(&yt);
-			}
-
-			//wait till turn is done
-			boost::unique_lock<boost::mutex> lock(states.mx);
-			while(states.players[i->first].makingTurn && !end2)
-			{
-				static time_duration p = milliseconds(200);
-				states.cv.timed_wait(lock,p); 
-			}
-		}
-	}
-
-	while(conns.size() && (*conns.begin())->isOpen())
-		boost::this_thread::sleep(boost::posix_time::milliseconds(5)); //give time client to close socket
-}
-
-namespace CGH
-{
-	using namespace std;
-	static void readItTo(ifstream & input, vector< vector<int> > & dest) //reads 7 lines, i-th one containing i integers, and puts it to dest
-	{
-		for(int j=0; j<7; ++j)
-		{
-			std::vector<int> pom;
-			for(int g=0; g<j+1; ++g)
-			{
-				int hlp; input>>hlp;
-				pom.push_back(hlp);
-			}
-			dest.push_back(pom);
-		}
-	}
-}
-
-void CGameHandler::setupBattle(BattleInfo * curB, int3 tile, const CArmedInstance *army1, const CArmedInstance *army2, const CGHeroInstance * hero1, const CGHeroInstance * hero2, bool creatureBank, const CGTownInstance *town)
-{
-	battleResult.set(NULL);
-	std::vector<CStack*> & stacks = (curB->stacks);
-
-	curB->tile = tile;
-	curB->belligerents[0] = const_cast<CArmedInstance*>(army1);
-	curB->belligerents[1] = const_cast<CArmedInstance*>(army2);
-	curB->heroes[0] = const_cast<CGHeroInstance*>(hero1);
-	curB->heroes[1] = const_cast<CGHeroInstance*>(hero2);
-	curB->round = -2;
-	curB->activeStack = -1;
-
-	if(town)
-	{
-		curB->tid = town->id;
-		curB->siege = town->fortLevel();
-	}
-	else
-	{
-		curB->tid = -1;
-		curB->siege = 0;
-	}
-
-	//reading battleStartpos
-	std::ifstream positions;
-	positions.open(DATA_DIR "/config/battleStartpos.txt", std::ios_base::in|std::ios_base::binary);
-	if(!positions.is_open())
-	{
-		tlog1<<"Unable to open battleStartpos.txt!"<<std::endl;
-	}
-	std::string dump;
-	positions>>dump; positions>>dump;
-	std::vector< std::vector<int> > attackerLoose, defenderLoose, attackerTight, defenderTight, attackerCreBank, defenderCreBank;
-	CGH::readItTo(positions, attackerLoose);
-	positions>>dump;
-	CGH::readItTo(positions, defenderLoose);
-	positions>>dump;
-	positions>>dump;
-	CGH::readItTo(positions, attackerTight);
-	positions>>dump;
-	CGH::readItTo(positions, defenderTight);
-	positions>>dump;
-	positions>>dump;
-	CGH::readItTo(positions, attackerCreBank);
-	positions>>dump;
-	CGH::readItTo(positions, defenderCreBank);
-	positions.close();
-	//battleStartpos read
-
-	int k = 0; //stack serial 
-	for(TSlots::const_iterator i = army1->Slots().begin(); i!=army1->Slots().end(); i++, k++)
-	{
-		int pos;
-		if(creatureBank)
-			pos = attackerCreBank[army1->stacksCount()-1][k];
-		else if(army1->formation)
-			pos = attackerTight[army1->stacksCount()-1][k];
-		else
-			pos = attackerLoose[army1->stacksCount()-1][k];
-
-		CStack * stack = curB->generateNewStack(*i->second, stacks.size(), true, i->first, pos);
-		stacks.push_back(stack);
-	}
-	
-	k = 0;
-	for(TSlots::const_iterator i = army2->Slots().begin(); i!=army2->Slots().end(); i++, k++)
-	{
-		int pos;
-		if(creatureBank)
-			pos = defenderCreBank[army2->stacksCount()-1][k];
-		else if(army2->formation)
-			pos = defenderTight[army2->stacksCount()-1][k];
-		else
-			pos = defenderLoose[army2->stacksCount()-1][k];
-
-		CStack * stack = curB->generateNewStack(*i->second, stacks.size(), false, i->first, pos);
-		stacks.push_back(stack);
-	}
-
-	for(unsigned g=0; g<stacks.size(); ++g) //shifting positions of two-hex creatures
-	{
-		if((stacks[g]->position%17)==1 && stacks[g]->doubleWide() && stacks[g]->attackerOwned)
-		{
-			stacks[g]->position += 1;
-		}
-		else if((stacks[g]->position%17)==15 && stacks[g]->doubleWide() && !stacks[g]->attackerOwned)
-		{
-			stacks[g]->position -= 1;
-		}
-	}
-
-	//adding war machines
-	if(hero1)
-	{
-		if(hero1->getArt(13)) //ballista
-		{
-			CStack * stack = curB->generateNewStack(CStackBasicDescriptor(146, 1), stacks.size(), true, 255, 52);
-			stacks.push_back(stack);
-		}
-		if(hero1->getArt(14)) //ammo cart
-		{
-			CStack * stack = curB->generateNewStack(CStackBasicDescriptor(148, 1), stacks.size(), true, 255, 18);
-			stacks.push_back(stack);
-		}
-		if(hero1->getArt(15)) //first aid tent
-		{
-			CStack * stack = curB->generateNewStack(CStackBasicDescriptor(147, 1), stacks.size(), true, 255, 154);
-			stacks.push_back(stack);
-		}
-	}
-	if(hero2)
-	{
-		//defending hero shouldn't receive ballista (bug #551)
-		if(hero2->getArt(13) && !town) //ballista
-		{
-			CStack * stack = curB->generateNewStack(CStackBasicDescriptor(146, 1),  stacks.size(), false, 255, 66);
-			stacks.push_back(stack);
-		}
-		if(hero2->getArt(14)) //ammo cart
-		{
-			CStack * stack = curB->generateNewStack(CStackBasicDescriptor(148, 1), stacks.size(), false, 255, 32);
-			stacks.push_back(stack);
-		}
-		if(hero2->getArt(15)) //first aid tent
-		{
-			CStack * stack = curB->generateNewStack(CStackBasicDescriptor(147, 1), stacks.size(), false, 255, 168);
-			stacks.push_back(stack);
-		}
-	}
-	if(town && hero1 && town->hasFort()) //catapult
-	{
-		CStack * stack = curB->generateNewStack(CStackBasicDescriptor(145, 1), stacks.size(), true, 255, 120);
-		stacks.push_back(stack);
-	}
-	//war machines added
-
-	switch(curB->siege) //adding towers
-	{
-		
-	case 3: //castle
-		{//lower tower / upper tower
-			CStack * stack = curB->generateNewStack(CStackBasicDescriptor(149, 1), stacks.size(), false, 255, -4);
-			stacks.push_back(stack);
-			stack = curB->generateNewStack(CStackBasicDescriptor(149, 1), stacks.size(), false, 255, -3);
-			stacks.push_back(stack);
-		}
-	case 2: //citadel
-		{//main tower
-			CStack * stack = curB->generateNewStack(CStackBasicDescriptor(149, 1), stacks.size(), false, 255, -2);
-			stacks.push_back(stack);
-		}
-	}
-
-	std::stable_sort(stacks.begin(),stacks.end(),cmpst);
-
-	//seting up siege
-	if(town && town->hasFort())
-	{
-		for(int b=0; b<ARRAY_COUNT(curB->si.wallState); ++b)
-		{
-			curB->si.wallState[b] = 1;
-		}
-	}
-	
-	int terType = gs->battleGetBattlefieldType(tile);
-
-	//randomize obstacles
-	if(town == NULL && !creatureBank) //do it only when it's not siege and not creature bank
-	{
-		bool obAv[BFIELD_SIZE]; //availability of hexes for obstacles;
-		std::vector<int> possibleObstacles;
-
-		for(int i=0; i<BFIELD_SIZE; ++i)
-		{
-			if(i%17 < 4 || i%17 > 12)
-			{
-				obAv[i] = false;
-			}
-			else
-			{
-				obAv[i] = true;
-			}
-		}
-
-		for(std::map<int, CObstacleInfo>::const_iterator g=VLC->heroh->obstacles.begin(); g!=VLC->heroh->obstacles.end(); ++g)
-		{
-			if(g->second.allowedTerrains[terType-1] == '1') //we need to take terType with -1 because terrain ids start from 1 and allowedTerrains array is indexed from 0
-			{
-				possibleObstacles.push_back(g->first);
-			}
-		}
-
-		srand(time(NULL));
-		if(possibleObstacles.size() > 0) //we cannot place any obstacles when we don't have them
-		{
-			int toBlock = rand()%6 + 6; //how many hexes should be blocked by obstacles
-			while(toBlock>0)
-			{
-				CObstacleInstance coi;
-				coi.uniqueID = curB->obstacles.size();
-				coi.ID = possibleObstacles[rand()%possibleObstacles.size()];
-				coi.pos = rand()%BFIELD_SIZE;
-				std::vector<int> block = VLC->heroh->obstacles[coi.ID].getBlocked(coi.pos);
-				bool badObstacle = false;
-				for(int b=0; b<block.size(); ++b)
-				{
-					if(block[b] < 0 || block[b] >= BFIELD_SIZE || !obAv[block[b]])
-					{
-						badObstacle = true;
-						break;
-					}
-				}
-				if(badObstacle) continue;
-				//obstacle can be placed
-				curB->obstacles.push_back(coi);
-				for(int b=0; b<block.size(); ++b)
-				{
-					if(block[b] >= 0 && block[b] < BFIELD_SIZE)
-						obAv[block[b]] = false;
-				}
-				toBlock -= block.size();
-			}
-		}
-	}
-
-	//giving building bonuses, if siege and we have harrisoned hero
-	if (town)
-	{
-		if (hero2)
-		{
-			for (int i=0; i<4; i++)
-			{
-				int val = town->defenceBonus(i);
-				if (val)
-				{
-					GiveBonus gs;
-					gs.bonus = Bonus(Bonus::ONE_BATTLE, Bonus::PRIMARY_SKILL, Bonus::OBJECT, val, -1, "", i);
-					gs.id = hero2->id;
-					sendAndApply(&gs);
-				}
-			}
-		}
-		else//if we don't have hero - apply separately, if hero present - will be taken from hero bonuses
-		{
-			if(town->subID == 0  &&  vstd::contains(town->builtBuildings,22)) //castle, brotherhood of sword built
-				for(int g=0; g<stacks.size(); ++g)
-					stacks[g]->addNewBonus(makeFeature(Bonus::MORALE, Bonus::ONE_BATTLE, 0, 2, Bonus::TOWN_STRUCTURE));
-
-			else if(vstd::contains(town->builtBuildings,5)) //tavern is built
-				for(int g=0; g<stacks.size(); ++g)
-					stacks[g]->addNewBonus(makeFeature(Bonus::MORALE, Bonus::ONE_BATTLE, 0, 1, Bonus::TOWN_STRUCTURE));
-
-			if(town->subID == 1  &&  vstd::contains(town->builtBuildings,21)) //rampart, fountain of fortune is present
-				for(int g=0; g<stacks.size(); ++g)
-					stacks[g]->addNewBonus(makeFeature(Bonus::LUCK, Bonus::ONE_BATTLE, 0, 2, Bonus::TOWN_STRUCTURE));
-		}
-	}
-
-	//giving terrain overalay premies
-	int bonusSubtype = -1;
-	switch(terType)
-	{
-	case 9: //magic plains
-		{
-			bonusSubtype = 0;
-		}
-	case 14: //fiery fields
-		{
-			if(bonusSubtype == -1) bonusSubtype = 1;
-		}
-	case 15: //rock lands
-		{
-			if(bonusSubtype == -1) bonusSubtype = 8;
-		}
-	case 16: //magic clouds
-		{
-			if(bonusSubtype == -1) bonusSubtype = 2;
-		}
-	case 17: //lucid pools
-		{
-			if(bonusSubtype == -1) bonusSubtype = 4;
-		}
-
-		{ //common part for cases 9, 14, 15, 16, 17
-			curB->addNewBonus(new Bonus(Bonus::ONE_BATTLE, Bonus::MAGIC_SCHOOL_SKILL, Bonus::TERRAIN_OVERLAY, 3, -1, "", bonusSubtype));
-			break;
-		}
-
-	case 18: //holy ground
-		{
-			curB->addNewBonus(makeFeature(Bonus::MORALE, Bonus::ONE_BATTLE, 0, +1, Bonus::TERRAIN_OVERLAY)->addLimiter(new CreatureAlignmentLimiter(GOOD)));
-			curB->addNewBonus(makeFeature(Bonus::MORALE, Bonus::ONE_BATTLE, 0, -1, Bonus::TERRAIN_OVERLAY)->addLimiter(new CreatureAlignmentLimiter(EVIL)));
-			break;
-		}
-	case 19: //clover field
-		{ //+2 luck bonus for neutral creatures
-			curB->addNewBonus(makeFeature(Bonus::LUCK, Bonus::ONE_BATTLE, 0, +2, Bonus::TERRAIN_OVERLAY)->addLimiter(new CreatureFactionLimiter(-1)));
-			break;
-		}
-	case 20: //evil fog
-		{
-			curB->addNewBonus(makeFeature(Bonus::MORALE, Bonus::ONE_BATTLE, 0, -1, Bonus::TERRAIN_OVERLAY)->addLimiter(new CreatureAlignmentLimiter(GOOD)));
-			curB->addNewBonus(makeFeature(Bonus::MORALE, Bonus::ONE_BATTLE, 0, +1, Bonus::TERRAIN_OVERLAY)->addLimiter(new CreatureAlignmentLimiter(EVIL)));
-			break;
-		}
-	case 22: //cursed ground
-		{
-			curB->addNewBonus(makeFeature(Bonus::NO_MORALE, Bonus::ONE_BATTLE, 0, 0, Bonus::TERRAIN_OVERLAY));
-			curB->addNewBonus(makeFeature(Bonus::NO_LUCK, Bonus::ONE_BATTLE, 0, 0, Bonus::TERRAIN_OVERLAY));
-			curB->addNewBonus(makeFeature(Bonus::BLOCK_SPELLS_ABOVE_LEVEL, Bonus::ONE_BATTLE, 0, 1, Bonus::TERRAIN_OVERLAY));
-			break;
-		}
-	}
-	//overlay premies given
-
-	//native terrain bonuses
-	int terrain = this->getTile(tile)->tertype;
-	if(town) //during siege always take premies for native terrain of faction
-		terrain = VLC->heroh->nativeTerrains[town->town->typeID];
-
-	ILimiter *nativeTerrain = new CreatureNativeTerrainLimiter(terrain);
-	curB->addNewBonus(makeFeature(Bonus::STACKS_SPEED, Bonus::ONE_BATTLE, 0, 1, Bonus::TERRAIN_NATIVE)->addLimiter(nativeTerrain));
-	curB->addNewBonus(makeFeature(Bonus::PRIMARY_SKILL, Bonus::ONE_BATTLE, PrimarySkill::ATTACK, 1, Bonus::TERRAIN_NATIVE)->addLimiter(nativeTerrain));
-	curB->addNewBonus(makeFeature(Bonus::PRIMARY_SKILL, Bonus::ONE_BATTLE, PrimarySkill::DEFENSE, 1, Bonus::TERRAIN_NATIVE)->addLimiter(nativeTerrain));
-	//////////////////////////////////////////////////////////////////////////
-
-	//send info about battles
-	BattleStart bs;
-	bs.info = curB;
-	sendAndApply(&bs);
-}
-
-void CGameHandler::checkForBattleEnd( std::vector<CStack*> &stacks )
-{
-	//checking winning condition
-	bool hasStack[2]; //hasStack[0] - true if attacker has a living stack; defender similarily
-	hasStack[0] = hasStack[1] = false;
-	for(int b = 0; b<stacks.size(); ++b)
-	{
-		if(stacks[b]->alive() && !stacks[b]->hasBonusOfType(Bonus::SIEGE_WEAPON))
-		{
-			hasStack[1-stacks[b]->attackerOwned] = true;
-		}
-	}
-	if(!hasStack[0] || !hasStack[1]) //somebody has won
-	{
-		BattleResult *br = new BattleResult; //will be deleted at the end of startBattle(...)
-		br->result = 0;
-		br->winner = hasStack[1]; //fleeing side loses
-		gs->curB->calculateCasualties(br->casualties);
-		battleResult.set(br);
-	}
-}
-
-void CGameHandler::giveSpells( const CGTownInstance *t, const CGHeroInstance *h )
-{
-	if(!vstd::contains(h->artifWorn,17))
-		return; //hero hasn't spellbok
-	ChangeSpells cs;
-	cs.hid = h->id;
-	cs.learn = true;
-	for(int i=0; i<std::min(t->mageGuildLevel(),h->getSecSkillLevel(7)+2);i++)
-	{
-		if (t->subID == 8 && vstd::contains(t->builtBuildings, 26)) //Aurora Borealis
-		{
-			std::vector<ui16> spells;
-			getAllowedSpells(spells, i);
-			for (int j = 0; j < spells.size(); ++j)
-				cs.spells.insert(spells[j]);
-		}
-		else
-		{
-			for(int j=0; j<t->spellsAtLevel(i+1,true) && j<t->spells[i].size(); j++)
-			{
-				if(!vstd::contains(h->spells,t->spells[i][j]))
-					cs.spells.insert(t->spells[i][j]);
-			}
-		}
-	}
-	if(cs.spells.size())
-		sendAndApply(&cs);
-}
-
-void CGameHandler::setBlockVis(int objid, bool bv)
-{
-	SetObjectProperty sop(objid,2,bv);
-	sendAndApply(&sop);
-}
-
-bool CGameHandler::removeObject( int objid )
-{
-	if(!getObj(objid))
-	{
-		tlog1 << "Something wrong, that object already has been removed or hasn't existed!\n";
-		return false;
-	}
-
-	RemoveObject ro;
-	ro.id = objid;
-	sendAndApply(&ro);
-
-	winLoseHandle(255); //eg if monster escaped (removing objs after battle is done dircetly by endBattle, not this function)
-	return true;
-}
-
-void CGameHandler::setAmount(int objid, ui32 val)
-{
-	SetObjectProperty sop(objid,3,val);
-	sendAndApply(&sop);
-}
-
-bool CGameHandler::moveHero( si32 hid, int3 dst, ui8 instant, ui8 asker /*= 255*/ )
-{
-	bool blockvis = false;
-	const CGHeroInstance *h = getHero(hid);
-
-	if(!h  ||  asker != 255 && (instant  ||   h->getOwner() != gs->currentPlayer) //not turn of that hero or player can't simply teleport hero (at least not with this function)
-	  )
-	{
-		tlog1 << "Illegal call to move hero!\n";
-		return false;
-	}
-
-
-	tlog5 << "Player " <<int(asker) << " wants to move hero "<< hid << " from "<< h->pos << " to " << dst << std::endl;
-	int3 hmpos = dst + int3(-1,0,0);
-
-	if(!gs->map->isInTheMap(hmpos))
-	{
-		tlog1 << "Destination tile is outside the map!\n";
-		return false;
-	}
-
-	TerrainTile t = gs->map->terrain[hmpos.x][hmpos.y][hmpos.z];
-	int cost = gs->getMovementCost(h, h->getPosition(false), CGHeroInstance::convertPosition(dst,false),h->movement);
-	int3 guardPos = gs->guardingCreaturePosition(hmpos);
-
-	//result structure for start - movement failed, no move points used
-	TryMoveHero tmh;
-	tmh.id = hid;
-	tmh.start = h->pos;
-	tmh.end = dst;
-	tmh.result = TryMoveHero::FAILED;
-	tmh.movePoints = h->movement;
-
-	//check if destination tile is available
-
-	//it's a rock or blocked and not visitable tile 
-	//OR hero is on land and dest is water and (there is not present only one object - boat)
-	if((t.tertype == TerrainTile::rock  ||  (t.blocked && !t.visitable && !h->hasBonusOfType(Bonus::FLYING_MOVEMENT) )) 
-			&& complain("Cannot move hero, destination tile is blocked!") 
-		|| (!h->boat && !h->canWalkOnSea() && t.tertype == TerrainTile::water && (t.visitableObjects.size() != 1 ||  (t.visitableObjects.front()->ID != 8 && t.visitableObjects.front()->ID != HEROI_TYPE)))  //hero is not on boat/water walking and dst water tile doesn't contain boat/hero (objs visitable from land)
-			&& complain("Cannot move hero, destination tile is on water!")
-		|| (h->boat && t.tertype != TerrainTile::water && t.blocked)
-			&& complain("Cannot disembark hero, tile is blocked!")
-		|| (h->movement < cost  &&  dst != h->pos  &&  !instant)
-			&& complain("Hero doesn't have any movement points left!")
-		|| states.checkFlag(h->tempOwner, &PlayerStatus::engagedIntoBattle)
-			&& complain("Cannot move hero during the battle"))
-	{
-		//send info about movement failure
-		sendAndApply(&tmh);
-		return false;
-	}
-
-	//hero enters the boat
-	if(!h->boat && t.visitableObjects.size() && t.visitableObjects.front()->ID == 8)
-	{
-		tmh.result = TryMoveHero::EMBARK;
-		tmh.movePoints = 0; //embarking takes all move points
-		//TODO: check for bonus that removes that penalty
-
-		getTilesInRange(tmh.fowRevealed,h->getSightCenter()+(tmh.end-tmh.start),h->getSightRadious(),h->tempOwner,1);
-		sendAndApply(&tmh);
-		return true;
-	}
-	//hero leaves the boat
-	else if(h->boat && t.tertype != TerrainTile::water && !t.blocked)
-	{
-		tmh.result = TryMoveHero::DISEMBARK;
-		tmh.movePoints = 0; //disembarking takes all move points
-		//TODO: check for bonus that removes that penalty
-
-		getTilesInRange(tmh.fowRevealed,h->getSightCenter()+(tmh.end-tmh.start),h->getSightRadious(),h->tempOwner,1);
-		sendAndApply(&tmh);
-		tryAttackingGuard(guardPos, h);
-		return true;
-	}
-
-	//checks for standard movement
-	if(!instant)
-	{
-		if( distance(h->pos,dst) >= 1.5  &&  complain("Tiles are not neighboring!")
-			|| h->movement < cost  &&  h->movement < 100  &&  complain("Not enough move points!")) 
-		{
-			sendAndApply(&tmh);
-			return false;
-		}
-
-		//check if there is blocking visitable object
-		blockvis = false;
-		tmh.movePoints = std::max(si32(0),h->movement-cost); //take move points
-		BOOST_FOREACH(CGObjectInstance *obj, t.visitableObjects)
-		{
-			if(obj != h  &&  obj->blockVisit  &&  !(obj->getPassableness() & 1<<h->tempOwner))
-			{
-				blockvis = true;
-				break;
-			}
-		}
-		//we start moving
-		if(blockvis)//interaction with blocking object (like resources)
-		{
-			tmh.result = TryMoveHero::BLOCKING_VISIT;
-			sendAndApply(&tmh); 
-			//failed to move to that tile but we visit object
-			if(t.visitableObjects.size())
-				objectVisited(t.visitableObjects.back(), h);
-
-
-// 			BOOST_FOREACH(CGObjectInstance *obj, t.visitableObjects)
-// 			{
-// 				if (obj->blockVisit)
-// 				{
-// 					objectVisited(obj, h);
-// 				}
-// 			}
-			tlog5 << "Blocking visit at " << hmpos << std::endl;
-			return true;
-		}
-		else //normal move
-		{
-			BOOST_FOREACH(CGObjectInstance *obj, gs->map->terrain[h->pos.x-1][h->pos.y][h->pos.z].visitableObjects)
-			{
-				obj->onHeroLeave(h);
-			}
-			getTilesInRange(tmh.fowRevealed,h->getSightCenter()+(tmh.end-tmh.start),h->getSightRadious(),h->tempOwner,1);
-
-			tmh.result = TryMoveHero::SUCCESS;
-			tmh.attackedFrom = guardPos;
-			sendAndApply(&tmh);
-			tlog5 << "Moved to " <<tmh.end<<std::endl;
-
-			// If a creature guards the tile, block visit.
-			const bool fightingGuard = tryAttackingGuard(guardPos, h);
-
-			if(!fightingGuard && t.visitableObjects.size()) //call objects if they are visited
-			{
-				visitObjectOnTile(t, h);
-			}
-// 			BOOST_FOREACH(CGObjectInstance *obj, t.visitableObjects)
-// 			{
-// 				objectVisited(obj, h);
-// 			}
-
-			tlog5 << "Movement end!\n";
-			return true;
-		}
-	}
-	else //instant move - teleportation
-	{
-		BOOST_FOREACH(CGObjectInstance* obj, t.blockingObjects)
-		{
-			if(obj->ID==HEROI_TYPE)
-			{
-				CGHeroInstance *dh = static_cast<CGHeroInstance *>(obj);
-
-				if( gameState()->getPlayerRelations(dh->tempOwner, h->tempOwner)) 
-				{
-					heroExchange(h->id, dh->id);
-					return true;
-				}
-				startBattleI(h, dh);
-				return true;
-			}
-		}
-		tmh.result = TryMoveHero::TELEPORTATION;
-		getTilesInRange(tmh.fowRevealed,h->getSightCenter()+(tmh.end-tmh.start),h->getSightRadious(),h->tempOwner,1);
-		sendAndApply(&tmh);
-		return true;
-	}
-}
-
-bool CGameHandler::teleportHero(si32 hid, si32 dstid, ui8 source, ui8 asker/* = 255*/)
-{
-	const CGHeroInstance *h = getHero(hid);
-	const CGTownInstance *t = getTown(dstid);
-	
-	if ( !h || !t || h->getOwner() != gs->currentPlayer )
-		tlog1<<"Invalid call to teleportHero!";
-	
-	const CGTownInstance *from = h->visitedTown;
-	if((h->getOwner() != t->getOwner()) 
-		&& complain("Cannot teleport hero to another player") 
-	|| (!from || from->subID!=3 || !vstd::contains(from->builtBuildings, 22))
-		&& complain("Hero must be in town with Castle gate for teleporting")
-	|| (t->subID!=3 || !vstd::contains(t->builtBuildings, 22))
-		&& complain("Cannot teleport hero to town without Castle gate in it"))
-			return false;
-	int3 pos = t->visitablePos();
-	pos += h->getVisitableOffset();
-	stopHeroVisitCastle(from->id, hid);
-	moveHero(hid,pos,1);
-	heroVisitCastle(dstid, hid);
-	return true;
-}
-
-void CGameHandler::setOwner(int objid, ui8 owner)
-{
-	ui8 oldOwner = getOwner(objid);
-	SetObjectProperty sop(objid,1,owner);
-	sendAndApply(&sop);
-
-	winLoseHandle(1<<owner | 1<<oldOwner);
-	if(owner < PLAYER_LIMIT && getTown(objid)) //town captured
-	{
-		const CGTownInstance * town = getTown(objid);
-		if (town->subID == 5 && vstd::contains(town->builtBuildings, 22))
-			setPortalDwelling(town, true, false);
-		
-		if (!gs->getPlayer(owner)->towns.size())//player lost last town
-		{
-			InfoWindow iw;
-			iw.player = oldOwner;
-			iw.text.addTxt(MetaString::GENERAL_TXT, 6); //%s, you have lost your last town.  If you do not conquer another town in the next week, you will be eliminated.
-			sendAndApply(&iw);
-		}
-	}
-	
-	const CGObjectInstance * obj = getObj(objid);
-	const PlayerState * p = gs->getPlayer(owner);
-
-	if((obj->ID == 17 || obj->ID == 20 ) && p && p->dwellings.size()==1)//first dwelling captured
-		BOOST_FOREACH(const CGTownInstance *t, gs->getPlayer(owner)->towns)
-			if (t->subID == 5 && vstd::contains(t->builtBuildings, 22))
-				setPortalDwelling(t);//set initial creatures for all portals of summoning
-}
-
-void CGameHandler::setHoverName(int objid, MetaString* name)
-{
-	SetHoverName shn(objid, *name);
-	sendAndApply(&shn);
-}
-void CGameHandler::showInfoDialog(InfoWindow *iw)
-{
-	sendToAllClients(iw);
-}
-void CGameHandler::showBlockingDialog( BlockingDialog *iw, const CFunctionList<void(ui32)> &callback )
-{
-	ask(iw,iw->player,callback);
-}
-
-ui32 CGameHandler::showBlockingDialog( BlockingDialog *iw )
-{
-	//TODO
-
-	//gsm.lock();
-	//int query = QID++;
-	//states.addQuery(player,query);
-	//sendToAllClients(iw);
-	//gsm.unlock();
-	//ui32 ret = getQueryResult(iw->player, query);
-	//gsm.lock();
-	//states.removeQuery(player, query);
-	//gsm.unlock();
-	return 0;
-}
-
-int CGameHandler::getCurrentPlayer()
-{
-	return gs->currentPlayer;
-}
-
-void CGameHandler::giveResource(int player, int which, int val)
-{
-	if(!val) return; //don't waste time on empty call
-	SetResource sr;
-	sr.player = player;
-	sr.resid = which;
-	sr.val = gs->players.find(player)->second.resources[which]+val;
-	sendAndApply(&sr);
-}
-void CGameHandler::giveCreatures (int objid, const CGHeroInstance * h, CCreatureSet creatures, bool remove)
-{
-	assert(0);
-// 	if (creatures.stacksCount() <= 0)
-// 		return;
-// 	CCreatureSet heroArmy = h->getArmy();
-// 	std::set<int> takenSlots;
-// 	for (TSlots::const_iterator it = creatures.Slots().begin(); it != creatures.Slots().end(); it++)
-// 	{
-// 		int slot = heroArmy.getSlotFor(it->second->type->idNumber);
-// 		if (slot >= 0)
-// 		{
-// 			heroArmy.addToSlot(slot, it->second); 	//move all matching creatures to hero's army
-// 			takenSlots.insert(it->first); //slot id
-// 		}
-// 	}
-// 	for (std::set<int>::iterator it = takenSlots.begin(); it != takenSlots.end(); it++)
-// 		creatures.eraseStack(*it); //delete them from used army
-// 
-// 	SetGarrisons sg;
-// 	sg.garrs[h->id] = heroArmy;
-// 	sg.garrs[objid] = creatures;
-// 	sendAndApply (&sg);
-// 
-// 	if (remove) //show garrison window and let player pick remaining creatures
-// 	{
-// 		if (creatures.stacksCount()) //Pandora needs to exist until we close garrison window
-// 		{
-// 			showGarrisonDialog (objid, h->id, true, boost::bind(&CGameHandler::removeObject, this, objid));
-// 		}
-// 		else
-// 			removeObject(objid);
-// 	}
-// 	else if (creatures.stacksCount())
-// 		showGarrisonDialog (objid, h->id, true, 0);
-}
-
-void CGameHandler::takeCreatures(int objid, std::vector<CStackBasicDescriptor> creatures)
-{
-	if (creatures.size() <= 0)
-		return;
-	const CArmedInstance* obj = static_cast<const CArmedInstance*>(getObj(objid));
-
-	BOOST_FOREACH(CStackBasicDescriptor &sbd, creatures)
-	{
-		TQuantity collected = 0;
-		while(collected < sbd.count)
-		{
-			TSlots::const_iterator i = obj->Slots().begin();
-			for(; i != obj->Slots().end(); i++)
-			{
-				if(i->second->type == sbd.type)
-				{
-					TQuantity take = std::min(sbd.count - collected, i->second->count); //collect as much creatures as we can
-					changeStackCount(StackLocation(obj, i->first), take, false);
-					collected += take;
-					break;
-				}
-			}
-
-			if(i ==  obj->Slots().end()) //we went through the whole loop and haven't found appropriate creatures
-			{
-				complain("Unexpected failure during taking creatures!");
-				return;
-			}
-		}
-	}
-}
-
-void CGameHandler::showCompInfo(ShowInInfobox * comp)
-{
-	sendToAllClients(comp);
-}
-void CGameHandler::heroVisitCastle(int obj, int heroID)
-{
-	HeroVisitCastle vc;
-	vc.hid = heroID;
-	vc.tid = obj;
-	vc.flags |= 1;
-	sendAndApply(&vc);
-	const CGHeroInstance *h = getHero(heroID);
-	vistiCastleObjects (getTown(obj), h);
-	giveSpells (getTown(obj), getHero(heroID));
-
-	if(gs->map->victoryCondition.condition == transportItem)
-		checkLossVictory(h->tempOwner); //transported artifact?
-}
-
-void CGameHandler::vistiCastleObjects (const CGTownInstance *t, const CGHeroInstance *h)
-{
-	std::vector<CGTownBuilding*>::const_iterator i;
-	for (i = t->bonusingBuildings.begin(); i != t->bonusingBuildings.end(); i++)
-		(*i)->onHeroVisit (h);
-}
-
-void CGameHandler::stopHeroVisitCastle(int obj, int heroID)
-{
-	HeroVisitCastle vc;
-	vc.hid = heroID;
-	vc.tid = obj;
-	sendAndApply(&vc);
-}
-void CGameHandler::giveHeroArtifact(int artid, int hid, int position) //pos==-1 - first free slot in backpack
-{
-	const CGHeroInstance* h = getHero(hid);
-	CArtifact * const art = VLC->arth->artifacts[artid];
-
-	SetHeroArtifacts sha;
-	sha.hid = hid;
-	sha.artifacts = h->artifacts;
-	sha.artifWorn = h->artifWorn;
-
-	if(position<0)
-	{
-		if(position == -2)
-		{
-			int i;
-			for(i=0; i<art->possibleSlots.size(); i++) //try to put artifact into first available slot
-			{
-				if(art->fitsAt(sha.artifWorn, art->possibleSlots[i]))
-				{
-					//we've found a free suitable slot.
-					VLC->arth->equipArtifact(sha.artifWorn, art->possibleSlots[i], VLC->arth->artifacts[artid]);
-					break;
-				}
-			}
-			if(i == art->possibleSlots.size() && !art->isBig()) //if haven't find proper slot, use backpack or discard big artifact
-				sha.artifacts.push_back(art);
-		}
-		else if (!art->isBig()) //should be -1 => put artifact into backpack
-		{
-			sha.artifacts.push_back(art);
-		}
-	}
-	else
-	{
-		if(art->fitsAt(sha.artifWorn, ui16(position)))
-		{
-			VLC->arth->equipArtifact(sha.artifWorn, position, art);
-		}
-		else if (!art->isBig())
-		{
-			sha.artifacts.push_back(art);
-		}
-	}
-
-	sendAndApply(&sha);
-}
-void CGameHandler::giveNewArtifact(int hid, int position)
-{
-	const CGHeroInstance* h = getHero(hid);
-	CArtifact * art = gs->map->artInstances.back(); //we use it only to immediatelly equip new artifact
-
-	SetHeroArtifacts sha;
-	sha.hid = hid;
-	sha.artifacts = h->artifacts;
-	sha.artifWorn = h->artifWorn;
-
-	if(position<0)
-	{
-		if(position == -2)
-		{
-			int i;
-			for(i=0; i<art->possibleSlots.size(); i++) //try to put artifact into first available slot
-			{
-				if( !vstd::contains(sha.artifWorn, art->possibleSlots[i]) )
-				{
-					//we've found a free suitable slot
-					VLC->arth->equipArtifact(sha.artifWorn, art->possibleSlots[i], art);
-					break;
-				}
-			}
-			if(i == art->possibleSlots.size() && !art->isBig()) //if haven't find proper slot, use backpack or discard big artifact
-				sha.artifacts.push_back(art);
-		}
-		else if (!art->isBig()) //should be -1 => put artifact into backpack
-		{
-			sha.artifacts.push_back(art);
-		}
-	}
-	else
-	{
-		if(!vstd::contains(sha.artifWorn,ui16(position)))
-		{
-			VLC->arth->equipArtifact(sha.artifWorn, position, art);
-		}
-		else if (!art->isBig())
-		{
-			sha.artifacts.push_back(art);
-		}
-	}
-
-	sendAndApply(&sha);
-}
-bool CGameHandler::removeArtifact(CArtifact* art, int hid)
-{
-	const CGHeroInstance* h = getHero(hid);
-
-	SetHeroArtifacts sha;
-	sha.hid = hid;
-	sha.artifacts = h->artifacts;
-	sha.artifWorn = h->artifWorn;
-	
-	std::vector<CArtifact*>::iterator it;
-	if 	((it = std::find(sha.artifacts.begin(), sha.artifacts.end(), art)) != sha.artifacts.end()) //it is in backpack
-		sha.artifacts.erase(it);
-	else //worn
-	{
-		std::map<ui16,CArtifact*>::iterator itr;
-		for (itr = sha.artifWorn.begin(); itr != sha.artifWorn.end(); ++itr)
-		{
-			if (itr->second == art)
-			{
-				VLC->arth->unequipArtifact(sha.artifWorn, itr->first);
-				break;
-			}
-		}
-
-		if(itr == sha.artifWorn.end())
-		{
-			tlog2 << "Cannot find artifact to remove!\n";
-			return false;
-		}
-	}
-	sendAndApply(&sha);
-	return true;
-}
-
-void CGameHandler::startBattleI(const CArmedInstance *army1, const CArmedInstance *army2, int3 tile, const CGHeroInstance *hero1, const CGHeroInstance *hero2, bool creatureBank, boost::function<void(BattleResult*)> cb, const CGTownInstance *town) //use hero=NULL for no hero
-{
-	engageIntoBattle(army1->tempOwner);
-	engageIntoBattle(army2->tempOwner);
-	//block engaged players
-	if(army2->tempOwner < PLAYER_LIMIT)
-		states.setFlag(army2->tempOwner,&PlayerStatus::engagedIntoBattle,true);
-
-	boost::thread(boost::bind(&CGameHandler::startBattle, this, army1, army2, tile, hero1, hero2, creatureBank, cb, town));
-}
-
-void CGameHandler::startBattleI( const CArmedInstance *army1, const CArmedInstance *army2, int3 tile, boost::function<void(BattleResult*)> cb, bool creatureBank )
-{
-	startBattleI(army1, army2, tile,
-		army1->ID == HEROI_TYPE ? static_cast<const CGHeroInstance*>(army1) : NULL, 
-		army2->ID == HEROI_TYPE ? static_cast<const CGHeroInstance*>(army2) : NULL, 
-		creatureBank, cb);
-}
-
-void CGameHandler::startBattleI( const CArmedInstance *army1, const CArmedInstance *army2, boost::function<void(BattleResult*)> cb, bool creatureBank)
-{
-	startBattleI(army1, army2, army2->visitablePos(), cb, creatureBank);
-}
-
-//void CGameHandler::startBattleI(int heroID, CCreatureSet army, int3 tile, boost::function<void(BattleResult*)> cb) //for hero<=>neutral army
-//{
-//	CGHeroInstance* h = const_cast<CGHeroInstance*>(getHero(heroID));
-//	startBattleI(&h->army,&army,tile,h,NULL,cb);
-//	//battle(&h->army,army,tile,h,NULL);
-//}
-
-void CGameHandler::changeSpells( int hid, bool give, const std::set<ui32> &spells )
-{
-	ChangeSpells cs;
-	cs.hid = hid;
-	cs.spells = spells;
-	cs.learn = give;
-	sendAndApply(&cs);
-}
-
-int CGameHandler::getSelectedHero() 
-{
-	return IGameCallback::getSelectedHero(getCurrentPlayer())->id;
-}
-
-void CGameHandler::setObjProperty( int objid, int prop, si64 val )
-{
-	SetObjectProperty sob;
-	sob.id = objid;
-	sob.what = prop;
-	sob.val = val;
-	sendAndApply(&sob);
-}
-
-void CGameHandler::sendMessageTo( CConnection &c, const std::string &message )
-{
-	SystemMessage sm;
-	sm.text = message;
-	c << &sm;
-}
-
-void CGameHandler::giveHeroBonus( GiveBonus * bonus )
-{
-	sendAndApply(bonus);
-}
-
-void CGameHandler::setMovePoints( SetMovePoints * smp )
-{
-	sendAndApply(smp);
-}
-
-void CGameHandler::setManaPoints( int hid, int val )
-{
-	SetMana sm;
-	sm.hid = hid;
-	sm.val = val;
-	sendAndApply(&sm);
-}
-
-void CGameHandler::giveHero( int id, int player )
-{
-	GiveHero gh;
-	gh.id = id;
-	gh.player = player;
-	sendAndApply(&gh);
-}
-
-void CGameHandler::changeObjPos( int objid, int3 newPos, ui8 flags )
-{
-	ChangeObjPos cop;
-	cop.objid = objid;
-	cop.nPos = newPos;
-	cop.flags = flags;
-	sendAndApply(&cop);
-}
-
-void CGameHandler::useScholarSkill(si32 fromHero, si32 toHero)
-{
-	const CGHeroInstance * h1 = getHero(fromHero);
-	const CGHeroInstance * h2 = getHero(toHero);
-
-	if ( h1->getSecSkillLevel(18) < h2->getSecSkillLevel(18) )
-	{
-		std::swap (h1,h2);//1st hero need to have higher scholar level for correct message
-		std::swap(fromHero, toHero);
-	}
-
-	int ScholarLevel = h1->getSecSkillLevel(18);//heroes can trade up to this level
-	if (!ScholarLevel || !vstd::contains(h1->artifWorn,17) || !vstd::contains(h2->artifWorn,17) )
-		return;//no scholar skill or no spellbook
-
-	int h1Lvl = std::min(ScholarLevel+1, h1->getSecSkillLevel(7)+2),
-	    h2Lvl = std::min(ScholarLevel+1, h2->getSecSkillLevel(7)+2);//heroes can receive this levels
-
-	ChangeSpells cs1;
-	cs1.learn = true;
-	cs1.hid = toHero;//giving spells to first hero
-		for(std::set<ui32>::const_iterator it=h1->spells.begin(); it!=h1->spells.end();it++)
-			if ( h2Lvl >= VLC->spellh->spells[*it].level && !vstd::contains(h2->spells, *it))//hero can learn it and don't have it yet
-				cs1.spells.insert(*it);//spell to learn
-
-	ChangeSpells cs2;
-	cs2.learn = true;
-	cs2.hid = fromHero;
-
-	for(std::set<ui32>::const_iterator it=h2->spells.begin(); it!=h2->spells.end();it++)
-		if ( h1Lvl >= VLC->spellh->spells[*it].level && !vstd::contains(h1->spells, *it))
-			cs2.spells.insert(*it);
-			
-	if (cs1.spells.size() || cs2.spells.size())//create a message
-	{		
-		InfoWindow iw;
-		iw.player = h1->tempOwner;
-		iw.components.push_back(Component(Component::SEC_SKILL, 18, ScholarLevel, 0));
-
-		iw.text.addTxt(MetaString::GENERAL_TXT, 139);//"%s, who has studied magic extensively,
-		iw.text.addReplacement(h1->name);
-		
-		if (cs2.spells.size())//if found new spell - apply
-		{
-			iw.text.addTxt(MetaString::GENERAL_TXT, 140);//learns
-			int size = cs2.spells.size();
-			for(std::set<ui32>::const_iterator it=cs2.spells.begin(); it!=cs2.spells.end();it++)
-			{
-				iw.components.push_back(Component(Component::SPELL, (*it), 1, 0));
-				iw.text.addTxt(MetaString::SPELL_NAME, (*it));
-				switch (size--)
-				{
-					case 2:	iw.text.addTxt(MetaString::GENERAL_TXT, 141);
-					case 1:	break;
-					default:	iw.text << ", ";
-				}
-			}
-			iw.text.addTxt(MetaString::GENERAL_TXT, 142);//from %s
-			iw.text.addReplacement(h2->name);
-			sendAndApply(&cs2);
-		}
-
-		if (cs1.spells.size() && cs2.spells.size() )
-		{
-			iw.text.addTxt(MetaString::GENERAL_TXT, 141);//and
-		}
-
-		if (cs1.spells.size())
-		{
-			iw.text.addTxt(MetaString::GENERAL_TXT, 147);//teaches
-			int size = cs1.spells.size();
-			for(std::set<ui32>::const_iterator it=cs1.spells.begin(); it!=cs1.spells.end();it++)
-			{
-				iw.components.push_back(Component(Component::SPELL, (*it), 1, 0));
-				iw.text.addTxt(MetaString::SPELL_NAME, (*it));
-				switch (size--)
-				{
-					case 2:	iw.text.addTxt(MetaString::GENERAL_TXT, 141);
-					case 1:	break;
-					default:	iw.text << ", ";
-				}			}
-			iw.text.addTxt(MetaString::GENERAL_TXT, 148);//from %s
-			iw.text.addReplacement(h2->name);
-			sendAndApply(&cs1);
-		}
-		sendAndApply(&iw);
-	}
-}
-
-void CGameHandler::heroExchange(si32 hero1, si32 hero2)
-{
-	ui8 player1 = getHero(hero1)->tempOwner;
-	ui8 player2 = getHero(hero2)->tempOwner;
-
-	if( gameState()->getPlayerRelations( player1, player2))
-	{
-		OpenWindow hex;
-		hex.window = OpenWindow::EXCHANGE_WINDOW;
-		hex.id1 = hero1;
-		hex.id2 = hero2;
-		sendAndApply(&hex);
-		useScholarSkill(hero1,hero2);
-	}
-}
-
-void CGameHandler::applyAndAsk( Query * sel, ui8 player, boost::function<void(ui32)> &callback )
-{
-	boost::unique_lock<boost::recursive_mutex> lock(gsm);
-	sel->id = QID;
-	callbacks[QID] = callback;
-	states.addQuery(player,QID);
-	QID++; 
-	sendAndApply(sel);
-}
-
-void CGameHandler::ask( Query * sel, ui8 player, const CFunctionList<void(ui32)> &callback )
-{
-	boost::unique_lock<boost::recursive_mutex> lock(gsm);
-	sel->id = QID;
-	callbacks[QID] = callback;
-	states.addQuery(player,QID);
-	sendToAllClients(sel);
-	QID++; 
-}
-
-void CGameHandler::sendToAllClients( CPackForClient * info )
-{
-	tlog5 << "Sending to all clients a package of type " << typeid(*info).name() << std::endl;
-	for(std::set<CConnection*>::iterator i=conns.begin(); i!=conns.end();i++)
-	{
-		(*i)->wmx->lock();
-		**i << info;
-		(*i)->wmx->unlock();
-	}
-}
-
-void CGameHandler::sendAndApply( CPackForClient * info )
-{
-	sendToAllClients(info);
-	gs->apply(info);
-}
-
-void CGameHandler::sendAndApply(CGarrisonOperationPack * info)
-{
-	sendAndApply((CPackForClient*)info);
-	if(gs->map->victoryCondition.condition == gatherTroop)
-		winLoseHandle(); 
-}
-
-// void CGameHandler::sendAndApply( SetGarrisons * info )
-// {
-// 	sendAndApply((CPackForClient*)info);
-// 	if(gs->map->victoryCondition.condition == gatherTroop)
-// 		for(std::map<ui32,CCreatureSet>::const_iterator i = info->garrs.begin(); i != info->garrs.end(); i++)
-// 			checkLossVictory(getObj(i->first)->tempOwner);
-// }
-
-void CGameHandler::sendAndApply( SetResource * info )
-{
-	sendAndApply((CPackForClient*)info);
-	if(gs->map->victoryCondition.condition == gatherResource)
-		checkLossVictory(info->player);
-}
-
-void CGameHandler::sendAndApply( SetResources * info )
-{
-	sendAndApply((CPackForClient*)info);
-	if(gs->map->victoryCondition.condition == gatherResource)
-		checkLossVictory(info->player);
-}
-
-void CGameHandler::sendAndApply( NewStructures * info )
-{
-	sendAndApply((CPackForClient*)info);
-	if(gs->map->victoryCondition.condition == buildCity)
-		checkLossVictory(getTown(info->tid)->tempOwner);
-}
-
-void CGameHandler::save( const std::string &fname )
-{
-	{
-		tlog0 << "Ordering clients to serialize...\n";
-		SaveGame sg(fname);
-
-		sendToAllClients(&sg);
-	}
-
-	{
-		tlog0 << "Serializing game info...\n";
-		CSaveFile save(GVCMIDirs.UserPath + "/Games/" + fname + ".vlgm1");
-		char hlp[8] = "VCMISVG";
-		save << hlp << static_cast<CMapHeader&>(*gs->map) << gs->scenarioOps << *VLC << gs;
-	}
-
-	{
-		tlog0 << "Serializing server info...\n";
-		CSaveFile save(GVCMIDirs.UserPath + "/Games/" + fname + ".vsgm1");
-		save << *this;
-	}
-	tlog0 << "Game has been successfully saved!\n";
-}
-
-void CGameHandler::close()
-{
-	tlog0 << "We have been requested to close.\n";	
-	//BOOST_FOREACH(CConnection *cc, conns)
-	//	if(cc && cc->socket && cc->socket->is_open())
-	//		cc->socket->close();
-	//exit(0);
-}
-
-bool CGameHandler::arrangeStacks( si32 id1, si32 id2, ui8 what, ui8 p1, ui8 p2, si32 val, ui8 player )
-{
-	CArmedInstance *s1 = static_cast<CArmedInstance*>(gs->map->objects[id1]),
-		*s2 = static_cast<CArmedInstance*>(gs->map->objects[id2]);
-	CCreatureSet &S1 = *s1, &S2 = *s2;
-	StackLocation sl1(s1, p1), sl2(s2, p2);
-
-	if(!isAllowedExchange(id1,id2))
-	{
-		complain("Cannot exchange stacks between these two objects!\n");
-		return false;
-	}
-
-	if(what==1) //swap
-	{
-		if ( ((s1->tempOwner != player && s1->tempOwner != 254) && S1.slots[p1]->count) //why 254??
-		  || ((s2->tempOwner != player && s2->tempOwner != 254) && S2.slots[p2]->count))
-		{
-			complain("Can't take troops from another player!");
-			return false;
-		}
-
-		swapStacks(sl1, sl2);
-	}
-	else if(what==2)//merge
-	{
-		if (( S1.slots[p1]->type != S2.slots[p2]->type && complain("Cannot merge different creatures stacks!"))
-		|| ((s1->tempOwner != player && s1->tempOwner != 254) && S2.slots[p2]->count) && complain("Can't take troops from another player!"))
-			return false; 
-
-		moveStack(sl1, sl2);
-	}
-	else if(what==3) //split
-	{
-		if ( (s1->tempOwner != player && S1.slots[p1]->count < s1->getArmy().getStackCount(p1) )
-			|| (s2->tempOwner != player && S2.slots[p2]->count < s2->getArmy().getStackCount(p2) ) )
-		{
-			complain("Can't move troops of another player!");
-			return false;
-		}
-
-		//general conditions checking
-		if((!vstd::contains(S1.slots,p1) && complain("no creatures to split"))
-			|| (val<1  && complain("no creatures to split"))  )
-		{
-			return false;
-		}
-
-
-		if(vstd::contains(S2.slots,p2))	 //dest. slot not free - it must be "rebalancing"...
-		{
-			int total = S1.slots[p1]->count + S2.slots[p2]->count;
-			if( (total < val   &&   complain("Cannot split that stack, not enough creatures!"))
-				|| (S2.slots[p2]->type != S1.slots[p1]->type && complain("Cannot rebalance different creatures stacks!"))
-			)
-			{
-				return false; 
-			}
-			
-			moveStack(sl1, sl2, val - S2.slots[p2]->count);
-			//S2.slots[p2]->count = val;
-			//S1.slots[p1]->count = total - val;
-		}
-		else //split one stack to the two
-		{
-			if(S1.slots[p1]->count < val)//not enough creatures
-			{
-				complain("Cannot split that stack, not enough creatures!");
-				return false; 
-			}
-
-
-			moveStack(sl1, sl2, val);
-		}
-
-	}
-	return true;
-}
-
-int CGameHandler::getPlayerAt( CConnection *c ) const
-{
-	std::set<int> all;
-	for(std::map<int,CConnection*>::const_iterator i=connections.begin(); i!=connections.end(); i++)
-		if(i->second == c)
-			all.insert(i->first);
-
-	switch(all.size())
-	{
-	case 0:
-		return 255;
-	case 1:
-		return *all.begin();
-	default:
-		{
-			//if we have more than one player at this connection, try to pick active one
-			if(vstd::contains(all,int(gs->currentPlayer)))
-				return gs->currentPlayer;
-			else
-				return 253; //cannot say which player is it
-		}
-	}
-}
-
-bool CGameHandler::disbandCreature( si32 id, ui8 pos )
-{
-	CArmedInstance *s1 = static_cast<CArmedInstance*>(gs->map->objects[id]);
-	if(!vstd::contains(s1->slots,pos))
-	{
-		complain("Illegal call to disbandCreature - no such stack in army!");
-		return false;
-	}
-
-	eraseStack(StackLocation(s1, pos));
-	return true;
-}
-
-bool CGameHandler::buildStructure( si32 tid, si32 bid, bool force /*=false*/ )
-{
-	CGTownInstance * t = static_cast<CGTownInstance*>(gs->map->objects[tid]);
-	CBuilding * b = VLC->buildh->buildings[t->subID][bid];
-
-	if( !force && gs->canBuildStructure(t,bid) != 7)
-	{
-		complain("Cannot build that building!");
-		return false;
-	}
-	
-	if( !force && bid == 26) //grail
-	{
-		if(!t->visitingHero || !t->visitingHero->hasArt(2))
-		{
-			complain("Cannot build grail - hero doesn't have it");
-			return false;
-		}
-
-		removeArtifact(VLC->arth->artifacts[2], t->visitingHero->id);
-	}
-
-	NewStructures ns;
-	ns.tid = tid;
-	if ( (bid == 18) && (vstd::contains(t->builtBuildings,(t->town->hordeLvl[0]+37))) )
-		ns.bid.insert(19);//we have upgr. dwelling, upgr. horde will be builded as well
-	else if ( (bid == 24) && (vstd::contains(t->builtBuildings,(t->town->hordeLvl[1]+37))) )
-		ns.bid.insert(25);
-	else if(bid>36) //upg dwelling
-	{
-		if ( (bid-37 == t->town->hordeLvl[0]) && (vstd::contains(t->builtBuildings,18)) )
-			ns.bid.insert(19);//we have horde, will be upgraded as well as dwelling
-		if ( (bid-37 == t->town->hordeLvl[1]) && (vstd::contains(t->builtBuildings,24)) )
-			ns.bid.insert(25);
-
-		SetAvailableCreatures ssi;
-		ssi.tid = tid;
-		ssi.creatures = t->creatures;
-		ssi.creatures[bid-37].second.push_back(t->town->upgradedCreatures[bid-37]);
-		sendAndApply(&ssi);
-	}
-	else if(bid >= 30) //bas. dwelling
-	{
-		int crid = t->town->basicCreatures[bid-30];
-		SetAvailableCreatures ssi;
-		ssi.tid = tid;
-		ssi.creatures = t->creatures;
-		ssi.creatures[bid-30].first = VLC->creh->creatures[crid]->growth;
-		ssi.creatures[bid-30].second.push_back(crid);
-		sendAndApply(&ssi);
-	}
-	else if(bid == 11)
-		ns.bid.insert(27);
-	else if(bid == 12)
-		ns.bid.insert(28);
-	else if(bid == 13)
-		ns.bid.insert(29);
-	else if (t->subID == 4 && bid == 17) //veil of darkness
-	{
-		GiveBonus gb(GiveBonus::TOWN);
-		gb.bonus.type = Bonus::DARKNESS;
-		gb.bonus.val = 20;
-		gb.id = t->id;
-		gb.bonus.duration = Bonus::PERMANENT;
-		gb.bonus.source = Bonus::TOWN_STRUCTURE;
-		gb.bonus.id = 17;
-		sendAndApply(&gb);
-	}
-	else if ( t->subID == 5 && bid == 22 )
-	{
-		setPortalDwelling(t);
-	}
-
-	ns.bid.insert(bid);
-	ns.builded = force?t->builded:(t->builded+1);
-	sendAndApply(&ns);
-	
-	//reveal ground for lookout tower
-	FoWChange fw;
-	fw.player = t->tempOwner;
-	fw.mode = 1;
-	getTilesInRange(fw.tiles,t->pos,t->getSightRadious(),t->tempOwner,1);
-	sendAndApply(&fw);
-
-	if (!force)
-	{
-		SetResources sr;
-		sr.player = t->tempOwner;
-		sr.res = gs->getPlayer(t->tempOwner)->resources;
-		for(int i=0;i<b->resources.size();i++)
-			sr.res[i]-=b->resources[i];
-		sendAndApply(&sr);
-	}
-
-	if(bid<5) //it's mage guild
-	{
-		if(t->visitingHero)
-			giveSpells(t,t->visitingHero);
-		if(t->garrisonHero)
-			giveSpells(t,t->garrisonHero);
-	}
-	if(t->visitingHero)
-		vistiCastleObjects (t, t->visitingHero);
-	if(t->garrisonHero)
-		vistiCastleObjects (t, t->garrisonHero);
-
-	checkLossVictory(t->tempOwner);
-	return true;
-}
-bool CGameHandler::razeStructure (si32 tid, si32 bid)
-{
-///incomplete, simply erases target building
-	CGTownInstance * t = static_cast<CGTownInstance*>(gs->map->objects[tid]);
-	if (t->builtBuildings.find(bid) == t->builtBuildings.end())
-		return false;
-	RazeStructures rs;
-	rs.tid = tid;
-	rs.bid.insert(bid);
-	rs.destroyed = t->destroyed + 1;
-	sendAndApply(&rs);
-//TODO: Remove dwellers
-	if (t->subID == 4 && bid == 17) //Veil of Darkness
-	{
-		RemoveBonus rb(RemoveBonus::TOWN);
-		rb.whoID = t->id;
-		rb.source = Bonus::TOWN_STRUCTURE;
-		rb.id = 17;
-		sendAndApply(&rb);
-	}
-	return true;
-}
-
-void CGameHandler::sendMessageToAll( const std::string &message )
-{
-	SystemMessage sm;
-	sm.text = message;
-	sendToAllClients(&sm);
-}
-
-bool CGameHandler::recruitCreatures( si32 objid, ui32 crid, ui32 cram, si32 fromLvl )
-{
-	const CGDwelling *dw = static_cast<CGDwelling*>(gs->map->objects[objid]);
-	const CArmedInstance *dst = NULL;
-	const CCreature *c = VLC->creh->creatures[crid];
-	bool warMachine = c->hasBonusOfType(Bonus::SIEGE_WEAPON);
-
-	//TODO: test for owning
-
-	if(dw->ID == TOWNI_TYPE)
-		dst = dw;
-	else if(dw->ID == 17  ||  dw->ID == 20  ||  dw->ID == 78) //advmap dwelling
-		dst = getHero(gs->getPlayer(dw->tempOwner)->currentSelection); //TODO: check if current hero is really visiting dwelling
-	else if(dw->ID == 106)
-		dst = dynamic_cast<const CGHeroInstance *>(getTile(dw->visitablePos())->visitableObjects.back());
-
-	assert(dw && dst);
-
-	//verify
-	bool found = false;
-	int level = 0;
-
-	typedef std::pair<const int,int> Parka;
-	for(; level < dw->creatures.size(); level++) //iterate through all levels
-	{
-		if ( (fromLvl != -1) && ( level !=fromLvl ) )
-			continue;
-		const std::pair<ui32, std::vector<ui32> > &cur = dw->creatures[level]; //current level info <amount, list of cr. ids>
-		int i = 0;
-		for(; i < cur.second.size(); i++) //look for crid among available creatures list on current level
-			if(cur.second[i] == crid)
-				break;
-
-		if(i < cur.second.size())
-		{
-			found = true;
-			cram = std::min(cram, cur.first); //reduce recruited amount up to available amount
-			break;
-		}
-	}
-	int slot = dst->getSlotFor(crid); 
-
-	if(!found && complain("Cannot recruit: no such creatures!")
-		|| cram  >  VLC->creh->creatures[crid]->maxAmount(gs->getPlayer(dst->tempOwner)->resources) && complain("Cannot recruit: lack of resources!")
-		|| cram<=0  &&  complain("Cannot recruit: cram <= 0!")
-		|| slot<0  && !warMachine && complain("Cannot recruit: no available slot!")) 
-	{
-		return false;
-	}
-
-	//recruit
-	SetResources sr;
-	sr.player = dst->tempOwner;
-	for(int i=0;i<RESOURCE_QUANTITY;i++)
-		sr.res[i]  =  gs->getPlayer(dst->tempOwner)->resources[i] - (c->cost[i] * cram);
-
-	SetAvailableCreatures sac;
-	sac.tid = objid;
-	sac.creatures = dw->creatures;
-	sac.creatures[level].first -= cram;
-
-	sendAndApply(&sr);
-	sendAndApply(&sac);
-	
-	if(warMachine)
-	{
-		switch(crid)
-		{
-		case 146:
-			giveHeroArtifact(4, dst->id, 13);
-			break;
-		case 147:
-			giveHeroArtifact(6, dst->id, 15);
-			break;
-		case 148:
-			giveHeroArtifact(5, dst->id, 14);
-			break;
-		default:
-			complain("This war machine cannot be recruited!");
-			return false;
-		}
-	}
-	else
-	{
-		addToSlot(StackLocation(dst, slot), c, cram);
-	}
-	return true;
-}
-
-bool CGameHandler::upgradeCreature( ui32 objid, ui8 pos, ui32 upgID )
-{
-	CArmedInstance *obj = static_cast<CArmedInstance*>(gs->map->objects[objid]);
-	assert(obj->hasStackAtSlot(pos));
-	UpgradeInfo ui = gs->getUpgradeInfo(obj->getStack(pos));
-	int player = obj->tempOwner;
-	int crQuantity = obj->slots[pos]->count;
-	int newIDpos= vstd::findPos(ui.newID, upgID);//get position of new id in UpgradeInfo
-
-	//check if upgrade is possible
-	if( (ui.oldID<0 || newIDpos == -1 ) && complain("That upgrade is not possible!")) 
-	{
-		return false;
-	}
-	
-
-	//check if player has enough resources
-	for (std::set<std::pair<int,int> >::iterator j=ui.cost[newIDpos].begin(); j!=ui.cost[newIDpos].end(); j++)
-	{
-		if(gs->getPlayer(player)->resources[j->first] < j->second*crQuantity)
-		{
-			complain("Cannot upgrade, not enough resources!");
-			return false;
-		}
-	}
-	
-	//take resources
-	for (std::set<std::pair<int,int> >::iterator j=ui.cost[newIDpos].begin(); j!=ui.cost[newIDpos].end(); j++)
-	{
-		SetResource sr;
-		sr.player = player;
-		sr.resid = j->first;
-		sr.val = gs->getPlayer(player)->resources[j->first] - j->second*crQuantity;
-		sendAndApply(&sr);
-	}
-	
-	//upgrade creature
-	changeStackType(StackLocation(obj, pos), VLC->creh->creatures[upgID]);
-	return true;
-}
-
-bool CGameHandler::changeStackType(const StackLocation &sl, CCreature *c)
-{
-	if(!sl.army->hasStackAtSlot(sl.slot))
-		COMPLAIN_RET("Cannot find a stack to change type");
-
-	SetStackType sst;
-	sst.sl = sl;
-	sst.type = c;
-	sendAndApply(&sst);	
-	return true;
-}
-
-bool CGameHandler::garrisonSwap( si32 tid )
-{
-	CGTownInstance *town = gs->getTown(tid);
-	if(!town->garrisonHero && town->visitingHero) //visiting => garrison, merge armies: town army => hero army
-	{
-
-		if(!town->visitingHero->canBeMergedWith(*town))
-		{
-			complain("Cannot make garrison swap, not enough free slots!");
-			return false;
-		}
-
-		const CCreatureSet &cso = *town;
-		const CCreatureSet &csn = *town->visitingHero;
-
-		while(!cso.slots.empty())//while there are unmoved creatures
-		{
-			TSlots::const_iterator i = cso.slots.begin(); //iterator to stack to move
-			StackLocation sl(town, i->first); //location of stack to move
-
-			TSlot pos = csn.getSlotFor(i->second->type);
-			if(pos < 0)
-			{
-				//try to merge two other stacks to make place
-				std::pair<TSlot, TSlot> toMerge;
-				if(csn.mergableStacks(toMerge, i->first))
-				{
-					moveStack(StackLocation(town->visitingHero, toMerge.first), StackLocation(town->visitingHero, toMerge.second)); //merge toMerge.first into toMerge.second
-					moveStack(sl, StackLocation(town->visitingHero, toMerge.first)); //move stack to freed slot
-				}
-				else
-				{
-					complain("Unexpected failure during an attempt to merge town and visiting hero armies!");
-					return false;
-				}
-			}
-			else
-			{
-				moveStack(sl, StackLocation(town->visitingHero, pos));
-			}
-		}
-		
-		SetHeroesInTown intown;
-		intown.tid = tid;
-		intown.visiting = -1;
-		intown.garrison = town->visitingHero->id;
-		sendAndApply(&intown);
-		return true;
-	}					
-	else if (town->garrisonHero && !town->visitingHero) //move hero out of the garrison
-	{
-		//check if moving hero out of town will break 8 wandering heroes limit
-		if(getHeroCount(town->garrisonHero->tempOwner,false) >= 8)
-		{
-			complain("Cannot move hero out of the garrison, there are already 8 wandering heroes!");
-			return false;
-		}
-
-		SetHeroesInTown intown;
-		intown.tid = tid;
-		intown.garrison = -1;
-		intown.visiting =  town->garrisonHero->id;
-		sendAndApply(&intown);
-	}
-	else if (town->garrisonHero && town->visitingHero) //swap visiting and garrison hero
-	{
-		SetHeroesInTown intown;
-		intown.tid = tid;
-		intown.garrison = town->visitingHero->id;
-		intown.visiting =  town->garrisonHero->id;
-		sendAndApply(&intown);
-		return true;
-	}
-	else
-	{
-		complain("Cannot swap garrison hero!");
-		return false;
-	}
-}
-
-// With the amount of changes done to the function, it's more like transferArtifacts.
-bool CGameHandler::swapArtifacts(si32 srcHeroID, si32 destHeroID, ui16 srcSlot, ui16 destSlot)
-{
-	CGHeroInstance *srcHero = gs->getHero(srcHeroID);
-	CGHeroInstance *destHero = gs->getHero(destHeroID);
-
-	// Make sure exchange is even possible between the two heroes.
-	if (distance(srcHero->pos,destHero->pos) > 1.5 )
-		return false;
-
-	const CArtifact *srcArtifact = srcHero->getArt(srcSlot);
-	const CArtifact *destArtifact = destHero->getArt(destSlot);
-
-	if (srcArtifact == NULL)
-	{
-		complain("No artifact to swap!");
-		return false;
-	}
-	
-	if (destArtifact && srcHero->tempOwner != destHero->tempOwner)
-	{
-		complain("Can't take artifact from hero of another player!");
-		return false;
-	}
-
-	SetHeroArtifacts sha;
-	sha.hid = srcHeroID;
-	sha.artifacts = srcHero->artifacts;
-	sha.artifWorn = srcHero->artifWorn;
-
-	// Combinational artifacts needs to be removed first so they don't get denied movement because of their own locks.
-	if (srcHeroID == destHeroID && srcSlot < 19 && destSlot < 19) 
-	{
-		sha.setArtAtPos(srcSlot, NULL);
-		if (!vstd::contains(sha.artifWorn, destSlot))
-			destArtifact = NULL;
-	}
-
-	// Check if src/dest slots are appropriate for the artifacts exchanged.
-	// Moving to the backpack is always allowed.
-	if ((!srcArtifact || destSlot < 19)
-		&& (srcArtifact && !srcArtifact->fitsAt(srcHeroID == destHeroID ? sha.artifWorn : destHero->artifWorn, destSlot)))
-	{
-		complain("Cannot swap artifacts!");
-		return false;
-	}
-
-	if ((srcArtifact && srcArtifact->id == 145) || (destArtifact && destArtifact->id == 145)) 
-	{
-		complain("Cannot move artifact locks.");
-		return false;
-	}
-
-	if (destSlot >= 19 && srcArtifact->isBig()) 
-	{
-		complain("Cannot put big artifacts in backpack!");
-		return false;
-	}
-
-	if (srcSlot == 16 || destSlot == 16) 
-	{
-		complain("Cannot move catapult!");
-		return false;
-	}
-
-	// If dest does not fit in src, put it in dest's backpack instead.
-	if (srcHeroID == destHeroID) // To avoid stumbling on own locks, remove artifact first.
-		sha.setArtAtPos(destSlot, NULL);
-	const bool destFits = !destArtifact || srcSlot >= 19 || destSlot >= 19 || destArtifact->fitsAt(sha.artifWorn, srcSlot);
-	if (srcHeroID == destHeroID && destArtifact)
-		sha.setArtAtPos(destSlot, destArtifact);
-
-	sha.setArtAtPos(srcSlot, NULL);
-	if (destSlot < 19 && (destArtifact || srcSlot < 19) && destFits)
-		sha.setArtAtPos(srcSlot, destArtifact ? destArtifact : NULL);
-
-	// Internal hero artifact arrangement.
-	if(srcHero == destHero) 
-	{
-		// Correction for destination from removing source artifact in backpack.
-		if (srcSlot >= 19 && destSlot >= 19 && srcSlot < destSlot)
-			destSlot--;
-
-		sha.setArtAtPos(destSlot, srcHero->getArtAtPos(srcSlot));
-	}
-	if (srcHeroID != destHeroID) 
-	{
-		// Exchange between two different heroes.
-		SetHeroArtifacts sha2;
-		sha2.hid = destHeroID;
-		sha2.artifacts = destHero->artifacts;
-		sha2.artifWorn = destHero->artifWorn;
-		sha2.setArtAtPos(destSlot, srcArtifact ? srcArtifact : NULL);
-		if (!destFits)
-			sha2.setArtAtPos(sha2.artifacts.size() + 19, destHero->getArtAtPos(destSlot));
-		sendAndApply(&sha2);
-	}
-	sendAndApply(&sha);
-	return true;
-}
-
-/**
- * Assembles or disassembles a combination artifact.
- * @param heroID ID of hero holding the artifact(s).
- * @param artifactSlot The worn slot ID of the combination- or constituent artifact.
- * @param assemble True for assembly operation, false for disassembly.
- * @param assembleTo If assemble is true, this represents the artifact ID of the combination
- * artifact to assemble to. Otherwise it's not used.
- */
-bool CGameHandler::assembleArtifacts (si32 heroID, ui16 artifactSlot, bool assemble, ui32 assembleTo)
-{
-	if (artifactSlot < 0 || artifactSlot > 18) {
-		complain("Illegal artifact slot.");
-		return false;
-	}
-
-	CGHeroInstance *hero = gs->getHero(heroID);
-	const CArtifact *destArtifact = hero->getArt(artifactSlot);
-
-	SetHeroArtifacts sha;
-	sha.hid = heroID;
-	sha.artifacts = hero->artifacts;
-	sha.artifWorn = hero->artifWorn;
-
-	if (assemble)
-	{
-		if (VLC->arth->artifacts.size() < assembleTo)
-		{
-			complain("Illegal artifact to assemble to.");
-			return false;
-		}
-
-		if (!destArtifact->canBeAssembledTo(hero->artifWorn, assembleTo))
-		{
-			complain("Artifact cannot be assembled.");
-			return false;
-		}
-
-		const CArtifact &artifact = *VLC->arth->artifacts[assembleTo];
-
-		if (artifact.constituents == NULL)
-		{
-			complain("Not a combinational artifact.");
-			return false;
-		}
-
-		// Perform assembly.
-		bool destConsumed = false; // Determines which constituent that will be counted for together with the artifact.
-		const bool destSpecific = vstd::contains(artifact.possibleSlots, artifactSlot); // Prefer the chosen slot as the location for the assembled artifact.
-
-		BOOST_FOREACH(ui32 constituentID, *artifact.constituents)
-		{
-			if (destSpecific && constituentID == destArtifact->id)
-			{
-				sha.artifWorn[artifactSlot] = VLC->arth->artifacts[assembleTo];
-				destConsumed = true;
-				continue;
-			}
-
-			bool found = false;
-			for (std::map<ui16, CArtifact*>::iterator it = sha.artifWorn.begin(); it != sha.artifWorn.end(); ++it)
-			{
-				if (it->second->id == constituentID)
-				{ // Found possible constituent to substitute.
-					if (destSpecific && !destConsumed && it->second->id == destArtifact->id)
-					{
-						// Find the specified destination for assembled artifact.
-						if (it->first == artifactSlot)
-						{
-							it->second = VLC->arth->artifacts[assembleTo];
-							destConsumed = true;
-
-							found = true;
-							break;
-						}
-					}
-					else
-					{
-						// Either put the assembled artifact in a fitting spot, or put a lock.
-						if (!destSpecific && !destConsumed && vstd::contains(artifact.possibleSlots, it->first))
-						{
-							it->second = VLC->arth->artifacts[assembleTo];
-							destConsumed = true;
-						}
-						else
-						{
-							it->second = VLC->arth->artifacts[145];
-						}
-
-						found = true;
-						break;
-					}
-				}
-			}
-			if (!found) {
-				complain("Constituent missing.");
-				return false;
-			}
-		}
-	}
-	else
-	{
-		// Perform disassembly.
-		bool destConsumed = false; // Determines which constituent that will be counted for together with the artifact.
-		BOOST_FOREACH(ui32 constituentID, *destArtifact->constituents)
-		{
-			const CArtifact &constituent = *VLC->arth->artifacts[constituentID];
-
-			if (!destConsumed && vstd::contains(constituent.possibleSlots, artifactSlot))
-			{
-				sha.artifWorn[artifactSlot] = VLC->arth->artifacts[constituentID];
-				destConsumed = true;
-			}
-			else
-			{
-				BOOST_REVERSE_FOREACH(ui16 slotID, constituent.possibleSlots)
-				{
-					if (vstd::contains(sha.artifWorn, slotID) && sha.artifWorn[slotID]->id == 145)
-					{
-						sha.artifWorn[slotID]->id = constituentID;
-						break;
-					}
-				}
-			}
-		}
-	}
-
-	sendAndApply(&sha);
-
-	return true;
-}
-
-bool CGameHandler::buyArtifact( ui32 hid, si32 aid )
-{
-	CGHeroInstance *hero = gs->getHero(hid);
-	CGTownInstance *town = const_cast<CGTownInstance*>(hero->visitedTown);
-	if(aid==0) //spellbook
-	{
-		if(!vstd::contains(town->builtBuildings,si32(0)) && complain("Cannot buy a spellbook, no mage guild in the town!")
-			|| getResource(hero->getOwner(),6)<500 && complain("Cannot buy a spellbook, not enough gold!") 
-			|| hero->getArt(17) && complain("Cannot buy a spellbook, hero already has a one!")
-			)
-			return false;
-
-		giveResource(hero->getOwner(),6,-500);
-		giveHeroArtifact(0,hid,17);
-		giveSpells(town,hero);
-		return true;
-	}
-	else if(aid < 7  &&  aid > 3) //war machine
-	{
-		int price = VLC->arth->artifacts[aid]->price;
-		if(vstd::contains(hero->artifWorn,ui16(9+aid)) && complain("Hero already has this machine!")
-			|| !vstd::contains(town->builtBuildings,si32(16)) && complain("No blackismith!")
-			|| gs->getPlayer(hero->getOwner())->resources[6] < price  && complain("Not enough gold!")  //no gold
-			|| (!(town->subID == 6 && vstd::contains(town->builtBuildings,si32(22) ) )
-			&& town->town->warMachine!= aid ) &&  complain("This machine is unavailable here!") ) 
-		{
-			return false;
-		}
-
-		giveResource(hero->getOwner(),6,-price);
-		giveHeroArtifact(aid,hid,9+aid);
-		return true;
-	}
-	return false;
-}
-
-bool CGameHandler::buyArtifact(const IMarket *m, const CGHeroInstance *h, int rid, int aid)
-{
-	if(!vstd::contains(m->availableItemsIds(RESOURCE_ARTIFACT), aid))
-		COMPLAIN_RET("That artifact is unavailable!");
-
-	int b1, b2;
-	m->getOffer(rid, aid, b1, b2, RESOURCE_ARTIFACT);
-	
-	if(getResource(h->tempOwner, rid) < b1)
-		COMPLAIN_RET("You can't afford to buy this artifact!");
-
-	SetResource sr;
-	sr.player = h->tempOwner;
-	sr.resid = rid;
-	sr.val = getResource(h->tempOwner, rid) - b1;
-	sendAndApply(&sr);
-
-
-	SetAvailableArtifacts saa;
-	if(m->o->ID == TOWNI_TYPE)
-	{
-		saa.id = -1;
-		saa.arts = CGTownInstance::merchantArtifacts;
-	}
-	else if(const CGBlackMarket *bm = dynamic_cast<const CGBlackMarket *>(m->o)) //black market
-	{
-		saa.id = bm->id;
-		saa.arts = bm->artifacts;
-	}
-	else
-		COMPLAIN_RET("Wrong marktet...");
-
-	bool found = false;
-	BOOST_FOREACH(const CArtifact *&art, saa.arts)
-	{
-		if(art && art->id == aid)
-		{
-			art = NULL;
-			found = true;
-			break;
-		}
-	}
-
-	if(!found)
-		COMPLAIN_RET("Cannot find selected artifact on the list");
-
-	sendAndApply(&saa);
-
-	giveHeroArtifact(aid, h->id, -2);
-	return true;
-}
-
-bool CGameHandler::buySecSkill( const IMarket *m, const CGHeroInstance *h, int skill)
-{
-	if (!h)
-		COMPLAIN_RET("You need hero to buy a skill!");
-		
-	if (h->getSecSkillLevel(skill))
-		COMPLAIN_RET("Hero already know this skill");
-		
-	if (h->secSkills.size() >= SKILL_PER_HERO)//can't learn more skills
-		COMPLAIN_RET("Hero can't learn any more skills");
-	
-	if (h->type->heroClass->proSec[skill]==0)//can't learn this skill (like necromancy for most of non-necros)
-		COMPLAIN_RET("The hero can't learn this skill!");
-
-	if(!vstd::contains(m->availableItemsIds(RESOURCE_SKILL), skill))
-		COMPLAIN_RET("That skill is unavailable!");
-
-	if(getResource(h->tempOwner, 6) < 2000)//TODO: remove hardcoded resource\summ?
-		COMPLAIN_RET("You can't afford to buy this skill");
-
-	SetResource sr;
-	sr.player = h->tempOwner;
-	sr.resid = 6;
-	sr.val = getResource(h->tempOwner, 6) - 2000;
-	sendAndApply(&sr);
-
-	changeSecSkill(h->id, skill, 1, true);
-	return true;
-}
-
-bool CGameHandler::tradeResources(const IMarket *market, ui32 val, ui8 player, ui32 id1, ui32 id2)
-{
-	int r1 = gs->getPlayer(player)->resources[id1], 
-		r2 = gs->getPlayer(player)->resources[id2];
-
-	amin(val, r1); //can't trade more resources than have
-
-	int b1, b2; //base quantities for trade
-	market->getOffer(id1, id2, b1, b2, RESOURCE_RESOURCE);
-	int units = val / b1; //how many base quantities we trade
-
-	if(val%b1) //all offered units of resource should be used, if not -> somewhere in calculations must be an error
-	{
-		//TODO: complain?
-		assert(0);
-	}
-
-	SetResource sr;
-	sr.player = player;
-	sr.resid = id1;
-	sr.val = r1 - b1 * units;
-	sendAndApply(&sr);
-
-	sr.resid = id2;
-	sr.val = r2 + b2 * units;
-	sendAndApply(&sr);
-
-	return true;
-}
-
-bool CGameHandler::sellCreatures(ui32 count, const IMarket *market, const CGHeroInstance * hero, ui32 slot, ui32 resourceID)
-{
-	if(!vstd::contains(hero->Slots(), slot))
-		COMPLAIN_RET("Hero doesn't have any creature in that slot!");
-
-	const CStackInstance &s = hero->getStack(slot);
-
-	if(s.count < count  //can't sell more creatures than have
-		|| hero->Slots().size() == 1  &&  hero->needsLastStack()  &&  s.count == count) //can't sell last stack
-	{
-		COMPLAIN_RET("Not enough creatures in army!");
-	}
-
-	int b1, b2; //base quantities for trade
- 	market->getOffer(s.type->idNumber, resourceID, b1, b2, CREATURE_RESOURCE);
- 	int units = count / b1; //how many base quantities we trade
- 
- 	if(count%b1) //all offered units of resource should be used, if not -> somewhere in calculations must be an error
- 	{
- 		//TODO: complain?
- 		assert(0);
- 	}
- 
-	changeStackCount(StackLocation(hero, slot), -count);
-
- 	SetResource sr;
- 	sr.player = hero->tempOwner;
- 	sr.resid = resourceID;
- 	sr.val = getResource(hero->tempOwner, resourceID) + b2 * units;
- 	sendAndApply(&sr);
-
-	return true;
-}
-
-bool CGameHandler::transformInUndead(const IMarket *market, const CGHeroInstance * hero, ui32 slot)
-{
-	const CArmedInstance *army = NULL;
-	if (hero)
-		army = hero;
-	else
-		army = dynamic_cast<const CGTownInstance *>(market->o);
-
-	if (!army)
-		COMPLAIN_RET("Incorrect call to transform in undead!");
-	if(!army->hasStackAtSlot(slot))
-		COMPLAIN_RET("Army doesn't have any creature in that slot!");
-
-
-	const CStackInstance &s = army->getStack(slot);
-	int resCreature;//resulting creature - bone dragons or skeletons
-	
-	if	(s.hasBonusOfType(Bonus::DRAGON_NATURE))
-		resCreature = 68;
-	else
-		resCreature = 56;
-
-	changeStackType(StackLocation(army, slot), VLC->creh->creatures[resCreature]);
-	return true;
-}
-
-bool CGameHandler::sendResources(ui32 val, ui8 player, ui32 r1, ui32 r2)
-{
-	const PlayerState *p2 = gs->getPlayer(r2, false);
-	if(!p2  ||  p2->status != PlayerState::INGAME)
-	{
-		complain("Dest player must be in game!");
-		return false;
-	}
-
-	si32 curRes1 = gs->getPlayer(player)->resources[r1], curRes2 = gs->getPlayer(r2)->resources[r1];
-	val = std::min(si32(val),curRes1);
-
-	SetResource sr;
-	sr.player = player;
-	sr.resid = r1;
-	sr.val = curRes1 - val;
-	sendAndApply(&sr);
-
-	sr.player = r2;
-	sr.val = curRes2 + val;
-	sendAndApply(&sr);
-
-	return true;
-}
-
-bool CGameHandler::setFormation( si32 hid, ui8 formation )
-{
-	gs->getHero(hid)-> formation = formation;
-	return true;
-}
-
-bool CGameHandler::hireHero(const CGObjectInstance *obj, ui8 hid, ui8 player)
-{
-	const PlayerState *p = gs->getPlayer(player);
-	const CGTownInstance *t = gs->getTown(obj->id);
-
-	//common prconditions
-	if( p->resources[6]<2500  && complain("Not enough gold for buying hero!")
-		|| getHeroCount(player, false) >= 8 && complain("Cannot hire hero, only 8 wandering heroes are allowed!"))
-		return false;
-
-	if(t) //tavern in town
-	{
-		if(!vstd::contains(t->builtBuildings,5)  && complain("No tavern!")
-			|| t->visitingHero  && complain("There is visiting hero - no place!"))
-			return false;
-	}
-	else if(obj->ID == 95) //Tavern on adv map
-	{
-		if(getTile(obj->visitablePos())->visitableObjects.back() != obj  &&  complain("Tavern entry must be unoccupied!"))
-			return false;
-	}
-
-
-	CGHeroInstance *nh = p->availableHeroes[hid];
-	assert(nh);
-
-	HeroRecruited hr;
-	hr.tid = obj->id;
-	hr.hid = nh->subID;
-	hr.player = player;
-	hr.tile = obj->visitablePos() + nh->getVisitableOffset();
-	sendAndApply(&hr);
-
-
-	std::map<ui32,CGHeroInstance *> pool = gs->unusedHeroesFromPool();
-
-	const CGHeroInstance *theOtherHero = p->availableHeroes[!hid];
-	const CGHeroInstance *newHero = gs->hpool.pickHeroFor(false, player, getNativeTown(player), pool, theOtherHero->type->heroClass);
-
-	SetAvailableHeroes sah;
-	sah.player = player;
-
-	if(newHero)
-	{
-		sah.hid[hid] = newHero->subID;
-		sah.army[hid] = new CCreatureSet();
-		sah.army[hid]->addToSlot(0, VLC->creh->nameToID[newHero->type->refTypeStack[0]],1);
-	}
-	else
-		sah.hid[hid] = -1;
-
-	sah.hid[!hid] = theOtherHero ? theOtherHero->subID : -1;
-	sendAndApply(&sah);
-
-	SetResource sr;
-	sr.player = player;
-	sr.resid = 6;
-	sr.val = p->resources[6] - 2500;
-	sendAndApply(&sr);
-
-	if(t)
-	{
-		vistiCastleObjects (t, nh);
-		giveSpells (t,nh);
-	}
-	return true;
-}
-
-bool CGameHandler::queryReply( ui32 qid, ui32 answer )
-{
-	boost::unique_lock<boost::recursive_mutex> lock(gsm);
-	if(vstd::contains(callbacks,qid))
-	{
-		CFunctionList<void(ui32)> callb = callbacks[qid];
-		callbacks.erase(qid);
-		if(callb)
-			callb(answer);
-	}
-	else if(vstd::contains(garrisonCallbacks,qid))
-	{
-		if(garrisonCallbacks[qid])
-			garrisonCallbacks[qid]();
-		garrisonCallbacks.erase(qid);
-		allowedExchanges.erase(qid);
-	}
-	else
-	{
-		tlog1 << "Unknown query reply...\n";
-		return false;
-	}
-	return true;
-}
-
-bool CGameHandler::makeBattleAction( BattleAction &ba )
-{
-	tlog1 << "\tMaking action of type " << ba.actionType << std::endl;
-	bool ok = true;
-	switch(ba.actionType)
-	{
-	case 2: //walk
-		{
-			sendAndApply(&StartAction(ba)); //start movement
-			moveStack(ba.stackNumber,ba.destinationTile); //move
-			sendAndApply(&EndAction());
-			break;
-		}
-	case 3: //defend
-	case 8: //wait
-		{
-			sendAndApply(&StartAction(ba));
-			sendAndApply(&EndAction());
-			break;
-		}
-	case 4: //retreat/flee
-		{
-			if( !gs->battleCanFlee(ba.side ? gs->curB->side2 : gs->curB->side1) )
-				break;
-			//TODO: remove retreating hero from map and place it in recruitment list
-			BattleResult *br = new BattleResult;
-			br->result = 1;
-			br->winner = !ba.side; //fleeing side loses
-			gs->curB->calculateCasualties(br->casualties);
-			giveExp(*br);
-			battleResult.set(br);
-			break;
-		}
-	case 6: //walk or attack
-		{
-			sendAndApply(&StartAction(ba)); //start movement and attack
-			int startingPos = gs->curB->getStack(ba.stackNumber)->position;
-			int distance = moveStack(ba.stackNumber, ba.destinationTile);
-			CStack *curStack = gs->curB->getStack(ba.stackNumber),
-				*stackAtEnd = gs->curB->getStackT(ba.additionalInfo);
-
-			if(curStack->position != ba.destinationTile //we wasn't able to reach destination tile
-				&& !(curStack->doubleWide()
-					&&  ( curStack->position == ba.destinationTile + (curStack->attackerOwned ?  +1 : -1 ) )
-						) //nor occupy specified hex
-				) 
-			{
-				std::string problem = "We cannot move this stack to its destination " + curStack->getCreature()->namePl;
-				tlog3 << problem << std::endl;
-				complain(problem);
-				ok = false;
-				sendAndApply(&EndAction());
-				break;
-			}
-
-			if(curStack->ID == stackAtEnd->ID) //we should just move, it will be handled by following check
-			{
-				stackAtEnd = NULL;
-			}
-
-			if(!stackAtEnd)
-			{
-				std::ostringstream problem;
-				problem << "There is no stack on " << ba.additionalInfo << " tile (no attack)!";
-				std::string probl = problem.str();
-				tlog3 << probl << std::endl;
-				complain(probl);
-				ok = false;
-				sendAndApply(&EndAction());
-				break;
-			}
-
-			ui16 curpos = curStack->position, 
-				enemypos = stackAtEnd->position;
-
-
-			if( !(
-				(BattleInfo::mutualPosition(curpos, enemypos) >= 0)						//front <=> front
-				|| (curStack->doubleWide()									//back <=> front
-					&& BattleInfo::mutualPosition(curpos + (curStack->attackerOwned ? -1 : 1), enemypos) >= 0)
-				|| (stackAtEnd->doubleWide()									//front <=> back
-					&& BattleInfo::mutualPosition(curpos, enemypos + (stackAtEnd->attackerOwned ? -1 : 1)) >= 0)
-				|| (stackAtEnd->doubleWide() && curStack->doubleWide()//back <=> back
-					&& BattleInfo::mutualPosition(curpos + (curStack->attackerOwned ? -1 : 1), enemypos + (stackAtEnd->attackerOwned ? -1 : 1)) >= 0)
-				)
-				)
-			{
-				tlog3 << "Attack cannot be performed!";
-				sendAndApply(&EndAction());
-				ok = false;
-			}
-
-			//attack
-			BattleAttack bat;
-			prepareAttack(bat, curStack, stackAtEnd, distance);
-			sendAndApply(&bat);
-			handleAfterAttackCasting(bat);
-
-			//counterattack
-			if(!curStack->hasBonusOfType(Bonus::BLOCKS_RETALIATION)
-				&& stackAtEnd->alive()
-				&& ( stackAtEnd->counterAttacks > 0 || stackAtEnd->hasBonusOfType(Bonus::UNLIMITED_RETALIATIONS) )
-				&& !stackAtEnd->hasBonusOfType(Bonus::SIEGE_WEAPON)
-				&& !stackAtEnd->hasBonusOfType(Bonus::HYPNOTIZED))
-			{
-				prepareAttack(bat, stackAtEnd, curStack, 0);
-				bat.flags |= 2;
-				sendAndApply(&bat);
-				handleAfterAttackCasting(bat);
-			}
-
-			//second attack
-			if(curStack->valOfBonuses(Bonus::ADDITIONAL_ATTACK) > 0
-				&& !curStack->hasBonusOfType(Bonus::SHOOTER)
-				&& curStack->alive()
-				&& stackAtEnd->alive()  )
-			{
-				bat.flags = 0;
-				prepareAttack(bat, curStack, stackAtEnd, 0);
-				sendAndApply(&bat);
-				handleAfterAttackCasting(bat);
-			}
-
-			//return
-			if(curStack->hasBonusOfType(Bonus::RETURN_AFTER_STRIKE) && startingPos != curStack->position && curStack->alive())
-			{
-				moveStack(ba.stackNumber, startingPos);
-				//NOTE: curStack->ID == ba.stackNumber (rev 1431)
-			}
-			sendAndApply(&EndAction());
-			break;
-		}
-	case 7: //shoot
-		{
-			CStack *curStack = gs->curB->getStack(ba.stackNumber),
-				*destStack= gs->curB->getStackT(ba.destinationTile);
-			if( !gs->battleCanShoot(ba.stackNumber, ba.destinationTile) )
-				break;
-
-			sendAndApply(&StartAction(ba)); //start shooting
-
-			BattleAttack bat;
-			bat.flags |= 1;
-			prepareAttack(bat, curStack, destStack, 0);
-			sendAndApply(&bat);
-
-			if(curStack->valOfBonuses(Bonus::ADDITIONAL_ATTACK) > 0 //if unit shots twice let's make another shot
-				&& curStack->alive()
-				&& destStack->alive()
-				&& curStack->shots
-				)
-			{
-				prepareAttack(bat, curStack, destStack, 0);
-				sendAndApply(&bat);
-				handleAfterAttackCasting(bat);
-			}
-
-			sendAndApply(&EndAction());
-			break;
-		}
-	case 9: //catapult
-		{
-			sendAndApply(&StartAction(ba));
-			const CGHeroInstance * attackingHero = gs->curB->heroes[ba.side];
-			CHeroHandler::SBallisticsLevelInfo sbi = VLC->heroh->ballistics[attackingHero->getSecSkillLevel(10)]; //ballistics
-			
-			int attackedPart = gs->curB->hexToWallPart(ba.destinationTile);
-			if(attackedPart == -1)
-			{
-				complain("catapult tried to attack non-catapultable hex!");
-				break;
-			}
-			int wallInitHP = gs->curB->si.wallState[attackedPart];
-			int dmgAlreadyDealt = 0; //in successive iterations damage is dealt but not yet substracted from wall's HPs
-			for(int g=0; g<sbi.shots; ++g)
-			{
-				if(wallInitHP + dmgAlreadyDealt == 3) //it's not destroyed
-					continue;
-				
-				CatapultAttack ca; //package for clients
-				std::pair< std::pair< ui8, si16 >, ui8> attack; //<< attackedPart , destination tile >, damageDealt >
-				attack.first.first = attackedPart;
-				attack.first.second = ba.destinationTile;
-				attack.second = 0;
-
-				int chanceForHit = 0;
-				int dmgChance[3] = {sbi.noDmg, sbi.oneDmg, sbi.twoDmg}; //dmgChance[i] - chance for doing i dmg when hit is successful
-				switch(attackedPart)
-				{
-				case 0: //keep
-					chanceForHit = sbi.keep;
-					break;
-				case 1: //bottom tower
-				case 6: //upper tower
-					chanceForHit = sbi.tower;
-					break;
-				case 2: //bottom wall
-				case 3: //below gate
-				case 4: //over gate
-				case 5: //upper wall
-					chanceForHit = sbi.wall;
-					break;
-				case 7: //gate
-					chanceForHit = sbi.gate;
-					break;
-				}
-
-				if(rand()%100 <= chanceForHit) //hit is successful
-				{
-					int dmgRand = rand()%100;
-					//accumulating dmgChance
-					dmgChance[1] += dmgChance[0];
-					dmgChance[2] += dmgChance[1];
-					//calculating dealt damage
-					for(int v = 0; v < ARRAY_COUNT(dmgChance); ++v)
-					{
-						if(dmgRand <= dmgChance[v])
-						{
-							attack.second = std::min(3 - dmgAlreadyDealt - wallInitHP, v);
-							dmgAlreadyDealt += attack.second;
-							break;
-						}
-					}
-
-					//removing creatures in turrets / keep if one is destroyed
-					if(attack.second > 0 && (attackedPart == 0 || attackedPart == 1 || attackedPart == 6))
-					{
-						int posRemove = -1;
-						switch(attackedPart)
-						{
-						case 0: //keep
-							posRemove = -2;
-							break;
-						case 1: //bottom tower
-							posRemove = -3;
-							break;
-						case 6: //upper tower
-							posRemove = -4;
-							break;
-						}
-
-						BattleStacksRemoved bsr;
-						for(int g=0; g<gs->curB->stacks.size(); ++g)
-						{
-							if(gs->curB->stacks[g]->position == posRemove)
-							{
-								bsr.stackIDs.insert( gs->curB->stacks[g]->ID );
-								break;
-							}
-						}
-
-						sendAndApply(&bsr);
-					}
-				}
-				ca.attacker = ba.stackNumber;
-				ca.attackedParts.insert(attack);
-
-				sendAndApply(&ca);
-			}
-			sendAndApply(&EndAction());
-			break;
-		}
-	case 12: //healing
-		{
-			sendAndApply(&StartAction(ba));
-			const CGHeroInstance * attackingHero = gs->curB->heroes[ba.side];
-			CStack *healer = gs->curB->getStack(ba.stackNumber),
-				*destStack = gs->curB->getStackT(ba.destinationTile);
-
-			if(healer == NULL || destStack == NULL || !healer->hasBonusOfType(Bonus::HEALER))
-			{
-				complain("There is either no healer, no destination, or healer cannot heal :P");
-			}
-			int maxHealable = destStack->MaxHealth() - destStack->firstHPleft;
-			int maxiumHeal = std::max(10, attackingHero->valOfBonuses(Bonus::SECONDARY_SKILL_PREMY, 27));
-
-			int healed = std::min(maxHealable, maxiumHeal);
-
-			if(healed == 0)
-			{
-				//nothing to heal.. should we complain?
-			}
-			else
-			{
-				StacksHealedOrResurrected shr;
-				shr.lifeDrain = false;
-				StacksHealedOrResurrected::HealInfo hi;
-
-				hi.healedHP = healed;
-				hi.lowLevelResurrection = 0;
-				hi.stackID = destStack->ID;
-
-				shr.healedStacks.push_back(hi);
-				sendAndApply(&shr);
-			}
-
-
-			sendAndApply(&EndAction());
-			break;
-		}
-	}
-	if(ba.stackNumber == gs->curB->activeStack  ||  battleResult.get()) //active stack has moved or battle has finished
-		battleMadeAction.setn(true);
-	return ok;
-}
-
-void CGameHandler::playerMessage( ui8 player, const std::string &message )
-{
-	bool cheated=true;
-	sendAndApply(&PlayerMessage(player,message));
-	if(message == "vcmiistari") //give all spells and 999 mana
-	{
-		SetMana sm;
-		ChangeSpells cs;
-		SetHeroArtifacts sha;
-
-		CGHeroInstance *h = gs->getHero(gs->getPlayer(player)->currentSelection);
-		if(!h && complain("Cannot realize cheat, no hero selected!")) return;
-
-		sm.hid = cs.hid = h->id;
-
-		//give all spells
-		cs.learn = 1;
-		for(int i=0;i<VLC->spellh->spells.size();i++)
-		{
-			if(!VLC->spellh->spells[i].creatureAbility)
-				cs.spells.insert(i);
-		}
-
-		//give mana
-		sm.val = 999;
-
-		if(!h->getArt(17)) //hero doesn't have spellbook
-		{
-			//give spellbook
-			sha.hid = h->id;
-			sha.artifacts = h->artifacts;
-			sha.artifWorn = h->artifWorn;
-			VLC->arth->equipArtifact(sha.artifWorn, 17, 0);
-			sendAndApply(&sha);
-		}
-
-		sendAndApply(&cs);
-		sendAndApply(&sm);
-	}
-	else if(message == "vcmiainur") //gives 5 archangels into each slot
-	{
-		CGHeroInstance *hero = gs->getHero(gs->getPlayer(player)->currentSelection);
-		const CCreature *archangel = VLC->creh->creatures[13];
-		if(!hero) return;
-
-		for(int i = 0; i < ARMY_SIZE; i++)
-			if(!hero->hasStackAtSlot(i))
-				insertNewStack(StackLocation(hero, i), archangel, 10);
-	}
-	else if(message == "vcmiangband") //gives 10 black knight into each slot
-	{
-		CGHeroInstance *hero = gs->getHero(gs->getPlayer(player)->currentSelection);
-		const CCreature *blackKnight = VLC->creh->creatures[66];
-		if(!hero) return;
-
-		for(int i = 0; i < ARMY_SIZE; i++)
-			if(!hero->hasStackAtSlot(i))
-				insertNewStack(StackLocation(hero, i), blackKnight, 10);
-	}
-	else if(message == "vcminoldor") //all war machines
-	{
-		CGHeroInstance *hero = gs->getHero(gs->getPlayer(player)->currentSelection);
-		if(!hero) return;
-		SetHeroArtifacts sha;
-		sha.hid = hero->id;
-		sha.artifacts = hero->artifacts;
-		sha.artifWorn = hero->artifWorn;
-		VLC->arth->equipArtifact(sha.artifWorn, 13, VLC->arth->artifacts[4]);
-		VLC->arth->equipArtifact(sha.artifWorn, 14, VLC->arth->artifacts[5]);
-		VLC->arth->equipArtifact(sha.artifWorn, 15, VLC->arth->artifacts[6]);
-		sendAndApply(&sha);
-	}
-	else if(message == "vcminahar") //1000000 movement points
-	{
-		CGHeroInstance *hero = gs->getHero(gs->getPlayer(player)->currentSelection);
-		if(!hero) return;
-		SetMovePoints smp;
-		smp.hid = hero->id;
-		smp.val = 1000000;
-		sendAndApply(&smp);
-	}
-	else if(message == "vcmiformenos") //give resources
-	{
-		SetResources sr;
-		sr.player = player;
-		sr.res = gs->getPlayer(player)->resources;
-		for(int i=0;i<7;i++)
-			sr.res[i] += 100;
-		sr.res[6] += 19900;
-		sendAndApply(&sr);
-	}
-	else if(message == "vcmieagles") //reveal FoW
-	{
-		FoWChange fc;
-		fc.mode = 1;
-		fc.player = player;
-		for(int i=0;i<gs->map->width;i++)
-			for(int j=0;j<gs->map->height;j++)
-				for(int k=0;k<gs->map->twoLevel+1;k++)
-					if(!gs->getPlayerTeam(fc.player)->fogOfWarMap[i][j][k])
-						fc.tiles.insert(int3(i,j,k));
-		sendAndApply(&fc);
-	}
-	else if(message == "vcmiglorfindel") //selected hero gains a new level
-	{
-		CGHeroInstance *hero = gs->getHero(gs->getPlayer(player)->currentSelection);
-		changePrimSkill(hero->id,4,VLC->heroh->reqExp(hero->level+1) - VLC->heroh->reqExp(hero->level));
-	}
-	else if(message == "vcmisilmaril") //player wins
-	{
-		gs->getPlayer(player)->enteredWinningCheatCode = 1;
-		checkLossVictory(player);
-	}
-	else if(message == "vcmimelkor") //player looses
-	{
-		gs->getPlayer(player)->enteredLosingCheatCode = 1;
-		checkLossVictory(player);
-	}
-	else if (message == "vcmiforgeofnoldorking") //hero gets all artifacts except war machines, spell scrolls and spell book
-	{
-		CGHeroInstance *hero = gs->getHero(gs->getPlayer(player)->currentSelection);
-		if(!hero) return;
-		SetHeroArtifacts sha;
-		sha.hid = hero->id;
-		sha.artifacts = hero->artifacts;
-		sha.artifWorn = hero->artifWorn;
-		sha.artifacts.push_back(VLC->arth->artifacts[2]); //grail
-		for (int g=7; g<=140; ++g)
-		{
-			sha.artifacts.push_back(VLC->arth->artifacts[g]);
-		}
-		sendAndApply(&sha);
-	}
-	else
-		cheated = false;
-	if(cheated)
-	{
-		sendAndApply(&SystemMessage(VLC->generaltexth->allTexts[260]));
-	}
-}
-
-static std::vector<ui32> calculateResistedStacks(const CSpell * sp, const CGHeroInstance * caster, const CGHeroInstance * hero2, const std::set<CStack*> affectedCreatures)
-{
-	std::vector<ui32> ret;
-	for(std::set<CStack*>::const_iterator it = affectedCreatures.begin(); it != affectedCreatures.end(); ++it)
-	{
-		if (NBonus::hasOfType(caster, Bonus::NEGATE_ALL_NATURAL_IMMUNITIES) ||
-			NBonus::hasOfType(hero2, Bonus::NEGATE_ALL_NATURAL_IMMUNITIES))
-		{
-			//don't use natural immunities when one of heroes has this bonus
- 			BonusList bl = (*it)->getBonuses(Selector::type(Bonus::SPELL_IMMUNITY)),
-				b2 = (*it)->getBonuses(Selector::type(Bonus::LEVEL_SPELL_IMMUNITY));
-
-			bl.insert(bl.end(), b2.begin(), b2.end());
- 
- 			BOOST_FOREACH(Bonus *bb, bl)
- 			{
- 				if( (bb->type == Bonus::SPELL_IMMUNITY && bb->subtype == sp->id || //100% sure spell immunity
- 					bb->type == Bonus::LEVEL_SPELL_IMMUNITY && bb->val >= sp->level) //some creature abilities have level 0
-					&& bb->source != Bonus::CREATURE_ABILITY)
- 				{
- 					ret.push_back((*it)->ID);
- 					continue;
- 				}
- 			}
-		}
-		else
-		{
-			if ((*it)->hasBonusOfType(Bonus::SPELL_IMMUNITY, sp->id) //100% sure spell immunity
-				|| ( (*it)->hasBonusOfType(Bonus::LEVEL_SPELL_IMMUNITY) &&
-				(*it)->valOfBonuses(Bonus::LEVEL_SPELL_IMMUNITY) >= sp->level) ) //some creature abilities have level 0
-			{
-				ret.push_back((*it)->ID);
-				continue;
-			}
-		}
-		
-
-		//non-negative spells on friendly stacks should always succeed, unless immune
-		if(sp->positiveness >= 0 && (*it)->owner == caster->tempOwner)
-			continue;
-
-		const CGHeroInstance * bonusHero; //hero we should take bonuses from
-		if(caster && (*it)->owner == caster->tempOwner)
-			bonusHero = caster;
-		else
-			bonusHero = hero2;
-
-		int prob = (*it)->valOfBonuses(Bonus::MAGIC_RESISTANCE); //probability of resistance in %
-		if(bonusHero)
-		{
-			//bonusHero's resistance support (secondary skils and artifacts)
-			prob += bonusHero->valOfBonuses(Bonus::MAGIC_RESISTANCE);
-			//resistance skill
-			prob += bonusHero->valOfBonuses(Bonus::SECONDARY_SKILL_PREMY, 26) / 100.0f;
-		}
-
-		if(prob > 100) prob = 100;
-
-		if(rand()%100 < prob) //immunity from resistance
-			ret.push_back((*it)->ID);
-
-	}
-
-	if(sp->id == 60) //hypnotize
-	{
-		for(std::set<CStack*>::const_iterator it = affectedCreatures.begin(); it != affectedCreatures.end(); ++it)
-		{
-			if( (*it)->hasBonusOfType(Bonus::SPELL_IMMUNITY, sp->id) //100% sure spell immunity
-				|| ( (*it)->count - 1 ) * (*it)->MaxHealth() + (*it)->firstHPleft 
-				> 
-				caster->getPrimSkillLevel(2) * 25 + sp->powers[caster->getSpellSchoolLevel(sp)]
-			)
-			{
-				ret.push_back((*it)->ID);
-			}
-		}
-	}
-
-	return ret;
-}
-
-void CGameHandler::handleSpellCasting( int spellID, int spellLvl, int destination, ui8 casterSide, ui8 casterColor,
-	const CGHeroInstance * caster, const CGHeroInstance * secHero, int usedSpellPower )
-{
-	CSpell *spell = &VLC->spellh->spells[spellID];
-
-	BattleSpellCast sc;
-	sc.side = casterSide;
-	sc.id = spellID;
-	sc.skill = spellLvl;
-	sc.tile = destination;
-	sc.dmgToDisplay = 0;
-	sc.castedByHero = (bool)caster;
-
-	//calculating affected creatures for all spells
-	std::set<CStack*> attackedCres = gs->curB->getAttackedCreatures(spell, spellLvl, casterColor, destination);
-	for(std::set<CStack*>::const_iterator it = attackedCres.begin(); it != attackedCres.end(); ++it)
-	{
-		sc.affectedCres.insert((*it)->ID);
-	}
-
-	//checking if creatures resist
-	sc.resisted = calculateResistedStacks(spell, caster, secHero, attackedCres);
-
-	//calculating dmg to display
-	for(std::set<CStack*>::iterator it = attackedCres.begin(); it != attackedCres.end(); ++it)
-	{
-		if(vstd::contains(sc.resisted, (*it)->ID)) //this creature resisted the spell
-			continue;
-		sc.dmgToDisplay += gs->curB->calculateSpellDmg(spell, caster, *it, spellLvl, usedSpellPower);
-	}
-
-	sendAndApply(&sc);
-
-	//applying effects
-	switch(spellID)
-	{
-	case 15: //magic arrow
-	case 16: //ice bolt
-	case 17: //lightning bolt
-	case 18: //implosion
-	case 20: //frost ring
-	case 21: //fireball
-	case 22: //inferno
-	case 23: //meteor shower
-	case 24: //death ripple
-	case 25: //destroy undead
-	case 26: //armageddon
-	case 77: //Thunderbolt (thunderbirds)
-		{
-			StacksInjured si;
-			for(std::set<CStack*>::iterator it = attackedCres.begin(); it != attackedCres.end(); ++it)
-			{
-				if(vstd::contains(sc.resisted, (*it)->ID)) //this creature resisted the spell
-					continue;
-
-				BattleStackAttacked bsa;
-				bsa.flags |= 2;
-				bsa.effect = spell->mainEffectAnim;
-				bsa.damageAmount = gs->curB->calculateSpellDmg(spell, caster, *it, spellLvl, usedSpellPower);
-				bsa.stackAttacked = (*it)->ID;
-				bsa.attackerID = -1;
-				prepareAttacked(bsa,*it);
-				si.stacks.push_back(bsa);
-			}
-			if(!si.stacks.empty())
-				sendAndApply(&si);
-			break;
-		}
-	case 27: //shield 
-	case 28: //air shield
-	case 29: //fire shield
-	case 30: //protection from air
-	case 31: //protection from fire
-	case 32: //protection from water
-	case 33: //protection from earth
-	case 34: //anti-magic
-	case 41: //bless
-	case 42: //curse
-	case 43: //bloodlust
-	case 44: //precision
-	case 45: //weakness
-	case 46: //stone skin
-	case 47: //disrupting ray
-	case 48: //prayer
-	case 49: //mirth
-	case 50: //sorrow
-	case 51: //fortune
-	case 52: //misfortune
-	case 53: //haste
-	case 54: //slow
-	case 55: //slayer
-	case 56: //frenzy
-	case 58: //counterstrike
-	case 59: //berserk
-	case 60: //hypnotize
-	case 61: //forgetfulness
-	case 62: //blind
-		{
-			SetStackEffect sse;
-			for(std::set<CStack*>::iterator it = attackedCres.begin(); it != attackedCres.end(); ++it)
-			{
-				if(vstd::contains(sc.resisted, (*it)->ID)) //this creature resisted the spell
-					continue;
-				sse.stacks.push_back((*it)->ID);
-			}
-			sse.effect.id = spellID;
-			sse.effect.val = spellLvl;
-			sse.effect.turnsRemain = gs->curB->calculateSpellDuration(spell, caster, usedSpellPower);
-			if(!sse.stacks.empty())
-				sendAndApply(&sse);
-			break;
-		}
-	case 63: //teleport
-		{
-			BattleStackMoved bsm;
-			bsm.distance = -1;
-			bsm.stack = gs->curB->activeStack;
-			bsm.ending = true;
-			bsm.tile = destination;
-			bsm.teleporting = true;
-			sendAndApply(&bsm);
-
-			break;
-		}
-	case 37: //cure
-	case 38: //resurrection
-	case 39: //animate dead
-		{
-			StacksHealedOrResurrected shr;
-			shr.lifeDrain = false;
-			for(std::set<CStack*>::iterator it = attackedCres.begin(); it != attackedCres.end(); ++it)
-			{
-				if(vstd::contains(sc.resisted, (*it)->ID) //this creature resisted the spell
-					|| (spellID == 39 && !(*it)->hasBonusOfType(Bonus::UNDEAD)) //we try to cast animate dead on living stack
-					) 
-					continue;
-				StacksHealedOrResurrected::HealInfo hi;
-				hi.stackID = (*it)->ID;
-				hi.healedHP = gs->curB->calculateHealedHP(caster, spell, *it);
-				hi.lowLevelResurrection = spellLvl <= 1;
-				shr.healedStacks.push_back(hi);
-			}
-			if(!shr.healedStacks.empty())
-				sendAndApply(&shr);
-			break;
-		}
-	case 64: //remove obstacle
-		{
-			ObstaclesRemoved obr;
-			for(int g=0; g<gs->curB->obstacles.size(); ++g)
-			{
-				std::vector<int> blockedHexes = VLC->heroh->obstacles[gs->curB->obstacles[g].ID].getBlocked(gs->curB->obstacles[g].pos);
-
-				if(vstd::contains(blockedHexes, destination)) //this obstacle covers given hex
-				{
-					obr.obstacles.insert(gs->curB->obstacles[g].uniqueID);
-				}
-			}
-			if(!obr.obstacles.empty())
-				sendAndApply(&obr);
-
-			break;
-		}
-	}
-
-}
-
-bool CGameHandler::makeCustomAction( BattleAction &ba )
-{
-	switch(ba.actionType)
-	{
-	case 1: //hero casts spell
-		{
-			const CGHeroInstance *h = gs->curB->heroes[ba.side];
-			const CGHeroInstance *secondHero = gs->curB->heroes[!ba.side];
-			if(!h)
-			{
-				tlog2 << "Wrong caster!\n";
-				return false;
-			}
-			if(ba.additionalInfo >= VLC->spellh->spells.size())
-			{
-				tlog2 << "Wrong spell id (" << ba.additionalInfo << ")!\n";
-				return false;
-			}
-
-			const CSpell *s = &VLC->spellh->spells[ba.additionalInfo];
-			ui8 skill = h->getSpellSchoolLevel(s); //skill level
-
-			if(   !(h->canCastThisSpell(s)) //hero cannot cast this spell at all
-				|| (h->mana < gs->curB->getSpellCost(s, h)) //not enough mana
-				|| (ba.additionalInfo < 10) //it's adventure spell (not combat)
-				|| (gs->curB->castSpells[ba.side]) //spell has been cast
-				|| (NBonus::hasOfType(secondHero, Bonus::SPELL_IMMUNITY, s->id)) //non - casting hero provides immunity for this spell 
-				|| (gs->battleMaxSpellLevel() < s->level) //non - casting hero stops caster from casting this spell
-				)
-			{
-				tlog2 << "Spell cannot be cast!\n";
-				return false;
-			}
-
-			sendAndApply(&StartAction(ba)); //start spell casting
-
-			handleSpellCasting (ba.additionalInfo, skill, ba.destinationTile, ba.side, h->tempOwner, h, secondHero, h->getPrimSkillLevel(2));
-
-			sendAndApply(&EndAction());
-			if( !gs->curB->getStack(gs->curB->activeStack, false)->alive() )
-			{
-				battleMadeAction.setn(true);
-			}
-			checkForBattleEnd(gs->curB->stacks);
-			if(battleResult.get())
-			{
-				battleMadeAction.setn(true);
-				//battle will be ended by startBattle function
-				//endBattle(gs->curB->tile, gs->curB->heroes[0], gs->curB->heroes[1]);
-			}
-
-			return true;
-		}
-	}
-	return false;
-}
-
-void CGameHandler::handleTimeEvents()
-{
-	gs->map->events.sort(evntCmp);
-	while(gs->map->events.size() && gs->map->events.front()->firstOccurence+1 == gs->day)
-	{
-		CMapEvent *ev = gs->map->events.front();
-		for(int player = 0; player < PLAYER_LIMIT; player++)
-		{
-			PlayerState *pinfo = gs->getPlayer(player);
-
-			if( pinfo  //player exists
-				&& (ev->players & 1<<player) //event is enabled to this player
-				&& ((ev->computerAffected && !pinfo->human) 
-					|| (ev->humanAffected && pinfo->human)
-				)
-			)
-			{
-				//give resources
-				SetResources sr;
-				sr.player = player;
-				sr.res = pinfo->resources;
-
-				//prepare dialog
-				InfoWindow iw;
-				iw.player = player;
-				iw.text << ev->message;
-				for (int i=0; i<ev->resources.size(); i++)
-				{
-					if(ev->resources[i]) //if resource is changed, we add it to the dialog
-					{
-						// If removing too much resources, adjust the
-						// amount so the total doesn't become negative.
-						if (sr.res[i] + ev->resources[i] < 0)
-							ev->resources[i] = -sr.res[i];
-
-						if(ev->resources[i]) //if non-zero res change
-						{
-							iw.components.push_back(Component(Component::RESOURCE,i,ev->resources[i],0));
-							sr.res[i] += ev->resources[i];
-						}
-					}
-				}
-				if (iw.components.size())
-				{
-					sendAndApply(&sr); //update player resources if changed
-				}
-
-				sendAndApply(&iw); //show dialog
-			}
-		} //PLAYERS LOOP
-
-		if(ev->nextOccurence)
-		{
-			ev->firstOccurence += ev->nextOccurence;
-			gs->map->events.sort(evntCmp);
-		}
-		else
-		{
-			delete ev;
-			gs->map->events.pop_front();
-		}
-	}
-}
-
-void CGameHandler::handleTownEvents(CGTownInstance * town, NewTurn &n, std::map<si32, std::map<si32, si32> > &newCreas)
-{
-	town->events.sort(evntCmp);
-	while(town->events.size() && town->events.front()->firstOccurence == gs->day)
-	{
-		ui8 player = town->tempOwner;
-		CCastleEvent *ev = town->events.front();
-		PlayerState *pinfo = gs->getPlayer(player);
-
-		if( pinfo  //player exists
-			&& (ev->players & 1<<player) //event is enabled to this player
-			&& ((ev->computerAffected && !pinfo->human) 
-				|| (ev->humanAffected && pinfo->human) ) )
-		{
-
-			// dialog
-			InfoWindow iw;
-			iw.player = player;
-			iw.text << ev->message;
-
-			for (int i=0; i<ev->resources.size(); i++)
-				if(ev->resources[i]) //if resource had changed, we add it to the dialog
-				{
-					int was = n.res[player][i];
-					n.res[player][i] += ev->resources[i];
-					n.res[player][i] = std::max<si32>(n.res[player][i], 0);
-
-					if(pinfo->resources[i] != n.res[player][i]) //if non-zero res change
-						iw.components.push_back(Component(Component::RESOURCE,i,n.res[player][i]-was,0));
-				}
-			for(std::set<si32>::iterator i = ev->buildings.begin(); i!=ev->buildings.end();i++)
-				if ( !vstd::contains(town->builtBuildings, *i))
-				{
-					buildStructure(town->id, *i, true);
-					iw.components.push_back(Component(Component::BUILDING, town->subID, *i, 0));
-				}
-
-			for(si32 i=0;i<ev->creatures.size();i++) //creature growths
-			{
-				if(town->creatureDwelling(i) && ev->creatures[i])//there is dwelling
-				{
-					newCreas[town->id][i] += ev->creatures[i];
-					iw.components.push_back(Component(Component::CREATURE, 
-							town->creatures[i].second.back(), ev->creatures[i], 0));
-				}
-			}
-			sendAndApply(&iw); //show dialog
-		}
-
-		if(ev->nextOccurence)
-		{
-			ev->firstOccurence += ev->nextOccurence;
-			town->events.sort(evntCmp);
-		}
-		else
-		{
-			delete ev;
-			town->events.pop_front();
-		}
-	}
-}
-
-bool CGameHandler::complain( const std::string &problem )
-{
-	sendMessageToAll("Server encountered a problem: " + problem);
-	tlog1 << problem << std::endl;
-	return true;
-}
-
-ui32 CGameHandler::getQueryResult( ui8 player, int queryID )
-{
-	//TODO: write
-	return 0;
-}
-
-void CGameHandler::showGarrisonDialog( int upobj, int hid, bool removableUnits, const boost::function<void()> &cb )
-{
-	ui8 player = getOwner(hid);
-	GarrisonDialog gd;
-	gd.hid = hid;
-	gd.objid = upobj;
-
-	{
-		boost::unique_lock<boost::recursive_mutex> lock(gsm);
-		gd.id = QID;
-		garrisonCallbacks[QID] = cb;
-		allowedExchanges[QID] = std::pair<si32,si32>(upobj,hid);
-		states.addQuery(player,QID);
-		QID++; 
-		gd.removableUnits = removableUnits;
-		sendAndApply(&gd);
-	}
-}
-
-void CGameHandler::showThievesGuildWindow(int requestingObjId)
-{
-	OpenWindow ow;
-	ow.window = OpenWindow::THIEVES_GUILD;
-	ow.id1 = requestingObjId;
-	sendAndApply(&ow);
-}
-
-bool CGameHandler::isAllowedExchange( int id1, int id2 )
-{
-	if(id1 == id2)
-		return true;
-
-	{
-		boost::unique_lock<boost::recursive_mutex> lock(gsm);
-		for(std::map<ui32, std::pair<si32,si32> >::const_iterator i = allowedExchanges.begin(); i!=allowedExchanges.end(); i++)
-			if(id1 == i->second.first && id2 == i->second.second   ||   id2 == i->second.first && id1 == i->second.second)
-				return true;
-	}
-
-	const CGObjectInstance *o1 = getObj(id1), *o2 = getObj(id2);
-
-	if(o1->ID == TOWNI_TYPE)
-	{
-		const CGTownInstance *t = static_cast<const CGTownInstance*>(o1);
-		if(t->visitingHero == o2  ||  t->garrisonHero == o2)
-			return true;
-	}
-	if(o2->ID == TOWNI_TYPE)
-	{
-		const CGTownInstance *t = static_cast<const CGTownInstance*>(o2);
-		if(t->visitingHero == o1  ||  t->garrisonHero == o1)
-			return true;
-	}
-	if(o1->ID == HEROI_TYPE && o2->ID == HEROI_TYPE
-		&& distance(o1->pos, o2->pos) < 2) //hero stands on the same tile or on the neighbouring tiles
-	{
-		//TODO: it's workaround, we should check if first hero visited second and player hasn't closed exchange window
-		//(to block moving stacks for free [without visiting] beteen heroes)
-		return true;
-	}
-
-	return false;
-}
-
-void CGameHandler::objectVisited( const CGObjectInstance * obj, const CGHeroInstance * h )
-{
-	obj->onHeroVisit(h);
-}
-
-bool CGameHandler::buildBoat( ui32 objid )
-{
-	const IShipyard *obj = IShipyard::castFrom(getObj(objid));
-
-	if(obj->state())
-	{
-		complain("Cannot build boat in this shipyard!");
-		return false;
-	}
-	else if(obj->o->ID == TOWNI_TYPE
-		&& !vstd::contains((static_cast<const CGTownInstance*>(obj))->builtBuildings,6))
-	{
-		complain("Cannot build boat in the town - no shipyard!");
-		return false;
-	}
-
-	//TODO use "real" cost via obj->getBoatCost
-	if(getResource(obj->o->tempOwner, 6) < 1000  ||  getResource(obj->o->tempOwner, 0) < 10)
-	{
-		complain("Not enough resources to build a boat!");
-		return false;
-	}
-
-	int3 tile = obj->bestLocation();
-	if(!gs->map->isInTheMap(tile))
-	{
-		complain("Cannot find appropriate tile for a boat!");
-		return false;
-	}
-
-	//take boat cost
-	SetResources sr;
-	sr.player = obj->o->tempOwner;
-	sr.res = gs->getPlayer(obj->o->tempOwner)->resources;
-	sr.res[0] -= 10;
-	sr.res[6] -= 1000;
-	sendAndApply(&sr);
-
-	//create boat
-	NewObject no;
-	no.ID = 8;
-	no.subID = obj->getBoatType();
-	no.pos = tile + int3(1,0,0);
-	sendAndApply(&no);
-
-	return true;
-}
-
-void CGameHandler::engageIntoBattle( ui8 player )
-{
-	if(vstd::contains(states.players, player))
-		states.setFlag(player,&PlayerStatus::engagedIntoBattle,true);
-
-	//notify interfaces
-	PlayerBlocked pb;
-	pb.player = player;
-	pb.reason = PlayerBlocked::UPCOMING_BATTLE;
-	sendAndApply(&pb);
-}
-
-void CGameHandler::winLoseHandle(ui8 players )
-{
-	for(size_t i = 0; i < PLAYER_LIMIT; i++)
-	{
-		if(players & 1<<i  &&  gs->getPlayer(i))
-		{
-			checkLossVictory(i);
-		}
-	}
-}
-
-void CGameHandler::checkLossVictory( ui8 player )
-{
-	const PlayerState *p = gs->getPlayer(player);
-	if(p->status) //player already won / lost
-		return;
-
-	int loss = gs->lossCheck(player);
-	int vic = gs->victoryCheck(player);
-
-	if(!loss && !vic)
-		return;
-
-	InfoWindow iw;
-	getLossVicMessage(player, vic ? vic : loss , vic, iw);
-	sendAndApply(&iw);
-
-	PlayerEndsGame peg;
-	peg.player = player;
-	peg.victory = vic;
-	sendAndApply(&peg);
-
-	if(vic > 0) //one player won -> all enemies lost
-	{
-		iw.text.localStrings.front().second++; //message about losing because enemy won first is just after victory message
-
-		for (std::map<ui8,PlayerState>::const_iterator i = gs->players.begin(); i!=gs->players.end(); i++)
-		{
-			if(i->first < PLAYER_LIMIT && i->first != player)//FIXME: skip already eliminated players?
-			{
-				iw.player = i->first;
-				sendAndApply(&iw);
-
-				peg.player = i->first;
-				peg.victory = gameState()->getPlayerRelations(player, i->first) == 1; // ally of winner
-				sendAndApply(&peg);
-			}
-		}
-	}
-	else //player lost -> all his objects become unflagged (neutral)
-	{
-		std::vector<CGHeroInstance*> hlp = p->heroes;
-		for (std::vector<CGHeroInstance*>::const_iterator i = hlp.begin(); i != hlp.end(); i++) //eliminate heroes
-			removeObject((*i)->id);
-
-		for (std::vector<CGObjectInstance*>::const_iterator i = gs->map->objects.begin(); i != gs->map->objects.end(); i++) //unflag objs
-		{
-			if(*i  &&  (*i)->tempOwner == player)
-				setOwner((**i).id,NEUTRAL_PLAYER);
-		}
-
-		//eliminating one player may cause victory of another:
-		winLoseHandle(ALL_PLAYERS & ~(1<<player));
-	}
-
-	if(vic)
-	{
-		end2 = true;
-
-		if(gs->campaign)
-		{
-			std::vector<CGHeroInstance *> hes;
-			BOOST_FOREACH(CGHeroInstance * ghi, gs->map->heroes)
-			{
-				if (ghi->tempOwner == 0 /*TODO: insert human player's color*/)
-				{
-					hes.push_back(ghi);
-				}
-			}
-			gs->campaign->mapConquered(hes);
-
-			UpdateCampaignState ucs;
-			ucs.camp = gs->campaign;
-			sendAndApply(&ucs);
-		}
-	}
-}
-
-void CGameHandler::getLossVicMessage( ui8 player, ui8 standard, bool victory, InfoWindow &out ) const
-{
-//	const PlayerState *p = gs->getPlayer(player);
-// 	if(!p->human)
-// 		return; //AI doesn't need text info of loss
-
-	out.player = player;
-
-	if(victory)
-	{
-		if(standard < 0) //not std loss
-		{
-			switch(gs->map->victoryCondition.condition)
-			{
-			case artifact:
-				out.text.addTxt(MetaString::GENERAL_TXT, 280); //Congratulations! You have found the %s, and can claim victory!
-				out.text.addReplacement(MetaString::ART_NAMES,gs->map->victoryCondition.ID); //artifact name
-				break;
-			case gatherTroop:
-				out.text.addTxt(MetaString::GENERAL_TXT, 276); //Congratulations! You have over %d %s in your armies. Your enemies have no choice but to bow down before your power!
-				out.text.addReplacement(gs->map->victoryCondition.count);
-				out.text.addReplacement(MetaString::CRE_PL_NAMES, gs->map->victoryCondition.ID);
-				break;
-			case gatherResource:
-				out.text.addTxt(MetaString::GENERAL_TXT, 278); //Congratulations! You have collected over %d %s in your treasury. Victory is yours!
-				out.text.addReplacement(gs->map->victoryCondition.count);
-				out.text.addReplacement(MetaString::RES_NAMES, gs->map->victoryCondition.ID);
-				break;
-			case buildCity:
-				out.text.addTxt(MetaString::GENERAL_TXT, 282); //Congratulations! You have successfully upgraded your town, and can claim victory!
-				break;
-			case buildGrail:
-				out.text.addTxt(MetaString::GENERAL_TXT, 284); //Congratulations! You have constructed a permanent home for the Grail, and can claim victory!
-				break;
-			case beatHero:
-				{
-					out.text.addTxt(MetaString::GENERAL_TXT, 252); //Congratulations! You have completed your quest to defeat the enemy hero %s. Victory is yours!
-					const CGHeroInstance *h = dynamic_cast<const CGHeroInstance*>(gs->map->victoryCondition.obj);
-					assert(h);
-					out.text.addReplacement(h->name);
-				}
-				break;
-			case captureCity:
-				{
-					out.text.addTxt(MetaString::GENERAL_TXT, 249); //Congratulations! You captured %s, and are victorious!
-					const CGTownInstance *t = dynamic_cast<const CGTownInstance*>(gs->map->victoryCondition.obj);
-					assert(t);
-					out.text.addReplacement(t->name);
-				}
-				break;
-			case beatMonster:
-				out.text.addTxt(MetaString::GENERAL_TXT, 286); //Congratulations! You have completed your quest to kill the fearsome beast, and can claim victory!
-				break;
-			case takeDwellings:
-				out.text.addTxt(MetaString::GENERAL_TXT, 288); //Congratulations! Your flag flies on the dwelling of every creature. Victory is yours!
-				break;
-			case takeMines:
-				out.text.addTxt(MetaString::GENERAL_TXT, 290); //Congratulations! Your flag flies on every mine. Victory is yours!
-				break;
-			case transportItem:
-				out.text.addTxt(MetaString::GENERAL_TXT, 292); //Congratulations! You have reached your destination, precious cargo intact, and can claim victory!
-				break;
-			}
-		}
-		else
-		{
-			out.text.addTxt(MetaString::GENERAL_TXT, 659); //Congratulations! You have reached your destination, precious cargo intact, and can claim victory!
-		}
-	}
-	else
-	{
-		if(standard < 0) //not std loss
-		{
-			switch(gs->map->lossCondition.typeOfLossCon)
-			{
-			case lossCastle:
-				{
-					out.text.addTxt(MetaString::GENERAL_TXT, 251); //The town of %s has fallen - all is lost!
-					const CGTownInstance *t = dynamic_cast<const CGTownInstance*>(gs->map->lossCondition.obj);
-					assert(t);
-					out.text.addReplacement(t->name);
-				}
-				break;
-			case lossHero:
-				{
-					out.text.addTxt(MetaString::GENERAL_TXT, 253); //The hero, %s, has suffered defeat - your quest is over!
-					const CGHeroInstance *h = dynamic_cast<const CGHeroInstance*>(gs->map->lossCondition.obj);
-					assert(h);
-					out.text.addReplacement(h->name);
-				}
-				break;
-			case timeExpires:
-				out.text.addTxt(MetaString::GENERAL_TXT, 254); //Alas, time has run out on your quest. All is lost.
-				break;
-			}
-		}
-		else if(standard == 2)
-		{
-			out.text.addTxt(MetaString::GENERAL_TXT, 7);//%s, your heroes abandon you, and you are banished from this land.
-			out.text.addReplacement(MetaString::COLOR, player);
-			out.components.push_back(Component(Component::FLAG,player,0,0));
-		}
-		else //lost all towns and heroes
-		{
-			out.text.addTxt(MetaString::GENERAL_TXT, 660); //All your forces have been defeated, and you are banished from this land!
-		}
-	}
-}
-
-bool CGameHandler::dig( const CGHeroInstance *h )
-{
-	for (std::vector<CGObjectInstance*>::const_iterator i = gs->map->objects.begin(); i != gs->map->objects.end(); i++) //unflag objs
-	{
-		if(*i && (*i)->ID == 124  &&  (*i)->pos == h->getPosition())
-		{
-			complain("Cannot dig - there is already a hole under the hero!");
-			return false;
-		}
-	}
-
-	NewObject no;
-	no.ID = 124;
-	no.pos = h->getPosition();
-	no.subID = getTile(no.pos)->tertype;
-
-	if(no.subID >= 8) //no digging on water / rock
-	{
-		complain("Cannot dig - wrong terrain type!");
-		return false;
-	}
-	sendAndApply(&no);
-
-	SetMovePoints smp;
-	smp.hid = h->id;
-	smp.val = 0;
-	sendAndApply(&smp);
-
-	InfoWindow iw;
-	iw.player = h->tempOwner;
-	if(gs->map->grailPos == h->getPosition())
-	{
-		iw.text.addTxt(MetaString::GENERAL_TXT, 58); //"Congratulations! After spending many hours digging here, your hero has uncovered the "
-		iw.text.addTxt(MetaString::ART_NAMES, 2);
-		iw.soundID = soundBase::ULTIMATEARTIFACT;
-		giveHeroArtifact(2, h->id, -1); //give grail
-		sendAndApply(&iw);
-
-		iw.text.clear();
-		iw.text.addTxt(MetaString::ART_DESCR, 2);
-		sendAndApply(&iw);
-	}
-	else
-	{
-		iw.text.addTxt(MetaString::GENERAL_TXT, 59); //"Nothing here. \n Where could it be?"
-		iw.soundID = soundBase::Dig;
-		sendAndApply(&iw);
-	}
-
-	return true;
-}
-
-void CGameHandler::handleAfterAttackCasting( const BattleAttack & bat )
-{
-	const CStack * attacker = gs->curB->getStack(bat.stackAttacking);
-	if( attacker->hasBonusOfType(Bonus::SPELL_AFTER_ATTACK) )
-	{
-		BOOST_FOREACH(const Bonus *sf, attacker->getBonuses(Selector::type(Bonus::SPELL_AFTER_ATTACK)))
-		{
-			if (sf->type == Bonus::SPELL_AFTER_ATTACK)
-			{
-				const CStack * oneOfAttacked = NULL;
-				for(int g=0; g<bat.bsa.size(); ++g)
-				{
-					if (bat.bsa[g].newAmount > 0)
-					{
-						oneOfAttacked = gs->curB->getStack(bat.bsa[g].stackAttacked);
-						break;
-					}
-				}
-				if(oneOfAttacked == NULL) //all attacked creatures have been killed
-					return;
-
-				int spellID = sf->subtype;
-				int spellLevel = sf->val;
-				int chance = sf->additionalInfo % 1000;
-				//int meleeRanged = sf->additionalInfo / 1000;
-				int destination = oneOfAttacked->position;
-				//check if spell should be casted (probability handling)
-				if( rand()%100 >= chance )
-					continue;
-
-				//casting
-				handleSpellCasting(spellID, spellLevel, destination, !attacker->attackerOwned, attacker->owner, NULL, NULL, attacker->count);
-			}
-		}
-	}
-}
-
-bool CGameHandler::castSpell(const CGHeroInstance *h, int spellID, const int3 &pos)
-{
-	const CSpell *s = &VLC->spellh->spells[spellID];
-	int cost = h->getSpellCost(s);
-	int schoolLevel = h->getSpellSchoolLevel(s);
-
-	if(!h->canCastThisSpell(s))
-		COMPLAIN_RET("Hero cannot cast this spell!");
-	if(h->mana < cost) 
-		COMPLAIN_RET("Hero doesn't have enough spell points to cast this spell!");
-	if(s->combatSpell)
-		COMPLAIN_RET("This function can be used only for adventure map spells!");
-
-	AdvmapSpellCast asc;
-	asc.caster = h;
-	asc.spellID = spellID;
-	sendAndApply(&asc);
-
-	using namespace Spells;
-	switch(spellID)
-	{
-	case SUMMON_BOAT: //Summon Boat 
-		{
-			//check if spell works at all
-			if(rand() % 100 >= s->powers[schoolLevel]) //power is % chance of success
-			{
-				InfoWindow iw;
-				iw.player = h->tempOwner;
-				iw.text.addTxt(MetaString::GENERAL_TXT, 336); //%s tried to summon a boat, but failed.
-				iw.text.addReplacement(h->name);
-				sendAndApply(&iw);
-				return true; //TODO? or should it be false? request was correct and realized, but spell failed...
-			}
-
-			//try to find unoccupied boat to summon
-			const CGBoat *nearest = NULL;
-			double dist = 0;
-			int3 summonPos = h->bestLocation();
-			if(summonPos.x < 0)
-				COMPLAIN_RET("There is no water tile available!");
-
-			BOOST_FOREACH(const CGObjectInstance *obj, gs->map->objects)
-			{
-				if(obj && obj->ID == 8)
-				{
-					const CGBoat *b = static_cast<const CGBoat*>(obj);
-					if(b->hero) continue; //we're looking for unoccupied boat
-
-					double nDist = distance(b->pos, h->getPosition());
-					if(!nearest || nDist < dist) //it's first boat or closer than previous
-					{
-						nearest = b;
-						dist = nDist;
-					}
-				}
-			}
-
-			if(nearest) //we found boat to summon
-			{
-				ChangeObjPos cop;
-				cop.objid = nearest->id;
-				cop.nPos = summonPos + int3(1,0,0);;
-				cop.flags = 1;
-				sendAndApply(&cop);
-			}
-			else if(schoolLevel < 2) //none or basic level -> cannot create boat :(
-			{
-				InfoWindow iw;
-				iw.player = h->tempOwner;
-				iw.text.addTxt(MetaString::GENERAL_TXT, 335); //There are no boats to summon.
-				sendAndApply(&iw);
-			}
-			else //create boat
-			{
-				NewObject no;
-				no.ID = 8;
-				no.subID = h->getBoatType();
-				no.pos = summonPos + int3(1,0,0);;
-				sendAndApply(&no);
-			}
-			break;
-		}
-
-	case SCUTTLE_BOAT: //Scuttle Boat 
-		{
-			//check if spell works at all
-			if(rand() % 100 >= s->powers[schoolLevel]) //power is % chance of success
-			{
-				InfoWindow iw;
-				iw.player = h->tempOwner;
-				iw.text.addTxt(MetaString::GENERAL_TXT, 337); //%s tried to scuttle the boat, but failed
-				iw.text.addReplacement(h->name);
-				sendAndApply(&iw);
-				return true; //TODO? or should it be false? request was correct and realized, but spell failed...
-			}
-			if(!gs->map->isInTheMap(pos))
-				COMPLAIN_RET("Invalid dst tile for scuttle!");
-
-			//TODO: test range, visibility
-			const TerrainTile *t = &gs->map->getTile(pos);
-			if(!t->visitableObjects.size() || t->visitableObjects.back()->ID != 8)
-				COMPLAIN_RET("There is no boat to scuttle!");
-
-			RemoveObject ro;
-			ro.id = t->visitableObjects.back()->id;
-			sendAndApply(&ro);
-			break;
-		}
-	case DIMENSION_DOOR: //Dimension Door
-		{
-			const TerrainTile *dest = getTile(pos);
-			const TerrainTile *curr = getTile(h->getSightCenter());
-
-			if(!dest)
-				COMPLAIN_RET("Destination tile doesn't exist!");
-			if(!h->movement)
-				COMPLAIN_RET("Hero needs movement points to cast Dimension Door!");
-			if(h->getBonusesCount(Bonus::CASTED_SPELL, Spells::DIMENSION_DOOR) >= s->powers[schoolLevel]) //limit casts per turn
-			{
-				InfoWindow iw;
-				iw.player = h->tempOwner;
-				iw.text.addTxt(MetaString::GENERAL_TXT, 338); //%s is not skilled enough to cast this spell again today.
-				iw.text.addReplacement(h->name);
-				sendAndApply(&iw);
-				break;
-			}
-
-			GiveBonus gb;
-			gb.id = h->id;
-			gb.bonus = Bonus(Bonus::ONE_DAY, Bonus::NONE, Bonus::CASTED_SPELL, 0, Spells::DIMENSION_DOOR);
-			sendAndApply(&gb);
-			
-			if(!dest->isClear(curr)) //wrong dest tile
-			{
-				InfoWindow iw;
-				iw.player = h->tempOwner;
-				iw.text.addTxt(MetaString::GENERAL_TXT, 70); //Dimension Door failed!
-				sendAndApply(&iw);
-				break;
-			}
-
-			//we need obtain guard pos before moving hero, otherwise we get nothing, because tile will be "unguarded" by hero
-			int3 guardPos = gs->guardingCreaturePosition(pos);
-
-			TryMoveHero tmh;
-			tmh.id = h->id;
-			tmh.movePoints = std::max<int>(0, h->movement - 300);
-			tmh.result = TryMoveHero::TELEPORTATION;
-			tmh.start = h->pos;
-			tmh.end = pos + h->getVisitableOffset();
-			getTilesInRange(tmh.fowRevealed, pos, h->getSightRadious(), h->tempOwner,1);
-			sendAndApply(&tmh);
-
-			tryAttackingGuard(guardPos, h);
-		}
-		break;
-	case FLY: //Fly 
-		{
-			int subtype = schoolLevel >= 2 ? 1 : 2; //adv or expert
-
-			GiveBonus gb;
-			gb.id = h->id;
-			gb.bonus = Bonus(Bonus::ONE_DAY, Bonus::FLYING_MOVEMENT, Bonus::CASTED_SPELL, 0, Spells::FLY, subtype);
-			sendAndApply(&gb);
-		}
-		break;
-	case WATER_WALK: //Water Walk 
-		{
-			int subtype = schoolLevel >= 2 ? 1 : 2; //adv or expert
-
-			GiveBonus gb;
-			gb.id = h->id;
-			gb.bonus = Bonus(Bonus::ONE_DAY, Bonus::WATER_WALKING, Bonus::CASTED_SPELL, 0, Spells::FLY, subtype);
-			sendAndApply(&gb);
-		}
-		break;
-		
-	case TOWN_PORTAL: //Town Portal 
-		{
-			//TODO: check if given position is valid
-			moveHero(h->id,pos,1);
-		}
-		break;
-
-	case VISIONS: //Visions 
-	case VIEW_EARTH: //View Earth 
-	case DISGUISE: //Disguise 
-	case VIEW_AIR: //View Air 
-	default:
-		COMPLAIN_RET("This spell is not implemented yet!");
-		break;
-	}
-
-	SetMana sm;
-	sm.hid = h->id;
-	sm.val = h->mana - cost;
-	sendAndApply(&sm);
-
-	return true;
-}
-
-void CGameHandler::visitObjectOnTile(const TerrainTile &t, const CGHeroInstance * h)
-{
-	//to prevent self-visiting heroes on space press
-	if(t.visitableObjects.back() != h)
-		objectVisited(t.visitableObjects.back(), h);
-	else if(t.visitableObjects.size() > 1)
-		objectVisited(*(t.visitableObjects.end()-2),h);
-}
-
-bool CGameHandler::tryAttackingGuard(const int3 &guardPos, const CGHeroInstance * h)
-{
-	if(!gs->map->isInTheMap(guardPos))
-		return false;
-
-	const TerrainTile &guardTile = gs->map->terrain[guardPos.x][guardPos.y][guardPos.z];
-	objectVisited(guardTile.visitableObjects.back(), h);
-	visitObjectAfterVictory = true;
-	return true;
-}
-
-bool CGameHandler::sacrificeCreatures(const IMarket *market, const CGHeroInstance *hero, TSlot slot, ui32 count)
-{
-	int oldCount = hero->getStackCount(slot);
-
-	if(oldCount < count)
-		COMPLAIN_RET("Not enough creatures to sacrifice!")
-	else if(oldCount == count && hero->Slots().size() == 1 && hero->needsLastStack())
-		COMPLAIN_RET("Cannot sacrifice last creature!");
-
-	int crid = hero->getStack(slot).type->idNumber;
-	
-	changeStackCount(StackLocation(hero, slot), -count);
-
-	int dump, exp;
-	market->getOffer(crid, 0, dump, exp, CREATURE_EXP);
-	exp *= count;
-	changePrimSkill(hero->id, 4, exp*(100+hero->getSecSkillLevel(21)*5)/100.0f);
-
-	return true;
-}
-
-bool CGameHandler::sacrificeArtifact(const IMarket * m, const CGHeroInstance * hero, CArtifact* art)
-{
-	if(!removeArtifact(art, hero->id))
-		COMPLAIN_RET("Cannot find artifact to sacrifice!");
-
-	int dmp, expToGive;
-	m->getOffer(art->id, 0, dmp, expToGive, ARTIFACT_EXP);
-	changePrimSkill(hero->id, 4, expToGive);
-	return true;
-}
-
-<<<<<<< HEAD
-bool CGameHandler::insertNewStack(const StackLocation &sl, const CCreature *c, TQuantity count)
-{
-	if(sl.army->hasStackAtSlot(sl.slot))
-		COMPLAIN_RET("Slot is already taken!");
-
-	InsertNewStack ins;
-	ins.sl = sl;
-	ins.stack = CStackBasicDescriptor(c, count);
-	sendAndApply(&ins);
-	return true;
-}
-
-bool CGameHandler::eraseStack(const StackLocation &sl)
-{
-	if(!sl.army->hasStackAtSlot(sl.slot))
-		COMPLAIN_RET("Cannot find a stack to erase");
-
-	if(sl.army->Slots().size() == 1 //from the last stack
-		&& sl.army->needsLastStack()) //that must be left
-	{
-		COMPLAIN_RET("Cannot erase the last stack!");
-	}
-
-	EraseStack es;
-	es.sl = sl;
-	sendAndApply(&es);
-	return true;
-}
-
-bool CGameHandler::changeStackCount(const StackLocation &sl, TQuantity count, bool absoluteValue /*= false*/)
-{
-	TQuantity currentCount = sl.army->getStackCount(sl.slot);
-	if(absoluteValue && count < 0
-		|| !absoluteValue && -count > currentCount)
-	{
-		COMPLAIN_RET("Cannot take more stacks than present!");
-	}
-
-	if(currentCount == -count  &&  !absoluteValue
-		|| !count && absoluteValue)
-	{
-		eraseStack(sl);
-	}
-	else
-	{
-		ChangeStackCount csc;
-		csc.sl = sl;
-		csc.count = count;
-		csc.absoluteValue = absoluteValue;
-		sendAndApply(&csc);
-	}
-	return true;
-}
-
-bool CGameHandler::addToSlot(const StackLocation &sl, const CCreature *c, TQuantity count)
-{
-	const CCreature *slotC = sl.army->getCreature(sl.slot);
-	if(!slotC) //slot is empty
-		insertNewStack(sl, c, count);
-	else if(c == slotC)
-		changeStackCount(sl, count);
-	else
-	{
-		tlog1 << "Cannot add " << c->namePl << " to slot " << sl.slot << std::endl;
-		COMPLAIN_RET("Cannot add stack to slot!");
-	}
-	return true;
-}
-
-void CGameHandler::tryJoiningArmy(const CArmedInstance *src, const CArmedInstance *dst, bool removeObjWhenFinished)
-{
-	if(!dst->canBeMergedWith(*src))
-	{
-		boost::function<void()> removeOrNot = 0;
-		if(removeObjWhenFinished) 
-			removeOrNot = boost::bind(&IGameCallback::removeObject,this,src->id);
-		showGarrisonDialog(src->id, dst->id, true, removeOrNot); //show garrison window and optionally remove ourselves from map when player ends
-	}
-	else //merge
-	{
-		while(src->slots.size()) //there are not moved cres
-		{
-			TSlots::const_iterator i = src->slots.begin();
-
-			TSlot dstSlot = dst->getSlotFor(i->second->type);
-			if(dstSlot >= 0) //there is place
-			{
-				moveStack(StackLocation(src, i->first), StackLocation(dst, dstSlot), i->second->count);
-			}
-			else
-			{
-				tlog1 << "Unexpected Failure on merging armies!\n";
-				return;
-			}
-		}
-
-		if(removeObjWhenFinished)
-			removeObject(src->id);
-	}
-}
-
-bool CGameHandler::moveStack(const StackLocation &src, const StackLocation &dst, TQuantity count)
-{
-	if(!src.army->hasStackAtSlot(src.slot))
-		COMPLAIN_RET("No stack to move!");
-
-	if(dst.army->hasStackAtSlot(dst.slot) && dst.army->getCreature(dst.slot) != src.army->getCreature(src.slot))
-		COMPLAIN_RET("Cannot move: stack of different type at destination pos!");
-
-	if(count == -1)
-	{
-		count = src.army->getStackCount(src.slot);
-	}
-
-	if(src.army != dst.army  //moving away
-		&&  count == src.army->getStackCount(src.slot) //all creatures
-		&& src.army->Slots().size() == 1 //from the last stack
-		&& src.army->needsLastStack()) //that must be left
-	{
-		COMPLAIN_RET("Cannot move away the alst creature!");
-	}
-
-	RebalanceStacks rs;
-	rs.src = src;
-	rs.dst = dst;
-	rs.count = count;
-	sendAndApply(&rs);
-	return true;
-}
-
-bool CGameHandler::swapStacks(const StackLocation &sl1, const StackLocation &sl2)
-{
-
-	if(!sl1.army->hasStackAtSlot(sl1.slot))
-		return moveStack(sl2, sl1);
-	else if(!sl2.army->hasStackAtSlot(sl2.slot))
-		return moveStack(sl1, sl2);
-	else
-	{
-		SwapStacks ss;
-		ss.sl1 = sl1;
-		ss.sl2 = sl2;
-		sendAndApply(&ss);
-		return true;
-	}
-}
-=======
-void CGameHandler::makeStackDoNothing(const CStack * next)
-{
-	BattleAction doNothing;
-	doNothing.actionType = 0;
-	doNothing.additionalInfo = 0;
-	doNothing.destinationTile = -1;
-	doNothing.side = !next->attackerOwned;
-	doNothing.stackNumber = next->ID;
-	sendAndApply(&StartAction(doNothing));
-	sendAndApply(&EndAction());
-}
-
->>>>>>> 6f56b5bb
+#include "../hch/CCampaignHandler.h"
+#include "../StartInfo.h"
+#include "../hch/CArtHandler.h"
+#include "../hch/CBuildingHandler.h"
+#include "../hch/CDefObjInfoHandler.h"
+#include "../hch/CHeroHandler.h"
+#include "../hch/CObjectHandler.h"
+#include "../hch/CSpellHandler.h"
+#include "../hch/CGeneralTextHandler.h"
+#include "../hch/CTownHandler.h"
+#include "../hch/CCreatureHandler.h"
+#include "../lib/CGameState.h"
+#include "../lib/CondSh.h"
+#include "../lib/NetPacks.h"
+#include "../lib/VCMI_Lib.h"
+#include "../lib/map.h"
+#include "../lib/VCMIDirs.h"
+#include "CGameHandler.h"
+#include <boost/bind.hpp>
+#include <boost/date_time/posix_time/posix_time_types.hpp> //no i/o just types
+#include <boost/foreach.hpp>
+#include <boost/thread.hpp>
+#include <boost/thread/shared_mutex.hpp>
+#include <boost/assign/list_of.hpp>
+#include <boost/random/linear_congruential.hpp>
+#include <fstream>
+#include <boost/system/system_error.hpp>
+
+/*
+ * CGameHandler.cpp, part of VCMI engine
+ *
+ * Authors: listed in file AUTHORS in main folder
+ *
+ * License: GNU General Public License v2.0 or later
+ * Full text of license available in license.txt file, in main folder
+ *
+ */
+
+#undef DLL_EXPORT
+#define DLL_EXPORT 
+#include "../lib/RegisterTypes.cpp"
+#ifndef _MSC_VER
+#include <boost/thread/xtime.hpp>
+#endif
+extern bool end2;
+#ifdef min
+#undef min
+#endif
+#ifdef max
+#undef max
+#endif
+
+#define COMPLAIN_RET(txt) {complain(txt); return false;}
+#define NEW_ROUND 		BattleNextRound bnr;\
+		bnr.round = gs->curB->round + 1;\
+		sendAndApply(&bnr);
+
+CondSh<bool> battleMadeAction;
+CondSh<BattleResult *> battleResult(NULL);
+std::ptrdiff_t randomizer (ptrdiff_t i) {return rand();}
+std::ptrdiff_t (*p_myrandom)(std::ptrdiff_t) = randomizer;
+
+template <typename T> class CApplyOnGH;
+
+class CBaseForGHApply
+{
+public:
+	virtual bool applyOnGH(CGameHandler *gh, CConnection *c, void *pack) const =0; 
+	virtual ~CBaseForGHApply(){}
+	template<typename U> static CBaseForGHApply *getApplier(const U * t=NULL)
+	{
+		return new CApplyOnGH<U>;
+	}
+};
+
+template <typename T> class CApplyOnGH : public CBaseForGHApply
+{
+public:
+	bool applyOnGH(CGameHandler *gh, CConnection *c, void *pack) const
+	{
+		T *ptr = static_cast<T*>(pack);
+		ptr->c = c;
+		return ptr->applyGh(gh);
+	}
+};
+
+static CApplier<CBaseForGHApply> *applier = NULL;
+
+CMP_stack cmpst ;
+
+static inline double distance(int3 a, int3 b)
+{
+	return std::sqrt( (double)(a.x-b.x)*(a.x-b.x) + (a.y-b.y)*(a.y-b.y) );
+}
+static void giveExp(BattleResult &r)
+{
+	r.exp[0] = 0;
+	r.exp[1] = 0;
+	for(std::map<ui32,si32>::iterator i = r.casualties[!r.winner].begin(); i!=r.casualties[!r.winner].end(); i++)
+	{
+		r.exp[r.winner] += VLC->creh->creatures[i->first]->valOfBonuses(Bonus::STACK_HEALTH) * i->second;
+	}
+}
+
+PlayerStatus PlayerStatuses::operator[](ui8 player)
+{
+	boost::unique_lock<boost::mutex> l(mx);
+	if(players.find(player) != players.end())
+	{
+		return players[player];
+	}
+	else
+	{
+		throw std::string("No such player!");
+	}
+}
+void PlayerStatuses::addPlayer(ui8 player)
+{
+	boost::unique_lock<boost::mutex> l(mx);
+	players[player];
+}
+bool PlayerStatuses::hasQueries(ui8 player)
+{
+	boost::unique_lock<boost::mutex> l(mx);
+	if(players.find(player) != players.end())
+	{
+		return players[player].queries.size();
+	}
+	else
+	{
+		throw std::string("No such player!");
+	}
+}
+bool PlayerStatuses::checkFlag(ui8 player, bool PlayerStatus::*flag)
+{
+	boost::unique_lock<boost::mutex> l(mx);
+	if(players.find(player) != players.end())
+	{
+		return players[player].*flag;
+	}
+	else
+	{
+		throw std::string("No such player!");
+	}
+}
+void PlayerStatuses::setFlag(ui8 player, bool PlayerStatus::*flag, bool val)
+{
+	boost::unique_lock<boost::mutex> l(mx);
+	if(players.find(player) != players.end())
+	{
+		players[player].*flag = val;
+	}
+	else
+	{
+		throw std::string("No such player!");
+	}
+	cv.notify_all();
+}
+void PlayerStatuses::addQuery(ui8 player, ui32 id)
+{
+	boost::unique_lock<boost::mutex> l(mx);
+	if(players.find(player) != players.end())
+	{
+		players[player].queries.insert(id);
+	}
+	else
+	{
+		throw std::string("No such player!");
+	}
+	cv.notify_all();
+}
+void PlayerStatuses::removeQuery(ui8 player, ui32 id)
+{
+	boost::unique_lock<boost::mutex> l(mx);
+	if(players.find(player) != players.end())
+	{
+		players[player].queries.erase(id);
+	}
+	else
+	{
+		throw std::string("No such player!");
+	}
+	cv.notify_all();
+}
+
+template <typename T>
+void callWith(std::vector<T> args, boost::function<void(T)> fun, ui32 which)
+{
+	fun(args[which]);
+}
+
+void CGameHandler::levelUpHero(int ID, int skill)
+{
+	changeSecSkill(ID, skill, 1, 0);
+	levelUpHero(ID);
+}
+
+void CGameHandler::levelUpHero(int ID)
+{
+	CGHeroInstance *hero = static_cast<CGHeroInstance *>(gs->map->objects[ID]);
+	if (hero->exp < VLC->heroh->reqExp(hero->level+1)) // no more level-ups
+		return;
+		
+	//give prim skill
+	tlog5 << hero->name <<" got level "<<hero->level<<std::endl;
+	int r = rand()%100, pom=0, x=0;
+	int std::pair<int,int>::*g  =  (hero->level>9) ? (&std::pair<int,int>::second) : (&std::pair<int,int>::first);
+	for(;x<PRIMARY_SKILLS;x++)
+	{
+		pom += hero->type->heroClass->primChance[x].*g;
+		if(r<pom)
+			break;
+	}
+	tlog5 << "Bohater dostaje umiejetnosc pierwszorzedna " << x << " (wynik losowania "<<r<<")"<<std::endl; 
+	SetPrimSkill sps;
+	sps.id = ID;
+	sps.which = x;
+	sps.abs = false;
+	sps.val = 1;
+	sendAndApply(&sps);
+
+	HeroLevelUp hlu;
+	hlu.heroid = ID;
+	hlu.primskill = x;
+	hlu.level = hero->level+1;
+
+	//picking sec. skills for choice
+	std::set<int> basicAndAdv, expert, none;
+	for(int i=0;i<SKILL_QUANTITY;i++)
+		if (isAllowed(2,i))
+			none.insert(i);
+
+	for(unsigned i=0;i<hero->secSkills.size();i++)
+	{
+		if(hero->secSkills[i].second < 3)
+			basicAndAdv.insert(hero->secSkills[i].first);
+		else
+			expert.insert(hero->secSkills[i].first);
+		none.erase(hero->secSkills[i].first);
+	}
+
+	//first offered skill
+	if(basicAndAdv.size())
+	{
+		int s = hero->type->heroClass->chooseSecSkill(basicAndAdv);//upgrade existing
+		hlu.skills.push_back(s);
+		basicAndAdv.erase(s);
+	}
+	else if(none.size() && hero->secSkills.size() < hero->type->heroClass->skillLimit)
+	{
+		hlu.skills.push_back(hero->type->heroClass->chooseSecSkill(none)); //give new skill
+		none.erase(hlu.skills.back());
+	}
+
+	//second offered skill
+	if(none.size() && hero->secSkills.size() < hero->type->heroClass->skillLimit) //hero have free skill slot
+	{
+		hlu.skills.push_back(hero->type->heroClass->chooseSecSkill(none)); //new skill
+	}
+	else if(basicAndAdv.size())
+	{
+		hlu.skills.push_back(hero->type->heroClass->chooseSecSkill(basicAndAdv)); //upgrade existing
+	}
+
+	if(hlu.skills.size() > 1) //apply and ask for secondary skill
+	{
+		boost::function<void(ui32)> callback = boost::function<void(ui32)>(boost::bind(callWith<ui16>,hlu.skills,boost::function<void(ui16)>(boost::bind(&CGameHandler::levelUpHero,this,ID,_1)),_1));
+		applyAndAsk(&hlu,hero->tempOwner,callback); //call levelUpHero when client responds
+	}
+	else if(hlu.skills.size() == 1) //apply, give only possible skill  and send info
+	{
+		sendAndApply(&hlu);
+		levelUpHero(ID, hlu.skills.back());
+	}
+	else //apply and send info
+	{
+		sendAndApply(&hlu);
+		levelUpHero(ID);
+	}
+}
+
+void CGameHandler::changePrimSkill(int ID, int which, si64 val, bool abs)
+{
+	SetPrimSkill sps;
+	sps.id = ID;
+	sps.which = which;
+	sps.abs = abs;
+	sps.val = val;
+	sendAndApply(&sps);
+	if(which==4) //only for exp - hero may level up
+	{
+		levelUpHero(ID);
+	}
+}
+
+void CGameHandler::changeSecSkill( int ID, int which, int val, bool abs/*=false*/ )
+{
+	SetSecSkill sss;
+	sss.id = ID;
+	sss.which = which;
+	sss.val = val;
+	sss.abs = abs;
+	sendAndApply(&sss);
+
+	if(which == 7) //Wisdom
+	{
+		const CGHeroInstance *h = getHero(ID);
+		if(h && h->visitedTown)
+			giveSpells(h->visitedTown, h);
+	}
+}
+
+void  CGameHandler::takeCasualties(const CArmedInstance *army, BattleInfo *bat)
+{
+	int color = army->tempOwner;
+	if(color == 254)
+		color = NEUTRAL_PLAYER;
+
+	BOOST_FOREACH(CStack *st, bat->stacks)
+	{
+		if(vstd::contains(st->state, SUMMONED)) //don't take into account sumoned stacks
+			continue;
+
+		if(st->owner==color && !army->slotEmpty(st->slot) && st->count < army->getStackCount(st->slot))
+		{
+			StackLocation sl(army, st->slot);
+			if(st->alive())
+				changeStackCount(sl, st->count, true);
+			else
+				eraseStack(sl);
+		}
+	}
+}
+
+void CGameHandler::startBattle(const CArmedInstance *army1, const CArmedInstance * army2, int3 tile, const CGHeroInstance *hero1, const CGHeroInstance *hero2, bool creatureBank, boost::function<void(BattleResult*)> cb, const CGTownInstance *town)
+{
+	battleEndCallback = new boost::function<void(BattleResult*)>(cb);
+	bEndArmy1 = army1;
+	bEndArmy2 = army2;
+	{
+		BattleInfo *curB = new BattleInfo;
+		curB->side1 = army1->tempOwner;
+		curB->side2 = army2->tempOwner;
+		if(curB->side2 == 254) 
+			curB->side2 = 255;
+		setupBattle(curB, tile, army1, army2, hero1, hero2, creatureBank, town); //initializes stacks, places creatures on battlefield, blocks and informs player interfaces
+	}
+
+	//TODO: pre-tactic stuff, call scripts etc.
+
+	//tactic round
+	{
+		if( (hero1 && hero1->getSecSkillLevel(19)>0) || 
+			( hero2 && hero2->getSecSkillLevel(19)>0)  )//someone has tactics
+		{
+			//TODO: tactic round (round -1)
+			NEW_ROUND;
+		}
+	}
+
+	//spells opening battle
+	if (hero1 && hero1->hasBonusOfType(Bonus::OPENING_BATTLE_SPELL))
+	{
+		BonusList bl;
+		hero1->getBonuses(bl, Selector::type(Bonus::OPENING_BATTLE_SPELL));
+		BOOST_FOREACH (Bonus *b, bl)
+		{
+			handleSpellCasting(b->subtype, 3, -1, 0, hero1->tempOwner, NULL, hero2, b->val);
+		}
+	}
+	if (hero2 && hero2->hasBonusOfType(Bonus::OPENING_BATTLE_SPELL))
+	{
+		BonusList bl;
+		hero2->getBonuses(bl, Selector::type(Bonus::OPENING_BATTLE_SPELL));
+		BOOST_FOREACH (Bonus *b, bl)
+		{
+			handleSpellCasting(b->subtype, 3, -1, 1, hero2->tempOwner, NULL, hero1, b->val);
+		}
+	}
+
+	//main loop
+	while(!battleResult.get()) //till the end of the battle ;]
+	{
+		NEW_ROUND;
+		std::vector<CStack*> & stacks = (gs->curB->stacks);
+		const BattleInfo & curB = *gs->curB;
+
+		//stack loop
+		const CStack *next;
+		while(!battleResult.get() && (next = curB.getNextStack()) && next->willMove())
+		{
+
+			//check for bad morale => freeze
+			int nextStackMorale = next->MoraleVal();
+			if( nextStackMorale < 0 &&
+				!(NBonus::hasOfType(hero1, Bonus::BLOCK_MORALE) || NBonus::hasOfType(hero2, Bonus::BLOCK_MORALE)) //checking if heroes have (or don't have) morale blocking bonuses)
+				)
+			{
+				if( rand()%24   <   -2 * nextStackMorale)
+				{
+					//unit loses its turn - empty freeze action
+					BattleAction ba;
+					ba.actionType = BattleAction::BAD_MORALE;
+					ba.additionalInfo = 1;
+					ba.side = !next->attackerOwned;
+					ba.stackNumber = next->ID;
+					sendAndApply(&StartAction(ba));
+					sendAndApply(&EndAction());
+					checkForBattleEnd(stacks); //check if this "action" ended the battle (not likely but who knows...)
+					continue;
+				}
+			}
+
+			if(next->hasBonusOfType(Bonus::ATTACKS_NEAREST_CREATURE)) //while in berserk
+			{
+				std::pair<const CStack *, int> attackInfo = curB.getNearestStack(next, boost::logic::indeterminate);
+				if(attackInfo.first != NULL)
+				{
+					BattleAction attack;
+					attack.actionType = BattleAction::WALK_AND_ATTACK;
+					attack.side = !next->attackerOwned;
+					attack.stackNumber = next->ID;
+
+					attack.additionalInfo = attackInfo.first->position;
+					attack.destinationTile = attackInfo.second;
+
+					makeBattleAction(attack);
+
+					checkForBattleEnd(stacks);
+				}
+				else
+				{
+					makeStackDoNothing(next);
+				}
+				continue;
+			}
+
+			const CGHeroInstance * curOwner = gs->battleGetOwner(next->ID);
+
+			if( (next->position < 0 && (!curOwner || curOwner->getSecSkillLevel(10) == 0)) //arrow turret, hero has no ballistics
+				|| (next->getCreature()->idNumber == 146 && (!curOwner || curOwner->getSecSkillLevel(20) == 0))) //ballista, hero has no artillery
+			{
+				BattleAction attack;
+				attack.actionType = BattleAction::SHOOT;
+				attack.side = !next->attackerOwned;
+				attack.stackNumber = next->ID;
+
+				for(int g=0; g<gs->curB->stacks.size(); ++g)
+				{
+					if(gs->curB->stacks[g]->owner != next->owner && gs->curB->stacks[g]->alive())
+					{
+						attack.destinationTile = gs->curB->stacks[g]->position;
+						break;
+					}
+				}
+
+				makeBattleAction(attack);
+
+				checkForBattleEnd(stacks);
+				continue;
+			}
+
+			if(next->getCreature()->idNumber == 145 && (!curOwner || curOwner->getSecSkillLevel(10) == 0)) //catapult, hero has no ballistics
+			{
+				BattleAction attack;
+				static const int wallHexes[] = {50, 183, 182, 130, 62, 29, 12, 95};
+
+				attack.destinationTile = wallHexes[ rand()%ARRAY_COUNT(wallHexes) ];
+				attack.actionType = BattleAction::CATAPULT;
+				attack.additionalInfo = 0;
+				attack.side = !next->attackerOwned;
+				attack.stackNumber = next->ID;
+
+				makeBattleAction(attack);
+				continue;
+			}
+
+			if(next->getCreature()->idNumber == 147 && (!curOwner || curOwner->getSecSkillLevel(27) == 0)) //first aid tent, hero has no first aid
+			{
+				BattleAction heal;
+
+				std::vector< const CStack * > possibleStacks;
+				for (int v=0; v<gs->curB->stacks.size(); ++v)
+				{
+					const CStack * cstack = gs->curB->stacks[v];
+					if (cstack->owner == next->owner && cstack->firstHPleft < cstack->MaxHealth() && cstack->alive()) //it's friendly and not fully healthy
+					{
+						possibleStacks.push_back(cstack);
+					}
+				}
+
+				if(possibleStacks.size() == 0)
+				{
+					//nothing to heal
+					makeStackDoNothing(next);
+
+					continue;
+				}
+				else
+				{
+					//heal random creature
+					const CStack * toBeHealed = possibleStacks[ rand()%possibleStacks.size() ];
+					heal.actionType = BattleAction::STACK_HEAL;
+					heal.additionalInfo = 0;
+					heal.destinationTile = toBeHealed->position;
+					heal.side = !next->attackerOwned;
+					heal.stackNumber = next->ID;
+
+					makeBattleAction(heal);
+
+				}
+				continue;
+			}
+
+			int numberOfAsks = 1;
+			bool breakOuter = false;
+			do 
+			{//ask interface and wait for answer
+				if(!battleResult.get())
+				{
+					BattleSetActiveStack sas;
+					sas.stack = next->ID;
+					sendAndApply(&sas);
+					boost::unique_lock<boost::mutex> lock(battleMadeAction.mx);
+					while(next->alive() && (!battleMadeAction.data  &&  !battleResult.get())) //active stack hasn't made its action and battle is still going
+						battleMadeAction.cond.wait(lock);
+					battleMadeAction.data = false;
+				}
+
+				if(battleResult.get()) //don't touch it, battle could be finished while waiting got action
+				{
+					breakOuter = true;
+					break;
+				}
+
+				//we're after action, all results applied
+				checkForBattleEnd(stacks); //check if this action ended the battle
+
+				//check for good morale
+				nextStackMorale = next->MoraleVal();
+				if(!vstd::contains(next->state,HAD_MORALE)  //only one extra move per turn possible
+					&& !vstd::contains(next->state,DEFENDING)
+					&& !vstd::contains(next->state,WAITING)
+					&&  next->alive()
+					&&  nextStackMorale > 0
+					&& !(NBonus::hasOfType(hero1, Bonus::BLOCK_MORALE) || NBonus::hasOfType(hero2, Bonus::BLOCK_MORALE)) //checking if heroes have (or don't have) morale blocking bonuses
+				)
+				{
+					if(rand()%24 < nextStackMorale) //this stack hasn't got morale this turn
+						++numberOfAsks; //move this stack once more
+				}
+
+				--numberOfAsks;
+			} while (numberOfAsks > 0);
+
+			if (breakOuter)
+			{
+				break;
+			}
+			
+		}
+	}
+
+	endBattle(tile, hero1, hero2);
+
+}
+
+void CGameHandler::endBattle(int3 tile, const CGHeroInstance *hero1, const CGHeroInstance *hero2)
+{
+
+	BattleResultsApplied resultsApplied;
+	resultsApplied.player1 = bEndArmy1->tempOwner;
+	resultsApplied.player2 = bEndArmy2->tempOwner;
+
+	//unblock engaged players
+	if(bEndArmy1->tempOwner<PLAYER_LIMIT)
+		states.setFlag(bEndArmy1->tempOwner, &PlayerStatus::engagedIntoBattle, false);
+	if(bEndArmy2 && bEndArmy2->tempOwner<PLAYER_LIMIT)
+		states.setFlag(bEndArmy2->tempOwner, &PlayerStatus::engagedIntoBattle, false);	
+
+	//end battle, remove all info, free memory
+	giveExp(*battleResult.data);
+	if (hero1)
+		battleResult.data->exp[0] *= (100+hero1->getSecSkillLevel(21)*5)/100.0f;//sholar skill
+	if (hero2)
+		battleResult.data->exp[1] *= (100+hero2->getSecSkillLevel(21)*5)/100.0f;
+	sendAndApply(battleResult.data);
+
+	//casualties among heroes armies
+	takeCasualties(bEndArmy1, gs->curB);
+	takeCasualties(bEndArmy2, gs->curB);
+
+	ui8 sides[2];
+	sides[0] = gs->curB->side1;
+	sides[1] = gs->curB->side2;
+
+	ui8 loser = sides[!battleResult.data->winner];
+	
+	//if one hero has lost we will erase him
+	if(battleResult.data->winner!=0 && hero1)
+	{
+		RemoveObject ro(hero1->id);
+		sendAndApply(&ro);
+	}
+	if(battleResult.data->winner!=1 && hero2)
+	{
+		RemoveObject ro(hero2->id);
+		sendAndApply(&ro);
+	}
+
+	//give exp
+	if(battleResult.data->exp[0] && hero1)
+		changePrimSkill(hero1->id,4,battleResult.data->exp[0]);
+	if(battleResult.data->exp[1] && hero2)
+		changePrimSkill(hero2->id,4,battleResult.data->exp[1]);
+
+	sendAndApply(&resultsApplied);
+
+	if(battleEndCallback && *battleEndCallback) //TODO: object interaction after level dialog is handled
+	{
+		(*battleEndCallback)(battleResult.data);
+		delete battleEndCallback;
+		battleEndCallback = 0;
+	}
+
+	// Necromancy if applicable.
+	const CGHeroInstance *winnerHero = battleResult.data->winner != 0 ? hero2 : hero1;
+	const CGHeroInstance *loserHero = battleResult.data->winner != 0 ? hero1 : hero2;
+
+	if (winnerHero) 
+	{
+		CStackBasicDescriptor raisedStack = winnerHero->calculateNecromancy(*battleResult.data);
+
+		// Give raised units to winner and show dialog, if any were raised.
+		if (raisedStack.type) 
+		{
+			TSlot slot = winnerHero->getSlotFor(raisedStack.type);
+
+			if (slot != -1) 
+			{
+				winnerHero->showNecromancyDialog(raisedStack);
+				addToSlot(StackLocation(winnerHero, slot), raisedStack.type, raisedStack.count);
+			}
+		}
+	}
+
+	if(visitObjectAfterVictory && winnerHero == hero1)
+	{
+		visitObjectOnTile(*getTile(winnerHero->getPosition()), winnerHero);
+	}
+	visitObjectAfterVictory = false; 
+
+	winLoseHandle(1<<sides[0] | 1<<sides[1]); //handle victory/loss of engaged players
+
+	int result = battleResult.get()->result;
+	if(result == 1 || result == 2) //loser has escaped or surrendered
+	{
+		SetAvailableHeroes sah;
+		sah.player = loser;
+		sah.hid[0] = loserHero->subID;
+		if(result == 1) //retreat
+		{
+			sah.army[0] = new CCreatureSet();
+			sah.army[0]->addToSlot(0, VLC->creh->nameToID[loserHero->type->refTypeStack[0]],1);
+		}
+
+		if(const CGHeroInstance *another =  getPlayerState(loser)->availableHeroes[1])
+			sah.hid[1] = another->subID;
+		else
+			sah.hid[1] = -1;
+
+		sendAndApply(&sah);
+	}
+
+	delete battleResult.data;
+}
+
+void CGameHandler::prepareAttacked(BattleStackAttacked &bsa, const CStack *def)
+{	
+	bsa.killedAmount = bsa.damageAmount / def->MaxHealth();
+	unsigned damageFirst = bsa.damageAmount % def->MaxHealth();
+
+	if( def->firstHPleft <= damageFirst )
+	{
+		bsa.killedAmount++;
+		bsa.newHP = def->firstHPleft + def->MaxHealth() - damageFirst;
+	}
+	else
+	{
+		bsa.newHP = def->firstHPleft - damageFirst;
+	}
+
+	if(def->count <= bsa.killedAmount) //stack killed
+	{
+		bsa.newAmount = 0;
+		bsa.flags |= 1;
+		bsa.killedAmount = def->count; //we cannot kill more creatures than we have
+	}
+	else
+	{
+		bsa.newAmount = def->count - bsa.killedAmount;
+	}
+}
+
+void CGameHandler::prepareAttack(BattleAttack &bat, const CStack *att, const CStack *def, int distance)
+{
+	bat.bsa.clear();
+	bat.stackAttacking = att->ID;
+	bat.bsa.push_back(BattleStackAttacked());
+	BattleStackAttacked *bsa = &bat.bsa.back();
+	bsa->stackAttacked = def->ID;
+	bsa->attackerID = att->ID;
+	int attackerLuck = att->LuckVal();
+	const CGHeroInstance * h0 = gs->curB->heroes[0],
+		* h1 = gs->curB->heroes[1];
+	bool noLuck = false;
+	if(h0 && NBonus::hasOfType(h0, Bonus::BLOCK_LUCK) ||
+		h1 && NBonus::hasOfType(h1, Bonus::BLOCK_LUCK))
+	{
+		noLuck = true;
+	}
+
+	if(!noLuck && attackerLuck > 0  &&  rand()%24 < attackerLuck) //TODO?: negative luck option?
+	{
+		bsa->damageAmount *= 2;
+		bat.flags |= 4;
+	}
+
+	bsa->damageAmount = gs->curB->calculateDmg(att, def, gs->battleGetOwner(att->ID), gs->battleGetOwner(def->ID), bat.shot(), distance, bat.lucky());//counting dealt damage
+	
+	
+	int dmg = bsa->damageAmount;
+	prepareAttacked(*bsa, def);
+
+	//life drain handling
+	if (att->hasBonusOfType(Bonus::LIFE_DRAIN))
+	{
+		StacksHealedOrResurrected shi;
+		shi.lifeDrain = true;
+		shi.drainedFrom = def->ID;
+
+		StacksHealedOrResurrected::HealInfo hi;
+		hi.stackID = att->ID;
+		hi.healedHP = std::min<int>(dmg, att->MaxHealth() - att->firstHPleft + att->MaxHealth() * (att->baseAmount - att->count) );
+		hi.lowLevelResurrection = false;
+		shi.healedStacks.push_back(hi);
+
+		if (hi.healedHP > 0)
+		{
+			bsa->healedStacks.push_back(shi);
+		}
+	} 
+	else
+	{
+	}
+
+	//fire shield handling
+	if ( !bat.shot() && def->hasBonusOfType(Bonus::FIRE_SHIELD) && !bsa->killed() )
+	{
+		bat.bsa.push_back(BattleStackAttacked());
+		BattleStackAttacked *bsa = &bat.bsa.back();
+		bsa->stackAttacked = att->ID;
+		bsa->attackerID = def->ID;
+		bsa->flags |= 2;
+		bsa->effect = 11;
+
+		bsa->damageAmount = (dmg * def->valOfBonuses(Bonus::FIRE_SHIELD)) / 100;
+		prepareAttacked(*bsa, att);
+	}
+
+}
+void CGameHandler::handleConnection(std::set<int> players, CConnection &c)
+{
+	srand(time(NULL));
+	CPack *pack = NULL;
+	try
+	{
+		while(1)//server should never shut connection first //was: while(!end2)
+		{
+			{
+				boost::unique_lock<boost::mutex> lock(*c.rmx);
+				c >> pack; //get the package
+				tlog5 << "Received client message of type " << typeid(*pack).name() << std::endl;
+			}
+
+			int packType = typeList.getTypeID(pack); //get the id of type
+			CBaseForGHApply *apply = applier->apps[packType]; //and appropriae applier object
+
+			if(apply)
+			{
+				bool result = apply->applyOnGH(this,&c,pack);
+				tlog5 << "Message successfully applied (result=" << result << ")!\n";
+
+				//send confirmation that we've applied the package
+				if(pack->type != 6000) //WORKAROUND - not confirm query replies TODO: reconsider
+				{
+					PackageApplied applied;
+					applied.result = result;
+					applied.packType = packType;
+					{
+						boost::unique_lock<boost::mutex> lock(*c.wmx);
+						c << &applied;
+					}
+				}
+			}
+			else
+			{
+				tlog1 << "Message cannot be applied, cannot find applier (unregistered type)!\n";
+			}
+			delete pack;
+			pack = NULL;
+		}
+	}
+	catch(boost::system::system_error &e) //for boost errors just log, not crash - probably client shut down connection
+	{
+		assert(!c.connected); //make sure that connection has been marked as broken
+		tlog1 << e.what() << std::endl;
+		end2 = true;
+	}
+	HANDLE_EXCEPTION(end2 = true);
+
+	tlog1 << "Ended handling connection\n";
+}
+
+int CGameHandler::moveStack(int stack, int dest)
+{
+	int ret = 0;
+
+	CStack *curStack = gs->curB->getStack(stack),
+		*stackAtEnd = gs->curB->getStackT(dest);
+
+	assert(curStack);
+	assert(dest < BFIELD_SIZE);
+
+	//initing necessary tables
+	bool accessibility[BFIELD_SIZE];
+	std::vector<int> accessible = gs->curB->getAccessibility(curStack->ID, false);
+	for(int b=0; b<BFIELD_SIZE; ++b)
+	{
+		accessibility[b] = false;
+	}
+	for(int g=0; g<accessible.size(); ++g)
+	{
+		accessibility[accessible[g]] = true;
+	}
+
+	//shifting destination (if we have double wide stack and we can occupy dest but not be exactly there)
+	if(!stackAtEnd && curStack->doubleWide() && !accessibility[dest])
+	{
+		if(curStack->attackerOwned)
+		{
+			if(accessibility[dest+1])
+				dest+=1;
+		}
+		else
+		{
+			if(accessibility[dest-1])
+				dest-=1;
+		}
+	}
+
+	if((stackAtEnd && stackAtEnd!=curStack && stackAtEnd->alive()) || !accessibility[dest])
+		return 0;
+
+	bool accessibilityWithOccupyable[BFIELD_SIZE];
+	std::vector<int> accOc = gs->curB->getAccessibility(curStack->ID, true);
+	for(int b=0; b<BFIELD_SIZE; ++b)
+	{
+		accessibilityWithOccupyable[b] = false;
+	}
+	for(int g=0; g<accOc.size(); ++g)
+	{
+		accessibilityWithOccupyable[accOc[g]] = true;
+	}
+
+	//if(dists[dest] > curStack->creature->speed && !(stackAtEnd && dists[dest] == curStack->creature->speed+1)) //we can attack a stack if we can go to adjacent hex
+	//	return false;
+
+	std::pair< std::vector<int>, int > path = gs->curB->getPath(curStack->position, dest, accessibilityWithOccupyable, curStack->hasBonusOfType(Bonus::FLYING), curStack->doubleWide(), curStack->attackerOwned);
+
+	ret = path.second;
+
+	if(curStack->hasBonusOfType(Bonus::FLYING))
+	{
+		if(path.second <= curStack->Speed() && path.first.size() > 0)
+		{
+			//inform clients about move
+			BattleStackMoved sm;
+			sm.stack = curStack->ID;
+			sm.tile = path.first[0];
+			sm.distance = path.second;
+			sm.ending = true;
+			sm.teleporting = false;
+			sendAndApply(&sm);
+		}
+	}
+	else //for non-flying creatures
+	{
+		int tilesToMove = std::max((int)(path.first.size() - curStack->Speed()), 0);
+		for(int v=path.first.size()-1; v>=tilesToMove; --v)
+		{
+			//inform clients about move
+			BattleStackMoved sm;
+			sm.stack = curStack->ID;
+			sm.tile = path.first[v];
+			sm.distance = path.second;
+			sm.ending = v==tilesToMove;
+			sm.teleporting = false;
+			sendAndApply(&sm);
+		}
+	}
+
+	return ret;
+}
+
+CGameHandler::CGameHandler(void)
+{
+	QID = 1;
+	gs = NULL;
+	IObjectInterface::cb = this;
+	applier = new CApplier<CBaseForGHApply>;
+	registerTypes3(*applier);
+	visitObjectAfterVictory = false; 
+}
+
+CGameHandler::~CGameHandler(void)
+{
+	delete applier;
+	applier = NULL;
+	delete gs;
+}
+
+void CGameHandler::init(StartInfo *si, int Seed)
+{
+	gs = new CGameState();
+	tlog0 << "Gamestate created!" << std::endl;
+	gs->init(si, 0, Seed);
+	tlog0 << "Gamestate initialized!" << std::endl;
+
+	for(std::map<ui8,PlayerState>::iterator i = gs->players.begin(); i != gs->players.end(); i++)
+		states.addPlayer(i->first);
+}
+
+static bool evntCmp(const CMapEvent *a, const CMapEvent *b)
+{
+	return *a < *b;
+}
+
+void CGameHandler::setPortalDwelling(const CGTownInstance * town, bool forced=false, bool clear = false)
+{// bool forced = true - if creature should be replaced, if false - only if no creature was set
+
+	if (forced || town->creatures[CREATURES_PER_TOWN].second.empty())//we need to change creature
+		{
+			SetAvailableCreatures ssi;
+			ssi.tid = town->id;
+			ssi.creatures = town->creatures;
+			ssi.creatures[CREATURES_PER_TOWN].second.clear();//remove old one
+			
+			const std::vector<CGDwelling *> &dwellings = gs->getPlayer(town->tempOwner)->dwellings;
+			if (dwellings.empty())//no dwellings - just remove
+			{
+				sendAndApply(&ssi);
+				return;
+			}
+			
+			ui32 dwellpos = rand()%dwellings.size();//take random dwelling
+			ui32 creapos = rand()%dwellings[dwellpos]->creatures.size();//for multi-creature dwellings like Golem Factory
+			ui32 creature = dwellings[dwellpos]->creatures[creapos].second[0];
+			
+			if (clear)
+				ssi.creatures[CREATURES_PER_TOWN].first = std::max((ui32)1, (VLC->creh->creatures[creature]->growth)/2);
+			else
+				ssi.creatures[CREATURES_PER_TOWN].first = VLC->creh->creatures[creature]->growth;
+			ssi.creatures[CREATURES_PER_TOWN].second.push_back(creature);
+			sendAndApply(&ssi);
+		}
+}
+
+void CGameHandler::newTurn()
+{
+	tlog5 << "Turn " << gs->day+1 << std::endl;
+	NewTurn n;
+	n.creatureid = -1;
+	n.day = gs->day + 1;
+	n.resetBuilded = true;
+	bool newmonth = false;
+	
+	std::map<ui8, si32> hadGold;//starting gold - for buildings like dwarven treasury
+	srand(time(NULL));
+
+	if (getDate(1) == 7 && getDate(0)>1) //new week (day numbers are confusing, as day was not yet switched)
+	{
+		int monsterid;
+		int monthType = rand()%100;
+		if(getDate(4) == 28) //new month
+		{
+			newmonth = true;
+			if (monthType < 40) //double growth
+			{
+				n.specialWeek = NewTurn::DOUBLE_GROWTH;
+				if (ALLCREATURESGETDOUBLEMONTHS)
+				{
+					std::pair<int,int> newMonster(54, VLC->creh->pickRandomMonster(boost::ref(rand)));
+					n.creatureid = newMonster.second;
+				}
+				else
+				{
+					std::set<TCreature>::const_iterator it = VLC->creh->doubledCreatures.begin();
+					std::advance (it, rand() % VLC->creh->doubledCreatures.size()); //picking random elelemnt of set is tiring
+					n.creatureid = *it;
+				}
+			}
+			else if (monthType < 90)
+				n.specialWeek = NewTurn::NORMAL;
+			else
+				n.specialWeek = NewTurn::PLAGUE;
+		}
+		else //it's a week, but not full month
+		{
+			newmonth = false;
+			if (monthType < 25)
+			{
+				n.specialWeek = NewTurn::BONUS_GROWTH; //+5
+				std::pair<int,int> newMonster (54, VLC->creh->pickRandomMonster(boost::ref(rand)));
+				monsterid = newMonster.second;
+			}
+			else
+				n.specialWeek = NewTurn::NORMAL;
+		}
+	}
+	else
+		n.specialWeek = NewTurn::NO_ACTION; //don't remove bonuses
+
+	std::map<ui32,CGHeroInstance *> pool = gs->hpool.heroesPool;
+
+	for ( std::map<ui8, PlayerState>::iterator i=gs->players.begin() ; i!=gs->players.end();i++)
+	{
+		if(i->first == 255) 
+			continue;
+		else if(i->first >= PLAYER_LIMIT) 
+			assert(0); //illegal player number!
+
+		std::pair<ui8,si32> playerGold(i->first,i->second.resources[6]);
+		hadGold.insert(playerGold); 
+
+		if(gs->getDate(1)==7) //first day of week - new heroes in tavern
+		{
+			SetAvailableHeroes sah;
+			sah.player = i->first;
+
+			//pick heroes and their armies
+			CHeroClass *banned = NULL;
+			for (int j = 0; j < AVAILABLE_HEROES_PER_PLAYER; j++)
+			{
+				if(CGHeroInstance *h = gs->hpool.pickHeroFor(j == 0, i->first, getNativeTown(i->first), pool, banned)) //first hero - native if possible, second hero -> any other class
+				{
+					sah.hid[j] = h->subID;
+					h->initArmy(sah.army[j] = new CCreatureSet());
+					banned = h->type->heroClass;
+				}
+				else
+					sah.hid[j] = -1;
+			}
+
+			sendAndApply(&sah);
+		}
+
+		n.res[i->first] = i->second.resources;
+// 		SetResources r;
+// 		r.player = i->first;
+// 		for(int j=0;j<RESOURCE_QUANTITY;j++)
+// 			r.res[j] = i->second.resources[j];
+		
+		BOOST_FOREACH(CGHeroInstance *h, (*i).second.heroes)
+		{
+			if(h->visitedTown)
+				giveSpells(h->visitedTown, h);
+
+			NewTurn::Hero hth;
+			hth.id = h->id;
+			hth.move = h->maxMovePoints(gs->map->getTile(h->getPosition(false)).tertype != TerrainTile::water);
+
+			if(h->visitedTown && vstd::contains(h->visitedTown->builtBuildings,0)) //if hero starts turn in town with mage guild
+				hth.mana = std::max(h->mana, h->manaLimit()); //restore all mana
+			else
+				hth.mana = std::max(si32(0), std::max(h->mana, std::min(h->mana + h->manaRegain(), h->manaLimit())) ); 
+
+			n.heroes.insert(hth);
+			
+			if(gs->day) //not first day
+			{
+				n.res[i->first][6] += h->valOfBonuses(Selector::typeSybtype(Bonus::SECONDARY_SKILL, 13)); //estates
+
+				for (int k = 0; k < RESOURCE_QUANTITY; k++)
+				{
+					n.res[i->first][k] += h->valOfBonuses(Bonus::GENERATE_RESOURCE, k);
+				}
+			}
+		}
+		//n.res.push_back(r);
+	}
+	//      townID,    creatureID, amount
+	std::map<si32, std::map<si32, si32> > newCreas;//creatures that needs to be added by town events
+	
+	for(std::vector<CGTownInstance *>::iterator j = gs->map->towns.begin(); j!=gs->map->towns.end(); j++)//handle towns
+	{
+		ui8 player = (*j)->tempOwner;
+		if(gs->getDate(1)==7) //first day of week
+		{
+			if ((*j)->subID == 5 && vstd::contains((*j)->builtBuildings, 22))
+				setPortalDwelling(*j, true, (n.specialWeek == NewTurn::PLAGUE ? true : false)); //set creatures for Portal of Summoning
+
+			if  ((**j).subID == 1 && gs->getDate(0) && player < PLAYER_LIMIT && vstd::contains((**j).builtBuildings, 22))//dwarven treasury
+					n.res[player][6] += hadGold[player]/10; //give 10% of starting gold
+		}
+		if(gs->day  &&  player < PLAYER_LIMIT)//not the first day and town not neutral
+		{
+			////SetResources r;
+			//r.player = (**j).tempOwner;
+			if(vstd::contains((**j).builtBuildings,15)) //there is resource silo
+			{
+				if((**j).town->primaryRes == 127) //we'll give wood and ore
+				{
+					n.res[player][0] += 1;
+					n.res[player][2] += 1;
+				}
+				else
+				{
+					n.res[player][(**j).town->primaryRes] += 1;
+				}
+			}
+			n.res[player][6] += (**j).dailyIncome();
+		}
+		handleTownEvents(*j, n, newCreas);
+		if (vstd::contains((**j).builtBuildings, 26)) 
+		{
+			switch ((**j).subID)
+			{
+				case 2: // Skyship, probably easier to handle same as Veil of darkness
+					{ //do it every new day after veils apply
+						FoWChange fw;
+						fw.mode = 1;
+						fw.player = player;
+						getAllTiles(fw.tiles, player, -1, 0);
+						sendAndApply (&fw);
+					}
+					break;
+				case 3: //Deity of Fire
+					{
+						if (getDate(0) > 1)
+						{
+							n.specialWeek = NewTurn::DEITYOFFIRE; //spawn familiars on new month
+							n.creatureid = 42; //familiar
+						}
+					}
+					break;
+			}
+		}
+		if ((**j).hasBonusOfType (Bonus::DARKNESS))
+		{
+			(**j).hideTiles((**j).getOwner(), (**j).getBonus(Selector::type(Bonus::DARKNESS))->val);
+		}
+		//unhiding what shouldn't be hidden? //that's handled in netpacks client
+	}
+
+	if(getDate(2) == 1) //first week
+	{
+		SetAvailableArtifacts saa; 
+		saa.id = -1;
+		pickAllowedArtsSet(saa.arts);
+		sendAndApply(&saa);
+	}
+
+	sendAndApply(&n);
+
+	if (gs->getDate(1)==1) //first day of week, day has already been changed
+	{
+		if (getDate(4) == 1 && (n.specialWeek == NewTurn::DOUBLE_GROWTH || n.specialWeek == NewTurn::DEITYOFFIRE))
+		{ //spawn wandering monsters
+			std::vector<int3>::iterator tile;
+			std::vector<int3> tiles;
+			getFreeTiles(tiles);
+			ui32 amount = (tiles.size()) >> 6;
+			std::random_shuffle(tiles.begin(), tiles.end(), p_myrandom);
+			for (int i = 0; i < amount; ++i)
+			{
+				tile = tiles.begin();
+				NewObject no;
+				no.ID = 54; //creature
+				no.subID= n.creatureid;
+				no.pos = *tile;
+				sendAndApply(&no);
+				tiles.erase(tile); //not use it again
+			}
+		}
+
+		NewTurn n2; //just to handle  creature growths after bonuses are applied
+		n2.specialWeek = NewTurn::NO_ACTION;
+		n2.day = gs->day;
+		n2.resetBuilded = true;
+
+		for(std::vector<CGTownInstance *>::iterator j = gs->map->towns.begin(); j!=gs->map->towns.end(); j++)//handle towns
+		{
+			SetAvailableCreatures sac;
+			sac.tid = (**j).id;
+			sac.creatures = (**j).creatures;
+			for (int k=0; k < CREATURES_PER_TOWN; k++) //creature growths
+			{
+				if((**j).creatureDwelling(k))//there is dwelling (k-level)
+				{
+					if (n.specialWeek == NewTurn::PLAGUE)
+						sac.creatures[k].first = (**j).creatures[k].first / 2; //halve their number, no growth
+					else
+					{
+						sac.creatures[k].first += (**j).creatureGrowth(k);
+						if(gs->getDate(0) == 1) //first day of game: use only basic growths
+							amin(sac.creatures[k].first, VLC->creh->creatures[(*j)->town->basicCreatures[k]]->growth);
+					}
+				}
+			}
+			//creatures from town events
+			if (vstd::contains(newCreas, (**j).id))
+				for(std::map<si32, si32>::iterator i=newCreas[(**j).id].begin() ; i!=newCreas[(**j).id].end(); i++)
+					sac.creatures[i->first].first += i->second;
+			
+			n2.cres.push_back(sac);
+		}
+		if (gs->getDate(0) > 1)
+		{
+			InfoWindow iw; //new week info
+			switch (n.specialWeek)
+			{
+				case NewTurn::DOUBLE_GROWTH:
+					iw.text.addTxt(MetaString::ARRAY_TXT, 131);
+					iw.text.addReplacement(MetaString::CRE_SING_NAMES, n.creatureid);
+					iw.text.addReplacement(MetaString::CRE_SING_NAMES, n.creatureid);
+					break;
+				case NewTurn::PLAGUE:
+					iw.text.addTxt(MetaString::ARRAY_TXT, 132);
+					break;
+				case NewTurn::BONUS_GROWTH:
+					iw.text.addTxt(MetaString::ARRAY_TXT, 134);
+					iw.text.addReplacement(MetaString::CRE_SING_NAMES, n.creatureid);
+					iw.text.addReplacement(MetaString::CRE_SING_NAMES, n.creatureid);
+					break;
+				case NewTurn::DEITYOFFIRE:
+					iw.text.addTxt(MetaString::ARRAY_TXT, 135);
+					iw.text.addReplacement(MetaString::CRE_SING_NAMES, 42); //%s imp
+					iw.text.addReplacement(MetaString::CRE_SING_NAMES, 42); //%s imp
+					iw.text.addReplacement2(15);							//%+d 15
+					iw.text.addReplacement(MetaString::CRE_SING_NAMES, 43); //%s familiar
+					iw.text.addReplacement2(15);							//%+d 15
+					break;
+				default:
+					iw.text.addTxt(MetaString::ARRAY_TXT, (newmonth ? 130 : 133));
+					iw.text.addReplacement(MetaString::ARRAY_TXT, 43 + rand()%15);
+			}
+			for (std::map<ui8, PlayerState>::iterator i=gs->players.begin() ; i!=gs->players.end(); i++)
+			{
+				iw.player = i->first;
+				sendAndApply(&iw);
+			}
+		}
+
+		sendAndApply(&n2);
+	}
+	tlog5 << "Info about turn " << n.day << "has been sent!" << std::endl;
+	handleTimeEvents();
+	//call objects
+	for(size_t i = 0; i<gs->map->objects.size(); i++)
+	{
+		if(gs->map->objects[i])
+			gs->map->objects[i]->newTurn();
+	}
+
+	winLoseHandle(0xff);
+
+	//warn players without town
+	if(gs->day)
+	{
+		for (std::map<ui8, PlayerState>::iterator i=gs->players.begin() ; i!=gs->players.end();i++)
+		{
+			if(i->second.status || i->second.towns.size() || i->second.color >= PLAYER_LIMIT)
+				continue;
+
+			InfoWindow iw;
+			iw.player = i->first;
+			iw.components.push_back(Component(Component::FLAG,i->first,0,0));
+
+			if(!i->second.daysWithoutCastle)
+			{
+				iw.text.addTxt(MetaString::GENERAL_TXT,6); //%s, you have lost your last town.  If you do not conquer another town in the next week, you will be eliminated.
+				iw.text.addReplacement(MetaString::COLOR, i->first);
+			}
+			else if(i->second.daysWithoutCastle == 6)
+			{
+				iw.text.addTxt(MetaString::ARRAY_TXT,129); //%s, this is your last day to capture a town or you will be banished from this land.
+				iw.text.addReplacement(MetaString::COLOR, i->first);
+			}
+			else
+			{
+				iw.text.addTxt(MetaString::ARRAY_TXT,128); //%s, you only have %d days left to capture a town or you will be banished from this land.
+				iw.text.addReplacement(MetaString::COLOR, i->first);
+				iw.text.addReplacement(7 - i->second.daysWithoutCastle);
+			}
+			sendAndApply(&iw);
+		}
+	}
+}
+void CGameHandler::run(bool resume)
+{
+	using namespace boost::posix_time;
+	BOOST_FOREACH(CConnection *cc, conns)
+	{//init conn.
+		ui32 quantity;
+		ui8 pom;
+		//ui32 seed;
+		if(!resume)
+			(*cc) << gs->initialOpts << gs->map->checksum << gs->seed; // gs->scenarioOps
+
+		(*cc) >> quantity; //how many players will be handled at that client
+
+		tlog0 << "Connection " << cc->connectionID << " will handle " << quantity << " player: ";
+		for(int i=0;i<quantity;i++)
+		{
+			(*cc) >> pom; //read player color
+			tlog0 << (int)pom << " ";
+			{
+				boost::unique_lock<boost::recursive_mutex> lock(gsm);
+				connections[pom] = cc;
+			}
+		}	
+		tlog0 << std::endl;
+	}
+	
+	for(std::set<CConnection*>::iterator i = conns.begin(); i!=conns.end();i++)
+	{
+		std::set<int> pom;
+		for(std::map<int,CConnection*>::iterator j = connections.begin(); j!=connections.end();j++)
+			if(j->second == *i)
+				pom.insert(j->first);
+
+		boost::thread(boost::bind(&CGameHandler::handleConnection,this,pom,boost::ref(**i)));
+	}
+
+	while (!end2)
+	{
+		if(!resume)
+			newTurn();
+
+		std::map<ui8,PlayerState>::iterator i;
+		if(!resume)
+			i = gs->players.begin();
+		else
+			i = gs->players.find(gs->currentPlayer);
+
+		resume = false;
+		for(; i != gs->players.end(); i++)
+		{
+			if(i->second.towns.size()==0 && i->second.heroes.size()==0
+				|| i->second.color<0 
+				|| i->first>=PLAYER_LIMIT  
+				|| i->second.status) 
+			{
+				continue; 
+			}
+			states.setFlag(i->first,&PlayerStatus::makingTurn,true);
+
+			{
+				YourTurn yt;
+				yt.player = i->first;
+				sendAndApply(&yt);
+			}
+
+			//wait till turn is done
+			boost::unique_lock<boost::mutex> lock(states.mx);
+			while(states.players[i->first].makingTurn && !end2)
+			{
+				static time_duration p = milliseconds(200);
+				states.cv.timed_wait(lock,p); 
+			}
+		}
+	}
+
+	while(conns.size() && (*conns.begin())->isOpen())
+		boost::this_thread::sleep(boost::posix_time::milliseconds(5)); //give time client to close socket
+}
+
+namespace CGH
+{
+	using namespace std;
+	static void readItTo(ifstream & input, vector< vector<int> > & dest) //reads 7 lines, i-th one containing i integers, and puts it to dest
+	{
+		for(int j=0; j<7; ++j)
+		{
+			std::vector<int> pom;
+			for(int g=0; g<j+1; ++g)
+			{
+				int hlp; input>>hlp;
+				pom.push_back(hlp);
+			}
+			dest.push_back(pom);
+		}
+	}
+}
+
+void CGameHandler::setupBattle(BattleInfo * curB, int3 tile, const CArmedInstance *army1, const CArmedInstance *army2, const CGHeroInstance * hero1, const CGHeroInstance * hero2, bool creatureBank, const CGTownInstance *town)
+{
+	battleResult.set(NULL);
+	std::vector<CStack*> & stacks = (curB->stacks);
+
+	curB->tile = tile;
+	curB->belligerents[0] = const_cast<CArmedInstance*>(army1);
+	curB->belligerents[1] = const_cast<CArmedInstance*>(army2);
+	curB->heroes[0] = const_cast<CGHeroInstance*>(hero1);
+	curB->heroes[1] = const_cast<CGHeroInstance*>(hero2);
+	curB->round = -2;
+	curB->activeStack = -1;
+
+	if(town)
+	{
+		curB->tid = town->id;
+		curB->siege = town->fortLevel();
+	}
+	else
+	{
+		curB->tid = -1;
+		curB->siege = 0;
+	}
+
+	//reading battleStartpos
+	std::ifstream positions;
+	positions.open(DATA_DIR "/config/battleStartpos.txt", std::ios_base::in|std::ios_base::binary);
+	if(!positions.is_open())
+	{
+		tlog1<<"Unable to open battleStartpos.txt!"<<std::endl;
+	}
+	std::string dump;
+	positions>>dump; positions>>dump;
+	std::vector< std::vector<int> > attackerLoose, defenderLoose, attackerTight, defenderTight, attackerCreBank, defenderCreBank;
+	CGH::readItTo(positions, attackerLoose);
+	positions>>dump;
+	CGH::readItTo(positions, defenderLoose);
+	positions>>dump;
+	positions>>dump;
+	CGH::readItTo(positions, attackerTight);
+	positions>>dump;
+	CGH::readItTo(positions, defenderTight);
+	positions>>dump;
+	positions>>dump;
+	CGH::readItTo(positions, attackerCreBank);
+	positions>>dump;
+	CGH::readItTo(positions, defenderCreBank);
+	positions.close();
+	//battleStartpos read
+
+	int k = 0; //stack serial 
+	for(TSlots::const_iterator i = army1->Slots().begin(); i!=army1->Slots().end(); i++, k++)
+	{
+		int pos;
+		if(creatureBank)
+			pos = attackerCreBank[army1->stacksCount()-1][k];
+		else if(army1->formation)
+			pos = attackerTight[army1->stacksCount()-1][k];
+		else
+			pos = attackerLoose[army1->stacksCount()-1][k];
+
+		CStack * stack = curB->generateNewStack(*i->second, stacks.size(), true, i->first, pos);
+		stacks.push_back(stack);
+	}
+	
+	k = 0;
+	for(TSlots::const_iterator i = army2->Slots().begin(); i!=army2->Slots().end(); i++, k++)
+	{
+		int pos;
+		if(creatureBank)
+			pos = defenderCreBank[army2->stacksCount()-1][k];
+		else if(army2->formation)
+			pos = defenderTight[army2->stacksCount()-1][k];
+		else
+			pos = defenderLoose[army2->stacksCount()-1][k];
+
+		CStack * stack = curB->generateNewStack(*i->second, stacks.size(), false, i->first, pos);
+		stacks.push_back(stack);
+	}
+
+	for(unsigned g=0; g<stacks.size(); ++g) //shifting positions of two-hex creatures
+	{
+		if((stacks[g]->position%17)==1 && stacks[g]->doubleWide() && stacks[g]->attackerOwned)
+		{
+			stacks[g]->position += 1;
+		}
+		else if((stacks[g]->position%17)==15 && stacks[g]->doubleWide() && !stacks[g]->attackerOwned)
+		{
+			stacks[g]->position -= 1;
+		}
+	}
+
+	//adding war machines
+	if(hero1)
+	{
+		if(hero1->getArt(13)) //ballista
+		{
+			CStack * stack = curB->generateNewStack(CStackBasicDescriptor(146, 1), stacks.size(), true, 255, 52);
+			stacks.push_back(stack);
+		}
+		if(hero1->getArt(14)) //ammo cart
+		{
+			CStack * stack = curB->generateNewStack(CStackBasicDescriptor(148, 1), stacks.size(), true, 255, 18);
+			stacks.push_back(stack);
+		}
+		if(hero1->getArt(15)) //first aid tent
+		{
+			CStack * stack = curB->generateNewStack(CStackBasicDescriptor(147, 1), stacks.size(), true, 255, 154);
+			stacks.push_back(stack);
+		}
+	}
+	if(hero2)
+	{
+		//defending hero shouldn't receive ballista (bug #551)
+		if(hero2->getArt(13) && !town) //ballista
+		{
+			CStack * stack = curB->generateNewStack(CStackBasicDescriptor(146, 1),  stacks.size(), false, 255, 66);
+			stacks.push_back(stack);
+		}
+		if(hero2->getArt(14)) //ammo cart
+		{
+			CStack * stack = curB->generateNewStack(CStackBasicDescriptor(148, 1), stacks.size(), false, 255, 32);
+			stacks.push_back(stack);
+		}
+		if(hero2->getArt(15)) //first aid tent
+		{
+			CStack * stack = curB->generateNewStack(CStackBasicDescriptor(147, 1), stacks.size(), false, 255, 168);
+			stacks.push_back(stack);
+		}
+	}
+	if(town && hero1 && town->hasFort()) //catapult
+	{
+		CStack * stack = curB->generateNewStack(CStackBasicDescriptor(145, 1), stacks.size(), true, 255, 120);
+		stacks.push_back(stack);
+	}
+	//war machines added
+
+	switch(curB->siege) //adding towers
+	{
+		
+	case 3: //castle
+		{//lower tower / upper tower
+			CStack * stack = curB->generateNewStack(CStackBasicDescriptor(149, 1), stacks.size(), false, 255, -4);
+			stacks.push_back(stack);
+			stack = curB->generateNewStack(CStackBasicDescriptor(149, 1), stacks.size(), false, 255, -3);
+			stacks.push_back(stack);
+		}
+	case 2: //citadel
+		{//main tower
+			CStack * stack = curB->generateNewStack(CStackBasicDescriptor(149, 1), stacks.size(), false, 255, -2);
+			stacks.push_back(stack);
+		}
+	}
+
+	std::stable_sort(stacks.begin(),stacks.end(),cmpst);
+
+	//seting up siege
+	if(town && town->hasFort())
+	{
+		for(int b=0; b<ARRAY_COUNT(curB->si.wallState); ++b)
+		{
+			curB->si.wallState[b] = 1;
+		}
+	}
+	
+	int terType = gs->battleGetBattlefieldType(tile);
+
+	//randomize obstacles
+	if(town == NULL && !creatureBank) //do it only when it's not siege and not creature bank
+	{
+		bool obAv[BFIELD_SIZE]; //availability of hexes for obstacles;
+		std::vector<int> possibleObstacles;
+
+		for(int i=0; i<BFIELD_SIZE; ++i)
+		{
+			if(i%17 < 4 || i%17 > 12)
+			{
+				obAv[i] = false;
+			}
+			else
+			{
+				obAv[i] = true;
+			}
+		}
+
+		for(std::map<int, CObstacleInfo>::const_iterator g=VLC->heroh->obstacles.begin(); g!=VLC->heroh->obstacles.end(); ++g)
+		{
+			if(g->second.allowedTerrains[terType-1] == '1') //we need to take terType with -1 because terrain ids start from 1 and allowedTerrains array is indexed from 0
+			{
+				possibleObstacles.push_back(g->first);
+			}
+		}
+
+		srand(time(NULL));
+		if(possibleObstacles.size() > 0) //we cannot place any obstacles when we don't have them
+		{
+			int toBlock = rand()%6 + 6; //how many hexes should be blocked by obstacles
+			while(toBlock>0)
+			{
+				CObstacleInstance coi;
+				coi.uniqueID = curB->obstacles.size();
+				coi.ID = possibleObstacles[rand()%possibleObstacles.size()];
+				coi.pos = rand()%BFIELD_SIZE;
+				std::vector<int> block = VLC->heroh->obstacles[coi.ID].getBlocked(coi.pos);
+				bool badObstacle = false;
+				for(int b=0; b<block.size(); ++b)
+				{
+					if(block[b] < 0 || block[b] >= BFIELD_SIZE || !obAv[block[b]])
+					{
+						badObstacle = true;
+						break;
+					}
+				}
+				if(badObstacle) continue;
+				//obstacle can be placed
+				curB->obstacles.push_back(coi);
+				for(int b=0; b<block.size(); ++b)
+				{
+					if(block[b] >= 0 && block[b] < BFIELD_SIZE)
+						obAv[block[b]] = false;
+				}
+				toBlock -= block.size();
+			}
+		}
+	}
+
+	//giving building bonuses, if siege and we have harrisoned hero
+	if (town)
+	{
+		if (hero2)
+		{
+			for (int i=0; i<4; i++)
+			{
+				int val = town->defenceBonus(i);
+				if (val)
+				{
+					GiveBonus gs;
+					gs.bonus = Bonus(Bonus::ONE_BATTLE, Bonus::PRIMARY_SKILL, Bonus::OBJECT, val, -1, "", i);
+					gs.id = hero2->id;
+					sendAndApply(&gs);
+				}
+			}
+		}
+		else//if we don't have hero - apply separately, if hero present - will be taken from hero bonuses
+		{
+			if(town->subID == 0  &&  vstd::contains(town->builtBuildings,22)) //castle, brotherhood of sword built
+				for(int g=0; g<stacks.size(); ++g)
+					stacks[g]->addNewBonus(makeFeature(Bonus::MORALE, Bonus::ONE_BATTLE, 0, 2, Bonus::TOWN_STRUCTURE));
+
+			else if(vstd::contains(town->builtBuildings,5)) //tavern is built
+				for(int g=0; g<stacks.size(); ++g)
+					stacks[g]->addNewBonus(makeFeature(Bonus::MORALE, Bonus::ONE_BATTLE, 0, 1, Bonus::TOWN_STRUCTURE));
+
+			if(town->subID == 1  &&  vstd::contains(town->builtBuildings,21)) //rampart, fountain of fortune is present
+				for(int g=0; g<stacks.size(); ++g)
+					stacks[g]->addNewBonus(makeFeature(Bonus::LUCK, Bonus::ONE_BATTLE, 0, 2, Bonus::TOWN_STRUCTURE));
+		}
+	}
+
+	//giving terrain overalay premies
+	int bonusSubtype = -1;
+	switch(terType)
+	{
+	case 9: //magic plains
+		{
+			bonusSubtype = 0;
+		}
+	case 14: //fiery fields
+		{
+			if(bonusSubtype == -1) bonusSubtype = 1;
+		}
+	case 15: //rock lands
+		{
+			if(bonusSubtype == -1) bonusSubtype = 8;
+		}
+	case 16: //magic clouds
+		{
+			if(bonusSubtype == -1) bonusSubtype = 2;
+		}
+	case 17: //lucid pools
+		{
+			if(bonusSubtype == -1) bonusSubtype = 4;
+		}
+
+		{ //common part for cases 9, 14, 15, 16, 17
+			curB->addNewBonus(new Bonus(Bonus::ONE_BATTLE, Bonus::MAGIC_SCHOOL_SKILL, Bonus::TERRAIN_OVERLAY, 3, -1, "", bonusSubtype));
+			break;
+		}
+
+	case 18: //holy ground
+		{
+			curB->addNewBonus(makeFeature(Bonus::MORALE, Bonus::ONE_BATTLE, 0, +1, Bonus::TERRAIN_OVERLAY)->addLimiter(new CreatureAlignmentLimiter(GOOD)));
+			curB->addNewBonus(makeFeature(Bonus::MORALE, Bonus::ONE_BATTLE, 0, -1, Bonus::TERRAIN_OVERLAY)->addLimiter(new CreatureAlignmentLimiter(EVIL)));
+			break;
+		}
+	case 19: //clover field
+		{ //+2 luck bonus for neutral creatures
+			curB->addNewBonus(makeFeature(Bonus::LUCK, Bonus::ONE_BATTLE, 0, +2, Bonus::TERRAIN_OVERLAY)->addLimiter(new CreatureFactionLimiter(-1)));
+			break;
+		}
+	case 20: //evil fog
+		{
+			curB->addNewBonus(makeFeature(Bonus::MORALE, Bonus::ONE_BATTLE, 0, -1, Bonus::TERRAIN_OVERLAY)->addLimiter(new CreatureAlignmentLimiter(GOOD)));
+			curB->addNewBonus(makeFeature(Bonus::MORALE, Bonus::ONE_BATTLE, 0, +1, Bonus::TERRAIN_OVERLAY)->addLimiter(new CreatureAlignmentLimiter(EVIL)));
+			break;
+		}
+	case 22: //cursed ground
+		{
+			curB->addNewBonus(makeFeature(Bonus::NO_MORALE, Bonus::ONE_BATTLE, 0, 0, Bonus::TERRAIN_OVERLAY));
+			curB->addNewBonus(makeFeature(Bonus::NO_LUCK, Bonus::ONE_BATTLE, 0, 0, Bonus::TERRAIN_OVERLAY));
+			curB->addNewBonus(makeFeature(Bonus::BLOCK_SPELLS_ABOVE_LEVEL, Bonus::ONE_BATTLE, 0, 1, Bonus::TERRAIN_OVERLAY));
+			break;
+		}
+	}
+	//overlay premies given
+
+	//native terrain bonuses
+	int terrain = this->getTile(tile)->tertype;
+	if(town) //during siege always take premies for native terrain of faction
+		terrain = VLC->heroh->nativeTerrains[town->town->typeID];
+
+	ILimiter *nativeTerrain = new CreatureNativeTerrainLimiter(terrain);
+	curB->addNewBonus(makeFeature(Bonus::STACKS_SPEED, Bonus::ONE_BATTLE, 0, 1, Bonus::TERRAIN_NATIVE)->addLimiter(nativeTerrain));
+	curB->addNewBonus(makeFeature(Bonus::PRIMARY_SKILL, Bonus::ONE_BATTLE, PrimarySkill::ATTACK, 1, Bonus::TERRAIN_NATIVE)->addLimiter(nativeTerrain));
+	curB->addNewBonus(makeFeature(Bonus::PRIMARY_SKILL, Bonus::ONE_BATTLE, PrimarySkill::DEFENSE, 1, Bonus::TERRAIN_NATIVE)->addLimiter(nativeTerrain));
+	//////////////////////////////////////////////////////////////////////////
+
+	//send info about battles
+	BattleStart bs;
+	bs.info = curB;
+	sendAndApply(&bs);
+}
+
+void CGameHandler::checkForBattleEnd( std::vector<CStack*> &stacks )
+{
+	//checking winning condition
+	bool hasStack[2]; //hasStack[0] - true if attacker has a living stack; defender similarily
+	hasStack[0] = hasStack[1] = false;
+	for(int b = 0; b<stacks.size(); ++b)
+	{
+		if(stacks[b]->alive() && !stacks[b]->hasBonusOfType(Bonus::SIEGE_WEAPON))
+		{
+			hasStack[1-stacks[b]->attackerOwned] = true;
+		}
+	}
+	if(!hasStack[0] || !hasStack[1]) //somebody has won
+	{
+		BattleResult *br = new BattleResult; //will be deleted at the end of startBattle(...)
+		br->result = 0;
+		br->winner = hasStack[1]; //fleeing side loses
+		gs->curB->calculateCasualties(br->casualties);
+		battleResult.set(br);
+	}
+}
+
+void CGameHandler::giveSpells( const CGTownInstance *t, const CGHeroInstance *h )
+{
+	if(!vstd::contains(h->artifWorn,17))
+		return; //hero hasn't spellbok
+	ChangeSpells cs;
+	cs.hid = h->id;
+	cs.learn = true;
+	for(int i=0; i<std::min(t->mageGuildLevel(),h->getSecSkillLevel(7)+2);i++)
+	{
+		if (t->subID == 8 && vstd::contains(t->builtBuildings, 26)) //Aurora Borealis
+		{
+			std::vector<ui16> spells;
+			getAllowedSpells(spells, i);
+			for (int j = 0; j < spells.size(); ++j)
+				cs.spells.insert(spells[j]);
+		}
+		else
+		{
+			for(int j=0; j<t->spellsAtLevel(i+1,true) && j<t->spells[i].size(); j++)
+			{
+				if(!vstd::contains(h->spells,t->spells[i][j]))
+					cs.spells.insert(t->spells[i][j]);
+			}
+		}
+	}
+	if(cs.spells.size())
+		sendAndApply(&cs);
+}
+
+void CGameHandler::setBlockVis(int objid, bool bv)
+{
+	SetObjectProperty sop(objid,2,bv);
+	sendAndApply(&sop);
+}
+
+bool CGameHandler::removeObject( int objid )
+{
+	if(!getObj(objid))
+	{
+		tlog1 << "Something wrong, that object already has been removed or hasn't existed!\n";
+		return false;
+	}
+
+	RemoveObject ro;
+	ro.id = objid;
+	sendAndApply(&ro);
+
+	winLoseHandle(255); //eg if monster escaped (removing objs after battle is done dircetly by endBattle, not this function)
+	return true;
+}
+
+void CGameHandler::setAmount(int objid, ui32 val)
+{
+	SetObjectProperty sop(objid,3,val);
+	sendAndApply(&sop);
+}
+
+bool CGameHandler::moveHero( si32 hid, int3 dst, ui8 instant, ui8 asker /*= 255*/ )
+{
+	bool blockvis = false;
+	const CGHeroInstance *h = getHero(hid);
+
+	if(!h  ||  asker != 255 && (instant  ||   h->getOwner() != gs->currentPlayer) //not turn of that hero or player can't simply teleport hero (at least not with this function)
+	  )
+	{
+		tlog1 << "Illegal call to move hero!\n";
+		return false;
+	}
+
+
+	tlog5 << "Player " <<int(asker) << " wants to move hero "<< hid << " from "<< h->pos << " to " << dst << std::endl;
+	int3 hmpos = dst + int3(-1,0,0);
+
+	if(!gs->map->isInTheMap(hmpos))
+	{
+		tlog1 << "Destination tile is outside the map!\n";
+		return false;
+	}
+
+	TerrainTile t = gs->map->terrain[hmpos.x][hmpos.y][hmpos.z];
+	int cost = gs->getMovementCost(h, h->getPosition(false), CGHeroInstance::convertPosition(dst,false),h->movement);
+	int3 guardPos = gs->guardingCreaturePosition(hmpos);
+
+	//result structure for start - movement failed, no move points used
+	TryMoveHero tmh;
+	tmh.id = hid;
+	tmh.start = h->pos;
+	tmh.end = dst;
+	tmh.result = TryMoveHero::FAILED;
+	tmh.movePoints = h->movement;
+
+	//check if destination tile is available
+
+	//it's a rock or blocked and not visitable tile 
+	//OR hero is on land and dest is water and (there is not present only one object - boat)
+	if((t.tertype == TerrainTile::rock  ||  (t.blocked && !t.visitable && !h->hasBonusOfType(Bonus::FLYING_MOVEMENT) )) 
+			&& complain("Cannot move hero, destination tile is blocked!") 
+		|| (!h->boat && !h->canWalkOnSea() && t.tertype == TerrainTile::water && (t.visitableObjects.size() != 1 ||  (t.visitableObjects.front()->ID != 8 && t.visitableObjects.front()->ID != HEROI_TYPE)))  //hero is not on boat/water walking and dst water tile doesn't contain boat/hero (objs visitable from land)
+			&& complain("Cannot move hero, destination tile is on water!")
+		|| (h->boat && t.tertype != TerrainTile::water && t.blocked)
+			&& complain("Cannot disembark hero, tile is blocked!")
+		|| (h->movement < cost  &&  dst != h->pos  &&  !instant)
+			&& complain("Hero doesn't have any movement points left!")
+		|| states.checkFlag(h->tempOwner, &PlayerStatus::engagedIntoBattle)
+			&& complain("Cannot move hero during the battle"))
+	{
+		//send info about movement failure
+		sendAndApply(&tmh);
+		return false;
+	}
+
+	//hero enters the boat
+	if(!h->boat && t.visitableObjects.size() && t.visitableObjects.front()->ID == 8)
+	{
+		tmh.result = TryMoveHero::EMBARK;
+		tmh.movePoints = 0; //embarking takes all move points
+		//TODO: check for bonus that removes that penalty
+
+		getTilesInRange(tmh.fowRevealed,h->getSightCenter()+(tmh.end-tmh.start),h->getSightRadious(),h->tempOwner,1);
+		sendAndApply(&tmh);
+		return true;
+	}
+	//hero leaves the boat
+	else if(h->boat && t.tertype != TerrainTile::water && !t.blocked)
+	{
+		tmh.result = TryMoveHero::DISEMBARK;
+		tmh.movePoints = 0; //disembarking takes all move points
+		//TODO: check for bonus that removes that penalty
+
+		getTilesInRange(tmh.fowRevealed,h->getSightCenter()+(tmh.end-tmh.start),h->getSightRadious(),h->tempOwner,1);
+		sendAndApply(&tmh);
+		tryAttackingGuard(guardPos, h);
+		return true;
+	}
+
+	//checks for standard movement
+	if(!instant)
+	{
+		if( distance(h->pos,dst) >= 1.5  &&  complain("Tiles are not neighboring!")
+			|| h->movement < cost  &&  h->movement < 100  &&  complain("Not enough move points!")) 
+		{
+			sendAndApply(&tmh);
+			return false;
+		}
+
+		//check if there is blocking visitable object
+		blockvis = false;
+		tmh.movePoints = std::max(si32(0),h->movement-cost); //take move points
+		BOOST_FOREACH(CGObjectInstance *obj, t.visitableObjects)
+		{
+			if(obj != h  &&  obj->blockVisit  &&  !(obj->getPassableness() & 1<<h->tempOwner))
+			{
+				blockvis = true;
+				break;
+			}
+		}
+		//we start moving
+		if(blockvis)//interaction with blocking object (like resources)
+		{
+			tmh.result = TryMoveHero::BLOCKING_VISIT;
+			sendAndApply(&tmh); 
+			//failed to move to that tile but we visit object
+			if(t.visitableObjects.size())
+				objectVisited(t.visitableObjects.back(), h);
+
+
+// 			BOOST_FOREACH(CGObjectInstance *obj, t.visitableObjects)
+// 			{
+// 				if (obj->blockVisit)
+// 				{
+// 					objectVisited(obj, h);
+// 				}
+// 			}
+			tlog5 << "Blocking visit at " << hmpos << std::endl;
+			return true;
+		}
+		else //normal move
+		{
+			BOOST_FOREACH(CGObjectInstance *obj, gs->map->terrain[h->pos.x-1][h->pos.y][h->pos.z].visitableObjects)
+			{
+				obj->onHeroLeave(h);
+			}
+			getTilesInRange(tmh.fowRevealed,h->getSightCenter()+(tmh.end-tmh.start),h->getSightRadious(),h->tempOwner,1);
+
+			tmh.result = TryMoveHero::SUCCESS;
+			tmh.attackedFrom = guardPos;
+			sendAndApply(&tmh);
+			tlog5 << "Moved to " <<tmh.end<<std::endl;
+
+			// If a creature guards the tile, block visit.
+			const bool fightingGuard = tryAttackingGuard(guardPos, h);
+
+			if(!fightingGuard && t.visitableObjects.size()) //call objects if they are visited
+			{
+				visitObjectOnTile(t, h);
+			}
+// 			BOOST_FOREACH(CGObjectInstance *obj, t.visitableObjects)
+// 			{
+// 				objectVisited(obj, h);
+// 			}
+
+			tlog5 << "Movement end!\n";
+			return true;
+		}
+	}
+	else //instant move - teleportation
+	{
+		BOOST_FOREACH(CGObjectInstance* obj, t.blockingObjects)
+		{
+			if(obj->ID==HEROI_TYPE)
+			{
+				CGHeroInstance *dh = static_cast<CGHeroInstance *>(obj);
+
+				if( gameState()->getPlayerRelations(dh->tempOwner, h->tempOwner)) 
+				{
+					heroExchange(h->id, dh->id);
+					return true;
+				}
+				startBattleI(h, dh);
+				return true;
+			}
+		}
+		tmh.result = TryMoveHero::TELEPORTATION;
+		getTilesInRange(tmh.fowRevealed,h->getSightCenter()+(tmh.end-tmh.start),h->getSightRadious(),h->tempOwner,1);
+		sendAndApply(&tmh);
+		return true;
+	}
+}
+
+bool CGameHandler::teleportHero(si32 hid, si32 dstid, ui8 source, ui8 asker/* = 255*/)
+{
+	const CGHeroInstance *h = getHero(hid);
+	const CGTownInstance *t = getTown(dstid);
+	
+	if ( !h || !t || h->getOwner() != gs->currentPlayer )
+		tlog1<<"Invalid call to teleportHero!";
+	
+	const CGTownInstance *from = h->visitedTown;
+	if((h->getOwner() != t->getOwner()) 
+		&& complain("Cannot teleport hero to another player") 
+	|| (!from || from->subID!=3 || !vstd::contains(from->builtBuildings, 22))
+		&& complain("Hero must be in town with Castle gate for teleporting")
+	|| (t->subID!=3 || !vstd::contains(t->builtBuildings, 22))
+		&& complain("Cannot teleport hero to town without Castle gate in it"))
+			return false;
+	int3 pos = t->visitablePos();
+	pos += h->getVisitableOffset();
+	stopHeroVisitCastle(from->id, hid);
+	moveHero(hid,pos,1);
+	heroVisitCastle(dstid, hid);
+	return true;
+}
+
+void CGameHandler::setOwner(int objid, ui8 owner)
+{
+	ui8 oldOwner = getOwner(objid);
+	SetObjectProperty sop(objid,1,owner);
+	sendAndApply(&sop);
+
+	winLoseHandle(1<<owner | 1<<oldOwner);
+	if(owner < PLAYER_LIMIT && getTown(objid)) //town captured
+	{
+		const CGTownInstance * town = getTown(objid);
+		if (town->subID == 5 && vstd::contains(town->builtBuildings, 22))
+			setPortalDwelling(town, true, false);
+		
+		if (!gs->getPlayer(owner)->towns.size())//player lost last town
+		{
+			InfoWindow iw;
+			iw.player = oldOwner;
+			iw.text.addTxt(MetaString::GENERAL_TXT, 6); //%s, you have lost your last town.  If you do not conquer another town in the next week, you will be eliminated.
+			sendAndApply(&iw);
+		}
+	}
+	
+	const CGObjectInstance * obj = getObj(objid);
+	const PlayerState * p = gs->getPlayer(owner);
+
+	if((obj->ID == 17 || obj->ID == 20 ) && p && p->dwellings.size()==1)//first dwelling captured
+		BOOST_FOREACH(const CGTownInstance *t, gs->getPlayer(owner)->towns)
+			if (t->subID == 5 && vstd::contains(t->builtBuildings, 22))
+				setPortalDwelling(t);//set initial creatures for all portals of summoning
+}
+
+void CGameHandler::setHoverName(int objid, MetaString* name)
+{
+	SetHoverName shn(objid, *name);
+	sendAndApply(&shn);
+}
+void CGameHandler::showInfoDialog(InfoWindow *iw)
+{
+	sendToAllClients(iw);
+}
+void CGameHandler::showBlockingDialog( BlockingDialog *iw, const CFunctionList<void(ui32)> &callback )
+{
+	ask(iw,iw->player,callback);
+}
+
+ui32 CGameHandler::showBlockingDialog( BlockingDialog *iw )
+{
+	//TODO
+
+	//gsm.lock();
+	//int query = QID++;
+	//states.addQuery(player,query);
+	//sendToAllClients(iw);
+	//gsm.unlock();
+	//ui32 ret = getQueryResult(iw->player, query);
+	//gsm.lock();
+	//states.removeQuery(player, query);
+	//gsm.unlock();
+	return 0;
+}
+
+int CGameHandler::getCurrentPlayer()
+{
+	return gs->currentPlayer;
+}
+
+void CGameHandler::giveResource(int player, int which, int val)
+{
+	if(!val) return; //don't waste time on empty call
+	SetResource sr;
+	sr.player = player;
+	sr.resid = which;
+	sr.val = gs->players.find(player)->second.resources[which]+val;
+	sendAndApply(&sr);
+}
+void CGameHandler::giveCreatures (int objid, const CGHeroInstance * h, CCreatureSet creatures, bool remove)
+{
+	assert(0);
+// 	if (creatures.stacksCount() <= 0)
+// 		return;
+// 	CCreatureSet heroArmy = h->getArmy();
+// 	std::set<int> takenSlots;
+// 	for (TSlots::const_iterator it = creatures.Slots().begin(); it != creatures.Slots().end(); it++)
+// 	{
+// 		int slot = heroArmy.getSlotFor(it->second->type->idNumber);
+// 		if (slot >= 0)
+// 		{
+// 			heroArmy.addToSlot(slot, it->second); 	//move all matching creatures to hero's army
+// 			takenSlots.insert(it->first); //slot id
+// 		}
+// 	}
+// 	for (std::set<int>::iterator it = takenSlots.begin(); it != takenSlots.end(); it++)
+// 		creatures.eraseStack(*it); //delete them from used army
+// 
+// 	SetGarrisons sg;
+// 	sg.garrs[h->id] = heroArmy;
+// 	sg.garrs[objid] = creatures;
+// 	sendAndApply (&sg);
+// 
+// 	if (remove) //show garrison window and let player pick remaining creatures
+// 	{
+// 		if (creatures.stacksCount()) //Pandora needs to exist until we close garrison window
+// 		{
+// 			showGarrisonDialog (objid, h->id, true, boost::bind(&CGameHandler::removeObject, this, objid));
+// 		}
+// 		else
+// 			removeObject(objid);
+// 	}
+// 	else if (creatures.stacksCount())
+// 		showGarrisonDialog (objid, h->id, true, 0);
+}
+
+void CGameHandler::takeCreatures(int objid, std::vector<CStackBasicDescriptor> creatures)
+{
+	if (creatures.size() <= 0)
+		return;
+	const CArmedInstance* obj = static_cast<const CArmedInstance*>(getObj(objid));
+
+	BOOST_FOREACH(CStackBasicDescriptor &sbd, creatures)
+	{
+		TQuantity collected = 0;
+		while(collected < sbd.count)
+		{
+			TSlots::const_iterator i = obj->Slots().begin();
+			for(; i != obj->Slots().end(); i++)
+			{
+				if(i->second->type == sbd.type)
+				{
+					TQuantity take = std::min(sbd.count - collected, i->second->count); //collect as much creatures as we can
+					changeStackCount(StackLocation(obj, i->first), take, false);
+					collected += take;
+					break;
+				}
+			}
+
+			if(i ==  obj->Slots().end()) //we went through the whole loop and haven't found appropriate creatures
+			{
+				complain("Unexpected failure during taking creatures!");
+				return;
+			}
+		}
+	}
+}
+
+void CGameHandler::showCompInfo(ShowInInfobox * comp)
+{
+	sendToAllClients(comp);
+}
+void CGameHandler::heroVisitCastle(int obj, int heroID)
+{
+	HeroVisitCastle vc;
+	vc.hid = heroID;
+	vc.tid = obj;
+	vc.flags |= 1;
+	sendAndApply(&vc);
+	const CGHeroInstance *h = getHero(heroID);
+	vistiCastleObjects (getTown(obj), h);
+	giveSpells (getTown(obj), getHero(heroID));
+
+	if(gs->map->victoryCondition.condition == transportItem)
+		checkLossVictory(h->tempOwner); //transported artifact?
+}
+
+void CGameHandler::vistiCastleObjects (const CGTownInstance *t, const CGHeroInstance *h)
+{
+	std::vector<CGTownBuilding*>::const_iterator i;
+	for (i = t->bonusingBuildings.begin(); i != t->bonusingBuildings.end(); i++)
+		(*i)->onHeroVisit (h);
+}
+
+void CGameHandler::stopHeroVisitCastle(int obj, int heroID)
+{
+	HeroVisitCastle vc;
+	vc.hid = heroID;
+	vc.tid = obj;
+	sendAndApply(&vc);
+}
+void CGameHandler::giveHeroArtifact(int artid, int hid, int position) //pos==-1 - first free slot in backpack
+{
+	const CGHeroInstance* h = getHero(hid);
+	CArtifact * const art = VLC->arth->artifacts[artid];
+
+	SetHeroArtifacts sha;
+	sha.hid = hid;
+	sha.artifacts = h->artifacts;
+	sha.artifWorn = h->artifWorn;
+
+	if(position<0)
+	{
+		if(position == -2)
+		{
+			int i;
+			for(i=0; i<art->possibleSlots.size(); i++) //try to put artifact into first available slot
+			{
+				if(art->fitsAt(sha.artifWorn, art->possibleSlots[i]))
+				{
+					//we've found a free suitable slot.
+					VLC->arth->equipArtifact(sha.artifWorn, art->possibleSlots[i], VLC->arth->artifacts[artid]);
+					break;
+				}
+			}
+			if(i == art->possibleSlots.size() && !art->isBig()) //if haven't find proper slot, use backpack or discard big artifact
+				sha.artifacts.push_back(art);
+		}
+		else if (!art->isBig()) //should be -1 => put artifact into backpack
+		{
+			sha.artifacts.push_back(art);
+		}
+	}
+	else
+	{
+		if(art->fitsAt(sha.artifWorn, ui16(position)))
+		{
+			VLC->arth->equipArtifact(sha.artifWorn, position, art);
+		}
+		else if (!art->isBig())
+		{
+			sha.artifacts.push_back(art);
+		}
+	}
+
+	sendAndApply(&sha);
+}
+void CGameHandler::giveNewArtifact(int hid, int position)
+{
+	const CGHeroInstance* h = getHero(hid);
+	CArtifact * art = gs->map->artInstances.back(); //we use it only to immediatelly equip new artifact
+
+	SetHeroArtifacts sha;
+	sha.hid = hid;
+	sha.artifacts = h->artifacts;
+	sha.artifWorn = h->artifWorn;
+
+	if(position<0)
+	{
+		if(position == -2)
+		{
+			int i;
+			for(i=0; i<art->possibleSlots.size(); i++) //try to put artifact into first available slot
+			{
+				if( !vstd::contains(sha.artifWorn, art->possibleSlots[i]) )
+				{
+					//we've found a free suitable slot
+					VLC->arth->equipArtifact(sha.artifWorn, art->possibleSlots[i], art);
+					break;
+				}
+			}
+			if(i == art->possibleSlots.size() && !art->isBig()) //if haven't find proper slot, use backpack or discard big artifact
+				sha.artifacts.push_back(art);
+		}
+		else if (!art->isBig()) //should be -1 => put artifact into backpack
+		{
+			sha.artifacts.push_back(art);
+		}
+	}
+	else
+	{
+		if(!vstd::contains(sha.artifWorn,ui16(position)))
+		{
+			VLC->arth->equipArtifact(sha.artifWorn, position, art);
+		}
+		else if (!art->isBig())
+		{
+			sha.artifacts.push_back(art);
+		}
+	}
+
+	sendAndApply(&sha);
+}
+bool CGameHandler::removeArtifact(CArtifact* art, int hid)
+{
+	const CGHeroInstance* h = getHero(hid);
+
+	SetHeroArtifacts sha;
+	sha.hid = hid;
+	sha.artifacts = h->artifacts;
+	sha.artifWorn = h->artifWorn;
+	
+	std::vector<CArtifact*>::iterator it;
+	if 	((it = std::find(sha.artifacts.begin(), sha.artifacts.end(), art)) != sha.artifacts.end()) //it is in backpack
+		sha.artifacts.erase(it);
+	else //worn
+	{
+		std::map<ui16,CArtifact*>::iterator itr;
+		for (itr = sha.artifWorn.begin(); itr != sha.artifWorn.end(); ++itr)
+		{
+			if (itr->second == art)
+			{
+				VLC->arth->unequipArtifact(sha.artifWorn, itr->first);
+				break;
+			}
+		}
+
+		if(itr == sha.artifWorn.end())
+		{
+			tlog2 << "Cannot find artifact to remove!\n";
+			return false;
+		}
+	}
+	sendAndApply(&sha);
+	return true;
+}
+
+void CGameHandler::startBattleI(const CArmedInstance *army1, const CArmedInstance *army2, int3 tile, const CGHeroInstance *hero1, const CGHeroInstance *hero2, bool creatureBank, boost::function<void(BattleResult*)> cb, const CGTownInstance *town) //use hero=NULL for no hero
+{
+	engageIntoBattle(army1->tempOwner);
+	engageIntoBattle(army2->tempOwner);
+	//block engaged players
+	if(army2->tempOwner < PLAYER_LIMIT)
+		states.setFlag(army2->tempOwner,&PlayerStatus::engagedIntoBattle,true);
+
+	boost::thread(boost::bind(&CGameHandler::startBattle, this, army1, army2, tile, hero1, hero2, creatureBank, cb, town));
+}
+
+void CGameHandler::startBattleI( const CArmedInstance *army1, const CArmedInstance *army2, int3 tile, boost::function<void(BattleResult*)> cb, bool creatureBank )
+{
+	startBattleI(army1, army2, tile,
+		army1->ID == HEROI_TYPE ? static_cast<const CGHeroInstance*>(army1) : NULL, 
+		army2->ID == HEROI_TYPE ? static_cast<const CGHeroInstance*>(army2) : NULL, 
+		creatureBank, cb);
+}
+
+void CGameHandler::startBattleI( const CArmedInstance *army1, const CArmedInstance *army2, boost::function<void(BattleResult*)> cb, bool creatureBank)
+{
+	startBattleI(army1, army2, army2->visitablePos(), cb, creatureBank);
+}
+
+//void CGameHandler::startBattleI(int heroID, CCreatureSet army, int3 tile, boost::function<void(BattleResult*)> cb) //for hero<=>neutral army
+//{
+//	CGHeroInstance* h = const_cast<CGHeroInstance*>(getHero(heroID));
+//	startBattleI(&h->army,&army,tile,h,NULL,cb);
+//	//battle(&h->army,army,tile,h,NULL);
+//}
+
+void CGameHandler::changeSpells( int hid, bool give, const std::set<ui32> &spells )
+{
+	ChangeSpells cs;
+	cs.hid = hid;
+	cs.spells = spells;
+	cs.learn = give;
+	sendAndApply(&cs);
+}
+
+int CGameHandler::getSelectedHero() 
+{
+	return IGameCallback::getSelectedHero(getCurrentPlayer())->id;
+}
+
+void CGameHandler::setObjProperty( int objid, int prop, si64 val )
+{
+	SetObjectProperty sob;
+	sob.id = objid;
+	sob.what = prop;
+	sob.val = val;
+	sendAndApply(&sob);
+}
+
+void CGameHandler::sendMessageTo( CConnection &c, const std::string &message )
+{
+	SystemMessage sm;
+	sm.text = message;
+	c << &sm;
+}
+
+void CGameHandler::giveHeroBonus( GiveBonus * bonus )
+{
+	sendAndApply(bonus);
+}
+
+void CGameHandler::setMovePoints( SetMovePoints * smp )
+{
+	sendAndApply(smp);
+}
+
+void CGameHandler::setManaPoints( int hid, int val )
+{
+	SetMana sm;
+	sm.hid = hid;
+	sm.val = val;
+	sendAndApply(&sm);
+}
+
+void CGameHandler::giveHero( int id, int player )
+{
+	GiveHero gh;
+	gh.id = id;
+	gh.player = player;
+	sendAndApply(&gh);
+}
+
+void CGameHandler::changeObjPos( int objid, int3 newPos, ui8 flags )
+{
+	ChangeObjPos cop;
+	cop.objid = objid;
+	cop.nPos = newPos;
+	cop.flags = flags;
+	sendAndApply(&cop);
+}
+
+void CGameHandler::useScholarSkill(si32 fromHero, si32 toHero)
+{
+	const CGHeroInstance * h1 = getHero(fromHero);
+	const CGHeroInstance * h2 = getHero(toHero);
+
+	if ( h1->getSecSkillLevel(18) < h2->getSecSkillLevel(18) )
+	{
+		std::swap (h1,h2);//1st hero need to have higher scholar level for correct message
+		std::swap(fromHero, toHero);
+	}
+
+	int ScholarLevel = h1->getSecSkillLevel(18);//heroes can trade up to this level
+	if (!ScholarLevel || !vstd::contains(h1->artifWorn,17) || !vstd::contains(h2->artifWorn,17) )
+		return;//no scholar skill or no spellbook
+
+	int h1Lvl = std::min(ScholarLevel+1, h1->getSecSkillLevel(7)+2),
+	    h2Lvl = std::min(ScholarLevel+1, h2->getSecSkillLevel(7)+2);//heroes can receive this levels
+
+	ChangeSpells cs1;
+	cs1.learn = true;
+	cs1.hid = toHero;//giving spells to first hero
+		for(std::set<ui32>::const_iterator it=h1->spells.begin(); it!=h1->spells.end();it++)
+			if ( h2Lvl >= VLC->spellh->spells[*it].level && !vstd::contains(h2->spells, *it))//hero can learn it and don't have it yet
+				cs1.spells.insert(*it);//spell to learn
+
+	ChangeSpells cs2;
+	cs2.learn = true;
+	cs2.hid = fromHero;
+
+	for(std::set<ui32>::const_iterator it=h2->spells.begin(); it!=h2->spells.end();it++)
+		if ( h1Lvl >= VLC->spellh->spells[*it].level && !vstd::contains(h1->spells, *it))
+			cs2.spells.insert(*it);
+			
+	if (cs1.spells.size() || cs2.spells.size())//create a message
+	{		
+		InfoWindow iw;
+		iw.player = h1->tempOwner;
+		iw.components.push_back(Component(Component::SEC_SKILL, 18, ScholarLevel, 0));
+
+		iw.text.addTxt(MetaString::GENERAL_TXT, 139);//"%s, who has studied magic extensively,
+		iw.text.addReplacement(h1->name);
+		
+		if (cs2.spells.size())//if found new spell - apply
+		{
+			iw.text.addTxt(MetaString::GENERAL_TXT, 140);//learns
+			int size = cs2.spells.size();
+			for(std::set<ui32>::const_iterator it=cs2.spells.begin(); it!=cs2.spells.end();it++)
+			{
+				iw.components.push_back(Component(Component::SPELL, (*it), 1, 0));
+				iw.text.addTxt(MetaString::SPELL_NAME, (*it));
+				switch (size--)
+				{
+					case 2:	iw.text.addTxt(MetaString::GENERAL_TXT, 141);
+					case 1:	break;
+					default:	iw.text << ", ";
+				}
+			}
+			iw.text.addTxt(MetaString::GENERAL_TXT, 142);//from %s
+			iw.text.addReplacement(h2->name);
+			sendAndApply(&cs2);
+		}
+
+		if (cs1.spells.size() && cs2.spells.size() )
+		{
+			iw.text.addTxt(MetaString::GENERAL_TXT, 141);//and
+		}
+
+		if (cs1.spells.size())
+		{
+			iw.text.addTxt(MetaString::GENERAL_TXT, 147);//teaches
+			int size = cs1.spells.size();
+			for(std::set<ui32>::const_iterator it=cs1.spells.begin(); it!=cs1.spells.end();it++)
+			{
+				iw.components.push_back(Component(Component::SPELL, (*it), 1, 0));
+				iw.text.addTxt(MetaString::SPELL_NAME, (*it));
+				switch (size--)
+				{
+					case 2:	iw.text.addTxt(MetaString::GENERAL_TXT, 141);
+					case 1:	break;
+					default:	iw.text << ", ";
+				}			}
+			iw.text.addTxt(MetaString::GENERAL_TXT, 148);//from %s
+			iw.text.addReplacement(h2->name);
+			sendAndApply(&cs1);
+		}
+		sendAndApply(&iw);
+	}
+}
+
+void CGameHandler::heroExchange(si32 hero1, si32 hero2)
+{
+	ui8 player1 = getHero(hero1)->tempOwner;
+	ui8 player2 = getHero(hero2)->tempOwner;
+
+	if( gameState()->getPlayerRelations( player1, player2))
+	{
+		OpenWindow hex;
+		hex.window = OpenWindow::EXCHANGE_WINDOW;
+		hex.id1 = hero1;
+		hex.id2 = hero2;
+		sendAndApply(&hex);
+		useScholarSkill(hero1,hero2);
+	}
+}
+
+void CGameHandler::applyAndAsk( Query * sel, ui8 player, boost::function<void(ui32)> &callback )
+{
+	boost::unique_lock<boost::recursive_mutex> lock(gsm);
+	sel->id = QID;
+	callbacks[QID] = callback;
+	states.addQuery(player,QID);
+	QID++; 
+	sendAndApply(sel);
+}
+
+void CGameHandler::ask( Query * sel, ui8 player, const CFunctionList<void(ui32)> &callback )
+{
+	boost::unique_lock<boost::recursive_mutex> lock(gsm);
+	sel->id = QID;
+	callbacks[QID] = callback;
+	states.addQuery(player,QID);
+	sendToAllClients(sel);
+	QID++; 
+}
+
+void CGameHandler::sendToAllClients( CPackForClient * info )
+{
+	tlog5 << "Sending to all clients a package of type " << typeid(*info).name() << std::endl;
+	for(std::set<CConnection*>::iterator i=conns.begin(); i!=conns.end();i++)
+	{
+		(*i)->wmx->lock();
+		**i << info;
+		(*i)->wmx->unlock();
+	}
+}
+
+void CGameHandler::sendAndApply( CPackForClient * info )
+{
+	sendToAllClients(info);
+	gs->apply(info);
+}
+
+void CGameHandler::sendAndApply(CGarrisonOperationPack * info)
+{
+	sendAndApply((CPackForClient*)info);
+	if(gs->map->victoryCondition.condition == gatherTroop)
+		winLoseHandle(); 
+}
+
+// void CGameHandler::sendAndApply( SetGarrisons * info )
+// {
+// 	sendAndApply((CPackForClient*)info);
+// 	if(gs->map->victoryCondition.condition == gatherTroop)
+// 		for(std::map<ui32,CCreatureSet>::const_iterator i = info->garrs.begin(); i != info->garrs.end(); i++)
+// 			checkLossVictory(getObj(i->first)->tempOwner);
+// }
+
+void CGameHandler::sendAndApply( SetResource * info )
+{
+	sendAndApply((CPackForClient*)info);
+	if(gs->map->victoryCondition.condition == gatherResource)
+		checkLossVictory(info->player);
+}
+
+void CGameHandler::sendAndApply( SetResources * info )
+{
+	sendAndApply((CPackForClient*)info);
+	if(gs->map->victoryCondition.condition == gatherResource)
+		checkLossVictory(info->player);
+}
+
+void CGameHandler::sendAndApply( NewStructures * info )
+{
+	sendAndApply((CPackForClient*)info);
+	if(gs->map->victoryCondition.condition == buildCity)
+		checkLossVictory(getTown(info->tid)->tempOwner);
+}
+
+void CGameHandler::save( const std::string &fname )
+{
+	{
+		tlog0 << "Ordering clients to serialize...\n";
+		SaveGame sg(fname);
+
+		sendToAllClients(&sg);
+	}
+
+	{
+		tlog0 << "Serializing game info...\n";
+		CSaveFile save(GVCMIDirs.UserPath + "/Games/" + fname + ".vlgm1");
+		char hlp[8] = "VCMISVG";
+		save << hlp << static_cast<CMapHeader&>(*gs->map) << gs->scenarioOps << *VLC << gs;
+	}
+
+	{
+		tlog0 << "Serializing server info...\n";
+		CSaveFile save(GVCMIDirs.UserPath + "/Games/" + fname + ".vsgm1");
+		save << *this;
+	}
+	tlog0 << "Game has been successfully saved!\n";
+}
+
+void CGameHandler::close()
+{
+	tlog0 << "We have been requested to close.\n";	
+	//BOOST_FOREACH(CConnection *cc, conns)
+	//	if(cc && cc->socket && cc->socket->is_open())
+	//		cc->socket->close();
+	//exit(0);
+}
+
+bool CGameHandler::arrangeStacks( si32 id1, si32 id2, ui8 what, ui8 p1, ui8 p2, si32 val, ui8 player )
+{
+	CArmedInstance *s1 = static_cast<CArmedInstance*>(gs->map->objects[id1]),
+		*s2 = static_cast<CArmedInstance*>(gs->map->objects[id2]);
+	CCreatureSet &S1 = *s1, &S2 = *s2;
+	StackLocation sl1(s1, p1), sl2(s2, p2);
+
+	if(!isAllowedExchange(id1,id2))
+	{
+		complain("Cannot exchange stacks between these two objects!\n");
+		return false;
+	}
+
+	if(what==1) //swap
+	{
+		if ( ((s1->tempOwner != player && s1->tempOwner != 254) && S1.slots[p1]->count) //why 254??
+		  || ((s2->tempOwner != player && s2->tempOwner != 254) && S2.slots[p2]->count))
+		{
+			complain("Can't take troops from another player!");
+			return false;
+		}
+
+		swapStacks(sl1, sl2);
+	}
+	else if(what==2)//merge
+	{
+		if (( S1.slots[p1]->type != S2.slots[p2]->type && complain("Cannot merge different creatures stacks!"))
+		|| ((s1->tempOwner != player && s1->tempOwner != 254) && S2.slots[p2]->count) && complain("Can't take troops from another player!"))
+			return false; 
+
+		moveStack(sl1, sl2);
+	}
+	else if(what==3) //split
+	{
+		if ( (s1->tempOwner != player && S1.slots[p1]->count < s1->getArmy().getStackCount(p1) )
+			|| (s2->tempOwner != player && S2.slots[p2]->count < s2->getArmy().getStackCount(p2) ) )
+		{
+			complain("Can't move troops of another player!");
+			return false;
+		}
+
+		//general conditions checking
+		if((!vstd::contains(S1.slots,p1) && complain("no creatures to split"))
+			|| (val<1  && complain("no creatures to split"))  )
+		{
+			return false;
+		}
+
+
+		if(vstd::contains(S2.slots,p2))	 //dest. slot not free - it must be "rebalancing"...
+		{
+			int total = S1.slots[p1]->count + S2.slots[p2]->count;
+			if( (total < val   &&   complain("Cannot split that stack, not enough creatures!"))
+				|| (S2.slots[p2]->type != S1.slots[p1]->type && complain("Cannot rebalance different creatures stacks!"))
+			)
+			{
+				return false; 
+			}
+			
+			moveStack(sl1, sl2, val - S2.slots[p2]->count);
+			//S2.slots[p2]->count = val;
+			//S1.slots[p1]->count = total - val;
+		}
+		else //split one stack to the two
+		{
+			if(S1.slots[p1]->count < val)//not enough creatures
+			{
+				complain("Cannot split that stack, not enough creatures!");
+				return false; 
+			}
+
+
+			moveStack(sl1, sl2, val);
+		}
+
+	}
+	return true;
+}
+
+int CGameHandler::getPlayerAt( CConnection *c ) const
+{
+	std::set<int> all;
+	for(std::map<int,CConnection*>::const_iterator i=connections.begin(); i!=connections.end(); i++)
+		if(i->second == c)
+			all.insert(i->first);
+
+	switch(all.size())
+	{
+	case 0:
+		return 255;
+	case 1:
+		return *all.begin();
+	default:
+		{
+			//if we have more than one player at this connection, try to pick active one
+			if(vstd::contains(all,int(gs->currentPlayer)))
+				return gs->currentPlayer;
+			else
+				return 253; //cannot say which player is it
+		}
+	}
+}
+
+bool CGameHandler::disbandCreature( si32 id, ui8 pos )
+{
+	CArmedInstance *s1 = static_cast<CArmedInstance*>(gs->map->objects[id]);
+	if(!vstd::contains(s1->slots,pos))
+	{
+		complain("Illegal call to disbandCreature - no such stack in army!");
+		return false;
+	}
+
+	eraseStack(StackLocation(s1, pos));
+	return true;
+}
+
+bool CGameHandler::buildStructure( si32 tid, si32 bid, bool force /*=false*/ )
+{
+	CGTownInstance * t = static_cast<CGTownInstance*>(gs->map->objects[tid]);
+	CBuilding * b = VLC->buildh->buildings[t->subID][bid];
+
+	if( !force && gs->canBuildStructure(t,bid) != 7)
+	{
+		complain("Cannot build that building!");
+		return false;
+	}
+	
+	if( !force && bid == 26) //grail
+	{
+		if(!t->visitingHero || !t->visitingHero->hasArt(2))
+		{
+			complain("Cannot build grail - hero doesn't have it");
+			return false;
+		}
+
+		removeArtifact(VLC->arth->artifacts[2], t->visitingHero->id);
+	}
+
+	NewStructures ns;
+	ns.tid = tid;
+	if ( (bid == 18) && (vstd::contains(t->builtBuildings,(t->town->hordeLvl[0]+37))) )
+		ns.bid.insert(19);//we have upgr. dwelling, upgr. horde will be builded as well
+	else if ( (bid == 24) && (vstd::contains(t->builtBuildings,(t->town->hordeLvl[1]+37))) )
+		ns.bid.insert(25);
+	else if(bid>36) //upg dwelling
+	{
+		if ( (bid-37 == t->town->hordeLvl[0]) && (vstd::contains(t->builtBuildings,18)) )
+			ns.bid.insert(19);//we have horde, will be upgraded as well as dwelling
+		if ( (bid-37 == t->town->hordeLvl[1]) && (vstd::contains(t->builtBuildings,24)) )
+			ns.bid.insert(25);
+
+		SetAvailableCreatures ssi;
+		ssi.tid = tid;
+		ssi.creatures = t->creatures;
+		ssi.creatures[bid-37].second.push_back(t->town->upgradedCreatures[bid-37]);
+		sendAndApply(&ssi);
+	}
+	else if(bid >= 30) //bas. dwelling
+	{
+		int crid = t->town->basicCreatures[bid-30];
+		SetAvailableCreatures ssi;
+		ssi.tid = tid;
+		ssi.creatures = t->creatures;
+		ssi.creatures[bid-30].first = VLC->creh->creatures[crid]->growth;
+		ssi.creatures[bid-30].second.push_back(crid);
+		sendAndApply(&ssi);
+	}
+	else if(bid == 11)
+		ns.bid.insert(27);
+	else if(bid == 12)
+		ns.bid.insert(28);
+	else if(bid == 13)
+		ns.bid.insert(29);
+	else if (t->subID == 4 && bid == 17) //veil of darkness
+	{
+		GiveBonus gb(GiveBonus::TOWN);
+		gb.bonus.type = Bonus::DARKNESS;
+		gb.bonus.val = 20;
+		gb.id = t->id;
+		gb.bonus.duration = Bonus::PERMANENT;
+		gb.bonus.source = Bonus::TOWN_STRUCTURE;
+		gb.bonus.id = 17;
+		sendAndApply(&gb);
+	}
+	else if ( t->subID == 5 && bid == 22 )
+	{
+		setPortalDwelling(t);
+	}
+
+	ns.bid.insert(bid);
+	ns.builded = force?t->builded:(t->builded+1);
+	sendAndApply(&ns);
+	
+	//reveal ground for lookout tower
+	FoWChange fw;
+	fw.player = t->tempOwner;
+	fw.mode = 1;
+	getTilesInRange(fw.tiles,t->pos,t->getSightRadious(),t->tempOwner,1);
+	sendAndApply(&fw);
+
+	if (!force)
+	{
+		SetResources sr;
+		sr.player = t->tempOwner;
+		sr.res = gs->getPlayer(t->tempOwner)->resources;
+		for(int i=0;i<b->resources.size();i++)
+			sr.res[i]-=b->resources[i];
+		sendAndApply(&sr);
+	}
+
+	if(bid<5) //it's mage guild
+	{
+		if(t->visitingHero)
+			giveSpells(t,t->visitingHero);
+		if(t->garrisonHero)
+			giveSpells(t,t->garrisonHero);
+	}
+	if(t->visitingHero)
+		vistiCastleObjects (t, t->visitingHero);
+	if(t->garrisonHero)
+		vistiCastleObjects (t, t->garrisonHero);
+
+	checkLossVictory(t->tempOwner);
+	return true;
+}
+bool CGameHandler::razeStructure (si32 tid, si32 bid)
+{
+///incomplete, simply erases target building
+	CGTownInstance * t = static_cast<CGTownInstance*>(gs->map->objects[tid]);
+	if (t->builtBuildings.find(bid) == t->builtBuildings.end())
+		return false;
+	RazeStructures rs;
+	rs.tid = tid;
+	rs.bid.insert(bid);
+	rs.destroyed = t->destroyed + 1;
+	sendAndApply(&rs);
+//TODO: Remove dwellers
+	if (t->subID == 4 && bid == 17) //Veil of Darkness
+	{
+		RemoveBonus rb(RemoveBonus::TOWN);
+		rb.whoID = t->id;
+		rb.source = Bonus::TOWN_STRUCTURE;
+		rb.id = 17;
+		sendAndApply(&rb);
+	}
+	return true;
+}
+
+void CGameHandler::sendMessageToAll( const std::string &message )
+{
+	SystemMessage sm;
+	sm.text = message;
+	sendToAllClients(&sm);
+}
+
+bool CGameHandler::recruitCreatures( si32 objid, ui32 crid, ui32 cram, si32 fromLvl )
+{
+	const CGDwelling *dw = static_cast<CGDwelling*>(gs->map->objects[objid]);
+	const CArmedInstance *dst = NULL;
+	const CCreature *c = VLC->creh->creatures[crid];
+	bool warMachine = c->hasBonusOfType(Bonus::SIEGE_WEAPON);
+
+	//TODO: test for owning
+
+	if(dw->ID == TOWNI_TYPE)
+		dst = dw;
+	else if(dw->ID == 17  ||  dw->ID == 20  ||  dw->ID == 78) //advmap dwelling
+		dst = getHero(gs->getPlayer(dw->tempOwner)->currentSelection); //TODO: check if current hero is really visiting dwelling
+	else if(dw->ID == 106)
+		dst = dynamic_cast<const CGHeroInstance *>(getTile(dw->visitablePos())->visitableObjects.back());
+
+	assert(dw && dst);
+
+	//verify
+	bool found = false;
+	int level = 0;
+
+	typedef std::pair<const int,int> Parka;
+	for(; level < dw->creatures.size(); level++) //iterate through all levels
+	{
+		if ( (fromLvl != -1) && ( level !=fromLvl ) )
+			continue;
+		const std::pair<ui32, std::vector<ui32> > &cur = dw->creatures[level]; //current level info <amount, list of cr. ids>
+		int i = 0;
+		for(; i < cur.second.size(); i++) //look for crid among available creatures list on current level
+			if(cur.second[i] == crid)
+				break;
+
+		if(i < cur.second.size())
+		{
+			found = true;
+			cram = std::min(cram, cur.first); //reduce recruited amount up to available amount
+			break;
+		}
+	}
+	int slot = dst->getSlotFor(crid); 
+
+	if(!found && complain("Cannot recruit: no such creatures!")
+		|| cram  >  VLC->creh->creatures[crid]->maxAmount(gs->getPlayer(dst->tempOwner)->resources) && complain("Cannot recruit: lack of resources!")
+		|| cram<=0  &&  complain("Cannot recruit: cram <= 0!")
+		|| slot<0  && !warMachine && complain("Cannot recruit: no available slot!")) 
+	{
+		return false;
+	}
+
+	//recruit
+	SetResources sr;
+	sr.player = dst->tempOwner;
+	for(int i=0;i<RESOURCE_QUANTITY;i++)
+		sr.res[i]  =  gs->getPlayer(dst->tempOwner)->resources[i] - (c->cost[i] * cram);
+
+	SetAvailableCreatures sac;
+	sac.tid = objid;
+	sac.creatures = dw->creatures;
+	sac.creatures[level].first -= cram;
+
+	sendAndApply(&sr);
+	sendAndApply(&sac);
+	
+	if(warMachine)
+	{
+		switch(crid)
+		{
+		case 146:
+			giveHeroArtifact(4, dst->id, 13);
+			break;
+		case 147:
+			giveHeroArtifact(6, dst->id, 15);
+			break;
+		case 148:
+			giveHeroArtifact(5, dst->id, 14);
+			break;
+		default:
+			complain("This war machine cannot be recruited!");
+			return false;
+		}
+	}
+	else
+	{
+		addToSlot(StackLocation(dst, slot), c, cram);
+	}
+	return true;
+}
+
+bool CGameHandler::upgradeCreature( ui32 objid, ui8 pos, ui32 upgID )
+{
+	CArmedInstance *obj = static_cast<CArmedInstance*>(gs->map->objects[objid]);
+	assert(obj->hasStackAtSlot(pos));
+	UpgradeInfo ui = gs->getUpgradeInfo(obj->getStack(pos));
+	int player = obj->tempOwner;
+	int crQuantity = obj->slots[pos]->count;
+	int newIDpos= vstd::findPos(ui.newID, upgID);//get position of new id in UpgradeInfo
+
+	//check if upgrade is possible
+	if( (ui.oldID<0 || newIDpos == -1 ) && complain("That upgrade is not possible!")) 
+	{
+		return false;
+	}
+	
+
+	//check if player has enough resources
+	for (std::set<std::pair<int,int> >::iterator j=ui.cost[newIDpos].begin(); j!=ui.cost[newIDpos].end(); j++)
+	{
+		if(gs->getPlayer(player)->resources[j->first] < j->second*crQuantity)
+		{
+			complain("Cannot upgrade, not enough resources!");
+			return false;
+		}
+	}
+	
+	//take resources
+	for (std::set<std::pair<int,int> >::iterator j=ui.cost[newIDpos].begin(); j!=ui.cost[newIDpos].end(); j++)
+	{
+		SetResource sr;
+		sr.player = player;
+		sr.resid = j->first;
+		sr.val = gs->getPlayer(player)->resources[j->first] - j->second*crQuantity;
+		sendAndApply(&sr);
+	}
+	
+	//upgrade creature
+	changeStackType(StackLocation(obj, pos), VLC->creh->creatures[upgID]);
+	return true;
+}
+
+bool CGameHandler::changeStackType(const StackLocation &sl, CCreature *c)
+{
+	if(!sl.army->hasStackAtSlot(sl.slot))
+		COMPLAIN_RET("Cannot find a stack to change type");
+
+	SetStackType sst;
+	sst.sl = sl;
+	sst.type = c;
+	sendAndApply(&sst);	
+	return true;
+}
+
+bool CGameHandler::garrisonSwap( si32 tid )
+{
+	CGTownInstance *town = gs->getTown(tid);
+	if(!town->garrisonHero && town->visitingHero) //visiting => garrison, merge armies: town army => hero army
+	{
+
+		if(!town->visitingHero->canBeMergedWith(*town))
+		{
+			complain("Cannot make garrison swap, not enough free slots!");
+			return false;
+		}
+
+		const CCreatureSet &cso = *town;
+		const CCreatureSet &csn = *town->visitingHero;
+
+		while(!cso.slots.empty())//while there are unmoved creatures
+		{
+			TSlots::const_iterator i = cso.slots.begin(); //iterator to stack to move
+			StackLocation sl(town, i->first); //location of stack to move
+
+			TSlot pos = csn.getSlotFor(i->second->type);
+			if(pos < 0)
+			{
+				//try to merge two other stacks to make place
+				std::pair<TSlot, TSlot> toMerge;
+				if(csn.mergableStacks(toMerge, i->first))
+				{
+					moveStack(StackLocation(town->visitingHero, toMerge.first), StackLocation(town->visitingHero, toMerge.second)); //merge toMerge.first into toMerge.second
+					moveStack(sl, StackLocation(town->visitingHero, toMerge.first)); //move stack to freed slot
+				}
+				else
+				{
+					complain("Unexpected failure during an attempt to merge town and visiting hero armies!");
+					return false;
+				}
+			}
+			else
+			{
+				moveStack(sl, StackLocation(town->visitingHero, pos));
+			}
+		}
+		
+		SetHeroesInTown intown;
+		intown.tid = tid;
+		intown.visiting = -1;
+		intown.garrison = town->visitingHero->id;
+		sendAndApply(&intown);
+		return true;
+	}					
+	else if (town->garrisonHero && !town->visitingHero) //move hero out of the garrison
+	{
+		//check if moving hero out of town will break 8 wandering heroes limit
+		if(getHeroCount(town->garrisonHero->tempOwner,false) >= 8)
+		{
+			complain("Cannot move hero out of the garrison, there are already 8 wandering heroes!");
+			return false;
+		}
+
+		SetHeroesInTown intown;
+		intown.tid = tid;
+		intown.garrison = -1;
+		intown.visiting =  town->garrisonHero->id;
+		sendAndApply(&intown);
+	}
+	else if (town->garrisonHero && town->visitingHero) //swap visiting and garrison hero
+	{
+		SetHeroesInTown intown;
+		intown.tid = tid;
+		intown.garrison = town->visitingHero->id;
+		intown.visiting =  town->garrisonHero->id;
+		sendAndApply(&intown);
+		return true;
+	}
+	else
+	{
+		complain("Cannot swap garrison hero!");
+		return false;
+	}
+}
+
+// With the amount of changes done to the function, it's more like transferArtifacts.
+bool CGameHandler::swapArtifacts(si32 srcHeroID, si32 destHeroID, ui16 srcSlot, ui16 destSlot)
+{
+	CGHeroInstance *srcHero = gs->getHero(srcHeroID);
+	CGHeroInstance *destHero = gs->getHero(destHeroID);
+
+	// Make sure exchange is even possible between the two heroes.
+	if (distance(srcHero->pos,destHero->pos) > 1.5 )
+		return false;
+
+	const CArtifact *srcArtifact = srcHero->getArt(srcSlot);
+	const CArtifact *destArtifact = destHero->getArt(destSlot);
+
+	if (srcArtifact == NULL)
+	{
+		complain("No artifact to swap!");
+		return false;
+	}
+	
+	if (destArtifact && srcHero->tempOwner != destHero->tempOwner)
+	{
+		complain("Can't take artifact from hero of another player!");
+		return false;
+	}
+
+	SetHeroArtifacts sha;
+	sha.hid = srcHeroID;
+	sha.artifacts = srcHero->artifacts;
+	sha.artifWorn = srcHero->artifWorn;
+
+	// Combinational artifacts needs to be removed first so they don't get denied movement because of their own locks.
+	if (srcHeroID == destHeroID && srcSlot < 19 && destSlot < 19) 
+	{
+		sha.setArtAtPos(srcSlot, NULL);
+		if (!vstd::contains(sha.artifWorn, destSlot))
+			destArtifact = NULL;
+	}
+
+	// Check if src/dest slots are appropriate for the artifacts exchanged.
+	// Moving to the backpack is always allowed.
+	if ((!srcArtifact || destSlot < 19)
+		&& (srcArtifact && !srcArtifact->fitsAt(srcHeroID == destHeroID ? sha.artifWorn : destHero->artifWorn, destSlot)))
+	{
+		complain("Cannot swap artifacts!");
+		return false;
+	}
+
+	if ((srcArtifact && srcArtifact->id == 145) || (destArtifact && destArtifact->id == 145)) 
+	{
+		complain("Cannot move artifact locks.");
+		return false;
+	}
+
+	if (destSlot >= 19 && srcArtifact->isBig()) 
+	{
+		complain("Cannot put big artifacts in backpack!");
+		return false;
+	}
+
+	if (srcSlot == 16 || destSlot == 16) 
+	{
+		complain("Cannot move catapult!");
+		return false;
+	}
+
+	// If dest does not fit in src, put it in dest's backpack instead.
+	if (srcHeroID == destHeroID) // To avoid stumbling on own locks, remove artifact first.
+		sha.setArtAtPos(destSlot, NULL);
+	const bool destFits = !destArtifact || srcSlot >= 19 || destSlot >= 19 || destArtifact->fitsAt(sha.artifWorn, srcSlot);
+	if (srcHeroID == destHeroID && destArtifact)
+		sha.setArtAtPos(destSlot, destArtifact);
+
+	sha.setArtAtPos(srcSlot, NULL);
+	if (destSlot < 19 && (destArtifact || srcSlot < 19) && destFits)
+		sha.setArtAtPos(srcSlot, destArtifact ? destArtifact : NULL);
+
+	// Internal hero artifact arrangement.
+	if(srcHero == destHero) 
+	{
+		// Correction for destination from removing source artifact in backpack.
+		if (srcSlot >= 19 && destSlot >= 19 && srcSlot < destSlot)
+			destSlot--;
+
+		sha.setArtAtPos(destSlot, srcHero->getArtAtPos(srcSlot));
+	}
+	if (srcHeroID != destHeroID) 
+	{
+		// Exchange between two different heroes.
+		SetHeroArtifacts sha2;
+		sha2.hid = destHeroID;
+		sha2.artifacts = destHero->artifacts;
+		sha2.artifWorn = destHero->artifWorn;
+		sha2.setArtAtPos(destSlot, srcArtifact ? srcArtifact : NULL);
+		if (!destFits)
+			sha2.setArtAtPos(sha2.artifacts.size() + 19, destHero->getArtAtPos(destSlot));
+		sendAndApply(&sha2);
+	}
+	sendAndApply(&sha);
+	return true;
+}
+
+/**
+ * Assembles or disassembles a combination artifact.
+ * @param heroID ID of hero holding the artifact(s).
+ * @param artifactSlot The worn slot ID of the combination- or constituent artifact.
+ * @param assemble True for assembly operation, false for disassembly.
+ * @param assembleTo If assemble is true, this represents the artifact ID of the combination
+ * artifact to assemble to. Otherwise it's not used.
+ */
+bool CGameHandler::assembleArtifacts (si32 heroID, ui16 artifactSlot, bool assemble, ui32 assembleTo)
+{
+	if (artifactSlot < 0 || artifactSlot > 18) {
+		complain("Illegal artifact slot.");
+		return false;
+	}
+
+	CGHeroInstance *hero = gs->getHero(heroID);
+	const CArtifact *destArtifact = hero->getArt(artifactSlot);
+
+	SetHeroArtifacts sha;
+	sha.hid = heroID;
+	sha.artifacts = hero->artifacts;
+	sha.artifWorn = hero->artifWorn;
+
+	if (assemble)
+	{
+		if (VLC->arth->artifacts.size() < assembleTo)
+		{
+			complain("Illegal artifact to assemble to.");
+			return false;
+		}
+
+		if (!destArtifact->canBeAssembledTo(hero->artifWorn, assembleTo))
+		{
+			complain("Artifact cannot be assembled.");
+			return false;
+		}
+
+		const CArtifact &artifact = *VLC->arth->artifacts[assembleTo];
+
+		if (artifact.constituents == NULL)
+		{
+			complain("Not a combinational artifact.");
+			return false;
+		}
+
+		// Perform assembly.
+		bool destConsumed = false; // Determines which constituent that will be counted for together with the artifact.
+		const bool destSpecific = vstd::contains(artifact.possibleSlots, artifactSlot); // Prefer the chosen slot as the location for the assembled artifact.
+
+		BOOST_FOREACH(ui32 constituentID, *artifact.constituents)
+		{
+			if (destSpecific && constituentID == destArtifact->id)
+			{
+				sha.artifWorn[artifactSlot] = VLC->arth->artifacts[assembleTo];
+				destConsumed = true;
+				continue;
+			}
+
+			bool found = false;
+			for (std::map<ui16, CArtifact*>::iterator it = sha.artifWorn.begin(); it != sha.artifWorn.end(); ++it)
+			{
+				if (it->second->id == constituentID)
+				{ // Found possible constituent to substitute.
+					if (destSpecific && !destConsumed && it->second->id == destArtifact->id)
+					{
+						// Find the specified destination for assembled artifact.
+						if (it->first == artifactSlot)
+						{
+							it->second = VLC->arth->artifacts[assembleTo];
+							destConsumed = true;
+
+							found = true;
+							break;
+						}
+					}
+					else
+					{
+						// Either put the assembled artifact in a fitting spot, or put a lock.
+						if (!destSpecific && !destConsumed && vstd::contains(artifact.possibleSlots, it->first))
+						{
+							it->second = VLC->arth->artifacts[assembleTo];
+							destConsumed = true;
+						}
+						else
+						{
+							it->second = VLC->arth->artifacts[145];
+						}
+
+						found = true;
+						break;
+					}
+				}
+			}
+			if (!found) {
+				complain("Constituent missing.");
+				return false;
+			}
+		}
+	}
+	else
+	{
+		// Perform disassembly.
+		bool destConsumed = false; // Determines which constituent that will be counted for together with the artifact.
+		BOOST_FOREACH(ui32 constituentID, *destArtifact->constituents)
+		{
+			const CArtifact &constituent = *VLC->arth->artifacts[constituentID];
+
+			if (!destConsumed && vstd::contains(constituent.possibleSlots, artifactSlot))
+			{
+				sha.artifWorn[artifactSlot] = VLC->arth->artifacts[constituentID];
+				destConsumed = true;
+			}
+			else
+			{
+				BOOST_REVERSE_FOREACH(ui16 slotID, constituent.possibleSlots)
+				{
+					if (vstd::contains(sha.artifWorn, slotID) && sha.artifWorn[slotID]->id == 145)
+					{
+						sha.artifWorn[slotID]->id = constituentID;
+						break;
+					}
+				}
+			}
+		}
+	}
+
+	sendAndApply(&sha);
+
+	return true;
+}
+
+bool CGameHandler::buyArtifact( ui32 hid, si32 aid )
+{
+	CGHeroInstance *hero = gs->getHero(hid);
+	CGTownInstance *town = const_cast<CGTownInstance*>(hero->visitedTown);
+	if(aid==0) //spellbook
+	{
+		if(!vstd::contains(town->builtBuildings,si32(0)) && complain("Cannot buy a spellbook, no mage guild in the town!")
+			|| getResource(hero->getOwner(),6)<500 && complain("Cannot buy a spellbook, not enough gold!") 
+			|| hero->getArt(17) && complain("Cannot buy a spellbook, hero already has a one!")
+			)
+			return false;
+
+		giveResource(hero->getOwner(),6,-500);
+		giveHeroArtifact(0,hid,17);
+		giveSpells(town,hero);
+		return true;
+	}
+	else if(aid < 7  &&  aid > 3) //war machine
+	{
+		int price = VLC->arth->artifacts[aid]->price;
+		if(vstd::contains(hero->artifWorn,ui16(9+aid)) && complain("Hero already has this machine!")
+			|| !vstd::contains(town->builtBuildings,si32(16)) && complain("No blackismith!")
+			|| gs->getPlayer(hero->getOwner())->resources[6] < price  && complain("Not enough gold!")  //no gold
+			|| (!(town->subID == 6 && vstd::contains(town->builtBuildings,si32(22) ) )
+			&& town->town->warMachine!= aid ) &&  complain("This machine is unavailable here!") ) 
+		{
+			return false;
+		}
+
+		giveResource(hero->getOwner(),6,-price);
+		giveHeroArtifact(aid,hid,9+aid);
+		return true;
+	}
+	return false;
+}
+
+bool CGameHandler::buyArtifact(const IMarket *m, const CGHeroInstance *h, int rid, int aid)
+{
+	if(!vstd::contains(m->availableItemsIds(RESOURCE_ARTIFACT), aid))
+		COMPLAIN_RET("That artifact is unavailable!");
+
+	int b1, b2;
+	m->getOffer(rid, aid, b1, b2, RESOURCE_ARTIFACT);
+	
+	if(getResource(h->tempOwner, rid) < b1)
+		COMPLAIN_RET("You can't afford to buy this artifact!");
+
+	SetResource sr;
+	sr.player = h->tempOwner;
+	sr.resid = rid;
+	sr.val = getResource(h->tempOwner, rid) - b1;
+	sendAndApply(&sr);
+
+
+	SetAvailableArtifacts saa;
+	if(m->o->ID == TOWNI_TYPE)
+	{
+		saa.id = -1;
+		saa.arts = CGTownInstance::merchantArtifacts;
+	}
+	else if(const CGBlackMarket *bm = dynamic_cast<const CGBlackMarket *>(m->o)) //black market
+	{
+		saa.id = bm->id;
+		saa.arts = bm->artifacts;
+	}
+	else
+		COMPLAIN_RET("Wrong marktet...");
+
+	bool found = false;
+	BOOST_FOREACH(const CArtifact *&art, saa.arts)
+	{
+		if(art && art->id == aid)
+		{
+			art = NULL;
+			found = true;
+			break;
+		}
+	}
+
+	if(!found)
+		COMPLAIN_RET("Cannot find selected artifact on the list");
+
+	sendAndApply(&saa);
+
+	giveHeroArtifact(aid, h->id, -2);
+	return true;
+}
+
+bool CGameHandler::buySecSkill( const IMarket *m, const CGHeroInstance *h, int skill)
+{
+	if (!h)
+		COMPLAIN_RET("You need hero to buy a skill!");
+		
+	if (h->getSecSkillLevel(skill))
+		COMPLAIN_RET("Hero already know this skill");
+		
+	if (h->secSkills.size() >= SKILL_PER_HERO)//can't learn more skills
+		COMPLAIN_RET("Hero can't learn any more skills");
+	
+	if (h->type->heroClass->proSec[skill]==0)//can't learn this skill (like necromancy for most of non-necros)
+		COMPLAIN_RET("The hero can't learn this skill!");
+
+	if(!vstd::contains(m->availableItemsIds(RESOURCE_SKILL), skill))
+		COMPLAIN_RET("That skill is unavailable!");
+
+	if(getResource(h->tempOwner, 6) < 2000)//TODO: remove hardcoded resource\summ?
+		COMPLAIN_RET("You can't afford to buy this skill");
+
+	SetResource sr;
+	sr.player = h->tempOwner;
+	sr.resid = 6;
+	sr.val = getResource(h->tempOwner, 6) - 2000;
+	sendAndApply(&sr);
+
+	changeSecSkill(h->id, skill, 1, true);
+	return true;
+}
+
+bool CGameHandler::tradeResources(const IMarket *market, ui32 val, ui8 player, ui32 id1, ui32 id2)
+{
+	int r1 = gs->getPlayer(player)->resources[id1], 
+		r2 = gs->getPlayer(player)->resources[id2];
+
+	amin(val, r1); //can't trade more resources than have
+
+	int b1, b2; //base quantities for trade
+	market->getOffer(id1, id2, b1, b2, RESOURCE_RESOURCE);
+	int units = val / b1; //how many base quantities we trade
+
+	if(val%b1) //all offered units of resource should be used, if not -> somewhere in calculations must be an error
+	{
+		//TODO: complain?
+		assert(0);
+	}
+
+	SetResource sr;
+	sr.player = player;
+	sr.resid = id1;
+	sr.val = r1 - b1 * units;
+	sendAndApply(&sr);
+
+	sr.resid = id2;
+	sr.val = r2 + b2 * units;
+	sendAndApply(&sr);
+
+	return true;
+}
+
+bool CGameHandler::sellCreatures(ui32 count, const IMarket *market, const CGHeroInstance * hero, ui32 slot, ui32 resourceID)
+{
+	if(!vstd::contains(hero->Slots(), slot))
+		COMPLAIN_RET("Hero doesn't have any creature in that slot!");
+
+	const CStackInstance &s = hero->getStack(slot);
+
+	if(s.count < count  //can't sell more creatures than have
+		|| hero->Slots().size() == 1  &&  hero->needsLastStack()  &&  s.count == count) //can't sell last stack
+	{
+		COMPLAIN_RET("Not enough creatures in army!");
+	}
+
+	int b1, b2; //base quantities for trade
+ 	market->getOffer(s.type->idNumber, resourceID, b1, b2, CREATURE_RESOURCE);
+ 	int units = count / b1; //how many base quantities we trade
+ 
+ 	if(count%b1) //all offered units of resource should be used, if not -> somewhere in calculations must be an error
+ 	{
+ 		//TODO: complain?
+ 		assert(0);
+ 	}
+ 
+	changeStackCount(StackLocation(hero, slot), -count);
+
+ 	SetResource sr;
+ 	sr.player = hero->tempOwner;
+ 	sr.resid = resourceID;
+ 	sr.val = getResource(hero->tempOwner, resourceID) + b2 * units;
+ 	sendAndApply(&sr);
+
+	return true;
+}
+
+bool CGameHandler::transformInUndead(const IMarket *market, const CGHeroInstance * hero, ui32 slot)
+{
+	const CArmedInstance *army = NULL;
+	if (hero)
+		army = hero;
+	else
+		army = dynamic_cast<const CGTownInstance *>(market->o);
+
+	if (!army)
+		COMPLAIN_RET("Incorrect call to transform in undead!");
+	if(!army->hasStackAtSlot(slot))
+		COMPLAIN_RET("Army doesn't have any creature in that slot!");
+
+
+	const CStackInstance &s = army->getStack(slot);
+	int resCreature;//resulting creature - bone dragons or skeletons
+	
+	if	(s.hasBonusOfType(Bonus::DRAGON_NATURE))
+		resCreature = 68;
+	else
+		resCreature = 56;
+
+	changeStackType(StackLocation(army, slot), VLC->creh->creatures[resCreature]);
+	return true;
+}
+
+bool CGameHandler::sendResources(ui32 val, ui8 player, ui32 r1, ui32 r2)
+{
+	const PlayerState *p2 = gs->getPlayer(r2, false);
+	if(!p2  ||  p2->status != PlayerState::INGAME)
+	{
+		complain("Dest player must be in game!");
+		return false;
+	}
+
+	si32 curRes1 = gs->getPlayer(player)->resources[r1], curRes2 = gs->getPlayer(r2)->resources[r1];
+	val = std::min(si32(val),curRes1);
+
+	SetResource sr;
+	sr.player = player;
+	sr.resid = r1;
+	sr.val = curRes1 - val;
+	sendAndApply(&sr);
+
+	sr.player = r2;
+	sr.val = curRes2 + val;
+	sendAndApply(&sr);
+
+	return true;
+}
+
+bool CGameHandler::setFormation( si32 hid, ui8 formation )
+{
+	gs->getHero(hid)-> formation = formation;
+	return true;
+}
+
+bool CGameHandler::hireHero(const CGObjectInstance *obj, ui8 hid, ui8 player)
+{
+	const PlayerState *p = gs->getPlayer(player);
+	const CGTownInstance *t = gs->getTown(obj->id);
+
+	//common prconditions
+	if( p->resources[6]<2500  && complain("Not enough gold for buying hero!")
+		|| getHeroCount(player, false) >= 8 && complain("Cannot hire hero, only 8 wandering heroes are allowed!"))
+		return false;
+
+	if(t) //tavern in town
+	{
+		if(!vstd::contains(t->builtBuildings,5)  && complain("No tavern!")
+			|| t->visitingHero  && complain("There is visiting hero - no place!"))
+			return false;
+	}
+	else if(obj->ID == 95) //Tavern on adv map
+	{
+		if(getTile(obj->visitablePos())->visitableObjects.back() != obj  &&  complain("Tavern entry must be unoccupied!"))
+			return false;
+	}
+
+
+	CGHeroInstance *nh = p->availableHeroes[hid];
+	assert(nh);
+
+	HeroRecruited hr;
+	hr.tid = obj->id;
+	hr.hid = nh->subID;
+	hr.player = player;
+	hr.tile = obj->visitablePos() + nh->getVisitableOffset();
+	sendAndApply(&hr);
+
+
+	std::map<ui32,CGHeroInstance *> pool = gs->unusedHeroesFromPool();
+
+	const CGHeroInstance *theOtherHero = p->availableHeroes[!hid];
+	const CGHeroInstance *newHero = gs->hpool.pickHeroFor(false, player, getNativeTown(player), pool, theOtherHero->type->heroClass);
+
+	SetAvailableHeroes sah;
+	sah.player = player;
+
+	if(newHero)
+	{
+		sah.hid[hid] = newHero->subID;
+		sah.army[hid] = new CCreatureSet();
+		sah.army[hid]->addToSlot(0, VLC->creh->nameToID[newHero->type->refTypeStack[0]],1);
+	}
+	else
+		sah.hid[hid] = -1;
+
+	sah.hid[!hid] = theOtherHero ? theOtherHero->subID : -1;
+	sendAndApply(&sah);
+
+	SetResource sr;
+	sr.player = player;
+	sr.resid = 6;
+	sr.val = p->resources[6] - 2500;
+	sendAndApply(&sr);
+
+	if(t)
+	{
+		vistiCastleObjects (t, nh);
+		giveSpells (t,nh);
+	}
+	return true;
+}
+
+bool CGameHandler::queryReply( ui32 qid, ui32 answer )
+{
+	boost::unique_lock<boost::recursive_mutex> lock(gsm);
+	if(vstd::contains(callbacks,qid))
+	{
+		CFunctionList<void(ui32)> callb = callbacks[qid];
+		callbacks.erase(qid);
+		if(callb)
+			callb(answer);
+	}
+	else if(vstd::contains(garrisonCallbacks,qid))
+	{
+		if(garrisonCallbacks[qid])
+			garrisonCallbacks[qid]();
+		garrisonCallbacks.erase(qid);
+		allowedExchanges.erase(qid);
+	}
+	else
+	{
+		tlog1 << "Unknown query reply...\n";
+		return false;
+	}
+	return true;
+}
+
+bool CGameHandler::makeBattleAction( BattleAction &ba )
+{
+	tlog1 << "\tMaking action of type " << ba.actionType << std::endl;
+	bool ok = true;
+	switch(ba.actionType)
+	{
+	case 2: //walk
+		{
+			sendAndApply(&StartAction(ba)); //start movement
+			moveStack(ba.stackNumber,ba.destinationTile); //move
+			sendAndApply(&EndAction());
+			break;
+		}
+	case 3: //defend
+	case 8: //wait
+		{
+			sendAndApply(&StartAction(ba));
+			sendAndApply(&EndAction());
+			break;
+		}
+	case 4: //retreat/flee
+		{
+			if( !gs->battleCanFlee(ba.side ? gs->curB->side2 : gs->curB->side1) )
+				break;
+			//TODO: remove retreating hero from map and place it in recruitment list
+			BattleResult *br = new BattleResult;
+			br->result = 1;
+			br->winner = !ba.side; //fleeing side loses
+			gs->curB->calculateCasualties(br->casualties);
+			giveExp(*br);
+			battleResult.set(br);
+			break;
+		}
+	case 6: //walk or attack
+		{
+			sendAndApply(&StartAction(ba)); //start movement and attack
+			int startingPos = gs->curB->getStack(ba.stackNumber)->position;
+			int distance = moveStack(ba.stackNumber, ba.destinationTile);
+			CStack *curStack = gs->curB->getStack(ba.stackNumber),
+				*stackAtEnd = gs->curB->getStackT(ba.additionalInfo);
+
+			if(curStack->position != ba.destinationTile //we wasn't able to reach destination tile
+				&& !(curStack->doubleWide()
+					&&  ( curStack->position == ba.destinationTile + (curStack->attackerOwned ?  +1 : -1 ) )
+						) //nor occupy specified hex
+				) 
+			{
+				std::string problem = "We cannot move this stack to its destination " + curStack->getCreature()->namePl;
+				tlog3 << problem << std::endl;
+				complain(problem);
+				ok = false;
+				sendAndApply(&EndAction());
+				break;
+			}
+
+			if(curStack->ID == stackAtEnd->ID) //we should just move, it will be handled by following check
+			{
+				stackAtEnd = NULL;
+			}
+
+			if(!stackAtEnd)
+			{
+				std::ostringstream problem;
+				problem << "There is no stack on " << ba.additionalInfo << " tile (no attack)!";
+				std::string probl = problem.str();
+				tlog3 << probl << std::endl;
+				complain(probl);
+				ok = false;
+				sendAndApply(&EndAction());
+				break;
+			}
+
+			ui16 curpos = curStack->position, 
+				enemypos = stackAtEnd->position;
+
+
+			if( !(
+				(BattleInfo::mutualPosition(curpos, enemypos) >= 0)						//front <=> front
+				|| (curStack->doubleWide()									//back <=> front
+					&& BattleInfo::mutualPosition(curpos + (curStack->attackerOwned ? -1 : 1), enemypos) >= 0)
+				|| (stackAtEnd->doubleWide()									//front <=> back
+					&& BattleInfo::mutualPosition(curpos, enemypos + (stackAtEnd->attackerOwned ? -1 : 1)) >= 0)
+				|| (stackAtEnd->doubleWide() && curStack->doubleWide()//back <=> back
+					&& BattleInfo::mutualPosition(curpos + (curStack->attackerOwned ? -1 : 1), enemypos + (stackAtEnd->attackerOwned ? -1 : 1)) >= 0)
+				)
+				)
+			{
+				tlog3 << "Attack cannot be performed!";
+				sendAndApply(&EndAction());
+				ok = false;
+			}
+
+			//attack
+			BattleAttack bat;
+			prepareAttack(bat, curStack, stackAtEnd, distance);
+			sendAndApply(&bat);
+			handleAfterAttackCasting(bat);
+
+			//counterattack
+			if(!curStack->hasBonusOfType(Bonus::BLOCKS_RETALIATION)
+				&& stackAtEnd->alive()
+				&& ( stackAtEnd->counterAttacks > 0 || stackAtEnd->hasBonusOfType(Bonus::UNLIMITED_RETALIATIONS) )
+				&& !stackAtEnd->hasBonusOfType(Bonus::SIEGE_WEAPON)
+				&& !stackAtEnd->hasBonusOfType(Bonus::HYPNOTIZED))
+			{
+				prepareAttack(bat, stackAtEnd, curStack, 0);
+				bat.flags |= 2;
+				sendAndApply(&bat);
+				handleAfterAttackCasting(bat);
+			}
+
+			//second attack
+			if(curStack->valOfBonuses(Bonus::ADDITIONAL_ATTACK) > 0
+				&& !curStack->hasBonusOfType(Bonus::SHOOTER)
+				&& curStack->alive()
+				&& stackAtEnd->alive()  )
+			{
+				bat.flags = 0;
+				prepareAttack(bat, curStack, stackAtEnd, 0);
+				sendAndApply(&bat);
+				handleAfterAttackCasting(bat);
+			}
+
+			//return
+			if(curStack->hasBonusOfType(Bonus::RETURN_AFTER_STRIKE) && startingPos != curStack->position && curStack->alive())
+			{
+				moveStack(ba.stackNumber, startingPos);
+				//NOTE: curStack->ID == ba.stackNumber (rev 1431)
+			}
+			sendAndApply(&EndAction());
+			break;
+		}
+	case 7: //shoot
+		{
+			CStack *curStack = gs->curB->getStack(ba.stackNumber),
+				*destStack= gs->curB->getStackT(ba.destinationTile);
+			if( !gs->battleCanShoot(ba.stackNumber, ba.destinationTile) )
+				break;
+
+			sendAndApply(&StartAction(ba)); //start shooting
+
+			BattleAttack bat;
+			bat.flags |= 1;
+			prepareAttack(bat, curStack, destStack, 0);
+			sendAndApply(&bat);
+
+			if(curStack->valOfBonuses(Bonus::ADDITIONAL_ATTACK) > 0 //if unit shots twice let's make another shot
+				&& curStack->alive()
+				&& destStack->alive()
+				&& curStack->shots
+				)
+			{
+				prepareAttack(bat, curStack, destStack, 0);
+				sendAndApply(&bat);
+				handleAfterAttackCasting(bat);
+			}
+
+			sendAndApply(&EndAction());
+			break;
+		}
+	case 9: //catapult
+		{
+			sendAndApply(&StartAction(ba));
+			const CGHeroInstance * attackingHero = gs->curB->heroes[ba.side];
+			CHeroHandler::SBallisticsLevelInfo sbi = VLC->heroh->ballistics[attackingHero->getSecSkillLevel(10)]; //ballistics
+			
+			int attackedPart = gs->curB->hexToWallPart(ba.destinationTile);
+			if(attackedPart == -1)
+			{
+				complain("catapult tried to attack non-catapultable hex!");
+				break;
+			}
+			int wallInitHP = gs->curB->si.wallState[attackedPart];
+			int dmgAlreadyDealt = 0; //in successive iterations damage is dealt but not yet substracted from wall's HPs
+			for(int g=0; g<sbi.shots; ++g)
+			{
+				if(wallInitHP + dmgAlreadyDealt == 3) //it's not destroyed
+					continue;
+				
+				CatapultAttack ca; //package for clients
+				std::pair< std::pair< ui8, si16 >, ui8> attack; //<< attackedPart , destination tile >, damageDealt >
+				attack.first.first = attackedPart;
+				attack.first.second = ba.destinationTile;
+				attack.second = 0;
+
+				int chanceForHit = 0;
+				int dmgChance[3] = {sbi.noDmg, sbi.oneDmg, sbi.twoDmg}; //dmgChance[i] - chance for doing i dmg when hit is successful
+				switch(attackedPart)
+				{
+				case 0: //keep
+					chanceForHit = sbi.keep;
+					break;
+				case 1: //bottom tower
+				case 6: //upper tower
+					chanceForHit = sbi.tower;
+					break;
+				case 2: //bottom wall
+				case 3: //below gate
+				case 4: //over gate
+				case 5: //upper wall
+					chanceForHit = sbi.wall;
+					break;
+				case 7: //gate
+					chanceForHit = sbi.gate;
+					break;
+				}
+
+				if(rand()%100 <= chanceForHit) //hit is successful
+				{
+					int dmgRand = rand()%100;
+					//accumulating dmgChance
+					dmgChance[1] += dmgChance[0];
+					dmgChance[2] += dmgChance[1];
+					//calculating dealt damage
+					for(int v = 0; v < ARRAY_COUNT(dmgChance); ++v)
+					{
+						if(dmgRand <= dmgChance[v])
+						{
+							attack.second = std::min(3 - dmgAlreadyDealt - wallInitHP, v);
+							dmgAlreadyDealt += attack.second;
+							break;
+						}
+					}
+
+					//removing creatures in turrets / keep if one is destroyed
+					if(attack.second > 0 && (attackedPart == 0 || attackedPart == 1 || attackedPart == 6))
+					{
+						int posRemove = -1;
+						switch(attackedPart)
+						{
+						case 0: //keep
+							posRemove = -2;
+							break;
+						case 1: //bottom tower
+							posRemove = -3;
+							break;
+						case 6: //upper tower
+							posRemove = -4;
+							break;
+						}
+
+						BattleStacksRemoved bsr;
+						for(int g=0; g<gs->curB->stacks.size(); ++g)
+						{
+							if(gs->curB->stacks[g]->position == posRemove)
+							{
+								bsr.stackIDs.insert( gs->curB->stacks[g]->ID );
+								break;
+							}
+						}
+
+						sendAndApply(&bsr);
+					}
+				}
+				ca.attacker = ba.stackNumber;
+				ca.attackedParts.insert(attack);
+
+				sendAndApply(&ca);
+			}
+			sendAndApply(&EndAction());
+			break;
+		}
+	case 12: //healing
+		{
+			sendAndApply(&StartAction(ba));
+			const CGHeroInstance * attackingHero = gs->curB->heroes[ba.side];
+			CStack *healer = gs->curB->getStack(ba.stackNumber),
+				*destStack = gs->curB->getStackT(ba.destinationTile);
+
+			if(healer == NULL || destStack == NULL || !healer->hasBonusOfType(Bonus::HEALER))
+			{
+				complain("There is either no healer, no destination, or healer cannot heal :P");
+			}
+			int maxHealable = destStack->MaxHealth() - destStack->firstHPleft;
+			int maxiumHeal = std::max(10, attackingHero->valOfBonuses(Bonus::SECONDARY_SKILL_PREMY, 27));
+
+			int healed = std::min(maxHealable, maxiumHeal);
+
+			if(healed == 0)
+			{
+				//nothing to heal.. should we complain?
+			}
+			else
+			{
+				StacksHealedOrResurrected shr;
+				shr.lifeDrain = false;
+				StacksHealedOrResurrected::HealInfo hi;
+
+				hi.healedHP = healed;
+				hi.lowLevelResurrection = 0;
+				hi.stackID = destStack->ID;
+
+				shr.healedStacks.push_back(hi);
+				sendAndApply(&shr);
+			}
+
+
+			sendAndApply(&EndAction());
+			break;
+		}
+	}
+	if(ba.stackNumber == gs->curB->activeStack  ||  battleResult.get()) //active stack has moved or battle has finished
+		battleMadeAction.setn(true);
+	return ok;
+}
+
+void CGameHandler::playerMessage( ui8 player, const std::string &message )
+{
+	bool cheated=true;
+	sendAndApply(&PlayerMessage(player,message));
+	if(message == "vcmiistari") //give all spells and 999 mana
+	{
+		SetMana sm;
+		ChangeSpells cs;
+		SetHeroArtifacts sha;
+
+		CGHeroInstance *h = gs->getHero(gs->getPlayer(player)->currentSelection);
+		if(!h && complain("Cannot realize cheat, no hero selected!")) return;
+
+		sm.hid = cs.hid = h->id;
+
+		//give all spells
+		cs.learn = 1;
+		for(int i=0;i<VLC->spellh->spells.size();i++)
+		{
+			if(!VLC->spellh->spells[i].creatureAbility)
+				cs.spells.insert(i);
+		}
+
+		//give mana
+		sm.val = 999;
+
+		if(!h->getArt(17)) //hero doesn't have spellbook
+		{
+			//give spellbook
+			sha.hid = h->id;
+			sha.artifacts = h->artifacts;
+			sha.artifWorn = h->artifWorn;
+			VLC->arth->equipArtifact(sha.artifWorn, 17, 0);
+			sendAndApply(&sha);
+		}
+
+		sendAndApply(&cs);
+		sendAndApply(&sm);
+	}
+	else if(message == "vcmiainur") //gives 5 archangels into each slot
+	{
+		CGHeroInstance *hero = gs->getHero(gs->getPlayer(player)->currentSelection);
+		const CCreature *archangel = VLC->creh->creatures[13];
+		if(!hero) return;
+
+		for(int i = 0; i < ARMY_SIZE; i++)
+			if(!hero->hasStackAtSlot(i))
+				insertNewStack(StackLocation(hero, i), archangel, 10);
+	}
+	else if(message == "vcmiangband") //gives 10 black knight into each slot
+	{
+		CGHeroInstance *hero = gs->getHero(gs->getPlayer(player)->currentSelection);
+		const CCreature *blackKnight = VLC->creh->creatures[66];
+		if(!hero) return;
+
+		for(int i = 0; i < ARMY_SIZE; i++)
+			if(!hero->hasStackAtSlot(i))
+				insertNewStack(StackLocation(hero, i), blackKnight, 10);
+	}
+	else if(message == "vcminoldor") //all war machines
+	{
+		CGHeroInstance *hero = gs->getHero(gs->getPlayer(player)->currentSelection);
+		if(!hero) return;
+		SetHeroArtifacts sha;
+		sha.hid = hero->id;
+		sha.artifacts = hero->artifacts;
+		sha.artifWorn = hero->artifWorn;
+		VLC->arth->equipArtifact(sha.artifWorn, 13, VLC->arth->artifacts[4]);
+		VLC->arth->equipArtifact(sha.artifWorn, 14, VLC->arth->artifacts[5]);
+		VLC->arth->equipArtifact(sha.artifWorn, 15, VLC->arth->artifacts[6]);
+		sendAndApply(&sha);
+	}
+	else if(message == "vcminahar") //1000000 movement points
+	{
+		CGHeroInstance *hero = gs->getHero(gs->getPlayer(player)->currentSelection);
+		if(!hero) return;
+		SetMovePoints smp;
+		smp.hid = hero->id;
+		smp.val = 1000000;
+		sendAndApply(&smp);
+	}
+	else if(message == "vcmiformenos") //give resources
+	{
+		SetResources sr;
+		sr.player = player;
+		sr.res = gs->getPlayer(player)->resources;
+		for(int i=0;i<7;i++)
+			sr.res[i] += 100;
+		sr.res[6] += 19900;
+		sendAndApply(&sr);
+	}
+	else if(message == "vcmieagles") //reveal FoW
+	{
+		FoWChange fc;
+		fc.mode = 1;
+		fc.player = player;
+		for(int i=0;i<gs->map->width;i++)
+			for(int j=0;j<gs->map->height;j++)
+				for(int k=0;k<gs->map->twoLevel+1;k++)
+					if(!gs->getPlayerTeam(fc.player)->fogOfWarMap[i][j][k])
+						fc.tiles.insert(int3(i,j,k));
+		sendAndApply(&fc);
+	}
+	else if(message == "vcmiglorfindel") //selected hero gains a new level
+	{
+		CGHeroInstance *hero = gs->getHero(gs->getPlayer(player)->currentSelection);
+		changePrimSkill(hero->id,4,VLC->heroh->reqExp(hero->level+1) - VLC->heroh->reqExp(hero->level));
+	}
+	else if(message == "vcmisilmaril") //player wins
+	{
+		gs->getPlayer(player)->enteredWinningCheatCode = 1;
+		checkLossVictory(player);
+	}
+	else if(message == "vcmimelkor") //player looses
+	{
+		gs->getPlayer(player)->enteredLosingCheatCode = 1;
+		checkLossVictory(player);
+	}
+	else if (message == "vcmiforgeofnoldorking") //hero gets all artifacts except war machines, spell scrolls and spell book
+	{
+		CGHeroInstance *hero = gs->getHero(gs->getPlayer(player)->currentSelection);
+		if(!hero) return;
+		SetHeroArtifacts sha;
+		sha.hid = hero->id;
+		sha.artifacts = hero->artifacts;
+		sha.artifWorn = hero->artifWorn;
+		sha.artifacts.push_back(VLC->arth->artifacts[2]); //grail
+		for (int g=7; g<=140; ++g)
+		{
+			sha.artifacts.push_back(VLC->arth->artifacts[g]);
+		}
+		sendAndApply(&sha);
+	}
+	else
+		cheated = false;
+	if(cheated)
+	{
+		sendAndApply(&SystemMessage(VLC->generaltexth->allTexts[260]));
+	}
+}
+
+static std::vector<ui32> calculateResistedStacks(const CSpell * sp, const CGHeroInstance * caster, const CGHeroInstance * hero2, const std::set<CStack*> affectedCreatures)
+{
+	std::vector<ui32> ret;
+	for(std::set<CStack*>::const_iterator it = affectedCreatures.begin(); it != affectedCreatures.end(); ++it)
+	{
+		if (NBonus::hasOfType(caster, Bonus::NEGATE_ALL_NATURAL_IMMUNITIES) ||
+			NBonus::hasOfType(hero2, Bonus::NEGATE_ALL_NATURAL_IMMUNITIES))
+		{
+			//don't use natural immunities when one of heroes has this bonus
+ 			BonusList bl = (*it)->getBonuses(Selector::type(Bonus::SPELL_IMMUNITY)),
+				b2 = (*it)->getBonuses(Selector::type(Bonus::LEVEL_SPELL_IMMUNITY));
+
+			bl.insert(bl.end(), b2.begin(), b2.end());
+ 
+ 			BOOST_FOREACH(Bonus *bb, bl)
+ 			{
+ 				if( (bb->type == Bonus::SPELL_IMMUNITY && bb->subtype == sp->id || //100% sure spell immunity
+ 					bb->type == Bonus::LEVEL_SPELL_IMMUNITY && bb->val >= sp->level) //some creature abilities have level 0
+					&& bb->source != Bonus::CREATURE_ABILITY)
+ 				{
+ 					ret.push_back((*it)->ID);
+ 					continue;
+ 				}
+ 			}
+		}
+		else
+		{
+			if ((*it)->hasBonusOfType(Bonus::SPELL_IMMUNITY, sp->id) //100% sure spell immunity
+				|| ( (*it)->hasBonusOfType(Bonus::LEVEL_SPELL_IMMUNITY) &&
+				(*it)->valOfBonuses(Bonus::LEVEL_SPELL_IMMUNITY) >= sp->level) ) //some creature abilities have level 0
+			{
+				ret.push_back((*it)->ID);
+				continue;
+			}
+		}
+		
+
+		//non-negative spells on friendly stacks should always succeed, unless immune
+		if(sp->positiveness >= 0 && (*it)->owner == caster->tempOwner)
+			continue;
+
+		const CGHeroInstance * bonusHero; //hero we should take bonuses from
+		if(caster && (*it)->owner == caster->tempOwner)
+			bonusHero = caster;
+		else
+			bonusHero = hero2;
+
+		int prob = (*it)->valOfBonuses(Bonus::MAGIC_RESISTANCE); //probability of resistance in %
+		if(bonusHero)
+		{
+			//bonusHero's resistance support (secondary skils and artifacts)
+			prob += bonusHero->valOfBonuses(Bonus::MAGIC_RESISTANCE);
+			//resistance skill
+			prob += bonusHero->valOfBonuses(Bonus::SECONDARY_SKILL_PREMY, 26) / 100.0f;
+		}
+
+		if(prob > 100) prob = 100;
+
+		if(rand()%100 < prob) //immunity from resistance
+			ret.push_back((*it)->ID);
+
+	}
+
+	if(sp->id == 60) //hypnotize
+	{
+		for(std::set<CStack*>::const_iterator it = affectedCreatures.begin(); it != affectedCreatures.end(); ++it)
+		{
+			if( (*it)->hasBonusOfType(Bonus::SPELL_IMMUNITY, sp->id) //100% sure spell immunity
+				|| ( (*it)->count - 1 ) * (*it)->MaxHealth() + (*it)->firstHPleft 
+				> 
+				caster->getPrimSkillLevel(2) * 25 + sp->powers[caster->getSpellSchoolLevel(sp)]
+			)
+			{
+				ret.push_back((*it)->ID);
+			}
+		}
+	}
+
+	return ret;
+}
+
+void CGameHandler::handleSpellCasting( int spellID, int spellLvl, int destination, ui8 casterSide, ui8 casterColor,
+	const CGHeroInstance * caster, const CGHeroInstance * secHero, int usedSpellPower )
+{
+	CSpell *spell = &VLC->spellh->spells[spellID];
+
+	BattleSpellCast sc;
+	sc.side = casterSide;
+	sc.id = spellID;
+	sc.skill = spellLvl;
+	sc.tile = destination;
+	sc.dmgToDisplay = 0;
+	sc.castedByHero = (bool)caster;
+
+	//calculating affected creatures for all spells
+	std::set<CStack*> attackedCres = gs->curB->getAttackedCreatures(spell, spellLvl, casterColor, destination);
+	for(std::set<CStack*>::const_iterator it = attackedCres.begin(); it != attackedCres.end(); ++it)
+	{
+		sc.affectedCres.insert((*it)->ID);
+	}
+
+	//checking if creatures resist
+	sc.resisted = calculateResistedStacks(spell, caster, secHero, attackedCres);
+
+	//calculating dmg to display
+	for(std::set<CStack*>::iterator it = attackedCres.begin(); it != attackedCres.end(); ++it)
+	{
+		if(vstd::contains(sc.resisted, (*it)->ID)) //this creature resisted the spell
+			continue;
+		sc.dmgToDisplay += gs->curB->calculateSpellDmg(spell, caster, *it, spellLvl, usedSpellPower);
+	}
+
+	sendAndApply(&sc);
+
+	//applying effects
+	switch(spellID)
+	{
+	case 15: //magic arrow
+	case 16: //ice bolt
+	case 17: //lightning bolt
+	case 18: //implosion
+	case 20: //frost ring
+	case 21: //fireball
+	case 22: //inferno
+	case 23: //meteor shower
+	case 24: //death ripple
+	case 25: //destroy undead
+	case 26: //armageddon
+	case 77: //Thunderbolt (thunderbirds)
+		{
+			StacksInjured si;
+			for(std::set<CStack*>::iterator it = attackedCres.begin(); it != attackedCres.end(); ++it)
+			{
+				if(vstd::contains(sc.resisted, (*it)->ID)) //this creature resisted the spell
+					continue;
+
+				BattleStackAttacked bsa;
+				bsa.flags |= 2;
+				bsa.effect = spell->mainEffectAnim;
+				bsa.damageAmount = gs->curB->calculateSpellDmg(spell, caster, *it, spellLvl, usedSpellPower);
+				bsa.stackAttacked = (*it)->ID;
+				bsa.attackerID = -1;
+				prepareAttacked(bsa,*it);
+				si.stacks.push_back(bsa);
+			}
+			if(!si.stacks.empty())
+				sendAndApply(&si);
+			break;
+		}
+	case 27: //shield 
+	case 28: //air shield
+	case 29: //fire shield
+	case 30: //protection from air
+	case 31: //protection from fire
+	case 32: //protection from water
+	case 33: //protection from earth
+	case 34: //anti-magic
+	case 41: //bless
+	case 42: //curse
+	case 43: //bloodlust
+	case 44: //precision
+	case 45: //weakness
+	case 46: //stone skin
+	case 47: //disrupting ray
+	case 48: //prayer
+	case 49: //mirth
+	case 50: //sorrow
+	case 51: //fortune
+	case 52: //misfortune
+	case 53: //haste
+	case 54: //slow
+	case 55: //slayer
+	case 56: //frenzy
+	case 58: //counterstrike
+	case 59: //berserk
+	case 60: //hypnotize
+	case 61: //forgetfulness
+	case 62: //blind
+		{
+			SetStackEffect sse;
+			for(std::set<CStack*>::iterator it = attackedCres.begin(); it != attackedCres.end(); ++it)
+			{
+				if(vstd::contains(sc.resisted, (*it)->ID)) //this creature resisted the spell
+					continue;
+				sse.stacks.push_back((*it)->ID);
+			}
+			sse.effect.id = spellID;
+			sse.effect.val = spellLvl;
+			sse.effect.turnsRemain = gs->curB->calculateSpellDuration(spell, caster, usedSpellPower);
+			if(!sse.stacks.empty())
+				sendAndApply(&sse);
+			break;
+		}
+	case 63: //teleport
+		{
+			BattleStackMoved bsm;
+			bsm.distance = -1;
+			bsm.stack = gs->curB->activeStack;
+			bsm.ending = true;
+			bsm.tile = destination;
+			bsm.teleporting = true;
+			sendAndApply(&bsm);
+
+			break;
+		}
+	case 37: //cure
+	case 38: //resurrection
+	case 39: //animate dead
+		{
+			StacksHealedOrResurrected shr;
+			shr.lifeDrain = false;
+			for(std::set<CStack*>::iterator it = attackedCres.begin(); it != attackedCres.end(); ++it)
+			{
+				if(vstd::contains(sc.resisted, (*it)->ID) //this creature resisted the spell
+					|| (spellID == 39 && !(*it)->hasBonusOfType(Bonus::UNDEAD)) //we try to cast animate dead on living stack
+					) 
+					continue;
+				StacksHealedOrResurrected::HealInfo hi;
+				hi.stackID = (*it)->ID;
+				hi.healedHP = gs->curB->calculateHealedHP(caster, spell, *it);
+				hi.lowLevelResurrection = spellLvl <= 1;
+				shr.healedStacks.push_back(hi);
+			}
+			if(!shr.healedStacks.empty())
+				sendAndApply(&shr);
+			break;
+		}
+	case 64: //remove obstacle
+		{
+			ObstaclesRemoved obr;
+			for(int g=0; g<gs->curB->obstacles.size(); ++g)
+			{
+				std::vector<int> blockedHexes = VLC->heroh->obstacles[gs->curB->obstacles[g].ID].getBlocked(gs->curB->obstacles[g].pos);
+
+				if(vstd::contains(blockedHexes, destination)) //this obstacle covers given hex
+				{
+					obr.obstacles.insert(gs->curB->obstacles[g].uniqueID);
+				}
+			}
+			if(!obr.obstacles.empty())
+				sendAndApply(&obr);
+
+			break;
+		}
+	}
+
+}
+
+bool CGameHandler::makeCustomAction( BattleAction &ba )
+{
+	switch(ba.actionType)
+	{
+	case 1: //hero casts spell
+		{
+			const CGHeroInstance *h = gs->curB->heroes[ba.side];
+			const CGHeroInstance *secondHero = gs->curB->heroes[!ba.side];
+			if(!h)
+			{
+				tlog2 << "Wrong caster!\n";
+				return false;
+			}
+			if(ba.additionalInfo >= VLC->spellh->spells.size())
+			{
+				tlog2 << "Wrong spell id (" << ba.additionalInfo << ")!\n";
+				return false;
+			}
+
+			const CSpell *s = &VLC->spellh->spells[ba.additionalInfo];
+			ui8 skill = h->getSpellSchoolLevel(s); //skill level
+
+			if(   !(h->canCastThisSpell(s)) //hero cannot cast this spell at all
+				|| (h->mana < gs->curB->getSpellCost(s, h)) //not enough mana
+				|| (ba.additionalInfo < 10) //it's adventure spell (not combat)
+				|| (gs->curB->castSpells[ba.side]) //spell has been cast
+				|| (NBonus::hasOfType(secondHero, Bonus::SPELL_IMMUNITY, s->id)) //non - casting hero provides immunity for this spell 
+				|| (gs->battleMaxSpellLevel() < s->level) //non - casting hero stops caster from casting this spell
+				)
+			{
+				tlog2 << "Spell cannot be cast!\n";
+				return false;
+			}
+
+			sendAndApply(&StartAction(ba)); //start spell casting
+
+			handleSpellCasting (ba.additionalInfo, skill, ba.destinationTile, ba.side, h->tempOwner, h, secondHero, h->getPrimSkillLevel(2));
+
+			sendAndApply(&EndAction());
+			if( !gs->curB->getStack(gs->curB->activeStack, false)->alive() )
+			{
+				battleMadeAction.setn(true);
+			}
+			checkForBattleEnd(gs->curB->stacks);
+			if(battleResult.get())
+			{
+				battleMadeAction.setn(true);
+				//battle will be ended by startBattle function
+				//endBattle(gs->curB->tile, gs->curB->heroes[0], gs->curB->heroes[1]);
+			}
+
+			return true;
+		}
+	}
+	return false;
+}
+
+void CGameHandler::handleTimeEvents()
+{
+	gs->map->events.sort(evntCmp);
+	while(gs->map->events.size() && gs->map->events.front()->firstOccurence+1 == gs->day)
+	{
+		CMapEvent *ev = gs->map->events.front();
+		for(int player = 0; player < PLAYER_LIMIT; player++)
+		{
+			PlayerState *pinfo = gs->getPlayer(player);
+
+			if( pinfo  //player exists
+				&& (ev->players & 1<<player) //event is enabled to this player
+				&& ((ev->computerAffected && !pinfo->human) 
+					|| (ev->humanAffected && pinfo->human)
+				)
+			)
+			{
+				//give resources
+				SetResources sr;
+				sr.player = player;
+				sr.res = pinfo->resources;
+
+				//prepare dialog
+				InfoWindow iw;
+				iw.player = player;
+				iw.text << ev->message;
+				for (int i=0; i<ev->resources.size(); i++)
+				{
+					if(ev->resources[i]) //if resource is changed, we add it to the dialog
+					{
+						// If removing too much resources, adjust the
+						// amount so the total doesn't become negative.
+						if (sr.res[i] + ev->resources[i] < 0)
+							ev->resources[i] = -sr.res[i];
+
+						if(ev->resources[i]) //if non-zero res change
+						{
+							iw.components.push_back(Component(Component::RESOURCE,i,ev->resources[i],0));
+							sr.res[i] += ev->resources[i];
+						}
+					}
+				}
+				if (iw.components.size())
+				{
+					sendAndApply(&sr); //update player resources if changed
+				}
+
+				sendAndApply(&iw); //show dialog
+			}
+		} //PLAYERS LOOP
+
+		if(ev->nextOccurence)
+		{
+			ev->firstOccurence += ev->nextOccurence;
+			gs->map->events.sort(evntCmp);
+		}
+		else
+		{
+			delete ev;
+			gs->map->events.pop_front();
+		}
+	}
+}
+
+void CGameHandler::handleTownEvents(CGTownInstance * town, NewTurn &n, std::map<si32, std::map<si32, si32> > &newCreas)
+{
+	town->events.sort(evntCmp);
+	while(town->events.size() && town->events.front()->firstOccurence == gs->day)
+	{
+		ui8 player = town->tempOwner;
+		CCastleEvent *ev = town->events.front();
+		PlayerState *pinfo = gs->getPlayer(player);
+
+		if( pinfo  //player exists
+			&& (ev->players & 1<<player) //event is enabled to this player
+			&& ((ev->computerAffected && !pinfo->human) 
+				|| (ev->humanAffected && pinfo->human) ) )
+		{
+
+			// dialog
+			InfoWindow iw;
+			iw.player = player;
+			iw.text << ev->message;
+
+			for (int i=0; i<ev->resources.size(); i++)
+				if(ev->resources[i]) //if resource had changed, we add it to the dialog
+				{
+					int was = n.res[player][i];
+					n.res[player][i] += ev->resources[i];
+					n.res[player][i] = std::max<si32>(n.res[player][i], 0);
+
+					if(pinfo->resources[i] != n.res[player][i]) //if non-zero res change
+						iw.components.push_back(Component(Component::RESOURCE,i,n.res[player][i]-was,0));
+				}
+			for(std::set<si32>::iterator i = ev->buildings.begin(); i!=ev->buildings.end();i++)
+				if ( !vstd::contains(town->builtBuildings, *i))
+				{
+					buildStructure(town->id, *i, true);
+					iw.components.push_back(Component(Component::BUILDING, town->subID, *i, 0));
+				}
+
+			for(si32 i=0;i<ev->creatures.size();i++) //creature growths
+			{
+				if(town->creatureDwelling(i) && ev->creatures[i])//there is dwelling
+				{
+					newCreas[town->id][i] += ev->creatures[i];
+					iw.components.push_back(Component(Component::CREATURE, 
+							town->creatures[i].second.back(), ev->creatures[i], 0));
+				}
+			}
+			sendAndApply(&iw); //show dialog
+		}
+
+		if(ev->nextOccurence)
+		{
+			ev->firstOccurence += ev->nextOccurence;
+			town->events.sort(evntCmp);
+		}
+		else
+		{
+			delete ev;
+			town->events.pop_front();
+		}
+	}
+}
+
+bool CGameHandler::complain( const std::string &problem )
+{
+	sendMessageToAll("Server encountered a problem: " + problem);
+	tlog1 << problem << std::endl;
+	return true;
+}
+
+ui32 CGameHandler::getQueryResult( ui8 player, int queryID )
+{
+	//TODO: write
+	return 0;
+}
+
+void CGameHandler::showGarrisonDialog( int upobj, int hid, bool removableUnits, const boost::function<void()> &cb )
+{
+	ui8 player = getOwner(hid);
+	GarrisonDialog gd;
+	gd.hid = hid;
+	gd.objid = upobj;
+
+	{
+		boost::unique_lock<boost::recursive_mutex> lock(gsm);
+		gd.id = QID;
+		garrisonCallbacks[QID] = cb;
+		allowedExchanges[QID] = std::pair<si32,si32>(upobj,hid);
+		states.addQuery(player,QID);
+		QID++; 
+		gd.removableUnits = removableUnits;
+		sendAndApply(&gd);
+	}
+}
+
+void CGameHandler::showThievesGuildWindow(int requestingObjId)
+{
+	OpenWindow ow;
+	ow.window = OpenWindow::THIEVES_GUILD;
+	ow.id1 = requestingObjId;
+	sendAndApply(&ow);
+}
+
+bool CGameHandler::isAllowedExchange( int id1, int id2 )
+{
+	if(id1 == id2)
+		return true;
+
+	{
+		boost::unique_lock<boost::recursive_mutex> lock(gsm);
+		for(std::map<ui32, std::pair<si32,si32> >::const_iterator i = allowedExchanges.begin(); i!=allowedExchanges.end(); i++)
+			if(id1 == i->second.first && id2 == i->second.second   ||   id2 == i->second.first && id1 == i->second.second)
+				return true;
+	}
+
+	const CGObjectInstance *o1 = getObj(id1), *o2 = getObj(id2);
+
+	if(o1->ID == TOWNI_TYPE)
+	{
+		const CGTownInstance *t = static_cast<const CGTownInstance*>(o1);
+		if(t->visitingHero == o2  ||  t->garrisonHero == o2)
+			return true;
+	}
+	if(o2->ID == TOWNI_TYPE)
+	{
+		const CGTownInstance *t = static_cast<const CGTownInstance*>(o2);
+		if(t->visitingHero == o1  ||  t->garrisonHero == o1)
+			return true;
+	}
+	if(o1->ID == HEROI_TYPE && o2->ID == HEROI_TYPE
+		&& distance(o1->pos, o2->pos) < 2) //hero stands on the same tile or on the neighbouring tiles
+	{
+		//TODO: it's workaround, we should check if first hero visited second and player hasn't closed exchange window
+		//(to block moving stacks for free [without visiting] beteen heroes)
+		return true;
+	}
+
+	return false;
+}
+
+void CGameHandler::objectVisited( const CGObjectInstance * obj, const CGHeroInstance * h )
+{
+	obj->onHeroVisit(h);
+}
+
+bool CGameHandler::buildBoat( ui32 objid )
+{
+	const IShipyard *obj = IShipyard::castFrom(getObj(objid));
+
+	if(obj->state())
+	{
+		complain("Cannot build boat in this shipyard!");
+		return false;
+	}
+	else if(obj->o->ID == TOWNI_TYPE
+		&& !vstd::contains((static_cast<const CGTownInstance*>(obj))->builtBuildings,6))
+	{
+		complain("Cannot build boat in the town - no shipyard!");
+		return false;
+	}
+
+	//TODO use "real" cost via obj->getBoatCost
+	if(getResource(obj->o->tempOwner, 6) < 1000  ||  getResource(obj->o->tempOwner, 0) < 10)
+	{
+		complain("Not enough resources to build a boat!");
+		return false;
+	}
+
+	int3 tile = obj->bestLocation();
+	if(!gs->map->isInTheMap(tile))
+	{
+		complain("Cannot find appropriate tile for a boat!");
+		return false;
+	}
+
+	//take boat cost
+	SetResources sr;
+	sr.player = obj->o->tempOwner;
+	sr.res = gs->getPlayer(obj->o->tempOwner)->resources;
+	sr.res[0] -= 10;
+	sr.res[6] -= 1000;
+	sendAndApply(&sr);
+
+	//create boat
+	NewObject no;
+	no.ID = 8;
+	no.subID = obj->getBoatType();
+	no.pos = tile + int3(1,0,0);
+	sendAndApply(&no);
+
+	return true;
+}
+
+void CGameHandler::engageIntoBattle( ui8 player )
+{
+	if(vstd::contains(states.players, player))
+		states.setFlag(player,&PlayerStatus::engagedIntoBattle,true);
+
+	//notify interfaces
+	PlayerBlocked pb;
+	pb.player = player;
+	pb.reason = PlayerBlocked::UPCOMING_BATTLE;
+	sendAndApply(&pb);
+}
+
+void CGameHandler::winLoseHandle(ui8 players )
+{
+	for(size_t i = 0; i < PLAYER_LIMIT; i++)
+	{
+		if(players & 1<<i  &&  gs->getPlayer(i))
+		{
+			checkLossVictory(i);
+		}
+	}
+}
+
+void CGameHandler::checkLossVictory( ui8 player )
+{
+	const PlayerState *p = gs->getPlayer(player);
+	if(p->status) //player already won / lost
+		return;
+
+	int loss = gs->lossCheck(player);
+	int vic = gs->victoryCheck(player);
+
+	if(!loss && !vic)
+		return;
+
+	InfoWindow iw;
+	getLossVicMessage(player, vic ? vic : loss , vic, iw);
+	sendAndApply(&iw);
+
+	PlayerEndsGame peg;
+	peg.player = player;
+	peg.victory = vic;
+	sendAndApply(&peg);
+
+	if(vic > 0) //one player won -> all enemies lost
+	{
+		iw.text.localStrings.front().second++; //message about losing because enemy won first is just after victory message
+
+		for (std::map<ui8,PlayerState>::const_iterator i = gs->players.begin(); i!=gs->players.end(); i++)
+		{
+			if(i->first < PLAYER_LIMIT && i->first != player)//FIXME: skip already eliminated players?
+			{
+				iw.player = i->first;
+				sendAndApply(&iw);
+
+				peg.player = i->first;
+				peg.victory = gameState()->getPlayerRelations(player, i->first) == 1; // ally of winner
+				sendAndApply(&peg);
+			}
+		}
+	}
+	else //player lost -> all his objects become unflagged (neutral)
+	{
+		std::vector<CGHeroInstance*> hlp = p->heroes;
+		for (std::vector<CGHeroInstance*>::const_iterator i = hlp.begin(); i != hlp.end(); i++) //eliminate heroes
+			removeObject((*i)->id);
+
+		for (std::vector<CGObjectInstance*>::const_iterator i = gs->map->objects.begin(); i != gs->map->objects.end(); i++) //unflag objs
+		{
+			if(*i  &&  (*i)->tempOwner == player)
+				setOwner((**i).id,NEUTRAL_PLAYER);
+		}
+
+		//eliminating one player may cause victory of another:
+		winLoseHandle(ALL_PLAYERS & ~(1<<player));
+	}
+
+	if(vic)
+	{
+		end2 = true;
+
+		if(gs->campaign)
+		{
+			std::vector<CGHeroInstance *> hes;
+			BOOST_FOREACH(CGHeroInstance * ghi, gs->map->heroes)
+			{
+				if (ghi->tempOwner == 0 /*TODO: insert human player's color*/)
+				{
+					hes.push_back(ghi);
+				}
+			}
+			gs->campaign->mapConquered(hes);
+
+			UpdateCampaignState ucs;
+			ucs.camp = gs->campaign;
+			sendAndApply(&ucs);
+		}
+	}
+}
+
+void CGameHandler::getLossVicMessage( ui8 player, ui8 standard, bool victory, InfoWindow &out ) const
+{
+//	const PlayerState *p = gs->getPlayer(player);
+// 	if(!p->human)
+// 		return; //AI doesn't need text info of loss
+
+	out.player = player;
+
+	if(victory)
+	{
+		if(standard < 0) //not std loss
+		{
+			switch(gs->map->victoryCondition.condition)
+			{
+			case artifact:
+				out.text.addTxt(MetaString::GENERAL_TXT, 280); //Congratulations! You have found the %s, and can claim victory!
+				out.text.addReplacement(MetaString::ART_NAMES,gs->map->victoryCondition.ID); //artifact name
+				break;
+			case gatherTroop:
+				out.text.addTxt(MetaString::GENERAL_TXT, 276); //Congratulations! You have over %d %s in your armies. Your enemies have no choice but to bow down before your power!
+				out.text.addReplacement(gs->map->victoryCondition.count);
+				out.text.addReplacement(MetaString::CRE_PL_NAMES, gs->map->victoryCondition.ID);
+				break;
+			case gatherResource:
+				out.text.addTxt(MetaString::GENERAL_TXT, 278); //Congratulations! You have collected over %d %s in your treasury. Victory is yours!
+				out.text.addReplacement(gs->map->victoryCondition.count);
+				out.text.addReplacement(MetaString::RES_NAMES, gs->map->victoryCondition.ID);
+				break;
+			case buildCity:
+				out.text.addTxt(MetaString::GENERAL_TXT, 282); //Congratulations! You have successfully upgraded your town, and can claim victory!
+				break;
+			case buildGrail:
+				out.text.addTxt(MetaString::GENERAL_TXT, 284); //Congratulations! You have constructed a permanent home for the Grail, and can claim victory!
+				break;
+			case beatHero:
+				{
+					out.text.addTxt(MetaString::GENERAL_TXT, 252); //Congratulations! You have completed your quest to defeat the enemy hero %s. Victory is yours!
+					const CGHeroInstance *h = dynamic_cast<const CGHeroInstance*>(gs->map->victoryCondition.obj);
+					assert(h);
+					out.text.addReplacement(h->name);
+				}
+				break;
+			case captureCity:
+				{
+					out.text.addTxt(MetaString::GENERAL_TXT, 249); //Congratulations! You captured %s, and are victorious!
+					const CGTownInstance *t = dynamic_cast<const CGTownInstance*>(gs->map->victoryCondition.obj);
+					assert(t);
+					out.text.addReplacement(t->name);
+				}
+				break;
+			case beatMonster:
+				out.text.addTxt(MetaString::GENERAL_TXT, 286); //Congratulations! You have completed your quest to kill the fearsome beast, and can claim victory!
+				break;
+			case takeDwellings:
+				out.text.addTxt(MetaString::GENERAL_TXT, 288); //Congratulations! Your flag flies on the dwelling of every creature. Victory is yours!
+				break;
+			case takeMines:
+				out.text.addTxt(MetaString::GENERAL_TXT, 290); //Congratulations! Your flag flies on every mine. Victory is yours!
+				break;
+			case transportItem:
+				out.text.addTxt(MetaString::GENERAL_TXT, 292); //Congratulations! You have reached your destination, precious cargo intact, and can claim victory!
+				break;
+			}
+		}
+		else
+		{
+			out.text.addTxt(MetaString::GENERAL_TXT, 659); //Congratulations! You have reached your destination, precious cargo intact, and can claim victory!
+		}
+	}
+	else
+	{
+		if(standard < 0) //not std loss
+		{
+			switch(gs->map->lossCondition.typeOfLossCon)
+			{
+			case lossCastle:
+				{
+					out.text.addTxt(MetaString::GENERAL_TXT, 251); //The town of %s has fallen - all is lost!
+					const CGTownInstance *t = dynamic_cast<const CGTownInstance*>(gs->map->lossCondition.obj);
+					assert(t);
+					out.text.addReplacement(t->name);
+				}
+				break;
+			case lossHero:
+				{
+					out.text.addTxt(MetaString::GENERAL_TXT, 253); //The hero, %s, has suffered defeat - your quest is over!
+					const CGHeroInstance *h = dynamic_cast<const CGHeroInstance*>(gs->map->lossCondition.obj);
+					assert(h);
+					out.text.addReplacement(h->name);
+				}
+				break;
+			case timeExpires:
+				out.text.addTxt(MetaString::GENERAL_TXT, 254); //Alas, time has run out on your quest. All is lost.
+				break;
+			}
+		}
+		else if(standard == 2)
+		{
+			out.text.addTxt(MetaString::GENERAL_TXT, 7);//%s, your heroes abandon you, and you are banished from this land.
+			out.text.addReplacement(MetaString::COLOR, player);
+			out.components.push_back(Component(Component::FLAG,player,0,0));
+		}
+		else //lost all towns and heroes
+		{
+			out.text.addTxt(MetaString::GENERAL_TXT, 660); //All your forces have been defeated, and you are banished from this land!
+		}
+	}
+}
+
+bool CGameHandler::dig( const CGHeroInstance *h )
+{
+	for (std::vector<CGObjectInstance*>::const_iterator i = gs->map->objects.begin(); i != gs->map->objects.end(); i++) //unflag objs
+	{
+		if(*i && (*i)->ID == 124  &&  (*i)->pos == h->getPosition())
+		{
+			complain("Cannot dig - there is already a hole under the hero!");
+			return false;
+		}
+	}
+
+	NewObject no;
+	no.ID = 124;
+	no.pos = h->getPosition();
+	no.subID = getTile(no.pos)->tertype;
+
+	if(no.subID >= 8) //no digging on water / rock
+	{
+		complain("Cannot dig - wrong terrain type!");
+		return false;
+	}
+	sendAndApply(&no);
+
+	SetMovePoints smp;
+	smp.hid = h->id;
+	smp.val = 0;
+	sendAndApply(&smp);
+
+	InfoWindow iw;
+	iw.player = h->tempOwner;
+	if(gs->map->grailPos == h->getPosition())
+	{
+		iw.text.addTxt(MetaString::GENERAL_TXT, 58); //"Congratulations! After spending many hours digging here, your hero has uncovered the "
+		iw.text.addTxt(MetaString::ART_NAMES, 2);
+		iw.soundID = soundBase::ULTIMATEARTIFACT;
+		giveHeroArtifact(2, h->id, -1); //give grail
+		sendAndApply(&iw);
+
+		iw.text.clear();
+		iw.text.addTxt(MetaString::ART_DESCR, 2);
+		sendAndApply(&iw);
+	}
+	else
+	{
+		iw.text.addTxt(MetaString::GENERAL_TXT, 59); //"Nothing here. \n Where could it be?"
+		iw.soundID = soundBase::Dig;
+		sendAndApply(&iw);
+	}
+
+	return true;
+}
+
+void CGameHandler::handleAfterAttackCasting( const BattleAttack & bat )
+{
+	const CStack * attacker = gs->curB->getStack(bat.stackAttacking);
+	if( attacker->hasBonusOfType(Bonus::SPELL_AFTER_ATTACK) )
+	{
+		BOOST_FOREACH(const Bonus *sf, attacker->getBonuses(Selector::type(Bonus::SPELL_AFTER_ATTACK)))
+		{
+			if (sf->type == Bonus::SPELL_AFTER_ATTACK)
+			{
+				const CStack * oneOfAttacked = NULL;
+				for(int g=0; g<bat.bsa.size(); ++g)
+				{
+					if (bat.bsa[g].newAmount > 0)
+					{
+						oneOfAttacked = gs->curB->getStack(bat.bsa[g].stackAttacked);
+						break;
+					}
+				}
+				if(oneOfAttacked == NULL) //all attacked creatures have been killed
+					return;
+
+				int spellID = sf->subtype;
+				int spellLevel = sf->val;
+				int chance = sf->additionalInfo % 1000;
+				//int meleeRanged = sf->additionalInfo / 1000;
+				int destination = oneOfAttacked->position;
+				//check if spell should be casted (probability handling)
+				if( rand()%100 >= chance )
+					continue;
+
+				//casting
+				handleSpellCasting(spellID, spellLevel, destination, !attacker->attackerOwned, attacker->owner, NULL, NULL, attacker->count);
+			}
+		}
+	}
+}
+
+bool CGameHandler::castSpell(const CGHeroInstance *h, int spellID, const int3 &pos)
+{
+	const CSpell *s = &VLC->spellh->spells[spellID];
+	int cost = h->getSpellCost(s);
+	int schoolLevel = h->getSpellSchoolLevel(s);
+
+	if(!h->canCastThisSpell(s))
+		COMPLAIN_RET("Hero cannot cast this spell!");
+	if(h->mana < cost) 
+		COMPLAIN_RET("Hero doesn't have enough spell points to cast this spell!");
+	if(s->combatSpell)
+		COMPLAIN_RET("This function can be used only for adventure map spells!");
+
+	AdvmapSpellCast asc;
+	asc.caster = h;
+	asc.spellID = spellID;
+	sendAndApply(&asc);
+
+	using namespace Spells;
+	switch(spellID)
+	{
+	case SUMMON_BOAT: //Summon Boat 
+		{
+			//check if spell works at all
+			if(rand() % 100 >= s->powers[schoolLevel]) //power is % chance of success
+			{
+				InfoWindow iw;
+				iw.player = h->tempOwner;
+				iw.text.addTxt(MetaString::GENERAL_TXT, 336); //%s tried to summon a boat, but failed.
+				iw.text.addReplacement(h->name);
+				sendAndApply(&iw);
+				return true; //TODO? or should it be false? request was correct and realized, but spell failed...
+			}
+
+			//try to find unoccupied boat to summon
+			const CGBoat *nearest = NULL;
+			double dist = 0;
+			int3 summonPos = h->bestLocation();
+			if(summonPos.x < 0)
+				COMPLAIN_RET("There is no water tile available!");
+
+			BOOST_FOREACH(const CGObjectInstance *obj, gs->map->objects)
+			{
+				if(obj && obj->ID == 8)
+				{
+					const CGBoat *b = static_cast<const CGBoat*>(obj);
+					if(b->hero) continue; //we're looking for unoccupied boat
+
+					double nDist = distance(b->pos, h->getPosition());
+					if(!nearest || nDist < dist) //it's first boat or closer than previous
+					{
+						nearest = b;
+						dist = nDist;
+					}
+				}
+			}
+
+			if(nearest) //we found boat to summon
+			{
+				ChangeObjPos cop;
+				cop.objid = nearest->id;
+				cop.nPos = summonPos + int3(1,0,0);;
+				cop.flags = 1;
+				sendAndApply(&cop);
+			}
+			else if(schoolLevel < 2) //none or basic level -> cannot create boat :(
+			{
+				InfoWindow iw;
+				iw.player = h->tempOwner;
+				iw.text.addTxt(MetaString::GENERAL_TXT, 335); //There are no boats to summon.
+				sendAndApply(&iw);
+			}
+			else //create boat
+			{
+				NewObject no;
+				no.ID = 8;
+				no.subID = h->getBoatType();
+				no.pos = summonPos + int3(1,0,0);;
+				sendAndApply(&no);
+			}
+			break;
+		}
+
+	case SCUTTLE_BOAT: //Scuttle Boat 
+		{
+			//check if spell works at all
+			if(rand() % 100 >= s->powers[schoolLevel]) //power is % chance of success
+			{
+				InfoWindow iw;
+				iw.player = h->tempOwner;
+				iw.text.addTxt(MetaString::GENERAL_TXT, 337); //%s tried to scuttle the boat, but failed
+				iw.text.addReplacement(h->name);
+				sendAndApply(&iw);
+				return true; //TODO? or should it be false? request was correct and realized, but spell failed...
+			}
+			if(!gs->map->isInTheMap(pos))
+				COMPLAIN_RET("Invalid dst tile for scuttle!");
+
+			//TODO: test range, visibility
+			const TerrainTile *t = &gs->map->getTile(pos);
+			if(!t->visitableObjects.size() || t->visitableObjects.back()->ID != 8)
+				COMPLAIN_RET("There is no boat to scuttle!");
+
+			RemoveObject ro;
+			ro.id = t->visitableObjects.back()->id;
+			sendAndApply(&ro);
+			break;
+		}
+	case DIMENSION_DOOR: //Dimension Door
+		{
+			const TerrainTile *dest = getTile(pos);
+			const TerrainTile *curr = getTile(h->getSightCenter());
+
+			if(!dest)
+				COMPLAIN_RET("Destination tile doesn't exist!");
+			if(!h->movement)
+				COMPLAIN_RET("Hero needs movement points to cast Dimension Door!");
+			if(h->getBonusesCount(Bonus::CASTED_SPELL, Spells::DIMENSION_DOOR) >= s->powers[schoolLevel]) //limit casts per turn
+			{
+				InfoWindow iw;
+				iw.player = h->tempOwner;
+				iw.text.addTxt(MetaString::GENERAL_TXT, 338); //%s is not skilled enough to cast this spell again today.
+				iw.text.addReplacement(h->name);
+				sendAndApply(&iw);
+				break;
+			}
+
+			GiveBonus gb;
+			gb.id = h->id;
+			gb.bonus = Bonus(Bonus::ONE_DAY, Bonus::NONE, Bonus::CASTED_SPELL, 0, Spells::DIMENSION_DOOR);
+			sendAndApply(&gb);
+			
+			if(!dest->isClear(curr)) //wrong dest tile
+			{
+				InfoWindow iw;
+				iw.player = h->tempOwner;
+				iw.text.addTxt(MetaString::GENERAL_TXT, 70); //Dimension Door failed!
+				sendAndApply(&iw);
+				break;
+			}
+
+			//we need obtain guard pos before moving hero, otherwise we get nothing, because tile will be "unguarded" by hero
+			int3 guardPos = gs->guardingCreaturePosition(pos);
+
+			TryMoveHero tmh;
+			tmh.id = h->id;
+			tmh.movePoints = std::max<int>(0, h->movement - 300);
+			tmh.result = TryMoveHero::TELEPORTATION;
+			tmh.start = h->pos;
+			tmh.end = pos + h->getVisitableOffset();
+			getTilesInRange(tmh.fowRevealed, pos, h->getSightRadious(), h->tempOwner,1);
+			sendAndApply(&tmh);
+
+			tryAttackingGuard(guardPos, h);
+		}
+		break;
+	case FLY: //Fly 
+		{
+			int subtype = schoolLevel >= 2 ? 1 : 2; //adv or expert
+
+			GiveBonus gb;
+			gb.id = h->id;
+			gb.bonus = Bonus(Bonus::ONE_DAY, Bonus::FLYING_MOVEMENT, Bonus::CASTED_SPELL, 0, Spells::FLY, subtype);
+			sendAndApply(&gb);
+		}
+		break;
+	case WATER_WALK: //Water Walk 
+		{
+			int subtype = schoolLevel >= 2 ? 1 : 2; //adv or expert
+
+			GiveBonus gb;
+			gb.id = h->id;
+			gb.bonus = Bonus(Bonus::ONE_DAY, Bonus::WATER_WALKING, Bonus::CASTED_SPELL, 0, Spells::FLY, subtype);
+			sendAndApply(&gb);
+		}
+		break;
+		
+	case TOWN_PORTAL: //Town Portal 
+		{
+			//TODO: check if given position is valid
+			moveHero(h->id,pos,1);
+		}
+		break;
+
+	case VISIONS: //Visions 
+	case VIEW_EARTH: //View Earth 
+	case DISGUISE: //Disguise 
+	case VIEW_AIR: //View Air 
+	default:
+		COMPLAIN_RET("This spell is not implemented yet!");
+		break;
+	}
+
+	SetMana sm;
+	sm.hid = h->id;
+	sm.val = h->mana - cost;
+	sendAndApply(&sm);
+
+	return true;
+}
+
+void CGameHandler::visitObjectOnTile(const TerrainTile &t, const CGHeroInstance * h)
+{
+	//to prevent self-visiting heroes on space press
+	if(t.visitableObjects.back() != h)
+		objectVisited(t.visitableObjects.back(), h);
+	else if(t.visitableObjects.size() > 1)
+		objectVisited(*(t.visitableObjects.end()-2),h);
+}
+
+bool CGameHandler::tryAttackingGuard(const int3 &guardPos, const CGHeroInstance * h)
+{
+	if(!gs->map->isInTheMap(guardPos))
+		return false;
+
+	const TerrainTile &guardTile = gs->map->terrain[guardPos.x][guardPos.y][guardPos.z];
+	objectVisited(guardTile.visitableObjects.back(), h);
+	visitObjectAfterVictory = true;
+	return true;
+}
+
+bool CGameHandler::sacrificeCreatures(const IMarket *market, const CGHeroInstance *hero, TSlot slot, ui32 count)
+{
+	int oldCount = hero->getStackCount(slot);
+
+	if(oldCount < count)
+		COMPLAIN_RET("Not enough creatures to sacrifice!")
+	else if(oldCount == count && hero->Slots().size() == 1 && hero->needsLastStack())
+		COMPLAIN_RET("Cannot sacrifice last creature!");
+
+	int crid = hero->getStack(slot).type->idNumber;
+	
+	changeStackCount(StackLocation(hero, slot), -count);
+
+	int dump, exp;
+	market->getOffer(crid, 0, dump, exp, CREATURE_EXP);
+	exp *= count;
+	changePrimSkill(hero->id, 4, exp*(100+hero->getSecSkillLevel(21)*5)/100.0f);
+
+	return true;
+}
+
+bool CGameHandler::sacrificeArtifact(const IMarket * m, const CGHeroInstance * hero, CArtifact* art)
+{
+	if(!removeArtifact(art, hero->id))
+		COMPLAIN_RET("Cannot find artifact to sacrifice!");
+
+	int dmp, expToGive;
+	m->getOffer(art->id, 0, dmp, expToGive, ARTIFACT_EXP);
+	changePrimSkill(hero->id, 4, expToGive);
+	return true;
+}
+
+void CGameHandler::makeStackDoNothing(const CStack * next)
+{
+	BattleAction doNothing;
+	doNothing.actionType = 0;
+	doNothing.additionalInfo = 0;
+	doNothing.destinationTile = -1;
+	doNothing.side = !next->attackerOwned;
+	doNothing.stackNumber = next->ID;
+	sendAndApply(&StartAction(doNothing));
+	sendAndApply(&EndAction());
+}
+
+bool CGameHandler::insertNewStack(const StackLocation &sl, const CCreature *c, TQuantity count)
+{
+	if(sl.army->hasStackAtSlot(sl.slot))
+		COMPLAIN_RET("Slot is already taken!");
+
+	InsertNewStack ins;
+	ins.sl = sl;
+	ins.stack = CStackBasicDescriptor(c, count);
+	sendAndApply(&ins);
+	return true;
+}
+
+bool CGameHandler::eraseStack(const StackLocation &sl)
+{
+	if(!sl.army->hasStackAtSlot(sl.slot))
+		COMPLAIN_RET("Cannot find a stack to erase");
+
+	if(sl.army->Slots().size() == 1 //from the last stack
+		&& sl.army->needsLastStack()) //that must be left
+	{
+		COMPLAIN_RET("Cannot erase the last stack!");
+	}
+
+	EraseStack es;
+	es.sl = sl;
+	sendAndApply(&es);
+	return true;
+}
+
+bool CGameHandler::changeStackCount(const StackLocation &sl, TQuantity count, bool absoluteValue /*= false*/)
+{
+	TQuantity currentCount = sl.army->getStackCount(sl.slot);
+	if(absoluteValue && count < 0
+		|| !absoluteValue && -count > currentCount)
+	{
+		COMPLAIN_RET("Cannot take more stacks than present!");
+	}
+
+	if(currentCount == -count  &&  !absoluteValue
+		|| !count && absoluteValue)
+	{
+		eraseStack(sl);
+	}
+	else
+	{
+		ChangeStackCount csc;
+		csc.sl = sl;
+		csc.count = count;
+		csc.absoluteValue = absoluteValue;
+		sendAndApply(&csc);
+	}
+	return true;
+}
+
+bool CGameHandler::addToSlot(const StackLocation &sl, const CCreature *c, TQuantity count)
+{
+	const CCreature *slotC = sl.army->getCreature(sl.slot);
+	if(!slotC) //slot is empty
+		insertNewStack(sl, c, count);
+	else if(c == slotC)
+		changeStackCount(sl, count);
+	else
+	{
+		tlog1 << "Cannot add " << c->namePl << " to slot " << sl.slot << std::endl;
+		COMPLAIN_RET("Cannot add stack to slot!");
+	}
+	return true;
+}
+
+void CGameHandler::tryJoiningArmy(const CArmedInstance *src, const CArmedInstance *dst, bool removeObjWhenFinished)
+{
+	if(!dst->canBeMergedWith(*src))
+	{
+		boost::function<void()> removeOrNot = 0;
+		if(removeObjWhenFinished) 
+			removeOrNot = boost::bind(&IGameCallback::removeObject,this,src->id);
+		showGarrisonDialog(src->id, dst->id, true, removeOrNot); //show garrison window and optionally remove ourselves from map when player ends
+	}
+	else //merge
+	{
+		while(src->slots.size()) //there are not moved cres
+		{
+			TSlots::const_iterator i = src->slots.begin();
+
+			TSlot dstSlot = dst->getSlotFor(i->second->type);
+			if(dstSlot >= 0) //there is place
+			{
+				moveStack(StackLocation(src, i->first), StackLocation(dst, dstSlot), i->second->count);
+			}
+			else
+			{
+				tlog1 << "Unexpected Failure on merging armies!\n";
+				return;
+			}
+		}
+
+		if(removeObjWhenFinished)
+			removeObject(src->id);
+	}
+}
+
+bool CGameHandler::moveStack(const StackLocation &src, const StackLocation &dst, TQuantity count)
+{
+	if(!src.army->hasStackAtSlot(src.slot))
+		COMPLAIN_RET("No stack to move!");
+
+	if(dst.army->hasStackAtSlot(dst.slot) && dst.army->getCreature(dst.slot) != src.army->getCreature(src.slot))
+		COMPLAIN_RET("Cannot move: stack of different type at destination pos!");
+
+	if(count == -1)
+	{
+		count = src.army->getStackCount(src.slot);
+	}
+
+	if(src.army != dst.army  //moving away
+		&&  count == src.army->getStackCount(src.slot) //all creatures
+		&& src.army->Slots().size() == 1 //from the last stack
+		&& src.army->needsLastStack()) //that must be left
+	{
+		COMPLAIN_RET("Cannot move away the alst creature!");
+	}
+
+	RebalanceStacks rs;
+	rs.src = src;
+	rs.dst = dst;
+	rs.count = count;
+	sendAndApply(&rs);
+	return true;
+}
+
+bool CGameHandler::swapStacks(const StackLocation &sl1, const StackLocation &sl2)
+{
+
+	if(!sl1.army->hasStackAtSlot(sl1.slot))
+		return moveStack(sl2, sl1);
+	else if(!sl2.army->hasStackAtSlot(sl2.slot))
+		return moveStack(sl1, sl2);
+	else
+	{
+		SwapStacks ss;
+		ss.sl1 = sl1;
+		ss.sl2 = sl2;
+		sendAndApply(&ss);
+		return true;
+	}
+}