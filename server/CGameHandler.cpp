/*
 * CGameHandler.cpp, part of VCMI engine
 *
 * Authors: listed in file AUTHORS in main folder
 *
 * License: GNU General Public License v2.0 or later
 * Full text of license available in license.txt file, in main folder
 *
 */
#include "StdInc.h"
#include "CGameHandler.h"

#include "CVCMIServer.h"
#include "ServerNetPackVisitors.h"
#include "ServerSpellCastEnvironment.h"
#include "battles/BattleProcessor.h"
#include "processors/HeroPoolProcessor.h"
#include "processors/PlayerMessageProcessor.h"
#include "queries/QueriesProcessor.h"
#include "queries/MapQueries.h"

#include "../lib/ArtifactUtils.h"
#include "../lib/CArtHandler.h"
#include "../lib/CBuildingHandler.h"
#include "../lib/CCreatureHandler.h"
#include "../lib/CCreatureSet.h"
#include "../lib/CGeneralTextHandler.h"
#include "../lib/CHeroHandler.h"
#include "../lib/CSoundBase.h"
#include "../lib/CThreadHelper.h"
#include "../lib/CTownHandler.h"
#include "../lib/GameConstants.h"
#include "../lib/UnlockGuard.h"
#include "../lib/GameSettings.h"
#include "../lib/ScriptHandler.h"
#include "../lib/StartInfo.h"
#include "../lib/TerrainHandler.h"
#include "../lib/VCMIDirs.h"
#include "../lib/VCMI_Lib.h"
#include "../lib/int3.h"

#include "../lib/filesystem/FileInfo.h"
#include "../lib/filesystem/Filesystem.h"
#include "../lib/gameState/CGameState.h"

#include "../lib/mapping/CMap.h"
#include "../lib/mapping/CMapService.h"
#include "../lib/modding/ModIncompatibility.h"
#include "../lib/pathfinder/CPathfinder.h"
#include "../lib/pathfinder/PathfinderOptions.h"
#include "../lib/pathfinder/TurnInfo.h"

#include "../lib/registerTypes/RegisterTypes.h"

#include "../lib/rmg/CMapGenOptions.h"

#include "../lib/serializer/CTypeList.h"
#include "../lib/serializer/Cast.h"
#include "../lib/serializer/Connection.h"
#include "../lib/serializer/JsonSerializer.h"

#include "../lib/spells/CSpellHandler.h"

#include "vstd/CLoggerBase.h"
#include <vcmi/events/EventBus.h>
#include <vcmi/events/GenericEvents.h>
#include <vcmi/events/AdventureEvents.h>

#ifndef _MSC_VER
#include <boost/thread/xtime.hpp>
#endif

#define COMPLAIN_RET_IF(cond, txt) do {if (cond){complain(txt); return;}} while(0)
#define COMPLAIN_RET_FALSE_IF(cond, txt) do {if (cond){complain(txt); return false;}} while(0)
#define COMPLAIN_RET(txt) {complain(txt); return false;}
#define COMPLAIN_RETF(txt, FORMAT) {complain(boost::str(boost::format(txt) % FORMAT)); return false;}

template <typename T> class CApplyOnGH;

class CBaseForGHApply
{
public:
	virtual bool applyOnGH(CGameHandler * gh, CGameState * gs, void * pack) const =0;
	virtual ~CBaseForGHApply(){}
	template<typename U> static CBaseForGHApply *getApplier(const U * t=nullptr)
	{
		return new CApplyOnGH<U>();
	}
};

template <typename T> class CApplyOnGH : public CBaseForGHApply
{
public:
	bool applyOnGH(CGameHandler * gh, CGameState * gs, void * pack) const override
	{
		T *ptr = static_cast<T*>(pack);
		try
		{
			ApplyGhNetPackVisitor applier(*gh, *gs);

			ptr->visit(applier);

			return applier.getResult();
		}
		catch(ExceptionNotAllowedAction & e)
		{
            (void)e;
			return false;
		}
	}
};

template <>
class CApplyOnGH<CPack> : public CBaseForGHApply
{
public:
	bool applyOnGH(CGameHandler * gh, CGameState * gs, void * pack) const override
	{
		logGlobal->error("Cannot apply on GH plain CPack!");
		assert(0);
		return false;
	}
};

static inline double distance(int3 a, int3 b)
{
	return std::sqrt((double)(a.x-b.x)*(a.x-b.x) + (a.y-b.y)*(a.y-b.y));
}

PlayerStatus PlayerStatuses::operator[](PlayerColor player)
{
	boost::unique_lock<boost::mutex> l(mx);
	if (players.find(player) != players.end())
	{
		return players.at(player);
	}
	else
	{
		throw std::runtime_error("No such player!");
	}
}
void PlayerStatuses::addPlayer(PlayerColor player)
{
	boost::unique_lock<boost::mutex> l(mx);
	players[player];
}

bool PlayerStatuses::checkFlag(PlayerColor player, bool PlayerStatus::*flag)
{
	boost::unique_lock<boost::mutex> l(mx);
	if (players.find(player) != players.end())
	{
		return players[player].*flag;
	}
	else
	{
		throw std::runtime_error("No such player!");
	}
}

void PlayerStatuses::setFlag(PlayerColor player, bool PlayerStatus::*flag, bool val)
{
	boost::unique_lock<boost::mutex> l(mx);
	if (players.find(player) != players.end())
	{
		players[player].*flag = val;
	}
	else
	{
		throw std::runtime_error("No such player!");
	}
	cv.notify_all();
}

template <typename T>
void callWith(std::vector<T> args, std::function<void(T)> fun, ui32 which)
{
	fun(args[which]);
}

const Services * CGameHandler::services() const
{
	return VLC;
}

const CGameHandler::BattleCb * CGameHandler::battle() const
{
	return this;
}

const CGameHandler::GameCb * CGameHandler::game() const
{
	return this;
}

vstd::CLoggerBase * CGameHandler::logger() const
{
	return logGlobal;
}

events::EventBus * CGameHandler::eventBus() const
{
	return serverEventBus.get();
}

CVCMIServer * CGameHandler::gameLobby() const
{
	return lobby;
}

void CGameHandler::levelUpHero(const CGHeroInstance * hero, SecondarySkill skill)
{
	changeSecSkill(hero, skill, 1, 0);
	expGiven(hero);
}

void CGameHandler::levelUpHero(const CGHeroInstance * hero)
{
	// required exp for at least 1 lvl-up hasn't been reached
	if (!hero->gainsLevel())
	{
		return;
	}

	// give primary skill
	logGlobal->trace("%s got level %d", hero->getNameTranslated(), hero->level);
	auto primarySkill = hero->nextPrimarySkill(getRandomGenerator());

	SetPrimSkill sps;
	sps.id = hero->id;
	sps.which = primarySkill;
	sps.abs = false;
	sps.val = 1;
	sendAndApply(&sps);

	PrepareHeroLevelUp pre;
	pre.heroId = hero->id;
	sendAndApply(&pre);

	HeroLevelUp hlu;
	hlu.player = hero->tempOwner;
	hlu.heroId = hero->id;
	hlu.primskill = primarySkill;
	hlu.skills = pre.skills;

	if (hlu.skills.size() == 0)
	{
		sendAndApply(&hlu);
		levelUpHero(hero);
	}
	else if (hlu.skills.size() == 1)
	{
		sendAndApply(&hlu);
		levelUpHero(hero, pre.skills.front());
	}
	else if (hlu.skills.size() > 1)
	{
		auto levelUpQuery = std::make_shared<CHeroLevelUpDialogQuery>(this, hlu, hero);
		hlu.queryID = levelUpQuery->queryID;
		queries->addQuery(levelUpQuery);
		sendAndApply(&hlu);
		//level up will be called on query reply
	}
}

void CGameHandler::levelUpCommander (const CCommanderInstance * c, int skill)
{
	SetCommanderProperty scp;

	auto hero = dynamic_cast<const CGHeroInstance *>(c->armyObj);
	if (hero)
		scp.heroid = hero->id;
	else
	{
		complain ("Commander is not led by hero!");
		return;
	}

	scp.accumulatedBonus.subtype = 0;
	scp.accumulatedBonus.additionalInfo = 0;
	scp.accumulatedBonus.duration = BonusDuration::PERMANENT;
	scp.accumulatedBonus.turnsRemain = 0;
	scp.accumulatedBonus.source = BonusSource::COMMANDER;
	scp.accumulatedBonus.valType = BonusValueType::BASE_NUMBER;
	if (skill <= ECommander::SPELL_POWER)
	{
		scp.which = SetCommanderProperty::BONUS;

		auto difference = [](std::vector< std::vector <ui8> > skillLevels, std::vector <ui8> secondarySkills, int skill)->int
		{
			int s = std::min (skill, (int)ECommander::SPELL_POWER); //spell power level controls also casts and resistance
			return skillLevels.at(skill).at(secondarySkills.at(s)) - (secondarySkills.at(s) ? skillLevels.at(skill).at(secondarySkills.at(s)-1) : 0);
		};

		switch (skill)
		{
			case ECommander::ATTACK:
				scp.accumulatedBonus.type = BonusType::PRIMARY_SKILL;
				scp.accumulatedBonus.subtype = PrimarySkill::ATTACK;
				break;
			case ECommander::DEFENSE:
				scp.accumulatedBonus.type = BonusType::PRIMARY_SKILL;
				scp.accumulatedBonus.subtype = PrimarySkill::DEFENSE;
				break;
			case ECommander::HEALTH:
				scp.accumulatedBonus.type = BonusType::STACK_HEALTH;
				scp.accumulatedBonus.valType = BonusValueType::PERCENT_TO_BASE;
				break;
			case ECommander::DAMAGE:
				scp.accumulatedBonus.type = BonusType::CREATURE_DAMAGE;
				scp.accumulatedBonus.subtype = 0;
				scp.accumulatedBonus.valType = BonusValueType::PERCENT_TO_BASE;
				break;
			case ECommander::SPEED:
				scp.accumulatedBonus.type = BonusType::STACKS_SPEED;
				break;
			case ECommander::SPELL_POWER:
				scp.accumulatedBonus.type = BonusType::MAGIC_RESISTANCE;
				scp.accumulatedBonus.val = difference (VLC->creh->skillLevels, c->secondarySkills, ECommander::RESISTANCE);
				sendAndApply (&scp); //additional pack
				scp.accumulatedBonus.type = BonusType::CREATURE_SPELL_POWER;
				scp.accumulatedBonus.val = difference (VLC->creh->skillLevels, c->secondarySkills, ECommander::SPELL_POWER) * 100; //like hero with spellpower = ability level
				sendAndApply (&scp); //additional pack
				scp.accumulatedBonus.type = BonusType::CASTS;
				scp.accumulatedBonus.val = difference (VLC->creh->skillLevels, c->secondarySkills, ECommander::CASTS);
				sendAndApply (&scp); //additional pack
				scp.accumulatedBonus.type = BonusType::CREATURE_ENCHANT_POWER; //send normally
				break;
		}

		scp.accumulatedBonus.val = difference (VLC->creh->skillLevels, c->secondarySkills, skill);
		sendAndApply (&scp);

		scp.which = SetCommanderProperty::SECONDARY_SKILL;
		scp.additionalInfo = skill;
		scp.amount = c->secondarySkills.at(skill) + 1;
		sendAndApply (&scp);
	}
	else if (skill >= 100)
	{
		scp.which = SetCommanderProperty::SPECIAL_SKILL;
		scp.accumulatedBonus = *VLC->creh->skillRequirements.at(skill-100).first;
		scp.additionalInfo = skill; //unnormalized
		sendAndApply (&scp);
	}
	expGiven(hero);
}

void CGameHandler::levelUpCommander(const CCommanderInstance * c)
{
	if (!c->gainsLevel())
	{
		return;
	}
	CommanderLevelUp clu;

	auto hero = dynamic_cast<const CGHeroInstance *>(c->armyObj);
	if(hero)
	{
		clu.heroId = hero->id;
		clu.player = hero->tempOwner;
	}
	else
	{
		complain ("Commander is not led by hero!");
		return;
	}

	//picking sec. skills for choice

	for (int i = 0; i <= ECommander::SPELL_POWER; ++i)
	{
		if (c->secondarySkills.at(i) < ECommander::MAX_SKILL_LEVEL)
			clu.skills.push_back(i);
	}
	int i = 100;
	for (auto specialSkill : VLC->creh->skillRequirements)
	{
		if (c->secondarySkills.at(specialSkill.second.first) == ECommander::MAX_SKILL_LEVEL
			&&  c->secondarySkills.at(specialSkill.second.second) == ECommander::MAX_SKILL_LEVEL
			&&  !vstd::contains (c->specialSKills, i))
			clu.skills.push_back (i);
		++i;
	}
	int skillAmount = static_cast<int>(clu.skills.size());

	if (!skillAmount)
	{
		sendAndApply(&clu);
		levelUpCommander(c);
	}
	else if (skillAmount == 1  ||  hero->tempOwner == PlayerColor::NEUTRAL) //choose skill automatically
	{
		sendAndApply(&clu);
		levelUpCommander(c, *RandomGeneratorUtil::nextItem(clu.skills, getRandomGenerator()));
	}
	else if (skillAmount > 1) //apply and ask for secondary skill
	{
		auto commanderLevelUp = std::make_shared<CCommanderLevelUpDialogQuery>(this, clu, hero);
		clu.queryID = commanderLevelUp->queryID;
		queries->addQuery(commanderLevelUp);
		sendAndApply(&clu);
	}
}

void CGameHandler::expGiven(const CGHeroInstance *hero)
{
	if (hero->gainsLevel())
		levelUpHero(hero);
	else if (hero->commander && hero->commander->gainsLevel())
		levelUpCommander(hero->commander);

	//if (hero->commander && hero->level > hero->commander->level && hero->commander->gainsLevel())
// 		levelUpCommander(hero->commander);
// 	else
// 		levelUpHero(hero);
}

void CGameHandler::changePrimSkill(const CGHeroInstance * hero, PrimarySkill::PrimarySkill which, si64 val, bool abs)
{
	if (which == PrimarySkill::EXPERIENCE) // Check if scenario limit reached
	{
		if (gs->map->levelLimit != 0)
		{
			TExpType expLimit = VLC->heroh->reqExp(gs->map->levelLimit);
			TExpType resultingExp = abs ? val : hero->exp + val;
			if (resultingExp > expLimit)
			{
				// set given experience to max possible, but don't decrease if hero already over top
				abs = true;
				val = std::max(expLimit, hero->exp);

				InfoWindow iw;
				iw.player = hero->tempOwner;
				iw.text.appendLocalString(EMetaText::GENERAL_TXT, 1); //can gain no more XP
				iw.text.replaceRawString(hero->getNameTranslated());
				sendAndApply(&iw);
			}
		}
	}

	SetPrimSkill sps;
	sps.id = hero->id;
	sps.which = which;
	sps.abs = abs;
	sps.val = val;
	sendAndApply(&sps);

	//only for exp - hero may level up
	if (which == PrimarySkill::EXPERIENCE)
	{
		if (hero->commander && hero->commander->alive)
		{
			//FIXME: trim experience according to map limit?
			SetCommanderProperty scp;
			scp.heroid = hero->id;
			scp.which = SetCommanderProperty::EXPERIENCE;
			scp.amount = val;
			sendAndApply (&scp);
			CBonusSystemNode::treeHasChanged();
		}

		expGiven(hero);
	}
}

void CGameHandler::changeSecSkill(const CGHeroInstance * hero, SecondarySkill which, int val, bool abs)
{
	if(!hero)
	{
		logGlobal->error("changeSecSkill provided no hero");
		return;
	}
	SetSecSkill sss;
	sss.id = hero->id;
	sss.which = which;
	sss.val = val;
	sss.abs = abs;
	sendAndApply(&sss);

	if (hero->visitedTown)
		giveSpells(hero->visitedTown, hero);
}

void CGameHandler::handleClientDisconnection(std::shared_ptr<CConnection> c)
{
	if(lobby->state == EServerState::SHUTDOWN || !gs || !gs->scenarioOps)
		return;
	
	for(auto & playerConnections : connections)
	{
		PlayerColor playerId = playerConnections.first;
		auto * playerSettings = gs->scenarioOps->getPlayersSettings(playerId.getNum());
		if(!playerSettings)
			continue;
		
		auto playerConnection = vstd::find(playerConnections.second, c);
		if(playerConnection != playerConnections.second.end())
		{
			std::string messageText = boost::str(boost::format("%s (cid %d) was disconnected") % playerSettings->name % c->connectionID);
			playerMessages->broadcastMessage(playerId, messageText);
		}
	}
}

void CGameHandler::handleReceivedPack(CPackForServer * pack)
{
	//prepare struct informing that action was applied
	auto sendPackageResponse = [&](bool succesfullyApplied)
	{
		PackageApplied applied;
		applied.player = pack->player;
		applied.result = succesfullyApplied;
		applied.packType = typeList.getTypeID(pack);
		applied.requestID = pack->requestID;
		pack->c->sendPack(&applied);
	};

	CBaseForGHApply * apply = applier->getApplier(typeList.getTypeID(pack)); //and appropriate applier object
	if(isBlockedByQueries(pack, pack->player))
	{
		sendPackageResponse(false);
	}
	else if(apply)
	{
		const bool result = apply->applyOnGH(this, this->gs, pack);
		if(result)
			logGlobal->trace("Message %s successfully applied!", typeid(*pack).name());
		else
			complain((boost::format("Got false in applying %s... that request must have been fishy!")
				% typeid(*pack).name()).str());

		sendPackageResponse(true);
	}
	else
	{
		logGlobal->error("Message cannot be applied, cannot find applier (unregistered type)!");
		sendPackageResponse(false);
	}

	vstd::clear_pointer(pack);
}

CGameHandler::CGameHandler(CVCMIServer * lobby)
	: lobby(lobby)
	, heroPool(std::make_unique<HeroPoolProcessor>(this))
	, battles(std::make_unique<BattleProcessor>(this))
	, queries(std::make_unique<QueriesProcessor>())
	, playerMessages(std::make_unique<PlayerMessageProcessor>(this))
	, complainNoCreatures("No creatures to split")
	, complainNotEnoughCreatures("Cannot split that stack, not enough creatures!")
	, complainInvalidSlot("Invalid slot accessed!")
{
	QID = 1;
	IObjectInterface::cb = this;
	applier = std::make_shared<CApplier<CBaseForGHApply>>();
	registerTypesServerPacks(*applier);

	spellEnv = new ServerSpellCastEnvironment(this);
}

CGameHandler::~CGameHandler()
{
	delete spellEnv;
	delete gs;
}

void CGameHandler::reinitScripting()
{
	serverEventBus = std::make_unique<events::EventBus>();
#if SCRIPTING_ENABLED
	serverScripts.reset(new scripting::PoolImpl(this, spellEnv));
#endif
}

void CGameHandler::init(StartInfo *si)
{
	if (si->seedToBeUsed == 0)
	{
		si->seedToBeUsed = static_cast<ui32>(std::time(nullptr));
	}
	CMapService mapService;
	gs = new CGameState();
	gs->preInit(VLC);
	logGlobal->info("Gamestate created!");
	gs->init(&mapService, si);
	logGlobal->info("Gamestate initialized!");

	// reset seed, so that clients can't predict any following random values
	getRandomGenerator().resetSeed();

	for (auto & elem : gs->players)
	{
		states.addPlayer(elem.first);
	}

	reinitScripting();
}

static bool evntCmp(const CMapEvent &a, const CMapEvent &b)
{
	return a.earlierThan(b);
}

void CGameHandler::setPortalDwelling(const CGTownInstance * town, bool forced=false, bool clear = false)
{// bool forced = true - if creature should be replaced, if false - only if no creature was set

	const PlayerState * p = getPlayerState(town->tempOwner);
	if (!p)
	{
		assert(town->tempOwner == PlayerColor::NEUTRAL);
		return;
	}

	if (forced || town->creatures.at(GameConstants::CREATURES_PER_TOWN).second.empty())//we need to change creature
		{
			SetAvailableCreatures ssi;
			ssi.tid = town->id;
			ssi.creatures = town->creatures;
			ssi.creatures[GameConstants::CREATURES_PER_TOWN].second.clear();//remove old one

			const std::vector<ConstTransitivePtr<CGDwelling> > &dwellings = p->dwellings;
			if (dwellings.empty())//no dwellings - just remove
			{
				sendAndApply(&ssi);
				return;
			}

			auto dwelling = *RandomGeneratorUtil::nextItem(dwellings, getRandomGenerator());

			// for multi-creature dwellings like Golem Factory
			auto creatureId = RandomGeneratorUtil::nextItem(dwelling->creatures, getRandomGenerator())->second[0];

			if (clear)
			{
				ssi.creatures[GameConstants::CREATURES_PER_TOWN].first = std::max(1, (VLC->creh->objects.at(creatureId)->getGrowth())/2);
			}
			else
			{
				ssi.creatures[GameConstants::CREATURES_PER_TOWN].first = VLC->creh->objects.at(creatureId)->getGrowth();
			}
			ssi.creatures[GameConstants::CREATURES_PER_TOWN].second.push_back(creatureId);
			sendAndApply(&ssi);
		}
}

void CGameHandler::newTurn()
{
	logGlobal->trace("Turn %d", gs->day+1);
	NewTurn n;
	n.specialWeek = NewTurn::NO_ACTION;
	n.creatureid = CreatureID::NONE;
	n.day = gs->day + 1;

	bool firstTurn = !getDate(Date::DAY);
	bool newWeek = getDate(Date::DAY_OF_WEEK) == 7; //day numbers are confusing, as day was not yet switched
	bool newMonth = getDate(Date::DAY_OF_MONTH) == 28;

	std::map<PlayerColor, si32> hadGold;//starting gold - for buildings like dwarven treasury

	if (firstTurn)
	{
		for (auto obj : gs->map->objects)
		{
			if (obj && obj->ID == Obj::PRISON) //give imprisoned hero 0 exp to level him up. easiest to do at this point
			{
				changePrimSkill (getHero(obj->id), PrimarySkill::EXPERIENCE, 0);
			}
		}
	}

	if (newWeek && !firstTurn)
	{
		n.specialWeek = NewTurn::NORMAL;
		bool deityOfFireBuilt = false;
		for (const CGTownInstance *t : gs->map->towns)
		{
			if (t->hasBuilt(BuildingID::GRAIL, ETownType::INFERNO))
			{
				deityOfFireBuilt = true;
				break;
			}
		}

		if (deityOfFireBuilt)
		{
			n.specialWeek = NewTurn::DEITYOFFIRE;
			n.creatureid = CreatureID::IMP;
		}
		else if(VLC->settings()->getBoolean(EGameSettings::CREATURES_ALLOW_RANDOM_SPECIAL_WEEKS))
		{
			int monthType = getRandomGenerator().nextInt(99);
			if (newMonth) //new month
			{
				if (monthType < 40) //double growth
				{
					n.specialWeek = NewTurn::DOUBLE_GROWTH;
					if (VLC->settings()->getBoolean(EGameSettings::CREATURES_ALLOW_ALL_FOR_DOUBLE_MONTH))
					{
						n.creatureid = VLC->creh->pickRandomMonster(getRandomGenerator());
					}
					else if (VLC->creh->doubledCreatures.size())
					{
						n.creatureid = *RandomGeneratorUtil::nextItem(VLC->creh->doubledCreatures, getRandomGenerator());
					}
					else
					{
						complain("Cannot find creature that can be spawned!");
						n.specialWeek = NewTurn::NORMAL;
					}
				}
				else if (monthType < 50)
					n.specialWeek = NewTurn::PLAGUE;
			}
			else //it's a week, but not full month
			{
				if (monthType < 25)
				{
					n.specialWeek = NewTurn::BONUS_GROWTH; //+5
					std::pair<int, CreatureID> newMonster(54, CreatureID());
					do
					{
						newMonster.second = VLC->creh->pickRandomMonster(getRandomGenerator());
					} while (VLC->creh->objects[newMonster.second] &&
						(*VLC->townh)[VLC->creatures()->getById(newMonster.second)->getFaction()]->town == nullptr); // find first non neutral creature
					n.creatureid = newMonster.second;
				}
			}
		}
	}

	for (auto & elem : gs->players)
	{
		if (elem.first == PlayerColor::NEUTRAL)
			continue;
		else if (elem.first >= PlayerColor::PLAYER_LIMIT)
			assert(0); //illegal player number!

		std::pair<PlayerColor, si32> playerGold(elem.first, elem.second.resources[EGameResID::GOLD]);
		hadGold.insert(playerGold);

		if (newWeek) //new heroes in tavern
			heroPool->onNewWeek(elem.first);

		n.res[elem.first] = elem.second.resources;

		if(!firstTurn && newWeek) //weekly crystal generation if 1 or more crystal dragons in any hero army or town garrison
		{
			bool hasCrystalGenCreature = false;
			for(CGHeroInstance * hero : elem.second.heroes)
			{
				for(auto stack : hero->stacks)
				{
					if(stack.second->hasBonusOfType(BonusType::SPECIAL_CRYSTAL_GENERATION))
					{
						hasCrystalGenCreature = true;
						break;
					}
				}
			}
			if(!hasCrystalGenCreature) //not found in armies, check towns
			{
				for(CGTownInstance * town : elem.second.towns)
				{
					for(auto stack : town->stacks)
					{
						if(stack.second->hasBonusOfType(BonusType::SPECIAL_CRYSTAL_GENERATION))
						{
							hasCrystalGenCreature = true;
							break;
						}
					}
				}
			}
			if(hasCrystalGenCreature)
				n.res[elem.first][EGameResID::CRYSTAL] += 3;
		}

		for (CGHeroInstance *h : (elem).second.heroes)
		{
			if (h->visitedTown)
				giveSpells(h->visitedTown, h);

			NewTurn::Hero hth;
			hth.id = h->id;
			auto ti = std::make_unique<TurnInfo>(h, 1);
			// TODO: this code executed when bonuses of previous day not yet updated (this happen in NewTurn::applyGs). See issue 2356
			hth.move = h->movementPointsLimitCached(gs->map->getTile(h->visitablePos()).terType->isLand(), ti.get());
			hth.mana = h->getManaNewTurn();

			n.heroes.insert(hth);

			if (!firstTurn) //not first day
			{
				for (int k = 0; k < GameConstants::RESOURCE_QUANTITY; k++)
				{
					n.res[elem.first][k] += h->valOfBonuses(BonusType::GENERATE_RESOURCE, k);
				}
			}
		}
	}
	for (CGTownInstance *t : gs->map->towns)
	{
		PlayerColor player = t->tempOwner;
		handleTownEvents(t, n);
		if (newWeek) //first day of week
		{
			if (t->hasBuilt(BuildingSubID::PORTAL_OF_SUMMONING))
				setPortalDwelling(t, true, (n.specialWeek == NewTurn::PLAGUE ? true : false)); //set creatures for Portal of Summoning

			if (!firstTurn)
				if (t->hasBuilt(BuildingSubID::TREASURY) && player < PlayerColor::PLAYER_LIMIT)
						n.res[player][EGameResID::GOLD] += hadGold.at(player)/10; //give 10% of starting gold

			if (!vstd::contains(n.cres, t->id))
			{
				n.cres[t->id].tid = t->id;
				n.cres[t->id].creatures = t->creatures;
			}
			auto & sac = n.cres.at(t->id);

			for (int k=0; k < GameConstants::CREATURES_PER_TOWN; k++) //creature growths
			{
				if (!t->creatures.at(k).second.empty()) // there are creatures at this level
				{
					ui32 &availableCount = sac.creatures.at(k).first;
					const CCreature *cre = VLC->creh->objects.at(t->creatures.at(k).second.back());

					if (n.specialWeek == NewTurn::PLAGUE)
						availableCount = t->creatures.at(k).first / 2; //halve their number, no growth
					else
					{
						if (firstTurn) //first day of game: use only basic growths
							availableCount = cre->getGrowth();
						else
							availableCount += t->creatureGrowth(k);

						//Deity of fire week - upgrade both imps and upgrades
						if (n.specialWeek == NewTurn::DEITYOFFIRE && vstd::contains(t->creatures.at(k).second, n.creatureid))
							availableCount += 15;

						if (cre->getId() == n.creatureid) //bonus week, effect applies only to identical creatures
						{
							if (n.specialWeek == NewTurn::DOUBLE_GROWTH)
								availableCount *= 2;
							else if (n.specialWeek == NewTurn::BONUS_GROWTH)
								availableCount += 5;
						}
					}
				}
			}
		}
		if (!firstTurn  &&  player < PlayerColor::PLAYER_LIMIT)//not the first day and town not neutral
		{
			n.res[player] = n.res[player] + t->dailyIncome();
		}
		if(t->hasBuilt(BuildingID::GRAIL)
			&& t->town->buildings.at(BuildingID::GRAIL)->height == CBuilding::HEIGHT_SKYSHIP)
		{
			// Skyship, probably easier to handle same as Veil of darkness
			//do it every new day after veils apply
			if (player != PlayerColor::NEUTRAL) //do not reveal fow for neutral player
			{
				FoWChange fw;
				fw.mode = 1;
				fw.player = player;
				// find all hidden tiles
				const auto fow = getPlayerTeam(player)->fogOfWarMap;

				auto shape = fow->shape();
				for(size_t z = 0; z < shape[0]; z++)
					for(size_t x = 0; x < shape[1]; x++)
						for(size_t y = 0; y < shape[2]; y++)
							if (!(*fow)[z][x][y])
								fw.tiles.insert(int3(x, y, z));

				sendAndApply (&fw);
			}
		}
		if (t->hasBonusOfType (BonusType::DARKNESS))
		{
			for (auto & player : gs->players)
			{
				if (getPlayerStatus(player.first) == EPlayerStatus::INGAME &&
					getPlayerRelations(player.first, t->tempOwner) == PlayerRelations::ENEMIES)
					changeFogOfWar(t->visitablePos(), t->getBonusLocalFirst(Selector::type()(BonusType::DARKNESS))->val, player.first, true);
			}
		}
	}

	if (newMonth)
	{
		SetAvailableArtifacts saa;
		saa.id = -1;
		pickAllowedArtsSet(saa.arts, getRandomGenerator());
		sendAndApply(&saa);
	}
	sendAndApply(&n);

	if (newWeek)
	{
		//spawn wandering monsters
		if (newMonth && (n.specialWeek == NewTurn::DOUBLE_GROWTH || n.specialWeek == NewTurn::DEITYOFFIRE))
		{
			spawnWanderingMonsters(n.creatureid);
		}

		//new week info popup
		if (!firstTurn)
		{
			InfoWindow iw;
			switch (n.specialWeek)
			{
				case NewTurn::DOUBLE_GROWTH:
					iw.text.appendLocalString(EMetaText::ARRAY_TXT, 131);
					iw.text.replaceLocalString(EMetaText::CRE_SING_NAMES, n.creatureid);
					iw.text.replaceLocalString(EMetaText::CRE_SING_NAMES, n.creatureid);
					break;
				case NewTurn::PLAGUE:
					iw.text.appendLocalString(EMetaText::ARRAY_TXT, 132);
					break;
				case NewTurn::BONUS_GROWTH:
					iw.text.appendLocalString(EMetaText::ARRAY_TXT, 134);
					iw.text.replaceLocalString(EMetaText::CRE_SING_NAMES, n.creatureid);
					iw.text.replaceLocalString(EMetaText::CRE_SING_NAMES, n.creatureid);
					break;
				case NewTurn::DEITYOFFIRE:
					iw.text.appendLocalString(EMetaText::ARRAY_TXT, 135);
					iw.text.replaceLocalString(EMetaText::CRE_SING_NAMES, 42); //%s imp
					iw.text.replaceLocalString(EMetaText::CRE_SING_NAMES, 42); //%s imp
					iw.text.replacePositiveNumber(15);							//%+d 15
					iw.text.replaceLocalString(EMetaText::CRE_SING_NAMES, 43); //%s familiar
					iw.text.replacePositiveNumber(15);							//%+d 15
					break;
				default:
					if (newMonth)
					{
						iw.text.appendLocalString(EMetaText::ARRAY_TXT, (130));
						iw.text.replaceLocalString(EMetaText::ARRAY_TXT, getRandomGenerator().nextInt(32, 41));
					}
					else
					{
						iw.text.appendLocalString(EMetaText::ARRAY_TXT, (133));
						iw.text.replaceLocalString(EMetaText::ARRAY_TXT, getRandomGenerator().nextInt(43, 57));
					}
			}
			for (auto & elem : gs->players)
			{
				iw.player = elem.first;
				sendAndApply(&iw);
			}
		}
	}

	logGlobal->trace("Info about turn %d has been sent!", n.day);
	handleTimeEvents();
	//call objects
	for (auto & elem : gs->map->objects)
	{
		if (elem)
			elem->newTurn(getRandomGenerator());
	}

	synchronizeArtifactHandlerLists(); //new day events may have changed them. TODO better of managing that
}
void CGameHandler::run(bool resume)
{
	LOG_TRACE_PARAMS(logGlobal, "resume=%d", resume);

	using namespace boost::posix_time;
	for (auto cc : lobby->connections)
	{
		auto players = lobby->getAllClientPlayers(cc->connectionID);
		std::stringstream sbuffer;
		sbuffer << "Connection " << cc->connectionID << " will handle " << players.size() << " player: ";
		for (PlayerColor color : players)
		{
			sbuffer << color << " ";
			{
				boost::unique_lock<boost::recursive_mutex> lock(gsm);
				connections[color].insert(cc);
			}
		}
		logGlobal->info(sbuffer.str());
	}

#if SCRIPTING_ENABLED
	services()->scripts()->run(serverScripts);
#endif

	if(resume)
		events::GameResumed::defaultExecute(serverEventBus.get());

	auto playerTurnOrder = generatePlayerTurnOrder();

	while(lobby->state == EServerState::GAMEPLAY)
	{
		if(!resume)
		{
			newTurn();
			events::TurnStarted::defaultExecute(serverEventBus.get());
		}

		std::list<PlayerColor>::iterator it;
		if (resume)
		{
			it = std::find(playerTurnOrder.begin(), playerTurnOrder.end(), gs->currentPlayer);
		}
		else
		{
			it = playerTurnOrder.begin();
		}

		resume = false;
		for (; (it != playerTurnOrder.end()) && (lobby->state == EServerState::GAMEPLAY) ; it++)
		{
			auto playerColor = *it;

			auto onGetTurn = [&](events::PlayerGotTurn & event)
			{
				//if player runs out of time, he shouldn't get the turn (especially AI)
				//pre-trigger may change anything, should check before each player
				//TODO: is it enough to check only one player?
				checkVictoryLossConditionsForAll();

				auto player = event.getPlayer();

				const PlayerState * playerState = &gs->players[player];

				if(playerState->status != EPlayerStatus::INGAME)
				{
					event.setPlayer(PlayerColor::CANNOT_DETERMINE);
				}
				else
				{
					states.setFlag(player, &PlayerStatus::makingTurn, true);

					YourTurn yt;
					yt.player = player;
					//Change local daysWithoutCastle counter for local interface message //TODO: needed?
					yt.daysWithoutCastle = playerState->daysWithoutCastle;
					applyAndSend(&yt);
				}
			};

			events::PlayerGotTurn::defaultExecute(serverEventBus.get(), onGetTurn, playerColor);

			if(playerColor != PlayerColor::CANNOT_DETERMINE)
			{
				//wait till turn is done
				boost::unique_lock<boost::mutex> lock(states.mx);
				while(states.players.at(playerColor).makingTurn && lobby->state == EServerState::GAMEPLAY)
				{
					static time_duration p = milliseconds(100);
					states.cv.timed_wait(lock, p);
				}
			}
		}
		//additional check that game is not finished
		bool activePlayer = false;
		for (auto player : playerTurnOrder)
		{
			if (gs->players[player].status == EPlayerStatus::INGAME)
					activePlayer = true;
		}
		if(!activePlayer)
			lobby->state = EServerState::GAMEPLAY_ENDED;
	}
}

std::list<PlayerColor> CGameHandler::generatePlayerTurnOrder() const
{
	// Generate player turn order
	std::list<PlayerColor> playerTurnOrder;

	for (const auto & player : gs->players) // add human players first
	{
		if (player.second.human)
			playerTurnOrder.push_back(player.first);
	}
	for (const auto & player : gs->players) // then add non-human players
	{
		if (!player.second.human)
			playerTurnOrder.push_back(player.first);
	}
	return playerTurnOrder;
}

void CGameHandler::giveSpells(const CGTownInstance *t, const CGHeroInstance *h)
{
	if (!h->hasSpellbook())
		return; //hero hasn't spellbook
	ChangeSpells cs;
	cs.hid = h->id;
	cs.learn = true;
	if (t->hasBuilt(BuildingID::GRAIL, ETownType::CONFLUX) && t->hasBuilt(BuildingID::MAGES_GUILD_1))
	{
		// Aurora Borealis give spells of all levels even if only level 1 mages guild built
		for (int i = 0; i < h->maxSpellLevel(); i++)
		{
			std::vector<SpellID> spells;
			getAllowedSpells(spells, i+1);
			for (auto & spell : spells)
				cs.spells.insert(spell);
		}
	}
	else
	{
		for (int i = 0; i < std::min(t->mageGuildLevel(), h->maxSpellLevel()); i++)
		{
			for (int j = 0; j < t->spellsAtLevel(i+1, true) && j < t->spells.at(i).size(); j++)
			{
				if (!h->spellbookContainsSpell(t->spells.at(i).at(j)))
					cs.spells.insert(t->spells.at(i).at(j));
			}
		}
	}
	if (!cs.spells.empty())
		sendAndApply(&cs);
}

bool CGameHandler::removeObject(const CGObjectInstance * obj)
{
	if (!obj || !getObj(obj->id))
	{
		logGlobal->error("Something wrong, that object already has been removed or hasn't existed!");
		return false;
	}

	RemoveObject ro;
	ro.id = obj->id;
	sendAndApply(&ro);

	checkVictoryLossConditionsForAll(); //eg if monster escaped (removing objs after battle is done dircetly by endBattle, not this function)
	return true;
}

<<<<<<< HEAD
void CGameHandler::init(StartInfo *si, Load::Progress *& progressTracking)
=======
bool CGameHandler::moveHero(ObjectInstanceID hid, int3 dst, ui8 teleporting, bool transit, PlayerColor asker)
>>>>>>> 78780bb2
{
	const CGHeroInstance *h = getHero(hid);
	// not turn of that hero or player can't simply teleport hero (at least not with this function)
	if (!h  || (asker != PlayerColor::NEUTRAL && (teleporting || h->getOwner() != gs->currentPlayer)))
	{
		logGlobal->error("Illegal call to move hero!");
		return false;
	}
<<<<<<< HEAD
	CMapService mapService;
	gs = new CGameState();
	gs->preInit(VLC);
	logGlobal->info("Gamestate created!");
	gs->init(&mapService, si, progressTracking);
	logGlobal->info("Gamestate initialized!");
=======
>>>>>>> 78780bb2

	logGlobal->trace("Player %d (%s) wants to move hero %d from %s to %s", asker, asker.getStr(), hid.getNum(), h->pos.toString(), dst.toString());
	const int3 hmpos = h->convertToVisitablePos(dst);

	if (!gs->map->isInTheMap(hmpos))
	{
		logGlobal->error("Destination tile is outside the map!");
		return false;
	}

	const TerrainTile t = *getTile(hmpos);
	const int3 guardPos = gs->guardingCreaturePosition(hmpos);

	const bool embarking = !h->boat && !t.visitableObjects.empty() && t.visitableObjects.back()->ID == Obj::BOAT;
	const bool disembarking = h->boat
		&& t.terType->isLand()
		&& (dst == h->pos
			|| (h->boat->layer == EPathfindingLayer::SAIL && !t.blocked));

	//result structure for start - movement failed, no move points used
	TryMoveHero tmh;
	tmh.id = hid;
	tmh.start = h->pos;
	tmh.end = dst;
	tmh.result = TryMoveHero::FAILED;
	tmh.movePoints = h->movementPointsRemaining();

	//check if destination tile is available
	auto pathfinderHelper = std::make_unique<CPathfinderHelper>(gs, h, PathfinderOptions());
	auto ti = pathfinderHelper->getTurnInfo();

	const bool canFly = pathfinderHelper->hasBonusOfType(BonusType::FLYING_MOVEMENT) || (h->boat && h->boat->layer == EPathfindingLayer::AIR);
	const bool canWalkOnSea = pathfinderHelper->hasBonusOfType(BonusType::WATER_WALKING) || (h->boat && h->boat->layer == EPathfindingLayer::WATER);
	const int cost = pathfinderHelper->getMovementCost(h->visitablePos(), hmpos, nullptr, nullptr, h->movementPointsRemaining());

	//it's a rock or blocked and not visitable tile
	//OR hero is on land and dest is water and (there is not present only one object - boat)
	if (((!t.terType->isPassable()  ||  (t.blocked && !t.visitable && !canFly))
			&& complain("Cannot move hero, destination tile is blocked!"))
		|| ((!h->boat && !canWalkOnSea && !canFly && t.terType->isWater() && (t.visitableObjects.size() < 1 || !t.visitableObjects.back()->isCoastVisitable()))  //hero is not on boat/water walking and dst water tile doesn't contain boat/hero (objs visitable from land) -> we test back cause boat may be on top of another object (#276)
			&& complain("Cannot move hero, destination tile is on water!"))
		|| ((h->boat && h->boat->layer == EPathfindingLayer::SAIL && t.terType->isLand() && t.blocked)
			&& complain("Cannot disembark hero, tile is blocked!"))
		|| ((distance(h->pos, dst) >= 1.5 && !teleporting)
			&& complain("Tiles are not neighboring!"))
		|| ((h->inTownGarrison)
			&& complain("Can not move garrisoned hero!"))
		|| (((int)h->movementPointsRemaining() < cost  &&  dst != h->pos  &&  !teleporting)
			&& complain("Hero doesn't have any movement points left!"))
		|| ((transit && !canFly && !CGTeleport::isTeleport(t.topVisitableObj()))
			&& complain("Hero cannot transit over this tile!"))
		/*|| (states.checkFlag(h->tempOwner, &PlayerStatus::engagedIntoBattle)
			&& complain("Cannot move hero during the battle"))*/)
	{
		//send info about movement failure
		sendAndApply(&tmh);
		return false;
	}

	//several generic blocks of code

	// should be called if hero changes tile but before applying TryMoveHero package
	auto leaveTile = [&]()
	{
		for (CGObjectInstance *obj : gs->map->getTile(int3(h->pos.x-1, h->pos.y, h->pos.z)).visitableObjects)
		{
			obj->onHeroLeave(h);
		}
		this->getTilesInRange(tmh.fowRevealed, h->getSightCenter()+(tmh.end-tmh.start), h->getSightRadius(), h->tempOwner, 1);
	};

	auto doMove = [&](TryMoveHero::EResult result, EGuardLook lookForGuards,
								EVisitDest visitDest, ELEaveTile leavingTile) -> bool
	{
		LOG_TRACE_PARAMS(logGlobal, "Hero %s starts movement from %s to %s", h->getNameTranslated() % tmh.start.toString() % tmh.end.toString());

		auto moveQuery = std::make_shared<CHeroMovementQuery>(this, tmh, h);
		queries->addQuery(moveQuery);

		if (leavingTile == LEAVING_TILE)
			leaveTile();

		if (isInTheMap(guardPos))
			tmh.attackedFrom = std::make_optional(guardPos);

		tmh.result = result;
		sendAndApply(&tmh);

		if (visitDest == VISIT_DEST && t.topVisitableObj() && t.topVisitableObj()->id == h->id)
		{ // Hero should be always able to visit any object he staying on even if there guards around
			visitObjectOnTile(t, h);
		}
		else if (lookForGuards == CHECK_FOR_GUARDS && isInTheMap(guardPos))
		{
			const TerrainTile &guardTile = *gs->getTile(guardPos);
			objectVisited(guardTile.visitableObjects.back(), h);

			moveQuery->visitDestAfterVictory = visitDest==VISIT_DEST;
		}
		else if (visitDest == VISIT_DEST)
		{
			visitObjectOnTile(t, h);
		}

		queries->popIfTop(moveQuery);
		logGlobal->trace("Hero %s ends movement", h->getNameTranslated());
		return result != TryMoveHero::FAILED;
	};

	//interaction with blocking object (like resources)
	auto blockingVisit = [&]() -> bool
	{
		for (CGObjectInstance *obj : t.visitableObjects)
		{
			if(h->boat && !obj->isBlockedVisitable() && !h->boat->onboardVisitAllowed)
				return doMove(TryMoveHero::SUCCESS, this->IGNORE_GUARDS, DONT_VISIT_DEST, REMAINING_ON_TILE);
			
			if (obj != h && obj->isBlockedVisitable() && !obj->passableFor(h->tempOwner))
			{
				EVisitDest visitDest = VISIT_DEST;
				if(h->boat && !h->boat->onboardVisitAllowed)
					visitDest = DONT_VISIT_DEST;
				
				return doMove(TryMoveHero::BLOCKING_VISIT, this->IGNORE_GUARDS, visitDest, REMAINING_ON_TILE);
			}
		}
		return false;
	};


	if (!transit && embarking)
	{
		tmh.movePoints = h->movementPointsAfterEmbark(h->movementPointsRemaining(), cost, false, ti);
		return doMove(TryMoveHero::EMBARK, IGNORE_GUARDS, DONT_VISIT_DEST, LEAVING_TILE);
		// In H3 embark ignore guards
	}

	if (disembarking)
	{
		tmh.movePoints = h->movementPointsAfterEmbark(h->movementPointsRemaining(), cost, true, ti);
		return doMove(TryMoveHero::DISEMBARK, CHECK_FOR_GUARDS, VISIT_DEST, LEAVING_TILE);
	}

	if (teleporting)
	{
		if (blockingVisit()) // e.g. hero on the other side of teleporter
			return true;

		doMove(TryMoveHero::TELEPORTATION, IGNORE_GUARDS, DONT_VISIT_DEST, LEAVING_TILE);

		// visit town for town portal \ castle gates
		// do not use generic visitObjectOnTile to avoid double-teleporting
		// if this moveHero call was triggered by teleporter
		if (!t.visitableObjects.empty())
		{
			if (CGTownInstance * town = dynamic_cast<CGTownInstance *>(t.visitableObjects.back()))
				town->onHeroVisit(h);
		}

		return true;
	}
	

	//still here? it is standard movement!
	{
		tmh.movePoints = (int)h->movementPointsRemaining() >= cost
						? h->movementPointsRemaining() - cost
						: 0;

		EGuardLook lookForGuards = CHECK_FOR_GUARDS;
		EVisitDest visitDest = VISIT_DEST;
		if (transit)
		{
			if (CGTeleport::isTeleport(t.topVisitableObj()))
				visitDest = DONT_VISIT_DEST;

			if (canFly)
			{
				lookForGuards = IGNORE_GUARDS;
				visitDest = DONT_VISIT_DEST;
			}
		}
		else if (blockingVisit())
			return true;
		
		if(h->boat && !h->boat->onboardAssaultAllowed)
		   lookForGuards = IGNORE_GUARDS;

		doMove(TryMoveHero::SUCCESS, lookForGuards, visitDest, LEAVING_TILE);
		return true;
	}
}

bool CGameHandler::teleportHero(ObjectInstanceID hid, ObjectInstanceID dstid, ui8 source, PlayerColor asker)
{
	const CGHeroInstance *h = getHero(hid);
	const CGTownInstance *t = getTown(dstid);

	if (!h || !t || h->getOwner() != gs->currentPlayer)
		COMPLAIN_RET("Invalid call to teleportHero!");

	const CGTownInstance *from = h->visitedTown;
	if (((h->getOwner() != t->getOwner())
		&& complain("Cannot teleport hero to another player"))

	|| (from->town->faction->getId() != t->town->faction->getId()
		&& complain("Source town and destination town should belong to the same faction"))

	|| ((!from || !from->hasBuilt(BuildingSubID::CASTLE_GATE))
		&& complain("Hero must be in town with Castle gate for teleporting"))

	|| (!t->hasBuilt(BuildingSubID::CASTLE_GATE)
		&& complain("Cannot teleport hero to town without Castle gate in it")))
			return false;

	int3 pos = h->convertFromVisitablePos(t->visitablePos());
	moveHero(hid,pos,1);
	return true;
}

void CGameHandler::setOwner(const CGObjectInstance * obj, const PlayerColor owner)
{
	PlayerColor oldOwner = getOwner(obj->id);
	SetObjectProperty sop(obj->id, ObjProperty::OWNER, owner.getNum());
	sendAndApply(&sop);

	std::set<PlayerColor> playerColors = {owner, oldOwner};
	checkVictoryLossConditions(playerColors);

	const CGTownInstance * town = dynamic_cast<const CGTownInstance *>(obj);
	if (town) //town captured
	{
		if (owner < PlayerColor::PLAYER_LIMIT) //new owner is real player
		{
			if (town->hasBuilt(BuildingSubID::PORTAL_OF_SUMMONING))
				setPortalDwelling(town, true, false);
		}

		if (oldOwner < PlayerColor::PLAYER_LIMIT) //old owner is real player
		{
			if (getPlayerState(oldOwner)->towns.empty() && getPlayerState(oldOwner)->status != EPlayerStatus::LOSER) //previous player lost last last town
			{
				InfoWindow iw;
				iw.player = oldOwner;
				iw.text.appendLocalString(EMetaText::GENERAL_TXT, 6); //%s, you have lost your last town. If you do not conquer another town in the next week, you will be eliminated.
				iw.text.replaceLocalString(EMetaText::COLOR, oldOwner.getNum());
				sendAndApply(&iw);
			}
		}
	}

	const PlayerState * p = getPlayerState(owner);

	if ((obj->ID == Obj::CREATURE_GENERATOR1 || obj->ID == Obj::CREATURE_GENERATOR4) && p && p->dwellings.size()==1)//first dwelling captured
	{
		for (const CGTownInstance * t : getPlayerState(owner)->towns)
		{
			if (t->hasBuilt(BuildingSubID::PORTAL_OF_SUMMONING))
				setPortalDwelling(t);//set initial creatures for all portals of summoning
		}
	}
}

void CGameHandler::showBlockingDialog(BlockingDialog *iw)
{
	auto dialogQuery = std::make_shared<CBlockingDialogQuery>(this, *iw);
	queries->addQuery(dialogQuery);
	iw->queryID = dialogQuery->queryID;
	sendToAllClients(iw);
}

void CGameHandler::showTeleportDialog(TeleportDialog *iw)
{
	auto dialogQuery = std::make_shared<CTeleportDialogQuery>(this, *iw);
	queries->addQuery(dialogQuery);
	iw->queryID = dialogQuery->queryID;
	sendToAllClients(iw);
}

void CGameHandler::giveResource(PlayerColor player, GameResID which, int val) //TODO: cap according to Bersy's suggestion
{
	if (!val) return; //don't waste time on empty call

	TResources resources;
	resources[which] = val;
	giveResources(player, resources);
}

void CGameHandler::giveResources(PlayerColor player, TResources resources)
{
	SetResources sr;
	sr.abs = false;
	sr.player = player;
	sr.res = resources;
	sendAndApply(&sr);
}

void CGameHandler::giveCreatures(const CArmedInstance *obj, const CGHeroInstance * h, const CCreatureSet &creatures, bool remove)
{
	COMPLAIN_RET_IF(!creatures.stacksCount(), "Strange, giveCreatures called without args!");
	COMPLAIN_RET_IF(obj->stacksCount(), "Cannot give creatures from not-cleared object!");
	COMPLAIN_RET_IF(creatures.stacksCount() > GameConstants::ARMY_SIZE, "Too many stacks to give!");

	//first we move creatures to give to make them army of object-source
	for (auto & elem : creatures.Slots())
	{
		addToSlot(StackLocation(obj, obj->getSlotFor(elem.second->type)), elem.second->type, elem.second->count);
	}

	tryJoiningArmy(obj, h, remove, true);
}

void CGameHandler::takeCreatures(ObjectInstanceID objid, const std::vector<CStackBasicDescriptor> &creatures)
{
	std::vector<CStackBasicDescriptor> cres = creatures;
	if (cres.size() <= 0)
		return;
	const CArmedInstance* obj = static_cast<const CArmedInstance*>(getObj(objid));

	for (CStackBasicDescriptor &sbd : cres)
	{
		TQuantity collected = 0;
		while(collected < sbd.count)
		{
			bool foundSth = false;
			for (auto i = obj->Slots().begin(); i != obj->Slots().end(); i++)
			{
				if (i->second->type == sbd.type)
				{
					TQuantity take = std::min(sbd.count - collected, i->second->count); //collect as much cres as we can
					changeStackCount(StackLocation(obj, i->first), -take, false);
					collected += take;
					foundSth = true;
					break;
				}
			}

			if (!foundSth) //we went through the whole loop and haven't found appropriate cres
			{
				complain("Unexpected failure during taking creatures!");
				return;
			}
		}
	}
}

void CGameHandler::heroVisitCastle(const CGTownInstance * obj, const CGHeroInstance * hero)
{
	HeroVisitCastle vc;
	vc.hid = hero->id;
	vc.tid = obj->id;
	vc.flags |= 1;
	sendAndApply(&vc);
	visitCastleObjects(obj, hero);
	giveSpells (obj, hero);
	checkVictoryLossConditionsForPlayer(hero->tempOwner); //transported artifact?
}

void CGameHandler::visitCastleObjects(const CGTownInstance * t, const CGHeroInstance * h)
{
	for (auto building : t->bonusingBuildings)
		building->onHeroVisit(h);
}

void CGameHandler::stopHeroVisitCastle(const CGTownInstance * obj, const CGHeroInstance * hero)
{
	HeroVisitCastle vc;
	vc.hid = hero->id;
	vc.tid = obj->id;
	sendAndApply(&vc);
}

void CGameHandler::removeArtifact(const ArtifactLocation &al)
{
	EraseArtifact ea;
	ea.al = al;
	sendAndApply(&ea);
}

void CGameHandler::changeSpells(const CGHeroInstance * hero, bool give, const std::set<SpellID> &spells)
{
	ChangeSpells cs;
	cs.hid = hero->id;
	cs.spells = spells;
	cs.learn = give;
	sendAndApply(&cs);
}

void CGameHandler::giveHeroBonus(GiveBonus * bonus)
{
	sendAndApply(bonus);
}

void CGameHandler::setMovePoints(SetMovePoints * smp)
{
	sendAndApply(smp);
}

void CGameHandler::setManaPoints(ObjectInstanceID hid, int val)
{
	SetMana sm;
	sm.hid = hid;
	sm.val = val;
	sm.absolute = true;
	sendAndApply(&sm);
}

void CGameHandler::giveHero(ObjectInstanceID id, PlayerColor player, ObjectInstanceID boatId)
{
	GiveHero gh;
	gh.id = id;
	gh.player = player;
	gh.boatId = boatId;
	sendAndApply(&gh);

	//Reveal fow around new hero, especially released from Prison
	auto h = getHero(id);
	changeFogOfWar(h->pos, h->getSightRadius(), player, false);
}

void CGameHandler::changeObjPos(ObjectInstanceID objid, int3 newPos)
{
	ChangeObjPos cop;
	cop.objid = objid;
	cop.nPos = newPos;
	sendAndApply(&cop);
}

void CGameHandler::useScholarSkill(ObjectInstanceID fromHero, ObjectInstanceID toHero)
{
	const CGHeroInstance * h1 = getHero(fromHero);
	const CGHeroInstance * h2 = getHero(toHero);
	int h1_scholarSpellLevel = h1->valOfBonuses(BonusType::LEARN_MEETING_SPELL_LIMIT, -1);
	int h2_scholarSpellLevel = h2->valOfBonuses(BonusType::LEARN_MEETING_SPELL_LIMIT, -1);

	if (h1_scholarSpellLevel < h2_scholarSpellLevel)
	{
		std::swap (h1,h2);//1st hero need to have higher scholar level for correct message
		std::swap(fromHero, toHero);
	}

	int ScholarSpellLevel = std::max(h1_scholarSpellLevel, h2_scholarSpellLevel);//heroes can trade up to this level
	if (!ScholarSpellLevel || !h1->hasSpellbook() || !h2->hasSpellbook())
		return;//no scholar skill or no spellbook

	int h1Lvl = std::min(ScholarSpellLevel, h1->maxSpellLevel()),
	    h2Lvl = std::min(ScholarSpellLevel, h2->maxSpellLevel());//heroes can receive this levels

	ChangeSpells cs1;
	cs1.learn = true;
	cs1.hid = toHero;//giving spells to first hero
	for (auto it : h1->getSpellsInSpellbook())
		if (h2Lvl >= it.toSpell()->level && !h2->spellbookContainsSpell(it))//hero can learn it and don't have it yet
			cs1.spells.insert(it);//spell to learn

	ChangeSpells cs2;
	cs2.learn = true;
	cs2.hid = fromHero;

	for (auto it : h2->getSpellsInSpellbook())
		if (h1Lvl >= it.toSpell()->level && !h1->spellbookContainsSpell(it))
			cs2.spells.insert(it);

	if (!cs1.spells.empty() || !cs2.spells.empty())//create a message
	{
		int ScholarSkillLevel = std::max(h1->getSecSkillLevel(SecondarySkill::SCHOLAR),
		                                 h2->getSecSkillLevel(SecondarySkill::SCHOLAR));
		InfoWindow iw;
		iw.player = h1->tempOwner;
		iw.components.emplace_back(Component::EComponentType::SEC_SKILL, 18, ScholarSkillLevel, 0);

		iw.text.appendLocalString(EMetaText::GENERAL_TXT, 139);//"%s, who has studied magic extensively,
		iw.text.replaceRawString(h1->getNameTranslated());

		if (!cs2.spells.empty())//if found new spell - apply
		{
			iw.text.appendLocalString(EMetaText::GENERAL_TXT, 140);//learns
			int size = static_cast<int>(cs2.spells.size());
			for (auto it : cs2.spells)
			{
				iw.components.emplace_back(Component::EComponentType::SPELL, it, 1, 0);
				iw.text.appendLocalString(EMetaText::SPELL_NAME, it.toEnum());
				switch (size--)
				{
					case 2:
						iw.text.appendLocalString(EMetaText::GENERAL_TXT, 141);
					case 1:
						break;
					default:
						iw.text.appendRawString(", ");
				}
			}
			iw.text.appendLocalString(EMetaText::GENERAL_TXT, 142);//from %s
			iw.text.replaceRawString(h2->getNameTranslated());
			sendAndApply(&cs2);
		}

		if (!cs1.spells.empty() && !cs2.spells.empty())
		{
			iw.text.appendLocalString(EMetaText::GENERAL_TXT, 141);//and
		}

		if (!cs1.spells.empty())
		{
			iw.text.appendLocalString(EMetaText::GENERAL_TXT, 147);//teaches
			int size = static_cast<int>(cs1.spells.size());
			for (auto it : cs1.spells)
			{
				iw.components.emplace_back(Component::EComponentType::SPELL, it, 1, 0);
				iw.text.appendLocalString(EMetaText::SPELL_NAME, it.toEnum());
				switch (size--)
				{
					case 2:
						iw.text.appendLocalString(EMetaText::GENERAL_TXT, 141);
					case 1:
						break;
					default:
						iw.text.appendRawString(", ");
				}
			}
			iw.text.appendLocalString(EMetaText::GENERAL_TXT, 148);//from %s
			iw.text.replaceRawString(h2->getNameTranslated());
			sendAndApply(&cs1);
		}
		sendAndApply(&iw);
	}
}

void CGameHandler::heroExchange(ObjectInstanceID hero1, ObjectInstanceID hero2)
{
	auto h1 = getHero(hero1), h2 = getHero(hero2);

	if (getPlayerRelations(h1->getOwner(), h2->getOwner()))
	{
		auto exchange = std::make_shared<CGarrisonDialogQuery>(this, h1, h2);
		ExchangeDialog hex;
		hex.queryID = exchange->queryID;
		hex.player = h1->getOwner();
		hex.hero1 = hero1;
		hex.hero2 = hero2;
		sendAndApply(&hex);

		useScholarSkill(hero1,hero2);
		queries->addQuery(exchange);
	}
}

void CGameHandler::sendToAllClients(CPackForClient * pack)
{
	logNetwork->trace("\tSending to all clients: %s", typeid(*pack).name());
	for (auto c : lobby->connections)
	{
		if(!c->isOpen())
			continue;

		c->sendPack(pack);
	}
}

void CGameHandler::sendAndApply(CPackForClient * pack)
{
	sendToAllClients(pack);
	gs->apply(pack);
	logNetwork->trace("\tApplied on gs: %s", typeid(*pack).name());
}

void CGameHandler::applyAndSend(CPackForClient * pack)
{
	gs->apply(pack);
	sendToAllClients(pack);
}

void CGameHandler::sendAndApply(CGarrisonOperationPack * pack)
{
	sendAndApply(static_cast<CPackForClient *>(pack));
	checkVictoryLossConditionsForAll();
}

void CGameHandler::sendAndApply(SetResources * pack)
{
	sendAndApply(static_cast<CPackForClient *>(pack));
	checkVictoryLossConditionsForPlayer(pack->player);
}

void CGameHandler::sendAndApply(NewStructures * pack)
{
	sendAndApply(static_cast<CPackForClient *>(pack));
	checkVictoryLossConditionsForPlayer(getTown(pack->tid)->tempOwner);
}

bool CGameHandler::isPlayerOwns(CPackForServer * pack, ObjectInstanceID id)
{
	return getPlayerAt(pack->c) == getOwner(id);
}

void CGameHandler::throwNotAllowedAction(CPackForServer * pack)
{
	if(pack->c)
		playerMessages->sendSystemMessage(pack->c, "You are not allowed to perform this action!");

	logNetwork->error("Player is not allowed to perform this action!");
	throw ExceptionNotAllowedAction();
}

void CGameHandler::wrongPlayerMessage(CPackForServer * pack, PlayerColor expectedplayer)
{
	std::ostringstream oss;
	oss << "You were identified as player " << getPlayerAt(pack->c) << " while expecting " << expectedplayer;
	logNetwork->error(oss.str());

	if(pack->c)
		playerMessages->sendSystemMessage(pack->c, oss.str());
}

void CGameHandler::throwOnWrongOwner(CPackForServer * pack, ObjectInstanceID id)
{
	if(!isPlayerOwns(pack, id))
	{
		wrongPlayerMessage(pack, getOwner(id));
		throwNotAllowedAction(pack);
	}
}

void CGameHandler::throwOnWrongPlayer(CPackForServer * pack, PlayerColor player)
{
	if(!hasPlayerAt(player, pack->c) && player != getPlayerAt(pack->c))
	{
		wrongPlayerMessage(pack, player);
		throwNotAllowedAction(pack);
	}
}

void CGameHandler::throwAndComplain(CPackForServer * pack, std::string txt)
{
	complain(txt);
	throwNotAllowedAction(pack);
}

void CGameHandler::save(const std::string & filename)
{
	logGlobal->info("Saving to %s", filename);
	const auto stem	= FileInfo::GetPathStem(filename);
	const auto savefname = stem.to_string() + ".vsgm1";
	CResourceHandler::get("local")->createResource(savefname);

	try
	{
		{
			CSaveFile save(*CResourceHandler::get("local")->getResourceName(ResourceID(stem.to_string(), EResType::SAVEGAME)));
			saveCommonState(save);
			logGlobal->info("Saving server state");
			save << *this;
		}
		logGlobal->info("Game has been successfully saved!");
	}
	catch(std::exception &e)
	{
		logGlobal->error("Failed to save game: %s", e.what());
	}
}

bool CGameHandler::load(const std::string & filename)
{
	logGlobal->info("Loading from %s", filename);
	const auto stem	= FileInfo::GetPathStem(filename);

	reinitScripting();

	try
	{
		{
			CLoadFile lf(*CResourceHandler::get()->getResourceName(ResourceID(stem.to_string(), EResType::SAVEGAME)), MINIMAL_SERIALIZATION_VERSION);
			loadCommonState(lf);
			logGlobal->info("Loading server state");
			lf >> *this;
		}
		logGlobal->info("Game has been successfully loaded!");
	}
	catch(const ModIncompatibility & e)
	{
		logGlobal->error("Failed to load game: %s", e.what());
		auto errorMsg = VLC->generaltexth->translate("vcmi.server.errors.modsIncompatibility") + '\n';
		errorMsg += e.what();
		lobby->announceMessage(errorMsg);
		return false;
	}
	catch(const std::exception & e)
	{
		logGlobal->error("Failed to load game: %s", e.what());
		return false;
	}
	gs->preInit(VLC);
	gs->updateOnLoad(lobby->si.get());
	return true;
}

bool CGameHandler::bulkSplitStack(SlotID slotSrc, ObjectInstanceID srcOwner, si32 howMany)
{
	if(!slotSrc.validSlot() && complain(complainInvalidSlot))
		return false;

	const CArmedInstance * army = static_cast<const CArmedInstance*>(getObjInstance(srcOwner));
	const CCreatureSet & creatureSet = *army;

	if((!vstd::contains(creatureSet.stacks, slotSrc) && complain(complainNoCreatures))
		|| (howMany < 1 && complain("Invalid split parameter!")))
	{
		return false;
	}
	auto actualAmount = army->getStackCount(slotSrc);

	if(actualAmount <= howMany && complain(complainNotEnoughCreatures)) // '<=' because it's not intended just for moving a stack
		return false;

	auto freeSlots = creatureSet.getFreeSlots();

	if(freeSlots.empty() && complain("No empty stacks"))
		return false;

	BulkRebalanceStacks bulkRS;

	for(auto slot : freeSlots)
	{
		RebalanceStacks rs;
		rs.srcArmy = army->id;
		rs.dstArmy = army->id;
		rs.srcSlot = slotSrc;
		rs.dstSlot = slot;
		rs.count = howMany;

		bulkRS.moves.push_back(rs);
		actualAmount -= howMany;

		if(actualAmount <= howMany)
			break;
	}
	sendAndApply(&bulkRS);
	return true;
}

bool CGameHandler::bulkMergeStacks(SlotID slotSrc, ObjectInstanceID srcOwner)
{
	if(!slotSrc.validSlot() && complain(complainInvalidSlot))
		return false;

	const CArmedInstance * army = static_cast<const CArmedInstance*>(getObjInstance(srcOwner));
	const CCreatureSet & creatureSet = *army;

	if(!vstd::contains(creatureSet.stacks, slotSrc) && complain(complainNoCreatures))
		return false;

	auto actualAmount = creatureSet.getStackCount(slotSrc);

	if(actualAmount < 1 && complain(complainNoCreatures))
		return false;

	auto currentCreature = creatureSet.getCreature(slotSrc);

	if(!currentCreature && complain(complainNoCreatures))
		return false;

	auto creatureSlots = creatureSet.getCreatureSlots(currentCreature, slotSrc);

	if(!creatureSlots.size())
		return false;

	BulkRebalanceStacks bulkRS;

	for(auto slot : creatureSlots)
	{
		RebalanceStacks rs;
		rs.srcArmy = army->id;
		rs.dstArmy = army->id;
		rs.srcSlot = slot;
		rs.dstSlot = slotSrc;
		rs.count = creatureSet.getStackCount(slot);
		bulkRS.moves.push_back(rs);
	}
	sendAndApply(&bulkRS);
	return true;
}

bool CGameHandler::bulkMoveArmy(ObjectInstanceID srcArmy, ObjectInstanceID destArmy, SlotID srcSlot)
{
	if(!srcSlot.validSlot() && complain(complainInvalidSlot))
		return false;

	const CArmedInstance * armySrc = static_cast<const CArmedInstance*>(getObjInstance(srcArmy));
	const CCreatureSet & setSrc = *armySrc;

	if(!vstd::contains(setSrc.stacks, srcSlot) && complain(complainNoCreatures))
		return false;

	const CArmedInstance * armyDest = static_cast<const CArmedInstance*>(getObjInstance(destArmy));
	const CCreatureSet & setDest = *armyDest;
	auto freeSlots = setDest.getFreeSlotsQueue();

	typedef std::map<SlotID, std::pair<SlotID, TQuantity>> TRebalanceMap;
	TRebalanceMap moves;

	auto srcQueue = setSrc.getCreatureQueue(srcSlot); // Exclude srcSlot, it should be moved last
	auto slotsLeft = setSrc.stacksCount();
	auto destMap = setDest.getCreatureMap();
	TMapCreatureSlot::key_compare keyComp = destMap.key_comp();

	while(!srcQueue.empty())
	{
		auto pair = srcQueue.top();
		srcQueue.pop();

		auto currCreature = pair.first;
		auto currSlot = pair.second;
		const auto quantity = setSrc.getStackCount(currSlot);

		TMapCreatureSlot::iterator lb = destMap.lower_bound(currCreature);
		const bool alreadyExists = (lb != destMap.end() && !(keyComp(currCreature, lb->first)));

		if(!alreadyExists)
		{
			if(freeSlots.empty())
				continue;

			auto currFreeSlot = freeSlots.front();
			freeSlots.pop();
			destMap.insert(lb, TMapCreatureSlot::value_type(currCreature, currFreeSlot));
		}
		moves.insert(std::make_pair(currSlot, std::make_pair(destMap[currCreature], quantity)));
		slotsLeft--;
	}
	if(slotsLeft == 1)
	{
		auto lastCreature = setSrc.getCreature(srcSlot);
		auto slotToMove = SlotID();
		// Try to find a slot for last creature
		if(destMap.find(lastCreature) == destMap.end())
		{
			if(!freeSlots.empty())
				slotToMove = freeSlots.front();
		}
		else
		{
			slotToMove = destMap[lastCreature];
		}

		if(slotToMove != SlotID())
		{
			const bool needsLastStack = armySrc->needsLastStack();
			const auto quantity = setSrc.getStackCount(srcSlot) - (needsLastStack ? 1 : 0);
			moves.insert(std::make_pair(srcSlot, std::make_pair(slotToMove, quantity)));
		}
	}
	BulkRebalanceStacks bulkRS;

	for(auto & move : moves)
	{
		RebalanceStacks rs;
		rs.srcArmy = armySrc->id;
		rs.dstArmy = armyDest->id;
		rs.srcSlot = move.first;
		rs.dstSlot = move.second.first;
		rs.count = move.second.second;
		bulkRS.moves.push_back(rs);
	}
	sendAndApply(&bulkRS);
	return true;
}

bool CGameHandler::bulkSmartSplitStack(SlotID slotSrc, ObjectInstanceID srcOwner)
{
	if(!slotSrc.validSlot() && complain(complainInvalidSlot))
		return false;

	const CArmedInstance * army = static_cast<const CArmedInstance*>(getObjInstance(srcOwner));
	const CCreatureSet & creatureSet = *army;

	if(!vstd::contains(creatureSet.stacks, slotSrc) && complain(complainNoCreatures))
		return false;

	auto actualAmount = creatureSet.getStackCount(slotSrc);

	if(actualAmount <= 1 && complain(complainNoCreatures))
		return false;

	auto freeSlot = creatureSet.getFreeSlot();
	auto currentCreature = creatureSet.getCreature(slotSrc);

	if(freeSlot == SlotID() && creatureSet.isCreatureBalanced(currentCreature))
		return true;

	auto creatureSlots = creatureSet.getCreatureSlots(currentCreature, SlotID(-1), 1); // Ignore slots where's only 1 creature, don't ignore slotSrc
	TQuantity totalCreatures = 0;

	for(auto slot : creatureSlots)
		totalCreatures += creatureSet.getStackCount(slot);

	if(totalCreatures <= 1 && complain("Total creatures number is invalid"))
		return false;

	if(freeSlot != SlotID())
		creatureSlots.push_back(freeSlot);

	if(creatureSlots.empty() && complain("No available slots for smart rebalancing"))
		return false;

	const auto totalCreatureSlots = creatureSlots.size();
	const auto rem = totalCreatures % totalCreatureSlots;
	const auto quotient = totalCreatures / totalCreatureSlots;

	// totalCreatures == rem * (quotient + 1) + (totalCreatureSlots - rem) * quotient;
	// Proof: r(q+1)+(s-r)q = rq+r+qs-rq = r+qs = total, where total/s = q+r/s

	BulkSmartRebalanceStacks bulkSRS;

	if(freeSlot != SlotID())
	{
		RebalanceStacks rs;
		rs.srcArmy = rs.dstArmy = army->id;
		rs.srcSlot = slotSrc;
		rs.dstSlot = freeSlot;
		rs.count = 1;
		bulkSRS.moves.push_back(rs);
	}
	auto currSlot = 0;
	auto check = 0;

	for(auto slot : creatureSlots)
	{
		ChangeStackCount csc;

		csc.army = army->id;
		csc.slot = slot;
		csc.count = (currSlot < rem)
			? quotient + 1
			: quotient;
		csc.absoluteValue = true;
		bulkSRS.changes.push_back(csc);
		currSlot++;
		check += csc.count;
	}

	if(check != totalCreatures)
	{
		complain((boost::format("Failure: totalCreatures=%d but check=%d") % totalCreatures % check).str());
		return false;
	}
	sendAndApply(&bulkSRS);
	return true;
}

bool CGameHandler::arrangeStacks(ObjectInstanceID id1, ObjectInstanceID id2, ui8 what, SlotID p1, SlotID p2, si32 val, PlayerColor player)
{
	const CArmedInstance * s1 = static_cast<const CArmedInstance *>(getObjInstance(id1)),
		* s2 = static_cast<const CArmedInstance *>(getObjInstance(id2));
	const CCreatureSet &S1 = *s1, &S2 = *s2;
	StackLocation sl1(s1, p1), sl2(s2, p2);
	if (!sl1.slot.validSlot()  ||  !sl2.slot.validSlot())
	{
		complain(complainInvalidSlot);
		return false;
	}

	if (!isAllowedExchange(id1,id2))
	{
		complain("Cannot exchange stacks between these two objects!\n");
		return false;
	}

	// We can always put stacks into locked garrison, but not take them out of it
	auto notRemovable = [&](const CArmedInstance * army)
	{
		if (id1 != id2) // Stack arrangement inside locked garrison is allowed
		{
			auto g = dynamic_cast<const CGGarrison *>(army);
			if (g && !g->removableUnits)
			{
				complain("Stacks in this garrison are not removable!\n");
				return true;
			}
		}
		return false;
	};

	if (what==1) //swap
	{
		if (((s1->tempOwner != player && s1->tempOwner != PlayerColor::UNFLAGGABLE) && s1->getStackCount(p1))
		  || ((s2->tempOwner != player && s2->tempOwner != PlayerColor::UNFLAGGABLE) && s2->getStackCount(p2)))
		{
			complain("Can't take troops from another player!");
			return false;
		}

		if (sl1.army == sl2.army && sl1.slot == sl2.slot)
		{
			complain("Cannot swap stacks - slots are the same!");
			return false;
		}

		if (!s1->slotEmpty(p1) && !s2->slotEmpty(p2))
		{
			if (notRemovable(sl1.army) || notRemovable(sl2.army))
				return false;
		}
		if (s1->slotEmpty(p1) && notRemovable(sl2.army))
			return false;
		else if (s2->slotEmpty(p2) && notRemovable(sl1.army))
			return false;

		swapStacks(sl1, sl2);
	}
	else if (what==2)//merge
	{
		if ((s1->getCreature(p1) != s2->getCreature(p2) && complain("Cannot merge different creatures stacks!"))
		|| (((s1->tempOwner != player && s1->tempOwner != PlayerColor::UNFLAGGABLE) && s2->getStackCount(p2)) && complain("Can't take troops from another player!")))
			return false;

		if (s1->slotEmpty(p1) || s2->slotEmpty(p2))
		{
			complain("Cannot merge empty stack!");
			return false;
		}
		else if (notRemovable(sl1.army))
			return false;

		moveStack(sl1, sl2);
	}
	else if (what==3) //split
	{
		const int countToMove = val - s2->getStackCount(p2);
		const int countLeftOnSrc = s1->getStackCount(p1) - countToMove;

		if (  (s1->tempOwner != player && countLeftOnSrc < s1->getStackCount(p1))
			|| (s2->tempOwner != player && val < s2->getStackCount(p2)))
		{
			complain("Can't move troops of another player!");
			return false;
		}

		//general conditions checking
		if ((!vstd::contains(S1.stacks,p1) && complain(complainNoCreatures))
			|| (val<1  && complain(complainNoCreatures)) )
		{
			return false;
		}


		if (vstd::contains(S2.stacks,p2))	 //dest. slot not free - it must be "rebalancing"...
		{
			int total = s1->getStackCount(p1) + s2->getStackCount(p2);
			if ((total < val   &&   complain("Cannot split that stack, not enough creatures!"))
				|| (s1->getCreature(p1) != s2->getCreature(p2) && complain("Cannot rebalance different creatures stacks!"))
			)
			{
				return false;
			}

			if (notRemovable(sl1.army))
			{
				if (s1->getStackCount(p1) > countLeftOnSrc)
					return false;
			}
			else if (notRemovable(sl2.army))
			{
				if (s2->getStackCount(p1) < countLeftOnSrc)
					return false;
			}

			moveStack(sl1, sl2, countToMove);
			//S2.slots[p2]->count = val;
			//S1.slots[p1]->count = total - val;
		}
		else //split one stack to the two
		{
			if (s1->getStackCount(p1) < val)//not enough creatures
			{
				complain(complainNotEnoughCreatures);
				return false;
			}

			if (notRemovable(sl1.army))
				return false;

			moveStack(sl1, sl2, val);
		}

	}
	return true;
}

bool CGameHandler::hasPlayerAt(PlayerColor player, std::shared_ptr<CConnection> c) const
{
	return connections.at(player).count(c);
}

PlayerColor CGameHandler::getPlayerAt(std::shared_ptr<CConnection> c) const
{
	std::set<PlayerColor> all;
	for (auto i=connections.cbegin(); i!=connections.cend(); i++)
		if(vstd::contains(i->second, c))
			all.insert(i->first);

	switch(all.size())
	{
	case 0:
		return PlayerColor::NEUTRAL;
	case 1:
		return *all.begin();
	default:
		{
			//if we have more than one player at this connection, try to pick active one
			if (vstd::contains(all, gs->currentPlayer))
				return gs->currentPlayer;
			else
				return PlayerColor::CANNOT_DETERMINE; //cannot say which player is it
		}
	}
}

bool CGameHandler::disbandCreature(ObjectInstanceID id, SlotID pos)
{
	const CArmedInstance * s1 = static_cast<const CArmedInstance *>(getObjInstance(id));
	if (!vstd::contains(s1->stacks,pos))
	{
		complain("Illegal call to disbandCreature - no such stack in army!");
		return false;
	}

	eraseStack(StackLocation(s1, pos));
	return true;
}

bool CGameHandler::buildStructure(ObjectInstanceID tid, BuildingID requestedID, bool force)
{
	const CGTownInstance * t = getTown(tid);
	if(!t)
		COMPLAIN_RETF("No such town (ID=%s)!", tid);
	if(!t->town->buildings.count(requestedID))
		COMPLAIN_RETF("Town of faction %s does not have info about building ID=%s!", t->town->faction->getNameTranslated() % requestedID);
	if(t->hasBuilt(requestedID))
		COMPLAIN_RETF("Building %s is already built in %s", t->town->buildings.at(requestedID)->getNameTranslated() % t->getNameTranslated());

	const CBuilding * requestedBuilding = t->town->buildings.at(requestedID);

	//Vector with future list of built building and buildings in auto-mode that are not yet built.
	std::vector<const CBuilding*> remainingAutoBuildings;
	std::set<BuildingID> buildingsThatWillBe;

	//Check validity of request
	if(!force)
	{
		switch(requestedBuilding->mode)
		{
		case CBuilding::BUILD_NORMAL :
			if (canBuildStructure(t, requestedID) != EBuildingState::ALLOWED)
				COMPLAIN_RET("Cannot build that building!");
			break;

		case CBuilding::BUILD_AUTO   :
		case CBuilding::BUILD_SPECIAL:
			COMPLAIN_RET("This building can not be constructed normally!");

		case CBuilding::BUILD_GRAIL  :
			if(requestedBuilding->mode == CBuilding::BUILD_GRAIL) //needs grail
			{
				if(!t->visitingHero || !t->visitingHero->hasArt(ArtifactID::GRAIL))
					COMPLAIN_RET("Cannot build this without grail!")
				else
					removeArtifact(ArtifactLocation(t->visitingHero, t->visitingHero->getArtPos(ArtifactID::GRAIL, false)));
			}
			break;
		}
	}

	//Performs stuff that has to be done before new building is built
	auto processBeforeBuiltStructure = [t, this](const BuildingID buildingID)
	{
		if(buildingID >= BuildingID::DWELL_FIRST) //dwelling
		{
			int level = (buildingID - BuildingID::DWELL_FIRST) % GameConstants::CREATURES_PER_TOWN;
			int upgradeNumber = (buildingID - BuildingID::DWELL_FIRST) / GameConstants::CREATURES_PER_TOWN;

			if(upgradeNumber >= t->town->creatures.at(level).size())
			{
				complain(boost::str(boost::format("Error ecountered when building dwelling (bid=%s):"
													"no creature found (upgrade number %d, level %d!")
												% buildingID % upgradeNumber % level));
				return;
			}

			CCreature * crea = VLC->creh->objects.at(t->town->creatures.at(level).at(upgradeNumber));

			SetAvailableCreatures ssi;
			ssi.tid = t->id;
			ssi.creatures = t->creatures;
			if (ssi.creatures[level].second.empty()) // first creature in a dwelling
				ssi.creatures[level].first = crea->getGrowth();
			ssi.creatures[level].second.push_back(crea->getId());
			sendAndApply(&ssi);
		}
		if(t->town->buildings.at(buildingID)->subId == BuildingSubID::PORTAL_OF_SUMMONING)
		{
			setPortalDwelling(t);
		}
	};

	//Performs stuff that has to be done after new building is built
	auto processAfterBuiltStructure = [t, this](const BuildingID buildingID)
	{
		auto isMageGuild = (buildingID <= BuildingID::MAGES_GUILD_5 && buildingID >= BuildingID::MAGES_GUILD_1);
		auto isLibrary = isMageGuild ? false
			: t->town->buildings.at(buildingID)->subId == BuildingSubID::EBuildingSubID::LIBRARY;

		if(isMageGuild || isLibrary || (t->subID == ETownType::CONFLUX && buildingID == BuildingID::GRAIL))
		{
			if(t->visitingHero)
				giveSpells(t,t->visitingHero);
			if(t->garrisonHero)
				giveSpells(t,t->garrisonHero);
		}
	};

	//Checks if all requirements will be met with expected building list "buildingsThatWillBe"
	auto areRequirementsFullfilled = [&](const BuildingID & buildID)
	{
		return buildingsThatWillBe.count(buildID);
	};

	//Init the vectors
	for(auto & build : t->town->buildings)
	{
		if(t->hasBuilt(build.first))
		{
			buildingsThatWillBe.insert(build.first);
		}
		else
		{
			if(build.second->mode == CBuilding::BUILD_AUTO) //not built auto building
				remainingAutoBuildings.push_back(build.second);
		}
	}

	//Prepare structure (list of building ids will be filled later)
	NewStructures ns;
	ns.tid = tid;
	ns.builded = force ? t->builded : (t->builded+1);

	std::queue<const CBuilding*> buildingsToAdd;
	buildingsToAdd.push(requestedBuilding);

	while(!buildingsToAdd.empty())
	{
		auto b = buildingsToAdd.front();
		buildingsToAdd.pop();

		ns.bid.insert(b->bid);
		buildingsThatWillBe.insert(b->bid);
		remainingAutoBuildings -= b;

		for(auto autoBuilding : remainingAutoBuildings)
		{
			auto actualRequirements = t->genBuildingRequirements(autoBuilding->bid);

			if(actualRequirements.test(areRequirementsFullfilled))
				buildingsToAdd.push(autoBuilding);
		}
	}

	// FIXME: it's done before NewStructures applied because otherwise town window wont be properly updated on client. That should be actually fixed on client and not on server.
	for(auto builtID : ns.bid)
		processBeforeBuiltStructure(builtID);

	//Take cost
	if(!force)
		giveResources(t->tempOwner, -requestedBuilding->resources);

	//We know what has been built, apply changes. Do this as final step to properly update town window
	sendAndApply(&ns);

	//Other post-built events. To some logic like giving spells to work gamestate changes for new building must be already in place!
	for(auto builtID : ns.bid)
		processAfterBuiltStructure(builtID);

	// now when everything is built - reveal tiles for lookout tower
	FoWChange fw;
	fw.player = t->tempOwner;
	fw.mode = 1;
	getTilesInRange(fw.tiles, t->getSightCenter(), t->getSightRadius(), t->tempOwner, 1);
	sendAndApply(&fw);

	if(t->visitingHero)
		visitCastleObjects(t, t->visitingHero);
	if(t->garrisonHero)
		visitCastleObjects(t, t->garrisonHero);

	checkVictoryLossConditionsForPlayer(t->tempOwner);
	return true;
}

bool CGameHandler::razeStructure (ObjectInstanceID tid, BuildingID bid)
{
///incomplete, simply erases target building
	const CGTownInstance * t = getTown(tid);
	if (!vstd::contains(t->builtBuildings, bid))
		return false;
	RazeStructures rs;
	rs.tid = tid;
	rs.bid.insert(bid);
	rs.destroyed = t->destroyed + 1;
	sendAndApply(&rs);
//TODO: Remove dwellers
// 	if (t->subID == 4 && bid == 17) //Veil of Darkness
// 	{
// 		RemoveBonus rb(RemoveBonus::TOWN);
// 		rb.whoID = t->id;
// 		rb.source = BonusSource::TOWN_STRUCTURE;
// 		rb.id = 17;
// 		sendAndApply(&rb);
// 	}
	return true;
}

bool CGameHandler::recruitCreatures(ObjectInstanceID objid, ObjectInstanceID dstid, CreatureID crid, ui32 cram, si32 fromLvl)
{
	const CGDwelling * dw = static_cast<const CGDwelling *>(getObj(objid));
	const CArmedInstance *dst = nullptr;
	const CCreature *c = VLC->creh->objects.at(crid);
	const bool warMachine = c->warMachine != ArtifactID::NONE;

	//TODO: test for owning
	//TODO: check if dst can recruit objects (e.g. hero is actually visiting object, town and source are same, etc)
	dst = dynamic_cast<const CArmedInstance*>(getObj(dstid));

	assert(dw && dst);

	//verify
	bool found = false;
	int level = 0;

	for (; level < dw->creatures.size(); level++) //iterate through all levels
	{
		if ((fromLvl != -1) && (level !=fromLvl))
			continue;
		const auto &cur = dw->creatures.at(level); //current level info <amount, list of cr. ids>
		int i = 0;
		for (; i < cur.second.size(); i++) //look for crid among available creatures list on current level
			if (cur.second.at(i) == crid)
				break;

		if (i < cur.second.size())
		{
			found = true;
			cram = std::min(cram, cur.first); //reduce recruited amount up to available amount
			break;
		}
	}
	SlotID slot = dst->getSlotFor(crid);

	if ((!found && complain("Cannot recruit: no such creatures!"))
		|| ((si32)cram  >  VLC->creh->objects.at(crid)->maxAmount(getPlayerState(dst->tempOwner)->resources) && complain("Cannot recruit: lack of resources!"))
		|| (cram<=0  &&  complain("Cannot recruit: cram <= 0!"))
		|| (!slot.validSlot()  && !warMachine && complain("Cannot recruit: no available slot!")))
	{
		return false;
	}

	//recruit
	giveResources(dst->tempOwner, -(c->getFullRecruitCost() * cram));

	SetAvailableCreatures sac;
	sac.tid = objid;
	sac.creatures = dw->creatures;
	sac.creatures[level].first -= cram;
	sendAndApply(&sac);

	if (warMachine)
	{
		const CGHeroInstance *h = dynamic_cast<const CGHeroInstance*>(dst);

		COMPLAIN_RET_FALSE_IF(!h, "Only hero can buy war machines");

		ArtifactID artId = c->warMachine;

		COMPLAIN_RET_FALSE_IF(artId == ArtifactID::CATAPULT, "Catapult cannot be recruited!");

		const CArtifact * art = artId.toArtifact();

		COMPLAIN_RET_FALSE_IF(nullptr == art, "Invalid war machine artifact");

		return giveHeroNewArtifact(h, art);
	}
	else
	{
		addToSlot(StackLocation(dst, slot), c, cram);
	}
	return true;
}

bool CGameHandler::upgradeCreature(ObjectInstanceID objid, SlotID pos, CreatureID upgID)
{
	const CArmedInstance * obj = static_cast<const CArmedInstance *>(getObjInstance(objid));
	if (!obj->hasStackAtSlot(pos))
	{
		COMPLAIN_RET("Cannot upgrade, no stack at slot " + boost::to_string(pos));
	}
	UpgradeInfo ui;
	fillUpgradeInfo(obj, pos, ui);
	PlayerColor player = obj->tempOwner;
	const PlayerState *p = getPlayerState(player);
	int crQuantity = obj->stacks.at(pos)->count;
	int newIDpos= vstd::find_pos(ui.newID, upgID);//get position of new id in UpgradeInfo

	//check if upgrade is possible
	if ((ui.oldID<0 || newIDpos == -1) && complain("That upgrade is not possible!"))
	{
		return false;
	}
	TResources totalCost = ui.cost.at(newIDpos) * crQuantity;

	//check if player has enough resources
	if (!p->resources.canAfford(totalCost))
		COMPLAIN_RET("Cannot upgrade, not enough resources!");

	//take resources
	giveResources(player, -totalCost);

	//upgrade creature
	changeStackType(StackLocation(obj, pos), VLC->creh->objects.at(upgID));
	return true;
}

bool CGameHandler::changeStackType(const StackLocation &sl, const CCreature *c)
{
	if (!sl.army->hasStackAtSlot(sl.slot))
		COMPLAIN_RET("Cannot find a stack to change type");

	SetStackType sst;
	sst.army = sl.army->id;
	sst.slot = sl.slot;
	sst.type = c->getId();
	sendAndApply(&sst);
	return true;
}

void CGameHandler::moveArmy(const CArmedInstance *src, const CArmedInstance *dst, bool allowMerging)
{
	assert(src->canBeMergedWith(*dst, allowMerging));
	while(src->stacksCount())//while there are unmoved creatures
	{
		auto i = src->Slots().begin(); //iterator to stack to move
		StackLocation sl(src, i->first); //location of stack to move

		SlotID pos = dst->getSlotFor(i->second->type);
		if (!pos.validSlot())
		{
			//try to merge two other stacks to make place
			std::pair<SlotID, SlotID> toMerge;
			if (dst->mergableStacks(toMerge, i->first) && allowMerging)
			{
				moveStack(StackLocation(dst, toMerge.first), StackLocation(dst, toMerge.second)); //merge toMerge.first into toMerge.second
				assert(!dst->hasStackAtSlot(toMerge.first)); //we have now a new free slot
				moveStack(sl, StackLocation(dst, toMerge.first)); //move stack to freed slot
			}
			else
			{
				complain("Unexpected failure during an attempt to move army from " + src->nodeName() + " to " + dst->nodeName() + "!");
				return;
			}
		}
		else
		{
			moveStack(sl, StackLocation(dst, pos));
		}
	}
}

bool CGameHandler::swapGarrisonOnSiege(ObjectInstanceID tid)
{
	const CGTownInstance * town = getTown(tid);

	if(!town->garrisonHero == !town->visitingHero)
		return false;

	SetHeroesInTown intown;
	intown.tid = tid;

	if(town->garrisonHero) //garrison -> vising
	{
		intown.garrison = ObjectInstanceID();
		intown.visiting = town->garrisonHero->id;
	}
	else //visiting -> garrison
	{
		if(town->armedGarrison())
			town->mergeGarrisonOnSiege();

		intown.visiting = ObjectInstanceID();
		intown.garrison = town->visitingHero->id;
	}
	sendAndApply(&intown);
	return true;
}

bool CGameHandler::garrisonSwap(ObjectInstanceID tid)
{
	const CGTownInstance * town = getTown(tid);
	if (!town->garrisonHero && town->visitingHero) //visiting => garrison, merge armies: town army => hero army
	{

		if (!town->visitingHero->canBeMergedWith(*town))
		{
			complain("Cannot make garrison swap, not enough free slots!");
			return false;
		}

		moveArmy(town, town->visitingHero, true);

		SetHeroesInTown intown;
		intown.tid = tid;
		intown.visiting = ObjectInstanceID();
		intown.garrison = town->visitingHero->id;
		sendAndApply(&intown);
		return true;
	}
	else if (town->garrisonHero && !town->visitingHero) //move hero out of the garrison
	{
		//check if moving hero out of town will break 8 wandering heroes limit
		if (getHeroCount(town->garrisonHero->tempOwner,false) >= 8)
		{
			complain("Cannot move hero out of the garrison, there are already 8 wandering heroes!");
			return false;
		}

		SetHeroesInTown intown;
		intown.tid = tid;
		intown.garrison = ObjectInstanceID();
		intown.visiting =  town->garrisonHero->id;
		sendAndApply(&intown);
		return true;
	}
	else if (!!town->garrisonHero && town->visitingHero) //swap visiting and garrison hero
	{
		SetHeroesInTown intown;
		intown.tid = tid;
		intown.garrison = town->visitingHero->id;
		intown.visiting =  town->garrisonHero->id;
		sendAndApply(&intown);
		return true;
	}
	else
	{
		complain("Cannot swap garrison hero!");
		return false;
	}
}

// With the amount of changes done to the function, it's more like transferArtifacts.
// Function moves artifact from src to dst. If dst is not a backpack and is already occupied, old dst art goes to backpack and is replaced.
bool CGameHandler::moveArtifact(const ArtifactLocation &al1, const ArtifactLocation &al2)
{
	ArtifactLocation src = al1, dst = al2;
	const PlayerColor srcPlayer = src.owningPlayer(), dstPlayer = dst.owningPlayer();
	const CArmedInstance *srcObj = src.relatedObj(), *dstObj = dst.relatedObj();

	// Make sure exchange is even possible between the two heroes.
	if(!isAllowedExchange(srcObj->id, dstObj->id))
		COMPLAIN_RET("That heroes cannot make any exchange!");

	const CArtifactInstance *srcArtifact = src.getArt();
	const CArtifactInstance *destArtifact = dst.getArt();
	const bool isDstSlotBackpack = ArtifactUtils::isSlotBackpack(dst.slot);

	if(srcArtifact == nullptr)
		COMPLAIN_RET("No artifact to move!");
	if(destArtifact && srcPlayer != dstPlayer && !isDstSlotBackpack)
		COMPLAIN_RET("Can't touch artifact on hero of another player!");

	// Check if src/dest slots are appropriate for the artifacts exchanged.
	// Moving to the backpack is always allowed.
	if((!srcArtifact || !isDstSlotBackpack)
		&& srcArtifact && !srcArtifact->canBePutAt(dst, true))
		COMPLAIN_RET("Cannot move artifact!");

	auto srcSlot = src.getSlot();
	auto dstSlot = dst.getSlot();

	if((srcSlot && srcSlot->locked) || (dstSlot && dstSlot->locked))
		COMPLAIN_RET("Cannot move artifact locks.");

	if(isDstSlotBackpack && srcArtifact->artType->isBig())
		COMPLAIN_RET("Cannot put big artifacts in backpack!");
	if(src.slot == ArtifactPosition::MACH4 || dst.slot == ArtifactPosition::MACH4)
		COMPLAIN_RET("Cannot move catapult!");

	if(isDstSlotBackpack)
	{
		if(!ArtifactUtils::isBackpackFreeSlots(dst.getHolderArtSet()))
			COMPLAIN_RET("Backpack is full!");
		vstd::amin(dst.slot, GameConstants::BACKPACK_START + dst.getHolderArtSet()->artifactsInBackpack.size());
	}

	if(!(src.slot == ArtifactPosition::TRANSITION_POS && dst.slot == ArtifactPosition::TRANSITION_POS))
	{
		if(src.slot == dst.slot && src.artHolder == dst.artHolder)
			COMPLAIN_RET("Won't move artifact: Dest same as source!");

		// Check if dst slot is occupied
		if(!isDstSlotBackpack && destArtifact)
		{
			// Previous artifact must be removed first
			moveArtifact(dst, ArtifactLocation(dst.artHolder, ArtifactPosition::TRANSITION_POS));
		}

		try
		{
			auto hero = std::get<ConstTransitivePtr<CGHeroInstance>>(dst.artHolder);
			if(ArtifactUtils::checkSpellbookIsNeeded(hero, srcArtifact->artType->getId(), dst.slot))
				giveHeroNewArtifact(hero, VLC->arth->objects[ArtifactID::SPELLBOOK], ArtifactPosition::SPELLBOOK);
		}
		catch(const std::bad_variant_access &)
		{
			// object other than hero received an art - ignore
		}

		MoveArtifact ma(&src, &dst);
		if(dst.slot == ArtifactPosition::TRANSITION_POS)
			ma.askAssemble = false;
		sendAndApply(&ma);
	}
	return true;
}

bool CGameHandler::bulkMoveArtifacts(ObjectInstanceID srcHero, ObjectInstanceID dstHero, bool swap)
{
	// Make sure exchange is even possible between the two heroes.
	if(!isAllowedExchange(srcHero, dstHero))
		COMPLAIN_RET("That heroes cannot make any exchange!");

	auto psrcHero = getHero(srcHero);
	auto pdstHero = getHero(dstHero);
	if((!psrcHero) || (!pdstHero))
		COMPLAIN_RET("bulkMoveArtifacts: wrong hero's ID");

	BulkMoveArtifacts ma(static_cast<ConstTransitivePtr<CGHeroInstance>>(psrcHero),
		static_cast<ConstTransitivePtr<CGHeroInstance>>(pdstHero), swap);
	auto & slotsSrcDst = ma.artsPack0;
	auto & slotsDstSrc = ma.artsPack1;

	// Temporary fitting set for artifacts. Used to select available slots before sending data.
	CArtifactFittingSet artFittingSet(pdstHero->bearerType());

	auto moveArtifact = [this, &artFittingSet](const CArtifactInstance * artifact,
		ArtifactPosition srcSlot, const CGHeroInstance * dstHero,
		std::vector<BulkMoveArtifacts::LinkedSlots> & slots) -> void
	{
		assert(artifact);
		auto dstSlot = ArtifactUtils::getArtAnyPosition(&artFittingSet, artifact->getTypeId());
		if(dstSlot != ArtifactPosition::PRE_FIRST)
		{
			artFittingSet.putArtifact(dstSlot, static_cast<ConstTransitivePtr<CArtifactInstance>>(artifact));
			slots.push_back(BulkMoveArtifacts::LinkedSlots(srcSlot, dstSlot));

			if(ArtifactUtils::checkSpellbookIsNeeded(dstHero, artifact->getTypeId(), dstSlot))
				giveHeroNewArtifact(dstHero, VLC->arth->objects[ArtifactID::SPELLBOOK], ArtifactPosition::SPELLBOOK);
		}
	};

	if(swap)
	{
		auto moveArtsWorn = [moveArtifact](const CGHeroInstance * srcHero, const CGHeroInstance * dstHero,
			std::vector<BulkMoveArtifacts::LinkedSlots> & slots) -> void
		{
			for(auto & artifact : srcHero->artifactsWorn)
			{
				if(ArtifactUtils::isArtRemovable(artifact))
					moveArtifact(artifact.second.getArt(), artifact.first, dstHero, slots);
			}
		};
		auto moveArtsInBackpack = [](const CArtifactSet * artSet,
			std::vector<BulkMoveArtifacts::LinkedSlots> & slots) -> void
		{
			for(auto & slotInfo : artSet->artifactsInBackpack)
			{
				auto slot = artSet->getArtPos(slotInfo.artifact);
				slots.push_back(BulkMoveArtifacts::LinkedSlots(slot, slot));
			}
		};
		// Move over artifacts that are worn srcHero -> dstHero
		moveArtsWorn(psrcHero, pdstHero, slotsSrcDst);
		artFittingSet.artifactsWorn.clear();
		// Move over artifacts that are worn dstHero -> srcHero
		moveArtsWorn(pdstHero, psrcHero, slotsDstSrc);
		// Move over artifacts that are in backpack srcHero -> dstHero
		moveArtsInBackpack(psrcHero, slotsSrcDst);
		// Move over artifacts that are in backpack dstHero -> srcHero
		moveArtsInBackpack(pdstHero, slotsDstSrc);
	}
	else
	{
		artFittingSet.artifactsInBackpack = pdstHero->artifactsInBackpack;
		artFittingSet.artifactsWorn = pdstHero->artifactsWorn;

		// Move over artifacts that are worn
		for(auto & artInfo : psrcHero->artifactsWorn)
		{
			if(ArtifactUtils::isArtRemovable(artInfo))
			{
				moveArtifact(psrcHero->getArt(artInfo.first), artInfo.first, pdstHero, slotsSrcDst);
			}
		}
		// Move over artifacts that are in backpack
		for(auto & slotInfo : psrcHero->artifactsInBackpack)
		{
			moveArtifact(psrcHero->getArt(psrcHero->getArtPos(slotInfo.artifact)),
				psrcHero->getArtPos(slotInfo.artifact), pdstHero, slotsSrcDst);
		}
	}
	sendAndApply(&ma);
	return true;
}

/**
 * Assembles or disassembles a combination artifact.
 * @param heroID ID of hero holding the artifact(s).
 * @param artifactSlot The worn slot ID of the combination- or constituent artifact.
 * @param assemble True for assembly operation, false for disassembly.
 * @param assembleTo If assemble is true, this represents the artifact ID of the combination
 * artifact to assemble to. Otherwise it's not used.
 */
bool CGameHandler::assembleArtifacts (ObjectInstanceID heroID, ArtifactPosition artifactSlot, bool assemble, ArtifactID assembleTo)
{
	const CGHeroInstance * hero = getHero(heroID);
	const CArtifactInstance * destArtifact = hero->getArt(artifactSlot);

	if(!destArtifact)
		COMPLAIN_RET("assembleArtifacts: there is no such artifact instance!");

	if(assemble)
	{
		CArtifact * combinedArt = VLC->arth->objects[assembleTo];
		if(!combinedArt->isCombined())
			COMPLAIN_RET("assembleArtifacts: Artifact being attempted to assemble is not a combined artifacts!");
		if (!vstd::contains(ArtifactUtils::assemblyPossibilities(hero, destArtifact->getTypeId(),
			ArtifactUtils::isSlotEquipment(artifactSlot)), combinedArt))
		{
			COMPLAIN_RET("assembleArtifacts: It's impossible to assemble requested artifact!");
		}

		
		if(ArtifactUtils::checkSpellbookIsNeeded(hero, assembleTo, artifactSlot))
			giveHeroNewArtifact(hero, VLC->arth->objects[ArtifactID::SPELLBOOK], ArtifactPosition::SPELLBOOK);

		AssembledArtifact aa;
		aa.al = ArtifactLocation(hero, artifactSlot);
		aa.builtArt = combinedArt;
		sendAndApply(&aa);
	}
	else
	{
		if(!destArtifact->isCombined())
			COMPLAIN_RET("assembleArtifacts: Artifact being attempted to disassemble is not a combined artifact!");

		if(ArtifactUtils::isSlotBackpack(artifactSlot)
			&& !ArtifactUtils::isBackpackFreeSlots(hero, destArtifact->artType->getConstituents().size() - 1))
			COMPLAIN_RET("assembleArtifacts: Artifact being attempted to disassemble but backpack is full!");

		DisassembledArtifact da;
		da.al = ArtifactLocation(hero, artifactSlot);
		sendAndApply(&da);
	}

	return true;
}

bool CGameHandler::eraseArtifactByClient(const ArtifactLocation & al)
{
	const auto * hero = getHero(al.relatedObj()->id);
	if(hero == nullptr)
		COMPLAIN_RET("eraseArtifactByClient: wrong hero's ID");

	const auto * art = al.getArt();
	if(art == nullptr)
		COMPLAIN_RET("Cannot remove artifact!");

	if(al.getArt()->artType->canBePutAt(hero) || al.slot != ArtifactPosition::TRANSITION_POS)
		COMPLAIN_RET("Illegal artifact removal request");

	removeArtifact(al);
	return true;
}

bool CGameHandler::buyArtifact(ObjectInstanceID hid, ArtifactID aid)
{
	const CGHeroInstance * hero = getHero(hid);
	COMPLAIN_RET_FALSE_IF(nullptr == hero, "Invalid hero index");
	const CGTownInstance * town = hero->visitedTown;
	COMPLAIN_RET_FALSE_IF(nullptr == town, "Hero not in town");

	if (aid==ArtifactID::SPELLBOOK)
	{
		if ((!town->hasBuilt(BuildingID::MAGES_GUILD_1) && complain("Cannot buy a spellbook, no mage guild in the town!"))
		    || (getResource(hero->getOwner(), EGameResID::GOLD) < GameConstants::SPELLBOOK_GOLD_COST && complain("Cannot buy a spellbook, not enough gold!"))
		    || (hero->getArt(ArtifactPosition::SPELLBOOK) && complain("Cannot buy a spellbook, hero already has a one!"))
		   )
			return false;

		giveResource(hero->getOwner(),EGameResID::GOLD,-GameConstants::SPELLBOOK_GOLD_COST);
		giveHeroNewArtifact(hero, VLC->arth->objects[ArtifactID::SPELLBOOK], ArtifactPosition::SPELLBOOK);
		assert(hero->getArt(ArtifactPosition::SPELLBOOK));
		giveSpells(town,hero);
		return true;
	}
	else
	{
		const CArtifact * art = aid.toArtifact();
		COMPLAIN_RET_FALSE_IF(nullptr == art, "Invalid artifact index to buy");
		COMPLAIN_RET_FALSE_IF(art->getWarMachine() == CreatureID::NONE, "War machine artifact required");
		COMPLAIN_RET_FALSE_IF(hero->hasArt(aid),"Hero already has this machine!");
		const int price = art->getPrice();
		COMPLAIN_RET_FALSE_IF(getPlayerState(hero->getOwner())->resources[EGameResID::GOLD] < price, "Not enough gold!");

		if ((town->hasBuilt(BuildingID::BLACKSMITH) && town->town->warMachine == aid)
		 || (town->hasBuilt(BuildingSubID::BALLISTA_YARD) && aid == ArtifactID::BALLISTA))
		{
			giveResource(hero->getOwner(),EGameResID::GOLD,-price);
			return giveHeroNewArtifact(hero, art);
		}
		else
			COMPLAIN_RET("This machine is unavailable here!");
	}
}

bool CGameHandler::buyArtifact(const IMarket *m, const CGHeroInstance *h, GameResID rid, ArtifactID aid)
{
	if(!h)
		COMPLAIN_RET("Only hero can buy artifacts!");

	if (!vstd::contains(m->availableItemsIds(EMarketMode::RESOURCE_ARTIFACT), aid))
		COMPLAIN_RET("That artifact is unavailable!");

	int b1, b2;
	m->getOffer(rid, aid, b1, b2, EMarketMode::RESOURCE_ARTIFACT);

	if (getResource(h->tempOwner, rid) < b1)
		COMPLAIN_RET("You can't afford to buy this artifact!");

	giveResource(h->tempOwner, rid, -b1);

	SetAvailableArtifacts saa;
	if(dynamic_cast<const CGTownInstance *>(m))
	{
		saa.id = -1;
		saa.arts = CGTownInstance::merchantArtifacts;
	}
	else if(const CGBlackMarket *bm = dynamic_cast<const CGBlackMarket *>(m)) //black market
	{
		saa.id = bm->id.getNum();
		saa.arts = bm->artifacts;
	}
	else
		COMPLAIN_RET("Wrong marktet...");

	bool found = false;
	for (const CArtifact *&art : saa.arts)
	{
		if (art && art->getId() == aid)
		{
			art = nullptr;
			found = true;
			break;
		}
	}

	if (!found)
		COMPLAIN_RET("Cannot find selected artifact on the list");

	sendAndApply(&saa);
	giveHeroNewArtifact(h, VLC->arth->objects[aid], ArtifactPosition::FIRST_AVAILABLE);
	return true;
}

bool CGameHandler::sellArtifact(const IMarket *m, const CGHeroInstance *h, ArtifactInstanceID aid, GameResID rid)
{
	COMPLAIN_RET_FALSE_IF((!h), "Only hero can sell artifacts!");
	const CArtifactInstance *art = h->getArtByInstanceId(aid);
	COMPLAIN_RET_FALSE_IF((!art), "There is no artifact to sell!");
	COMPLAIN_RET_FALSE_IF((!art->artType->isTradable()), "Cannot sell a war machine or spellbook!");

	int resVal = 0, dump = 1;
	m->getOffer(art->artType->getId(), rid, dump, resVal, EMarketMode::ARTIFACT_RESOURCE);

	removeArtifact(ArtifactLocation(h, h->getArtPos(art)));
	giveResource(h->tempOwner, rid, resVal);
	return true;
}

bool CGameHandler::buySecSkill(const IMarket *m, const CGHeroInstance *h, SecondarySkill skill)
{
	if (!h)
		COMPLAIN_RET("You need hero to buy a skill!");

	if (h->getSecSkillLevel(SecondarySkill(skill)))
		COMPLAIN_RET("Hero already know this skill");

	if (!h->canLearnSkill())
		COMPLAIN_RET("Hero can't learn any more skills");

	if (!h->canLearnSkill(skill))
		COMPLAIN_RET("The hero can't learn this skill!");

	if (!vstd::contains(m->availableItemsIds(EMarketMode::RESOURCE_SKILL), skill))
		COMPLAIN_RET("That skill is unavailable!");

	if (getResource(h->tempOwner, EGameResID::GOLD) < GameConstants::SKILL_GOLD_COST)//TODO: remove hardcoded resource\summ?
		COMPLAIN_RET("You can't afford to buy this skill");

	giveResource(h->tempOwner, EGameResID::GOLD, -GameConstants::SKILL_GOLD_COST);

	changeSecSkill(h, skill, 1, true);
	return true;
}

bool CGameHandler::tradeResources(const IMarket *market, ui32 val, PlayerColor player, ui32 id1, ui32 id2)
{
	TResourceCap r1 = getPlayerState(player)->resources[id1];

	vstd::amin(val, r1); //can't trade more resources than have

	int b1, b2; //base quantities for trade
	market->getOffer(id1, id2, b1, b2, EMarketMode::RESOURCE_RESOURCE);
	int units = val / b1; //how many base quantities we trade

	if (val%b1) //all offered units of resource should be used, if not -> somewhere in calculations must be an error
	{
		COMPLAIN_RET("Invalid deal, not all offered units of resource were used.");
	}

	giveResource(player, GameResID(id1), - b1 * units);
	giveResource(player, GameResID(id2), b2 * units);

	return true;
}

bool CGameHandler::sellCreatures(ui32 count, const IMarket *market, const CGHeroInstance * hero, SlotID slot, GameResID resourceID)
{
	if(!hero)
		COMPLAIN_RET("Only hero can sell creatures!");
	if (!vstd::contains(hero->Slots(), slot))
		COMPLAIN_RET("Hero doesn't have any creature in that slot!");

	const CStackInstance &s = hero->getStack(slot);

	if (s.count < (TQuantity)count //can't sell more creatures than have
		|| (hero->stacksCount() == 1 && hero->needsLastStack() && s.count == count)) //can't sell last stack
	{
		COMPLAIN_RET("Not enough creatures in army!");
	}

	int b1, b2; //base quantities for trade
	market->getOffer(s.type->getId(), resourceID, b1, b2, EMarketMode::CREATURE_RESOURCE);
	int units = count / b1; //how many base quantities we trade

	if (count%b1) //all offered units of resource should be used, if not -> somewhere in calculations must be an error
	{
		//TODO: complain?
		assert(0);
	}

	changeStackCount(StackLocation(hero, slot), -(TQuantity)count);

	giveResource(hero->tempOwner, resourceID, b2 * units);

	return true;
}

bool CGameHandler::transformInUndead(const IMarket *market, const CGHeroInstance * hero, SlotID slot)
{
	const CArmedInstance *army = nullptr;
	if (hero)
		army = hero;
	else
		army = dynamic_cast<const CGTownInstance *>(market);

	if (!army)
		COMPLAIN_RET("Incorrect call to transform in undead!");
	if (!army->hasStackAtSlot(slot))
		COMPLAIN_RET("Army doesn't have any creature in that slot!");


	const CStackInstance &s = army->getStack(slot);

	//resulting creature - bone dragons or skeletons
	CreatureID resCreature = CreatureID::SKELETON;

	if ((s.hasBonusOfType(BonusType::DRAGON_NATURE)
			&& !(s.hasBonusOfType(BonusType::UNDEAD)))
			|| (s.getCreatureID() == CreatureID::HYDRA)
			|| (s.getCreatureID() == CreatureID::CHAOS_HYDRA))
		resCreature = CreatureID::BONE_DRAGON;
	changeStackType(StackLocation(army, slot), resCreature.toCreature());
	return true;
}

bool CGameHandler::sendResources(ui32 val, PlayerColor player, GameResID r1, PlayerColor r2)
{
	const PlayerState *p2 = getPlayerState(r2, false);
	if (!p2  ||  p2->status != EPlayerStatus::INGAME)
	{
		complain("Dest player must be in game!");
		return false;
	}

	TResourceCap curRes1 = getPlayerState(player)->resources[r1];

	vstd::amin(val, curRes1);

	giveResource(player, r1, -(int)val);
	giveResource(r2, r1, val);

	return true;
}

bool CGameHandler::setFormation(ObjectInstanceID hid, ui8 formation)
{
	const CGHeroInstance *h = getHero(hid);
	if (!h)
	{
		logGlobal->error("Hero doesn't exist!");
		return false;
	}

	ChangeFormation cf;
	cf.hid = hid;
	cf.formation = formation;
	sendAndApply(&cf);

	return true;
}

bool CGameHandler::queryReply(QueryID qid, const JsonNode & answer, PlayerColor player)
{
	boost::unique_lock<boost::recursive_mutex> lock(gsm);

	logGlobal->trace("Player %s attempts answering query %d with answer:", player, qid);
	logGlobal->trace(answer.toJson());

	auto topQuery = queries->topQuery(player);

	COMPLAIN_RET_FALSE_IF(!topQuery, "This player doesn't have any queries!");

	if(topQuery->queryID != qid)
	{
		auto currentQuery = queries->getQuery(qid);

		if(currentQuery != nullptr && currentQuery->endsByPlayerAnswer())
			currentQuery->setReply(answer);

		COMPLAIN_RET("This player top query has different ID!"); //topQuery->queryID != qid
	}
	COMPLAIN_RET_FALSE_IF(!topQuery->endsByPlayerAnswer(), "This query cannot be ended by player's answer!");

	topQuery->setReply(answer);
	queries->popQuery(topQuery);
	return true;
}

void CGameHandler::handleTimeEvents()
{
	gs->map->events.sort(evntCmp);
	while(gs->map->events.size() && gs->map->events.front().firstOccurence+1 == gs->day)
	{
		CMapEvent ev = gs->map->events.front();

		for (int player = 0; player < PlayerColor::PLAYER_LIMIT_I; player++)
		{
			auto color = PlayerColor(player);

			const PlayerState * pinfo = getPlayerState(color, false); //do not output error if player does not exist

			if (pinfo  //player exists
				&& (ev.players & 1<<player) //event is enabled to this player
				&& ((ev.computerAffected && !pinfo->human)
					|| (ev.humanAffected && pinfo->human)
				)
			)
			{
				//give resources
				giveResources(color, ev.resources);

				//prepare dialog
				InfoWindow iw;
				iw.player = color;
				iw.text.appendRawString(ev.message);

				for (int i=0; i<ev.resources.size(); i++)
				{
					if (ev.resources[i]) //if resource is changed, we add it to the dialog
						iw.components.emplace_back(Component::EComponentType::RESOURCE,i,ev.resources[i],0);
				}

				sendAndApply(&iw); //show dialog
			}
		} //PLAYERS LOOP

		if (ev.nextOccurence)
		{
			gs->map->events.pop_front();

			ev.firstOccurence += ev.nextOccurence;
			auto it = gs->map->events.begin();
			while(it != gs->map->events.end() && it->earlierThanOrEqual(ev))
				it++;
			gs->map->events.insert(it, ev);
		}
		else
		{
			gs->map->events.pop_front();
		}
	}

	//TODO send only if changed
	UpdateMapEvents ume;
	ume.events = gs->map->events;
	sendAndApply(&ume);
}

void CGameHandler::handleTownEvents(CGTownInstance * town, NewTurn &n)
{
	town->events.sort(evntCmp);
	while(town->events.size() && town->events.front().firstOccurence == gs->day)
	{
		PlayerColor player = town->tempOwner;
		CCastleEvent ev = town->events.front();
		const PlayerState * pinfo = getPlayerState(player, false);

		if (pinfo  //player exists
			&& (ev.players & 1<<player.getNum()) //event is enabled to this player
			&& ((ev.computerAffected && !pinfo->human)
				|| (ev.humanAffected && pinfo->human)))
		{
			// dialog
			InfoWindow iw;
			iw.player = player;
			iw.text.appendRawString(ev.message);

			if (ev.resources.nonZero())
			{
				TResources was = n.res[player];
				n.res[player] += ev.resources;
				n.res[player].amax(0);

				for (int i=0; i<ev.resources.size(); i++)
					if (ev.resources[i] && pinfo->resources[i] != n.res.at(player)[i]) //if resource had changed, we add it to the dialog
						iw.components.emplace_back(Component::EComponentType::RESOURCE,i,n.res.at(player)[i]-was[i],0);

			}

			for (auto & i : ev.buildings)
			{
				if (!town->hasBuilt(i))
				{
					buildStructure(town->id, i, true);
					iw.components.emplace_back(Component::EComponentType::BUILDING, town->subID, i, 0);
				}
			}

			if (!ev.creatures.empty() && !vstd::contains(n.cres, town->id))
			{
				n.cres[town->id].tid = town->id;
				n.cres[town->id].creatures = town->creatures;
			}
			auto & sac = n.cres[town->id];

			for (si32 i=0;i<ev.creatures.size();i++) //creature growths
			{
				if (!town->creatures.at(i).second.empty() && ev.creatures.at(i) > 0)//there is dwelling
				{
					sac.creatures[i].first += ev.creatures.at(i);
					iw.components.emplace_back(Component::EComponentType::CREATURE,
							town->creatures.at(i).second.back(), ev.creatures.at(i), 0);
				}
			}
			sendAndApply(&iw); //show dialog
		}

		if (ev.nextOccurence)
		{
			town->events.pop_front();

			ev.firstOccurence += ev.nextOccurence;
			auto it = town->events.begin();
			while(it != town->events.end() && it->earlierThanOrEqual(ev))
				it++;
			town->events.insert(it, ev);
		}
		else
		{
			town->events.pop_front();
		}
	}

	//TODO send only if changed
	UpdateCastleEvents uce;
	uce.town = town->id;
	uce.events = town->events;
	sendAndApply(&uce);
}

bool CGameHandler::complain(const std::string &problem)
{
	playerMessages->broadcastSystemMessage("Server encountered a problem: " + problem);
	logGlobal->error(problem);
	return true;
}

void CGameHandler::showGarrisonDialog(ObjectInstanceID upobj, ObjectInstanceID hid, bool removableUnits)
{
	//PlayerColor player = getOwner(hid);
	auto upperArmy = dynamic_cast<const CArmedInstance*>(getObj(upobj));
	auto lowerArmy = dynamic_cast<const CArmedInstance*>(getObj(hid));

	assert(lowerArmy);
	assert(upperArmy);

	auto garrisonQuery = std::make_shared<CGarrisonDialogQuery>(this, upperArmy, lowerArmy);
	queries->addQuery(garrisonQuery);

	GarrisonDialog gd;
	gd.hid = hid;
	gd.objid = upobj;
	gd.removableUnits = removableUnits;
	gd.queryID = garrisonQuery->queryID;
	sendAndApply(&gd);
}

void CGameHandler::showThievesGuildWindow(PlayerColor player, ObjectInstanceID requestingObjId)
{
	OpenWindow ow;
	ow.window = EOpenWindowMode::THIEVES_GUILD;
	ow.id1 = player.getNum();
	ow.id2 = requestingObjId.getNum();
	sendAndApply(&ow);
}

bool CGameHandler::isAllowedExchange(ObjectInstanceID id1, ObjectInstanceID id2)
{
	if (id1 == id2)
		return true;

	const CGObjectInstance *o1 = getObj(id1), *o2 = getObj(id2);
	if (!o1 || !o2)
		return true; //arranging stacks within an object should be always allowed

	if (o1 && o2)
	{
		if (o1->ID == Obj::TOWN)
		{
			const CGTownInstance *t = static_cast<const CGTownInstance*>(o1);
			if (t->visitingHero == o2  ||  t->garrisonHero == o2)
				return true;
		}
		if (o2->ID == Obj::TOWN)
		{
			const CGTownInstance *t = static_cast<const CGTownInstance*>(o2);
			if (t->visitingHero == o1  ||  t->garrisonHero == o1)
				return true;
		}

		if (o1->ID == Obj::HERO && o2->ID == Obj::HERO)
		{
			const CGHeroInstance *h1 = static_cast<const CGHeroInstance*>(o1);
			const CGHeroInstance *h2 = static_cast<const CGHeroInstance*>(o2);

			// two heroes in same town (garrisoned and visiting)
			if (h1->visitedTown != nullptr && h2->visitedTown != nullptr && h1->visitedTown == h2->visitedTown)
				return true;
		}

		//Ongoing garrison exchange - usually picking from top garison (from o1 to o2), but who knows
		auto dialog = std::dynamic_pointer_cast<CGarrisonDialogQuery>(queries->topQuery(o1->tempOwner));
		if (!dialog)
		{
			dialog = std::dynamic_pointer_cast<CGarrisonDialogQuery>(queries->topQuery(o2->tempOwner));
		}
		if (dialog)
		{
			auto topArmy = dialog->exchangingArmies.at(0);
			auto bottomArmy = dialog->exchangingArmies.at(1);

			if ((topArmy == o1 && bottomArmy == o2) || (bottomArmy == o1 && topArmy == o2))
				return true;
		}
	}

	return false;
}

void CGameHandler::objectVisited(const CGObjectInstance * obj, const CGHeroInstance * h)
{
	using events::ObjectVisitStarted;

	logGlobal->debug("%s visits %s (%d:%d)", h->nodeName(), obj->getObjectName(), obj->ID, obj->subID);

	std::shared_ptr<CObjectVisitQuery> visitQuery;

	auto startVisit = [&](ObjectVisitStarted & event)
	{
		auto visitedObject = obj;

		if(obj->ID == Obj::HERO)
		{
			auto visitedHero = static_cast<const CGHeroInstance *>(obj);
			const auto visitedTown = visitedHero->visitedTown;

			if(visitedTown)
			{
				const bool isEnemy = visitedHero->getOwner() != h->getOwner();

				if(isEnemy && !visitedTown->isBattleOutsideTown(visitedHero))
					visitedObject = visitedTown;
			}
		}
		visitQuery = std::make_shared<CObjectVisitQuery>(this, visitedObject, h, visitedObject->visitablePos());
		queries->addQuery(visitQuery); //TODO real visit pos

		HeroVisit hv;
		hv.objId = obj->id;
		hv.heroId = h->id;
		hv.player = h->tempOwner;
		hv.starting = true;
		sendAndApply(&hv);

		obj->onHeroVisit(h);
	};

	ObjectVisitStarted::defaultExecute(serverEventBus.get(), startVisit, h->tempOwner, h->id, obj->id);

	if(visitQuery)
		queries->popIfTop(visitQuery); //visit ends here if no queries were created
}

void CGameHandler::objectVisitEnded(const CObjectVisitQuery & query)
{
	using events::ObjectVisitEnded;

	logGlobal->debug("%s visit ends.\n", query.visitingHero->nodeName());

	auto endVisit = [&](ObjectVisitEnded & event)
	{
		HeroVisit hv;
		hv.player = event.getPlayer();
		hv.heroId = event.getHero();
		hv.starting = false;
		sendAndApply(&hv);
	};

	//TODO: ObjectVisitEnded should also have id of visited object,
	//but this requires object being deleted only by `removeAfterVisit()` but not `removeObject()`
	ObjectVisitEnded::defaultExecute(serverEventBus.get(), endVisit, query.players.front(), query.visitingHero->id);
}

bool CGameHandler::buildBoat(ObjectInstanceID objid, PlayerColor playerID)
{
	const IShipyard *obj = IShipyard::castFrom(getObj(objid));

	if (obj->shipyardStatus() != IBoatGenerator::GOOD)
	{
		complain("Cannot build boat in this shipyard!");
		return false;
	}

	TResources boatCost;
	obj->getBoatCost(boatCost);
	TResources aviable = getPlayerState(playerID)->resources;

	if (!aviable.canAfford(boatCost))
	{
		complain("Not enough resources to build a boat!");
		return false;
	}

	int3 tile = obj->bestLocation();
	if (!gs->map->isInTheMap(tile))
	{
		complain("Cannot find appropriate tile for a boat!");
		return false;
	}

	giveResources(playerID, -boatCost);
	createObject(tile, Obj::BOAT, obj->getBoatType().getNum());
	return true;
}

void CGameHandler::checkVictoryLossConditions(const std::set<PlayerColor> & playerColors)
{
	for (auto playerColor : playerColors)
	{
		if (getPlayerState(playerColor, false))
			checkVictoryLossConditionsForPlayer(playerColor);
	}
}

void CGameHandler::checkVictoryLossConditionsForAll()
{
	std::set<PlayerColor> playerColors;
	for (int i = 0; i < PlayerColor::PLAYER_LIMIT_I; ++i)
	{
		playerColors.insert(PlayerColor(i));
	}
	checkVictoryLossConditions(playerColors);
}

void CGameHandler::checkVictoryLossConditionsForPlayer(PlayerColor player)
{
	const PlayerState * p = getPlayerState(player);

	if(!p || p->status != EPlayerStatus::INGAME) return;

	auto victoryLossCheckResult = gs->checkForVictoryAndLoss(player);

	if (victoryLossCheckResult.victory() || victoryLossCheckResult.loss())
	{
		InfoWindow iw;
		getVictoryLossMessage(player, victoryLossCheckResult, iw);
		sendAndApply(&iw);

		PlayerEndsGame peg;
		peg.player = player;
		peg.victoryLossCheckResult = victoryLossCheckResult;
		sendAndApply(&peg);

		if (victoryLossCheckResult.victory())
		{
			//one player won -> all enemies lost
			for (auto i = gs->players.cbegin(); i!=gs->players.cend(); i++)
			{
				if (i->first != player && getPlayerState(i->first)->status == EPlayerStatus::INGAME)
				{
					peg.player = i->first;
					peg.victoryLossCheckResult = getPlayerRelations(player, i->first) == PlayerRelations::ALLIES ?
								victoryLossCheckResult : victoryLossCheckResult.invert(); // ally of winner

					InfoWindow iw;
					getVictoryLossMessage(player, peg.victoryLossCheckResult, iw);
					iw.player = i->first;

					sendAndApply(&iw);
					sendAndApply(&peg);
				}
			}

			if(p->human)
			{
				lobby->state = EServerState::GAMEPLAY_ENDED;
			}
		}
		else
		{
			//copy heroes vector to avoid iterator invalidation as removal change PlayerState
			auto hlp = p->heroes;
			for (auto h : hlp) //eliminate heroes
			{
				if (h.get())
					removeObject(h);
			}

			//player lost -> all his objects become unflagged (neutral)
			for (auto obj : gs->map->objects) //unflag objs
			{
				if (obj.get() && obj->tempOwner == player)
					setOwner(obj, PlayerColor::NEUTRAL);
			}

			//eliminating one player may cause victory of another:
			std::set<PlayerColor> playerColors;

			//do not copy player state (CBonusSystemNode) by value
			for (auto &p : gs->players) //players may have different colors, iterate over players and not integers
			{
				if (p.first != player)
					playerColors.insert(p.first);
			}

			//notify all players
			for (auto pc : playerColors)
			{
				if (getPlayerState(pc)->status == EPlayerStatus::INGAME)
				{
					InfoWindow iw;
					getVictoryLossMessage(player, victoryLossCheckResult.invert(), iw);
					iw.player = pc;
					sendAndApply(&iw);
				}
			}
			checkVictoryLossConditions(playerColors);
		}

		auto playerInfo = getPlayerState(gs->currentPlayer, false);
		// If we are called before the actual game start, there might be no current player
		if (playerInfo && playerInfo->status != EPlayerStatus::INGAME)
		{
			// If player making turn has lost his turn must be over as well
			states.setFlag(gs->currentPlayer, &PlayerStatus::makingTurn, false);
		}
	}
}

void CGameHandler::getVictoryLossMessage(PlayerColor player, const EVictoryLossCheckResult & victoryLossCheckResult, InfoWindow & out) const
{
	out.player = player;
	out.text = victoryLossCheckResult.messageToSelf;
	out.text.replaceLocalString(EMetaText::COLOR, player.getNum());
	out.components.emplace_back(Component::EComponentType::FLAG, player.getNum(), 0, 0);
}

bool CGameHandler::dig(const CGHeroInstance *h)
{
	if (h->diggingStatus() != EDiggingStatus::CAN_DIG) //checks for terrain and movement
		COMPLAIN_RETF("Hero cannot dig (error code %d)!", h->diggingStatus());

	createObject(h->visitablePos(), Obj::HOLE, 0 );

	//take MPs
	SetMovePoints smp;
	smp.hid = h->id;
	smp.val = 0;
	sendAndApply(&smp);

	InfoWindow iw;
	iw.type = EInfoWindowMode::AUTO;
	iw.player = h->tempOwner;
	if (gs->map->grailPos == h->visitablePos())
	{
		iw.text.appendLocalString(EMetaText::GENERAL_TXT, 58); //"Congratulations! After spending many hours digging here, your hero has uncovered the "
		iw.text.appendLocalString(EMetaText::ART_NAMES, ArtifactID::GRAIL);
		iw.soundID = soundBase::ULTIMATEARTIFACT;
		giveHeroNewArtifact(h, VLC->arth->objects[ArtifactID::GRAIL], ArtifactPosition::FIRST_AVAILABLE); //give grail
		sendAndApply(&iw);

		iw.soundID = soundBase::invalid;
		iw.components.emplace_back(Component::EComponentType::ARTIFACT, ArtifactID::GRAIL, 0, 0);
		iw.text.clear();
		iw.text.appendLocalString(EMetaText::ART_DESCR, ArtifactID::GRAIL);
		sendAndApply(&iw);
	}
	else
	{
		iw.text.appendLocalString(EMetaText::GENERAL_TXT, 59); //"Nothing here. \n Where could it be?"
		iw.soundID = soundBase::Dig;
		sendAndApply(&iw);
	}

	return true;
}

void CGameHandler::visitObjectOnTile(const TerrainTile &t, const CGHeroInstance * h)
{
	if (!t.visitableObjects.empty())
	{
		//to prevent self-visiting heroes on space press
		if (t.visitableObjects.back() != h)
			objectVisited(t.visitableObjects.back(), h);
		else if (t.visitableObjects.size() > 1)
			objectVisited(*(t.visitableObjects.end()-2),h);
	}
}

bool CGameHandler::sacrificeCreatures(const IMarket * market, const CGHeroInstance * hero, const std::vector<SlotID> & slot, const std::vector<ui32> & count)
{
	if (!hero)
		COMPLAIN_RET("You need hero to sacrifice creature!");

	int expSum = 0;
	auto finish = [this, &hero, &expSum]()
	{
		changePrimSkill(hero, PrimarySkill::EXPERIENCE, hero->calculateXp(expSum));
	};

	for(int i = 0; i < slot.size(); ++i)
	{
		int oldCount = hero->getStackCount(slot[i]);

		if(oldCount < (int)count[i])
		{
			finish();
			COMPLAIN_RET("Not enough creatures to sacrifice!")
		}
		else if(oldCount == count[i] && hero->stacksCount() == 1 && hero->needsLastStack())
		{
			finish();
			COMPLAIN_RET("Cannot sacrifice last creature!");
		}

		int crid = hero->getStack(slot[i]).type->getId();

		changeStackCount(StackLocation(hero, slot[i]), -(TQuantity)count[i]);

		int dump, exp;
		market->getOffer(crid, 0, dump, exp, EMarketMode::CREATURE_EXP);
		exp *= count[i];
		expSum += exp;
	}

	finish();

	return true;
}

bool CGameHandler::sacrificeArtifact(const IMarket * m, const CGHeroInstance * hero, const std::vector<ArtifactPosition> & slot)
{
	if (!hero)
		COMPLAIN_RET("You need hero to sacrifice artifact!");

	int expSum = 0;
	auto finish = [this, &hero, &expSum]()
	{
		changePrimSkill(hero, PrimarySkill::EXPERIENCE, hero->calculateXp(expSum));
	};

	for(int i = 0; i < slot.size(); ++i)
	{
		ArtifactLocation al(hero, slot[i]);
		const CArtifactInstance * a = al.getArt();

		if(!a)
		{
			finish();
			COMPLAIN_RET("Cannot find artifact to sacrifice!");
		}

		const CArtifactInstance * art = hero->getArt(slot[i]);

		if(!art)
		{
			finish();
			COMPLAIN_RET("No artifact at position to sacrifice!");
		}

		si32 typId = art->artType->getId();
		int dmp, expToGive;

		m->getOffer(typId, 0, dmp, expToGive, EMarketMode::ARTIFACT_EXP);

		expSum += expToGive;

		removeArtifact(al);
	}

	finish();

	return true;
}

bool CGameHandler::insertNewStack(const StackLocation &sl, const CCreature *c, TQuantity count)
{
	if (sl.army->hasStackAtSlot(sl.slot))
		COMPLAIN_RET("Slot is already taken!");

	if (!sl.slot.validSlot())
		COMPLAIN_RET("Cannot insert stack to that slot!");

	InsertNewStack ins;
	ins.army = sl.army->id;
	ins.slot = sl.slot;
	ins.type = c->getId();
	ins.count = count;
	sendAndApply(&ins);
	return true;
}

bool CGameHandler::eraseStack(const StackLocation &sl, bool forceRemoval)
{
	if (!sl.army->hasStackAtSlot(sl.slot))
		COMPLAIN_RET("Cannot find a stack to erase");

	if (sl.army->stacksCount() == 1 //from the last stack
		&& sl.army->needsLastStack() //that must be left
		&& !forceRemoval) //ignore above conditions if we are forcing removal
	{
		COMPLAIN_RET("Cannot erase the last stack!");
	}

	EraseStack es;
	es.army = sl.army->id;
	es.slot = sl.slot;
	sendAndApply(&es);
	return true;
}

bool CGameHandler::changeStackCount(const StackLocation &sl, TQuantity count, bool absoluteValue)
{
	TQuantity currentCount = sl.army->getStackCount(sl.slot);
	if ((absoluteValue && count < 0)
		|| (!absoluteValue && -count > currentCount))
	{
		COMPLAIN_RET("Cannot take more stacks than present!");
	}

	if ((currentCount == -count  &&  !absoluteValue)
	   || (!count && absoluteValue))
	{
		eraseStack(sl);
	}
	else
	{
		ChangeStackCount csc;
		csc.army = sl.army->id;
		csc.slot = sl.slot;
		csc.count = count;
		csc.absoluteValue = absoluteValue;
		sendAndApply(&csc);
	}
	return true;
}

bool CGameHandler::addToSlot(const StackLocation &sl, const CCreature *c, TQuantity count)
{
	const CCreature *slotC = sl.army->getCreature(sl.slot);
	if (!slotC) //slot is empty
		insertNewStack(sl, c, count);
	else if (c == slotC)
		changeStackCount(sl, count);
	else
	{
		COMPLAIN_RET("Cannot add " + c->getNamePluralTranslated() + " to slot " + boost::lexical_cast<std::string>(sl.slot) + "!");
	}
	return true;
}

void CGameHandler::tryJoiningArmy(const CArmedInstance *src, const CArmedInstance *dst, bool removeObjWhenFinished, bool allowMerging)
{
	if (removeObjWhenFinished)
		removeAfterVisit(src);

	if (!src->canBeMergedWith(*dst, allowMerging))
	{
		if (allowMerging) //do that, add all matching creatures.
		{
			bool cont = true;
			while (cont)
			{
				for (auto i = src->stacks.begin(); i != src->stacks.end(); i++)//while there are unmoved creatures
				{
					SlotID pos = dst->getSlotFor(i->second->type);
					if (pos.validSlot())
					{
						moveStack(StackLocation(src, i->first), StackLocation(dst, pos));
						cont = true;
						break; //or iterator crashes
					}
					cont = false;
				}
			}
		}
		showGarrisonDialog(src->id, dst->id, true); //show garrison window and optionally remove ourselves from map when player ends
	}
	else //merge
	{
		moveArmy(src, dst, allowMerging);
	}
}

bool CGameHandler::moveStack(const StackLocation &src, const StackLocation &dst, TQuantity count)
{
	if (!src.army->hasStackAtSlot(src.slot))
		COMPLAIN_RET("No stack to move!");

	if (dst.army->hasStackAtSlot(dst.slot) && dst.army->getCreature(dst.slot) != src.army->getCreature(src.slot))
		COMPLAIN_RET("Cannot move: stack of different type at destination pos!");

	if (!dst.slot.validSlot())
		COMPLAIN_RET("Cannot move stack to that slot!");

	if (count == -1)
	{
		count = src.army->getStackCount(src.slot);
	}

	if (src.army != dst.army  //moving away
		&&  count == src.army->getStackCount(src.slot) //all creatures
		&& src.army->stacksCount() == 1 //from the last stack
		&& src.army->needsLastStack()) //that must be left
	{
		COMPLAIN_RET("Cannot move away the last creature!");
	}

	RebalanceStacks rs;
	rs.srcArmy = src.army->id;
	rs.dstArmy = dst.army->id;
	rs.srcSlot = src.slot;
	rs.dstSlot = dst.slot;
	rs.count = count;
	sendAndApply(&rs);
	return true;
}

void CGameHandler::castSpell(const spells::Caster * caster, SpellID spellID, const int3 &pos)
{
	const CSpell * s = spellID.toSpell();
	if(!s)
		return;

	AdventureSpellCastParameters p;
	p.caster = caster;
	p.pos = pos;

	s->adventureCast(spellEnv, p);
}

bool CGameHandler::swapStacks(const StackLocation & sl1, const StackLocation & sl2)
{
	if(!sl1.army->hasStackAtSlot(sl1.slot))
	{
		return moveStack(sl2, sl1);
	}
	else if(!sl2.army->hasStackAtSlot(sl2.slot))
	{
		return moveStack(sl1, sl2);
	}
	else
	{
		SwapStacks ss;
		ss.srcArmy = sl1.army->id;
		ss.dstArmy = sl2.army->id;
		ss.srcSlot = sl1.slot;
		ss.dstSlot = sl2.slot;
		sendAndApply(&ss);
		return true;
	}
}

bool CGameHandler::giveHeroArtifact(const CGHeroInstance * h, const CArtifactInstance * a, ArtifactPosition pos)
{
	assert(a->artType);
	ArtifactLocation al(h, ArtifactPosition::PRE_FIRST);

	if(pos == ArtifactPosition::FIRST_AVAILABLE)
	{
		al.slot = ArtifactUtils::getArtAnyPosition(h, a->getTypeId());
	}
	else if(ArtifactUtils::isSlotBackpack(pos))
	{
		al.slot = ArtifactUtils::getArtBackpackPosition(h, a->getTypeId());
	}
	else
	{
		al.slot = pos;
	}

	if(a->canBePutAt(al))
		putArtifact(al, a);
	else
		return false;

	return true;
}

void CGameHandler::putArtifact(const ArtifactLocation &al, const CArtifactInstance *a)
{
	PutArtifact pa;
	pa.art = a;
	pa.al = al;
	sendAndApply(&pa);
}

bool CGameHandler::giveHeroNewArtifact(const CGHeroInstance * h, const CArtifact * artType, ArtifactPosition pos)
{
	assert(artType);

	if(pos == ArtifactPosition::FIRST_AVAILABLE)
	{
		if(!artType->canBePutAt(h, ArtifactUtils::getArtAnyPosition(h, artType->getId())))
			COMPLAIN_RET("Cannot put artifact in that slot!");
	}
	else if(ArtifactUtils::isSlotBackpack(pos))
	{
		if(!artType->canBePutAt(h, ArtifactUtils::getArtBackpackPosition(h, artType->getId())))
			COMPLAIN_RET("Cannot put artifact in that slot!");
	}
	else
	{
		COMPLAIN_RET_FALSE_IF(!artType->canBePutAt(h, pos, false), "Cannot put artifact in that slot!");
	}

	auto * newArtInst = new CArtifactInstance();
	newArtInst->artType = artType; // *NOT* via settype -> all bonus-related stuff must be done by NewArtifact apply

	NewArtifact na;
	na.art = newArtInst;
	sendAndApply(&na); // -> updates newArtInst!!!

	if(giveHeroArtifact(h, newArtInst, pos))
		return true;
	else
		return false;
}

void CGameHandler::spawnWanderingMonsters(CreatureID creatureID)
{
	std::vector<int3>::iterator tile;
	std::vector<int3> tiles;
	getFreeTiles(tiles);
	ui32 amount = (ui32)tiles.size() / 200; //Chance is 0.5% for each tile

	RandomGeneratorUtil::randomShuffle(tiles, getRandomGenerator());
	logGlobal->trace("Spawning wandering monsters. Found %d free tiles. Creature type: %d", tiles.size(), creatureID.num);
	const CCreature *cre = VLC->creh->objects.at(creatureID);
	for (int i = 0; i < (int)amount; ++i)
	{
		tile = tiles.begin();
		logGlobal->trace("\tSpawning monster at %s", tile->toString());
		{
			auto count = cre->getRandomAmount(std::rand);

			createObject(*tile, Obj::MONSTER, creatureID);
			auto monsterId = getTopObj(*tile)->id;

			setObjProperty(monsterId, ObjProperty::MONSTER_COUNT, count);
			setObjProperty(monsterId, ObjProperty::MONSTER_POWER, (si64)1000*count);
		}
		tiles.erase(tile); //not use it again
	}
}

void CGameHandler::synchronizeArtifactHandlerLists()
{
	UpdateArtHandlerLists uahl;
	uahl.treasures = VLC->arth->treasures;
	uahl.minors = VLC->arth->minors;
	uahl.majors = VLC->arth->majors;
	uahl.relics = VLC->arth->relics;
	sendAndApply(&uahl);
}

bool CGameHandler::isValidObject(const CGObjectInstance *obj) const
{
	return vstd::contains(gs->map->objects, obj);
}

bool CGameHandler::isBlockedByQueries(const CPack *pack, PlayerColor player)
{
	if (!strcmp(typeid(*pack).name(), typeid(PlayerMessage).name()))
		return false;

	auto query = queries->topQuery(player);
	if (query && query->blocksPack(pack))
	{
		complain(boost::str(boost::format(
			"\r\n| Player \"%s\" has to answer queries before attempting any further actions.\r\n| Top Query: \"%s\"\r\n")
			% boost::to_upper_copy<std::string>(player.getStr())
			% query->toString()
		));
		return true;
	}

	return false;
}

void CGameHandler::removeAfterVisit(const CGObjectInstance *object)
{
	//If the object is being visited, there must be a matching query
	for (const auto &query : queries->allQueries())
	{
		if (auto someVistQuery = std::dynamic_pointer_cast<CObjectVisitQuery>(query))
		{
			if (someVistQuery->visitedObject == object)
			{
				someVistQuery->removeObjectAfterVisit = true;
				return;
			}
		}
	}

	//If we haven't returned so far, there is no query and no visit, call was wrong
	assert("This function needs to be called during the object visit!");
}

void CGameHandler::changeFogOfWar(int3 center, ui32 radius, PlayerColor player, bool hide)
{
	std::unordered_set<int3> tiles;
	getTilesInRange(tiles, center, radius, player, hide? -1 : 1);
	if (hide)
	{
		std::unordered_set<int3> observedTiles; //do not hide tiles observed by heroes. May lead to disastrous AI problems
		auto p = getPlayerState(player);
		for (auto h : p->heroes)
		{
			getTilesInRange(observedTiles, h->getSightCenter(), h->getSightRadius(), h->tempOwner, -1);
		}
		for (auto t : p->towns)
		{
			getTilesInRange(observedTiles, t->getSightCenter(), t->getSightRadius(), t->tempOwner, -1);
		}
		for (auto tile : observedTiles)
			vstd::erase_if_present (tiles, tile);
	}
	changeFogOfWar(tiles, player, hide);
}

void CGameHandler::changeFogOfWar(std::unordered_set<int3> &tiles, PlayerColor player, bool hide)
{
	FoWChange fow;
	fow.tiles = tiles;
	fow.player = player;
	fow.mode = hide? 0 : 1;
	sendAndApply(&fow);
}

bool CGameHandler::isVisitCoveredByAnotherQuery(const CGObjectInstance *obj, const CGHeroInstance *hero)
{
	if (auto topQuery = queries->topQuery(hero->getOwner()))
		if (auto visit = std::dynamic_pointer_cast<const CObjectVisitQuery>(topQuery))
			return !(visit->visitedObject == obj && visit->visitingHero == hero);

	return true;
}

void CGameHandler::setObjProperty(ObjectInstanceID objid, int prop, si64 val)
{
	SetObjectProperty sob;
	sob.id = objid;
	sob.what = prop;
	sob.val = static_cast<ui32>(val);
	sendAndApply(&sob);
}

void CGameHandler::showInfoDialog(InfoWindow * iw)
{
	sendAndApply(iw);
}

void CGameHandler::showInfoDialog(const std::string & msg, PlayerColor player)
{
	InfoWindow iw;
	iw.player = player;
	iw.text.appendRawString(msg);
	showInfoDialog(&iw);
}

CRandomGenerator & CGameHandler::getRandomGenerator()
{
	return CRandomGenerator::getDefault();
}

#if SCRIPTING_ENABLED
scripting::Pool * CGameHandler::getGlobalContextPool() const
{
	return serverScripts.get();
}

scripting::Pool * CGameHandler::getContextPool() const
{
	return serverScripts.get();
}
#endif

void CGameHandler::createObject(const int3 & visitablePosition, Obj type, int32_t subtype)
{
	NewObject no;
	no.ID = type;
	no.subID= subtype;
	no.targetPos = visitablePosition;
	sendAndApply(&no);
}

void CGameHandler::deserializationFix()
{
	//FIXME: pointer to GameHandler itself can't be deserialized at the moment since GameHandler is top-level entity in serialization
	// restore any places that requires such pointer manually
	heroPool->gameHandler = this;
	battles->setGameHandler(this);
	playerMessages->gameHandler = this;
}

void CGameHandler::startBattlePrimary(const CArmedInstance *army1, const CArmedInstance *army2, int3 tile, const CGHeroInstance *hero1, const CGHeroInstance *hero2, bool creatureBank, const CGTownInstance *town)
{
	battles->startBattlePrimary(army1, army2, tile, hero1, hero2, creatureBank, town);
}

void CGameHandler::startBattleI(const CArmedInstance *army1, const CArmedInstance *army2, int3 tile, bool creatureBank )
{
	battles->startBattleI(army1, army2, tile, creatureBank);
}

void CGameHandler::startBattleI(const CArmedInstance *army1, const CArmedInstance *army2, bool creatureBank )
{
	battles->startBattleI(army1, army2, creatureBank);
}<|MERGE_RESOLUTION|>--- conflicted
+++ resolved
@@ -573,7 +573,7 @@
 #endif
 }
 
-void CGameHandler::init(StartInfo *si)
+void CGameHandler::init(StartInfo *si, Load::Progress *& progressTracking)
 {
 	if (si->seedToBeUsed == 0)
 	{
@@ -583,7 +583,7 @@
 	gs = new CGameState();
 	gs->preInit(VLC);
 	logGlobal->info("Gamestate created!");
-	gs->init(&mapService, si);
+	gs->init(&mapService, si, progressTracking);
 	logGlobal->info("Gamestate initialized!");
 
 	// reset seed, so that clients can't predict any following random values
@@ -1135,11 +1135,7 @@
 	return true;
 }
 
-<<<<<<< HEAD
-void CGameHandler::init(StartInfo *si, Load::Progress *& progressTracking)
-=======
 bool CGameHandler::moveHero(ObjectInstanceID hid, int3 dst, ui8 teleporting, bool transit, PlayerColor asker)
->>>>>>> 78780bb2
 {
 	const CGHeroInstance *h = getHero(hid);
 	// not turn of that hero or player can't simply teleport hero (at least not with this function)
@@ -1148,15 +1144,6 @@
 		logGlobal->error("Illegal call to move hero!");
 		return false;
 	}
-<<<<<<< HEAD
-	CMapService mapService;
-	gs = new CGameState();
-	gs->preInit(VLC);
-	logGlobal->info("Gamestate created!");
-	gs->init(&mapService, si, progressTracking);
-	logGlobal->info("Gamestate initialized!");
-=======
->>>>>>> 78780bb2
 
 	logGlobal->trace("Player %d (%s) wants to move hero %d from %s to %s", asker, asker.getStr(), hid.getNum(), h->pos.toString(), dst.toString());
 	const int3 hmpos = h->convertToVisitablePos(dst);
