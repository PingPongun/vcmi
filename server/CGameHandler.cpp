--- conflicted
+++ resolved
@@ -541,6 +541,11 @@
 	vstd::clear_pointer(pack);
 }
 
+
+CGameHandler::CGameHandler()
+	: turnTimerHandler(*this)
+{}
+
 CGameHandler::CGameHandler(CVCMIServer * lobby)
 	: lobby(lobby)
 	, heroPool(std::make_unique<HeroPoolProcessor>(this))
@@ -550,6 +555,7 @@
 	, complainNoCreatures("No creatures to split")
 	, complainNotEnoughCreatures("Cannot split that stack, not enough creatures!")
 	, complainInvalidSlot("Invalid slot accessed!")
+	, turnTimerHandler(*this)
 {
 	QID = 1;
 	IObjectInterface::cb = this;
@@ -992,7 +998,11 @@
 		events::GameResumed::defaultExecute(serverEventBus.get());
 
 	auto playerTurnOrder = generatePlayerTurnOrder();
-
+	
+	if(!resume)
+		for(auto & playerColor : playerTurnOrder)
+			turnTimerHandler.onGameplayStart(gs->players[playerColor]);
+	
 	while(lobby->state == EServerState::GAMEPLAY)
 	{
 		if(!resume)
@@ -1040,6 +1050,8 @@
 					//Change local daysWithoutCastle counter for local interface message //TODO: needed?
 					yt.daysWithoutCastle = playerState->daysWithoutCastle;
 					applyAndSend(&yt);
+					
+					turnTimerHandler.onPlayerGetTurn(gs->players[player]);
 				}
 			};
 
@@ -1048,10 +1060,17 @@
 			if(playerColor != PlayerColor::CANNOT_DETERMINE)
 			{
 				//wait till turn is done
+				const int waitTime = 100; //ms
 				boost::unique_lock<boost::mutex> lock(states.mx);
 				while(states.players.at(playerColor).makingTurn && lobby->state == EServerState::GAMEPLAY)
 				{
-					static time_duration p = milliseconds(100);
+					turnTimerHandler.onPlayerMakingTurn(gs->players[playerColor], waitTime);
+					if(gs->curB)
+					{
+						turnTimerHandler.onBattleLoop(gs->players[gs->curB->getSidePlayer(BattleSide::ATTACKER)], waitTime);
+						turnTimerHandler.onBattleLoop(gs->players[gs->curB->getSidePlayer(BattleSide::DEFENDER)], waitTime);
+					}
+					static time_duration p = milliseconds(waitTime);
 					states.cv.timed_wait(lock, p);
 				}
 			}
@@ -1068,22 +1087,7 @@
 	}
 }
 
-<<<<<<< HEAD
-CGameHandler::CGameHandler()
-	: turnTimerHandler(*this)
-{}
-
-CGameHandler::CGameHandler(CVCMIServer * lobby)
-	: lobby(lobby)
-	, heroPool(std::make_unique<HeroPoolProcessor>(this))
-	, playerMessages(std::make_unique<PlayerMessageProcessor>(this))
-	, complainNoCreatures("No creatures to split")
-	, complainNotEnoughCreatures("Cannot split that stack, not enough creatures!")
-	, complainInvalidSlot("Invalid slot accessed!")
-	, turnTimerHandler(*this)
-=======
 std::list<PlayerColor> CGameHandler::generatePlayerTurnOrder() const
->>>>>>> 78780bb2
 {
 	// Generate player turn order
 	std::list<PlayerColor> playerTurnOrder;
@@ -1156,6 +1160,9 @@
 	// not turn of that hero or player can't simply teleport hero (at least not with this function)
 	if (!h  || (asker != PlayerColor::NEUTRAL && (teleporting || h->getOwner() != gs->currentPlayer)))
 	{
+		if(h && getStartInfo()->turnTimerInfo.isEnabled() && gs->players[h->getOwner()].turnTimer.turnTimer == 0)
+			return true; //timer expired, no error
+		
 		logGlobal->error("Illegal call to move hero!");
 		return false;
 	}
@@ -1263,7 +1270,17 @@
 			visitObjectOnTile(t, h);
 		}
 
-		queries->popIfTop(moveQuery);
+		if(!transit)
+		{
+			for(auto topQuery = queries.topQuery(h->tempOwner); true; topQuery = queries.topQuery(h->tempOwner))
+			{
+				moveQuery = std::dynamic_pointer_cast<CHeroMovementQuery>(topQuery);
+				if(moveQuery)
+					queries.popIfTop(moveQuery);
+				else
+					break;
+			}
+		}
 		logGlobal->trace("Hero %s ends movement", h->getNameTranslated());
 		return result != TryMoveHero::FAILED;
 	};
@@ -1456,15 +1473,6 @@
 	sendAndApply(&sr);
 }
 
-<<<<<<< HEAD
-	auto playerTurnOrder = generatePlayerTurnOrder();
-	
-	if(!resume)
-		for(auto & playerColor : playerTurnOrder)
-			turnTimerHandler.onGameplayStart(gs->players[playerColor]);
-	
-	while(lobby->state == EServerState::GAMEPLAY)
-=======
 void CGameHandler::giveCreatures(const CArmedInstance *obj, const CGHeroInstance * h, const CCreatureSet &creatures, bool remove)
 {
 	COMPLAIN_RET_IF(!creatures.stacksCount(), "Strange, giveCreatures called without args!");
@@ -1473,7 +1481,6 @@
 
 	//first we move creatures to give to make them army of object-source
 	for (auto & elem : creatures.Slots())
->>>>>>> 78780bb2
 	{
 		addToSlot(StackLocation(obj, obj->getSlotFor(elem.second->type)), elem.second->type, elem.second->count);
 	}
@@ -1498,47 +1505,18 @@
 			{
 				if (i->second->type == sbd.type)
 				{
-<<<<<<< HEAD
-					states.setFlag(player, &PlayerStatus::makingTurn, true);
-
-					YourTurn yt;
-					yt.player = player;
-					//Change local daysWithoutCastle counter for local interface message //TODO: needed?
-					yt.daysWithoutCastle = playerState->daysWithoutCastle;
-					applyAndSend(&yt);
-					
-					turnTimerHandler.onPlayerGetTurn(gs->players[player]);
-=======
 					TQuantity take = std::min(sbd.count - collected, i->second->count); //collect as much cres as we can
 					changeStackCount(StackLocation(obj, i->first), -take, false);
 					collected += take;
 					foundSth = true;
 					break;
->>>>>>> 78780bb2
 				}
 			}
 
 			if (!foundSth) //we went through the whole loop and haven't found appropriate cres
 			{
-<<<<<<< HEAD
-				//wait till turn is done
-				const int waitTime = 100; //ms
-				boost::unique_lock<boost::mutex> lock(states.mx);
-				while(states.players.at(playerColor).makingTurn && lobby->state == EServerState::GAMEPLAY)
-				{
-					turnTimerHandler.onPlayerMakingTurn(gs->players[playerColor], waitTime);
-					if(gs->curB)
-					{
-						turnTimerHandler.onBattleLoop(gs->players[gs->curB->getSidePlayer(BattleSide::ATTACKER)], waitTime);
-						turnTimerHandler.onBattleLoop(gs->players[gs->curB->getSidePlayer(BattleSide::DEFENDER)], waitTime);
-					}
-					static time_duration p = milliseconds(waitTime);
-					states.cv.timed_wait(lock, p);
-				}
-=======
 				complain("Unexpected failure during taking creatures!");
 				return;
->>>>>>> 78780bb2
 			}
 		}
 	}
@@ -1593,30 +1571,8 @@
 
 void CGameHandler::setMovePoints(SetMovePoints * smp)
 {
-<<<<<<< HEAD
-	const CGHeroInstance *h = getHero(hid);
-	// not turn of that hero or player can't simply teleport hero (at least not with this function)
-	if (!h  || (asker != PlayerColor::NEUTRAL && (teleporting || h->getOwner() != gs->currentPlayer)))
-	{
-		if(h && getStartInfo()->turnTimerInfo.isEnabled() && gs->players[h->getOwner()].turnTimer.turnTimer == 0)
-			return true; //timer expired, no error
-		
-		logGlobal->error("Illegal call to move hero!");
-		return false;
-	}
-
-	logGlobal->trace("Player %d (%s) wants to move hero %d from %s to %s", asker, asker.getStr(), hid.getNum(), h->pos.toString(), dst.toString());
-	const int3 hmpos = h->convertToVisitablePos(dst);
-
-	if (!gs->map->isInTheMap(hmpos))
-	{
-		logGlobal->error("Destination tile is outside the map!");
-		return false;
-	}
-=======
 	sendAndApply(smp);
 }
->>>>>>> 78780bb2
 
 void CGameHandler::setManaPoints(ObjectInstanceID hid, int val)
 {
@@ -1665,1035 +1621,8 @@
 	if (!ScholarSpellLevel || !h1->hasSpellbook() || !h2->hasSpellbook())
 		return;//no scholar skill or no spellbook
 
-<<<<<<< HEAD
-	auto doMove = [&](TryMoveHero::EResult result, EGuardLook lookForGuards,
-								EVisitDest visitDest, ELEaveTile leavingTile) -> bool
-	{
-		LOG_TRACE_PARAMS(logGlobal, "Hero %s starts movement from %s to %s", h->getNameTranslated() % tmh.start.toString() % tmh.end.toString());
-
-		auto moveQuery = std::make_shared<CHeroMovementQuery>(this, tmh, h);
-		queries.addQuery(moveQuery);
-
-		if (leavingTile == LEAVING_TILE)
-			leaveTile();
-
-		if (isInTheMap(guardPos))
-			tmh.attackedFrom = std::make_optional(guardPos);
-
-		tmh.result = result;
-		sendAndApply(&tmh);
-
-		if (visitDest == VISIT_DEST && t.topVisitableObj() && t.topVisitableObj()->id == h->id)
-		{ // Hero should be always able to visit any object he staying on even if there guards around
-			visitObjectOnTile(t, h);
-		}
-		else if (lookForGuards == CHECK_FOR_GUARDS && isInTheMap(guardPos))
-		{
-			const TerrainTile &guardTile = *gs->getTile(guardPos);
-			objectVisited(guardTile.visitableObjects.back(), h);
-
-			moveQuery->visitDestAfterVictory = visitDest==VISIT_DEST;
-		}
-		else if (visitDest == VISIT_DEST)
-		{
-			visitObjectOnTile(t, h);
-		}
-
-		if(!transit)
-		{
-			for(auto topQuery = queries.topQuery(h->tempOwner); true; topQuery = queries.topQuery(h->tempOwner))
-			{
-				moveQuery = std::dynamic_pointer_cast<CHeroMovementQuery>(topQuery);
-				if(moveQuery)
-					queries.popIfTop(moveQuery);
-				else
-					break;
-			}
-		}
-		logGlobal->trace("Hero %s ends movement", h->getNameTranslated());
-		return result != TryMoveHero::FAILED;
-	};
-
-	//interaction with blocking object (like resources)
-	auto blockingVisit = [&]() -> bool
-	{
-		for (CGObjectInstance *obj : t.visitableObjects)
-		{
-			if(h->boat && !obj->isBlockedVisitable() && !h->boat->onboardVisitAllowed)
-				return doMove(TryMoveHero::SUCCESS, this->IGNORE_GUARDS, DONT_VISIT_DEST, REMAINING_ON_TILE);
-			
-			if (obj != h && obj->isBlockedVisitable() && !obj->passableFor(h->tempOwner))
-			{
-				EVisitDest visitDest = VISIT_DEST;
-				if(h->boat && !h->boat->onboardVisitAllowed)
-					visitDest = DONT_VISIT_DEST;
-				
-				return doMove(TryMoveHero::BLOCKING_VISIT, this->IGNORE_GUARDS, visitDest, REMAINING_ON_TILE);
-			}
-		}
-		return false;
-	};
-
-
-	if (!transit && embarking)
-	{
-		tmh.movePoints = h->movementPointsAfterEmbark(h->movementPointsRemaining(), cost, false, ti);
-		return doMove(TryMoveHero::EMBARK, IGNORE_GUARDS, DONT_VISIT_DEST, LEAVING_TILE);
-		// In H3 embark ignore guards
-	}
-
-	if (disembarking)
-	{
-		tmh.movePoints = h->movementPointsAfterEmbark(h->movementPointsRemaining(), cost, true, ti);
-		return doMove(TryMoveHero::DISEMBARK, CHECK_FOR_GUARDS, VISIT_DEST, LEAVING_TILE);
-	}
-
-	if (teleporting)
-	{
-		if (blockingVisit()) // e.g. hero on the other side of teleporter
-			return true;
-
-		doMove(TryMoveHero::TELEPORTATION, IGNORE_GUARDS, DONT_VISIT_DEST, LEAVING_TILE);
-
-		// visit town for town portal \ castle gates
-		// do not use generic visitObjectOnTile to avoid double-teleporting
-		// if this moveHero call was triggered by teleporter
-		if (!t.visitableObjects.empty())
-		{
-			if (CGTownInstance * town = dynamic_cast<CGTownInstance *>(t.visitableObjects.back()))
-				town->onHeroVisit(h);
-		}
-
-		return true;
-	}
-	
-
-	//still here? it is standard movement!
-	{
-		tmh.movePoints = (int)h->movementPointsRemaining() >= cost
-						? h->movementPointsRemaining() - cost
-						: 0;
-
-		EGuardLook lookForGuards = CHECK_FOR_GUARDS;
-		EVisitDest visitDest = VISIT_DEST;
-		if (transit)
-		{
-			if (CGTeleport::isTeleport(t.topVisitableObj()))
-				visitDest = DONT_VISIT_DEST;
-
-			if (canFly)
-			{
-				lookForGuards = IGNORE_GUARDS;
-				visitDest = DONT_VISIT_DEST;
-			}
-		}
-		else if (blockingVisit())
-			return true;
-		
-		if(h->boat && !h->boat->onboardAssaultAllowed)
-		   lookForGuards = IGNORE_GUARDS;
-
-		doMove(TryMoveHero::SUCCESS, lookForGuards, visitDest, LEAVING_TILE);
-		return true;
-	}
-}
-
-bool CGameHandler::teleportHero(ObjectInstanceID hid, ObjectInstanceID dstid, ui8 source, PlayerColor asker)
-{
-	const CGHeroInstance *h = getHero(hid);
-	const CGTownInstance *t = getTown(dstid);
-
-	if (!h || !t || h->getOwner() != gs->currentPlayer)
-		COMPLAIN_RET("Invalid call to teleportHero!");
-
-	const CGTownInstance *from = h->visitedTown;
-	if (((h->getOwner() != t->getOwner())
-		&& complain("Cannot teleport hero to another player"))
-
-	|| (from->town->faction->getId() != t->town->faction->getId()
-		&& complain("Source town and destination town should belong to the same faction"))
-
-	|| ((!from || !from->hasBuilt(BuildingSubID::CASTLE_GATE))
-		&& complain("Hero must be in town with Castle gate for teleporting"))
-
-	|| (!t->hasBuilt(BuildingSubID::CASTLE_GATE)
-		&& complain("Cannot teleport hero to town without Castle gate in it")))
-			return false;
-
-	int3 pos = h->convertFromVisitablePos(t->visitablePos());
-	moveHero(hid,pos,1);
-	return true;
-}
-
-void CGameHandler::setOwner(const CGObjectInstance * obj, const PlayerColor owner)
-{
-	PlayerColor oldOwner = getOwner(obj->id);
-	SetObjectProperty sop(obj->id, ObjProperty::OWNER, owner.getNum());
-	sendAndApply(&sop);
-
-	std::set<PlayerColor> playerColors = {owner, oldOwner};
-	checkVictoryLossConditions(playerColors);
-
-	const CGTownInstance * town = dynamic_cast<const CGTownInstance *>(obj);
-	if (town) //town captured
-	{
-		if (owner < PlayerColor::PLAYER_LIMIT) //new owner is real player
-		{
-			if (town->hasBuilt(BuildingSubID::PORTAL_OF_SUMMONING))
-				setPortalDwelling(town, true, false);
-		}
-
-		if (oldOwner < PlayerColor::PLAYER_LIMIT) //old owner is real player
-		{
-			if (getPlayerState(oldOwner)->towns.empty() && getPlayerState(oldOwner)->status != EPlayerStatus::LOSER) //previous player lost last last town
-			{
-				InfoWindow iw;
-				iw.player = oldOwner;
-				iw.text.appendLocalString(EMetaText::GENERAL_TXT, 6); //%s, you have lost your last town. If you do not conquer another town in the next week, you will be eliminated.
-				iw.text.replaceLocalString(EMetaText::COLOR, oldOwner.getNum());
-				sendAndApply(&iw);
-			}
-		}
-	}
-
-	const PlayerState * p = getPlayerState(owner);
-
-	if ((obj->ID == Obj::CREATURE_GENERATOR1 || obj->ID == Obj::CREATURE_GENERATOR4) && p && p->dwellings.size()==1)//first dwelling captured
-	{
-		for (const CGTownInstance * t : getPlayerState(owner)->towns)
-		{
-			if (t->hasBuilt(BuildingSubID::PORTAL_OF_SUMMONING))
-				setPortalDwelling(t);//set initial creatures for all portals of summoning
-		}
-	}
-}
-
-void CGameHandler::showBlockingDialog(BlockingDialog *iw)
-{
-	auto dialogQuery = std::make_shared<CBlockingDialogQuery>(this, *iw);
-	queries.addQuery(dialogQuery);
-	iw->queryID = dialogQuery->queryID;
-	sendToAllClients(iw);
-}
-
-void CGameHandler::showTeleportDialog(TeleportDialog *iw)
-{
-	auto dialogQuery = std::make_shared<CTeleportDialogQuery>(this, *iw);
-	queries.addQuery(dialogQuery);
-	iw->queryID = dialogQuery->queryID;
-	sendToAllClients(iw);
-}
-
-void CGameHandler::giveResource(PlayerColor player, GameResID which, int val) //TODO: cap according to Bersy's suggestion
-{
-	if (!val) return; //don't waste time on empty call
-
-	TResources resources;
-	resources[which] = val;
-	giveResources(player, resources);
-}
-
-void CGameHandler::giveResources(PlayerColor player, TResources resources)
-{
-	SetResources sr;
-	sr.abs = false;
-	sr.player = player;
-	sr.res = resources;
-	sendAndApply(&sr);
-}
-
-void CGameHandler::giveCreatures(const CArmedInstance *obj, const CGHeroInstance * h, const CCreatureSet &creatures, bool remove)
-{
-	COMPLAIN_RET_IF(!creatures.stacksCount(), "Strange, giveCreatures called without args!");
-	COMPLAIN_RET_IF(obj->stacksCount(), "Cannot give creatures from not-cleared object!");
-	COMPLAIN_RET_IF(creatures.stacksCount() > GameConstants::ARMY_SIZE, "Too many stacks to give!");
-
-	//first we move creatures to give to make them army of object-source
-	for (auto & elem : creatures.Slots())
-	{
-		addToSlot(StackLocation(obj, obj->getSlotFor(elem.second->type)), elem.second->type, elem.second->count);
-	}
-
-	tryJoiningArmy(obj, h, remove, true);
-}
-
-void CGameHandler::takeCreatures(ObjectInstanceID objid, const std::vector<CStackBasicDescriptor> &creatures)
-{
-	std::vector<CStackBasicDescriptor> cres = creatures;
-	if (cres.size() <= 0)
-		return;
-	const CArmedInstance* obj = static_cast<const CArmedInstance*>(getObj(objid));
-
-	for (CStackBasicDescriptor &sbd : cres)
-	{
-		TQuantity collected = 0;
-		while(collected < sbd.count)
-		{
-			bool foundSth = false;
-			for (auto i = obj->Slots().begin(); i != obj->Slots().end(); i++)
-			{
-				if (i->second->type == sbd.type)
-				{
-					TQuantity take = std::min(sbd.count - collected, i->second->count); //collect as much cres as we can
-					changeStackCount(StackLocation(obj, i->first), -take, false);
-					collected += take;
-					foundSth = true;
-					break;
-				}
-			}
-
-			if (!foundSth) //we went through the whole loop and haven't found appropriate cres
-			{
-				complain("Unexpected failure during taking creatures!");
-				return;
-			}
-		}
-	}
-}
-
-void CGameHandler::heroVisitCastle(const CGTownInstance * obj, const CGHeroInstance * hero)
-{
-	HeroVisitCastle vc;
-	vc.hid = hero->id;
-	vc.tid = obj->id;
-	vc.flags |= 1;
-	sendAndApply(&vc);
-	visitCastleObjects(obj, hero);
-	giveSpells (obj, hero);
-	checkVictoryLossConditionsForPlayer(hero->tempOwner); //transported artifact?
-}
-
-void CGameHandler::visitCastleObjects(const CGTownInstance * t, const CGHeroInstance * h)
-{
-	for (auto building : t->bonusingBuildings)
-		building->onHeroVisit(h);
-}
-
-void CGameHandler::stopHeroVisitCastle(const CGTownInstance * obj, const CGHeroInstance * hero)
-{
-	HeroVisitCastle vc;
-	vc.hid = hero->id;
-	vc.tid = obj->id;
-	sendAndApply(&vc);
-}
-
-void CGameHandler::removeArtifact(const ArtifactLocation &al)
-{
-	EraseArtifact ea;
-	ea.al = al;
-	sendAndApply(&ea);
-}
-void CGameHandler::startBattlePrimary(const CArmedInstance *army1, const CArmedInstance *army2, int3 tile,
-								const CGHeroInstance *hero1, const CGHeroInstance *hero2, bool creatureBank,
-								const CGTownInstance *town) //use hero=nullptr for no hero
-{
-	if(gs->curB)
-		gs->curB.dellNull();
-	
-	static const CArmedInstance *armies[2];
-	armies[0] = army1;
-	armies[1] = army2;
-	static const CGHeroInstance*heroes[2];
-	heroes[0] = hero1;
-	heroes[1] = hero2;
-
-	setupBattle(tile, armies, heroes, creatureBank, town); //initializes stacks, places creatures on battlefield, blocks and informs player interfaces
-
-	auto lastBattleQuery = std::dynamic_pointer_cast<CBattleQuery>(queries.topQuery(gs->curB->sides[0].color));
-
-	//existing battle query for retying auto-combat
-	if(lastBattleQuery)
-	{
-		for(int i : {0, 1})
-		{
-			if(heroes[i])
-			{
-				SetMana restoreInitialMana;
-				restoreInitialMana.val = lastBattleQuery->initialHeroMana[i];
-				restoreInitialMana.hid = heroes[i]->id;
-				sendAndApply(&restoreInitialMana);
-			}
-		}
-		
-		lastBattleQuery->bi = gs->curB;
-		lastBattleQuery->result = std::nullopt;
-		lastBattleQuery->belligerents[0] = gs->curB->sides[0].armyObject;
-		lastBattleQuery->belligerents[1] = gs->curB->sides[1].armyObject;
-	}
-
-	auto nextBattleQuery = std::make_shared<CBattleQuery>(this, gs->curB);
-	for(int i : {0, 1})
-	{
-		if(heroes[i])
-		{
-			nextBattleQuery->initialHeroMana[i] = heroes[i]->mana;
-		}
-	}
-	queries.addQuery(nextBattleQuery);
-
-	this->battleThread = std::make_unique<boost::thread>(boost::thread(&CGameHandler::runBattle, this));
-}
-
-void CGameHandler::startBattleI(const CArmedInstance *army1, const CArmedInstance *army2, int3 tile, bool creatureBank)
-{
-	startBattlePrimary(army1, army2, tile,
-		army1->ID == Obj::HERO ? static_cast<const CGHeroInstance*>(army1) : nullptr,
-		army2->ID == Obj::HERO ? static_cast<const CGHeroInstance*>(army2) : nullptr,
-		creatureBank);
-}
-
-void CGameHandler::startBattleI(const CArmedInstance *army1, const CArmedInstance *army2, bool creatureBank)
-{
-	startBattleI(army1, army2, army2->visitablePos(), creatureBank);
-}
-
-void CGameHandler::changeSpells(const CGHeroInstance * hero, bool give, const std::set<SpellID> &spells)
-{
-	ChangeSpells cs;
-	cs.hid = hero->id;
-	cs.spells = spells;
-	cs.learn = give;
-	sendAndApply(&cs);
-}
-
-void CGameHandler::giveHeroBonus(GiveBonus * bonus)
-{
-	sendAndApply(bonus);
-}
-
-void CGameHandler::setMovePoints(SetMovePoints * smp)
-{
-	sendAndApply(smp);
-}
-
-void CGameHandler::setManaPoints(ObjectInstanceID hid, int val)
-{
-	SetMana sm;
-	sm.hid = hid;
-	sm.val = val;
-	sm.absolute = true;
-	sendAndApply(&sm);
-}
-
-void CGameHandler::giveHero(ObjectInstanceID id, PlayerColor player, ObjectInstanceID boatId)
-{
-	GiveHero gh;
-	gh.id = id;
-	gh.player = player;
-	gh.boatId = boatId;
-	sendAndApply(&gh);
-
-	//Reveal fow around new hero, especially released from Prison
-	auto h = getHero(id);
-	changeFogOfWar(h->pos, h->getSightRadius(), player, false);
-}
-
-void CGameHandler::changeObjPos(ObjectInstanceID objid, int3 newPos)
-{
-	ChangeObjPos cop;
-	cop.objid = objid;
-	cop.nPos = newPos;
-	sendAndApply(&cop);
-}
-
-void CGameHandler::useScholarSkill(ObjectInstanceID fromHero, ObjectInstanceID toHero)
-{
-	const CGHeroInstance * h1 = getHero(fromHero);
-	const CGHeroInstance * h2 = getHero(toHero);
-	int h1_scholarSpellLevel = h1->valOfBonuses(BonusType::LEARN_MEETING_SPELL_LIMIT, -1);
-	int h2_scholarSpellLevel = h2->valOfBonuses(BonusType::LEARN_MEETING_SPELL_LIMIT, -1);
-
-	if (h1_scholarSpellLevel < h2_scholarSpellLevel)
-	{
-		std::swap (h1,h2);//1st hero need to have higher scholar level for correct message
-		std::swap(fromHero, toHero);
-	}
-
-	int ScholarSpellLevel = std::max(h1_scholarSpellLevel, h2_scholarSpellLevel);//heroes can trade up to this level
-	if (!ScholarSpellLevel || !h1->hasSpellbook() || !h2->hasSpellbook())
-		return;//no scholar skill or no spellbook
-
 	int h1Lvl = std::min(ScholarSpellLevel, h1->maxSpellLevel()),
 	    h2Lvl = std::min(ScholarSpellLevel, h2->maxSpellLevel());//heroes can receive this levels
-
-	ChangeSpells cs1;
-	cs1.learn = true;
-	cs1.hid = toHero;//giving spells to first hero
-	for (auto it : h1->getSpellsInSpellbook())
-		if (h2Lvl >= it.toSpell()->level && !h2->spellbookContainsSpell(it))//hero can learn it and don't have it yet
-			cs1.spells.insert(it);//spell to learn
-
-	ChangeSpells cs2;
-	cs2.learn = true;
-	cs2.hid = fromHero;
-
-	for (auto it : h2->getSpellsInSpellbook())
-		if (h1Lvl >= it.toSpell()->level && !h1->spellbookContainsSpell(it))
-			cs2.spells.insert(it);
-
-	if (!cs1.spells.empty() || !cs2.spells.empty())//create a message
-	{
-		int ScholarSkillLevel = std::max(h1->getSecSkillLevel(SecondarySkill::SCHOLAR),
-		                                 h2->getSecSkillLevel(SecondarySkill::SCHOLAR));
-		InfoWindow iw;
-		iw.player = h1->tempOwner;
-		iw.components.emplace_back(Component::EComponentType::SEC_SKILL, 18, ScholarSkillLevel, 0);
-
-		iw.text.appendLocalString(EMetaText::GENERAL_TXT, 139);//"%s, who has studied magic extensively,
-		iw.text.replaceRawString(h1->getNameTranslated());
-
-		if (!cs2.spells.empty())//if found new spell - apply
-		{
-			iw.text.appendLocalString(EMetaText::GENERAL_TXT, 140);//learns
-			int size = static_cast<int>(cs2.spells.size());
-			for (auto it : cs2.spells)
-			{
-				iw.components.emplace_back(Component::EComponentType::SPELL, it, 1, 0);
-				iw.text.appendLocalString(EMetaText::SPELL_NAME, it.toEnum());
-				switch (size--)
-				{
-					case 2:
-						iw.text.appendLocalString(EMetaText::GENERAL_TXT, 141);
-					case 1:
-						break;
-					default:
-						iw.text.appendRawString(", ");
-				}
-			}
-			iw.text.appendLocalString(EMetaText::GENERAL_TXT, 142);//from %s
-			iw.text.replaceRawString(h2->getNameTranslated());
-			sendAndApply(&cs2);
-		}
-
-		if (!cs1.spells.empty() && !cs2.spells.empty())
-		{
-			iw.text.appendLocalString(EMetaText::GENERAL_TXT, 141);//and
-		}
-
-		if (!cs1.spells.empty())
-		{
-			iw.text.appendLocalString(EMetaText::GENERAL_TXT, 147);//teaches
-			int size = static_cast<int>(cs1.spells.size());
-			for (auto it : cs1.spells)
-			{
-				iw.components.emplace_back(Component::EComponentType::SPELL, it, 1, 0);
-				iw.text.appendLocalString(EMetaText::SPELL_NAME, it.toEnum());
-				switch (size--)
-				{
-					case 2:
-						iw.text.appendLocalString(EMetaText::GENERAL_TXT, 141);
-					case 1:
-						break;
-					default:
-						iw.text.appendRawString(", ");
-				}
-			}
-			iw.text.appendLocalString(EMetaText::GENERAL_TXT, 148);//from %s
-			iw.text.replaceRawString(h2->getNameTranslated());
-			sendAndApply(&cs1);
-		}
-		sendAndApply(&iw);
-	}
-}
-
-void CGameHandler::heroExchange(ObjectInstanceID hero1, ObjectInstanceID hero2)
-{
-	auto h1 = getHero(hero1), h2 = getHero(hero2);
-
-	if (getPlayerRelations(h1->getOwner(), h2->getOwner()))
-	{
-		auto exchange = std::make_shared<CGarrisonDialogQuery>(this, h1, h2);
-		ExchangeDialog hex;
-		hex.queryID = exchange->queryID;
-		hex.player = h1->getOwner();
-		hex.hero1 = hero1;
-		hex.hero2 = hero2;
-		sendAndApply(&hex);
-
-		useScholarSkill(hero1,hero2);
-		queries.addQuery(exchange);
-	}
-}
-
-void CGameHandler::sendToAllClients(CPackForClient * pack)
-{
-	logNetwork->trace("\tSending to all clients: %s", typeid(*pack).name());
-	for (auto c : lobby->connections)
-	{
-		if(!c->isOpen())
-			continue;
-
-		c->sendPack(pack);
-	}
-}
-
-void CGameHandler::sendAndApply(CPackForClient * pack)
-{
-	sendToAllClients(pack);
-	gs->apply(pack);
-	logNetwork->trace("\tApplied on gs: %s", typeid(*pack).name());
-}
-
-void CGameHandler::applyAndSend(CPackForClient * pack)
-{
-	gs->apply(pack);
-	sendToAllClients(pack);
-}
-
-void CGameHandler::sendAndApply(CGarrisonOperationPack * pack)
-{
-	sendAndApply(static_cast<CPackForClient *>(pack));
-	checkVictoryLossConditionsForAll();
-}
-
-void CGameHandler::sendAndApply(SetResources * pack)
-{
-	sendAndApply(static_cast<CPackForClient *>(pack));
-	checkVictoryLossConditionsForPlayer(pack->player);
-}
-
-void CGameHandler::sendAndApply(NewStructures * pack)
-{
-	sendAndApply(static_cast<CPackForClient *>(pack));
-	checkVictoryLossConditionsForPlayer(getTown(pack->tid)->tempOwner);
-}
-
-bool CGameHandler::isPlayerOwns(CPackForServer * pack, ObjectInstanceID id)
-{
-	return getPlayerAt(pack->c) == getOwner(id);
-}
-
-void CGameHandler::throwNotAllowedAction(CPackForServer * pack)
-{
-	if(pack->c)
-		playerMessages->sendSystemMessage(pack->c, "You are not allowed to perform this action!");
-
-	logNetwork->error("Player is not allowed to perform this action!");
-	throw ExceptionNotAllowedAction();
-}
-
-void CGameHandler::wrongPlayerMessage(CPackForServer * pack, PlayerColor expectedplayer)
-{
-	std::ostringstream oss;
-	oss << "You were identified as player " << getPlayerAt(pack->c) << " while expecting " << expectedplayer;
-	logNetwork->error(oss.str());
-
-	if(pack->c)
-		playerMessages->sendSystemMessage(pack->c, oss.str());
-}
-
-void CGameHandler::throwOnWrongOwner(CPackForServer * pack, ObjectInstanceID id)
-{
-	if(!isPlayerOwns(pack, id))
-	{
-		wrongPlayerMessage(pack, getOwner(id));
-		throwNotAllowedAction(pack);
-	}
-}
-
-void CGameHandler::throwOnWrongPlayer(CPackForServer * pack, PlayerColor player)
-{
-	if(!hasPlayerAt(player, pack->c) && player != getPlayerAt(pack->c))
-	{
-		wrongPlayerMessage(pack, player);
-		throwNotAllowedAction(pack);
-	}
-}
-
-void CGameHandler::throwAndComplain(CPackForServer * pack, std::string txt)
-{
-	complain(txt);
-	throwNotAllowedAction(pack);
-}
-
-void CGameHandler::save(const std::string & filename)
-{
-	logGlobal->info("Saving to %s", filename);
-	const auto stem	= FileInfo::GetPathStem(filename);
-	const auto savefname = stem.to_string() + ".vsgm1";
-	CResourceHandler::get("local")->createResource(savefname);
-
-	try
-	{
-		{
-			CSaveFile save(*CResourceHandler::get("local")->getResourceName(ResourceID(stem.to_string(), EResType::SAVEGAME)));
-			saveCommonState(save);
-			logGlobal->info("Saving server state");
-			save << *this;
-		}
-		logGlobal->info("Game has been successfully saved!");
-	}
-	catch(std::exception &e)
-	{
-		logGlobal->error("Failed to save game: %s", e.what());
-	}
-}
-
-bool CGameHandler::load(const std::string & filename)
-{
-	logGlobal->info("Loading from %s", filename);
-	const auto stem	= FileInfo::GetPathStem(filename);
-
-	reinitScripting();
-
-	try
-	{
-		{
-			CLoadFile lf(*CResourceHandler::get()->getResourceName(ResourceID(stem.to_string(), EResType::SAVEGAME)), MINIMAL_SERIALIZATION_VERSION);
-			loadCommonState(lf);
-			logGlobal->info("Loading server state");
-			lf >> *this;
-		}
-		logGlobal->info("Game has been successfully loaded!");
-	}
-	catch(const ModIncompatibility & e)
-	{
-		logGlobal->error("Failed to load game: %s", e.what());
-		auto errorMsg = VLC->generaltexth->translate("vcmi.server.errors.modsIncompatibility") + '\n';
-		errorMsg += e.what();
-		lobby->announceMessage(errorMsg);
-		return false;
-	}
-	catch(const std::exception & e)
-	{
-		logGlobal->error("Failed to load game: %s", e.what());
-		return false;
-	}
-	gs->preInit(VLC);
-	gs->updateOnLoad(lobby->si.get());
-	return true;
-}
-
-bool CGameHandler::bulkSplitStack(SlotID slotSrc, ObjectInstanceID srcOwner, si32 howMany)
-{
-	if(!slotSrc.validSlot() && complain(complainInvalidSlot))
-		return false;
-
-	const CArmedInstance * army = static_cast<const CArmedInstance*>(getObjInstance(srcOwner));
-	const CCreatureSet & creatureSet = *army;
-
-	if((!vstd::contains(creatureSet.stacks, slotSrc) && complain(complainNoCreatures))
-		|| (howMany < 1 && complain("Invalid split parameter!")))
-	{
-		return false;
-	}
-	auto actualAmount = army->getStackCount(slotSrc);
-
-	if(actualAmount <= howMany && complain(complainNotEnoughCreatures)) // '<=' because it's not intended just for moving a stack
-		return false;
-
-	auto freeSlots = creatureSet.getFreeSlots();
-
-	if(freeSlots.empty() && complain("No empty stacks"))
-		return false;
-
-	BulkRebalanceStacks bulkRS;
-
-	for(auto slot : freeSlots)
-	{
-		RebalanceStacks rs;
-		rs.srcArmy = army->id;
-		rs.dstArmy = army->id;
-		rs.srcSlot = slotSrc;
-		rs.dstSlot = slot;
-		rs.count = howMany;
-
-		bulkRS.moves.push_back(rs);
-		actualAmount -= howMany;
-
-		if(actualAmount <= howMany)
-			break;
-	}
-	sendAndApply(&bulkRS);
-	return true;
-}
-
-bool CGameHandler::bulkMergeStacks(SlotID slotSrc, ObjectInstanceID srcOwner)
-{
-	if(!slotSrc.validSlot() && complain(complainInvalidSlot))
-		return false;
-
-	const CArmedInstance * army = static_cast<const CArmedInstance*>(getObjInstance(srcOwner));
-	const CCreatureSet & creatureSet = *army;
-
-	if(!vstd::contains(creatureSet.stacks, slotSrc) && complain(complainNoCreatures))
-		return false;
-
-	auto actualAmount = creatureSet.getStackCount(slotSrc);
-
-	if(actualAmount < 1 && complain(complainNoCreatures))
-		return false;
-
-	auto currentCreature = creatureSet.getCreature(slotSrc);
-
-	if(!currentCreature && complain(complainNoCreatures))
-		return false;
-
-	auto creatureSlots = creatureSet.getCreatureSlots(currentCreature, slotSrc);
-
-	if(!creatureSlots.size())
-		return false;
-
-	BulkRebalanceStacks bulkRS;
-
-	for(auto slot : creatureSlots)
-	{
-		RebalanceStacks rs;
-		rs.srcArmy = army->id;
-		rs.dstArmy = army->id;
-		rs.srcSlot = slot;
-		rs.dstSlot = slotSrc;
-		rs.count = creatureSet.getStackCount(slot);
-		bulkRS.moves.push_back(rs);
-	}
-	sendAndApply(&bulkRS);
-	return true;
-}
-
-bool CGameHandler::bulkMoveArmy(ObjectInstanceID srcArmy, ObjectInstanceID destArmy, SlotID srcSlot)
-{
-	if(!srcSlot.validSlot() && complain(complainInvalidSlot))
-		return false;
-
-	const CArmedInstance * armySrc = static_cast<const CArmedInstance*>(getObjInstance(srcArmy));
-	const CCreatureSet & setSrc = *armySrc;
-
-	if(!vstd::contains(setSrc.stacks, srcSlot) && complain(complainNoCreatures))
-		return false;
-
-	const CArmedInstance * armyDest = static_cast<const CArmedInstance*>(getObjInstance(destArmy));
-	const CCreatureSet & setDest = *armyDest;
-	auto freeSlots = setDest.getFreeSlotsQueue();
-
-	typedef std::map<SlotID, std::pair<SlotID, TQuantity>> TRebalanceMap;
-	TRebalanceMap moves;
-
-	auto srcQueue = setSrc.getCreatureQueue(srcSlot); // Exclude srcSlot, it should be moved last
-	auto slotsLeft = setSrc.stacksCount();
-	auto destMap = setDest.getCreatureMap();
-	TMapCreatureSlot::key_compare keyComp = destMap.key_comp();
-
-	while(!srcQueue.empty())
-	{
-		auto pair = srcQueue.top();
-		srcQueue.pop();
-
-		auto currCreature = pair.first;
-		auto currSlot = pair.second;
-		const auto quantity = setSrc.getStackCount(currSlot);
-
-		TMapCreatureSlot::iterator lb = destMap.lower_bound(currCreature);
-		const bool alreadyExists = (lb != destMap.end() && !(keyComp(currCreature, lb->first)));
-
-		if(!alreadyExists)
-		{
-			if(freeSlots.empty())
-				continue;
-
-			auto currFreeSlot = freeSlots.front();
-			freeSlots.pop();
-			destMap.insert(lb, TMapCreatureSlot::value_type(currCreature, currFreeSlot));
-		}
-		moves.insert(std::make_pair(currSlot, std::make_pair(destMap[currCreature], quantity)));
-		slotsLeft--;
-	}
-	if(slotsLeft == 1)
-	{
-		auto lastCreature = setSrc.getCreature(srcSlot);
-		auto slotToMove = SlotID();
-		// Try to find a slot for last creature
-		if(destMap.find(lastCreature) == destMap.end())
-		{
-			if(!freeSlots.empty())
-				slotToMove = freeSlots.front();
-		}
-		else
-		{
-			slotToMove = destMap[lastCreature];
-		}
-
-		if(slotToMove != SlotID())
-		{
-			const bool needsLastStack = armySrc->needsLastStack();
-			const auto quantity = setSrc.getStackCount(srcSlot) - (needsLastStack ? 1 : 0);
-			moves.insert(std::make_pair(srcSlot, std::make_pair(slotToMove, quantity)));
-		}
-	}
-	BulkRebalanceStacks bulkRS;
-
-	for(auto & move : moves)
-	{
-		RebalanceStacks rs;
-		rs.srcArmy = armySrc->id;
-		rs.dstArmy = armyDest->id;
-		rs.srcSlot = move.first;
-		rs.dstSlot = move.second.first;
-		rs.count = move.second.second;
-		bulkRS.moves.push_back(rs);
-	}
-	sendAndApply(&bulkRS);
-	return true;
-}
-
-bool CGameHandler::bulkSmartSplitStack(SlotID slotSrc, ObjectInstanceID srcOwner)
-{
-	if(!slotSrc.validSlot() && complain(complainInvalidSlot))
-		return false;
-
-	const CArmedInstance * army = static_cast<const CArmedInstance*>(getObjInstance(srcOwner));
-	const CCreatureSet & creatureSet = *army;
-
-	if(!vstd::contains(creatureSet.stacks, slotSrc) && complain(complainNoCreatures))
-		return false;
-
-	auto actualAmount = creatureSet.getStackCount(slotSrc);
-
-	if(actualAmount <= 1 && complain(complainNoCreatures))
-		return false;
-
-	auto freeSlot = creatureSet.getFreeSlot();
-	auto currentCreature = creatureSet.getCreature(slotSrc);
-
-	if(freeSlot == SlotID() && creatureSet.isCreatureBalanced(currentCreature))
-		return true;
-
-	auto creatureSlots = creatureSet.getCreatureSlots(currentCreature, SlotID(-1), 1); // Ignore slots where's only 1 creature, don't ignore slotSrc
-	TQuantity totalCreatures = 0;
-
-	for(auto slot : creatureSlots)
-		totalCreatures += creatureSet.getStackCount(slot);
-
-	if(totalCreatures <= 1 && complain("Total creatures number is invalid"))
-		return false;
-
-	if(freeSlot != SlotID())
-		creatureSlots.push_back(freeSlot);
-
-	if(creatureSlots.empty() && complain("No available slots for smart rebalancing"))
-		return false;
-
-	const auto totalCreatureSlots = creatureSlots.size();
-	const auto rem = totalCreatures % totalCreatureSlots;
-	const auto quotient = totalCreatures / totalCreatureSlots;
-
-	// totalCreatures == rem * (quotient + 1) + (totalCreatureSlots - rem) * quotient;
-	// Proof: r(q+1)+(s-r)q = rq+r+qs-rq = r+qs = total, where total/s = q+r/s
-
-	BulkSmartRebalanceStacks bulkSRS;
-
-	if(freeSlot != SlotID())
-	{
-		RebalanceStacks rs;
-		rs.srcArmy = rs.dstArmy = army->id;
-		rs.srcSlot = slotSrc;
-		rs.dstSlot = freeSlot;
-		rs.count = 1;
-		bulkSRS.moves.push_back(rs);
-	}
-	auto currSlot = 0;
-	auto check = 0;
-
-	for(auto slot : creatureSlots)
-	{
-		ChangeStackCount csc;
-
-		csc.army = army->id;
-		csc.slot = slot;
-		csc.count = (currSlot < rem)
-			? quotient + 1
-			: quotient;
-		csc.absoluteValue = true;
-		bulkSRS.changes.push_back(csc);
-		currSlot++;
-		check += csc.count;
-	}
-
-	if(check != totalCreatures)
-	{
-		complain((boost::format("Failure: totalCreatures=%d but check=%d") % totalCreatures % check).str());
-		return false;
-	}
-	sendAndApply(&bulkSRS);
-	return true;
-}
-
-bool CGameHandler::arrangeStacks(ObjectInstanceID id1, ObjectInstanceID id2, ui8 what, SlotID p1, SlotID p2, si32 val, PlayerColor player)
-{
-	const CArmedInstance * s1 = static_cast<const CArmedInstance *>(getObjInstance(id1)),
-		* s2 = static_cast<const CArmedInstance *>(getObjInstance(id2));
-	const CCreatureSet &S1 = *s1, &S2 = *s2;
-	StackLocation sl1(s1, p1), sl2(s2, p2);
-	if (!sl1.slot.validSlot()  ||  !sl2.slot.validSlot())
-	{
-		complain(complainInvalidSlot);
-		return false;
-	}
-
-	if (!isAllowedExchange(id1,id2))
-	{
-		complain("Cannot exchange stacks between these two objects!\n");
-		return false;
-	}
-
-	// We can always put stacks into locked garrison, but not take them out of it
-	auto notRemovable = [&](const CArmedInstance * army)
-	{
-		if (id1 != id2) // Stack arrangement inside locked garrison is allowed
-		{
-			auto g = dynamic_cast<const CGGarrison *>(army);
-			if (g && !g->removableUnits)
-			{
-				complain("Stacks in this garrison are not removable!\n");
-				return true;
-			}
-		}
-		return false;
-	};
-
-	if (what==1) //swap
-	{
-		if (((s1->tempOwner != player && s1->tempOwner != PlayerColor::UNFLAGGABLE) && s1->getStackCount(p1))
-		  || ((s2->tempOwner != player && s2->tempOwner != PlayerColor::UNFLAGGABLE) && s2->getStackCount(p2)))
-		{
-			complain("Can't take troops from another player!");
-			return false;
-		}
-
-		if (sl1.army == sl2.army && sl1.slot == sl2.slot)
-		{
-			complain("Cannot swap stacks - slots are the same!");
-			return false;
-		}
-
-		if (!s1->slotEmpty(p1) && !s2->slotEmpty(p2))
-		{
-			if (notRemovable(sl1.army) || notRemovable(sl2.army))
-				return false;
-		}
-		if (s1->slotEmpty(p1) && notRemovable(sl2.army))
-			return false;
-		else if (s2->slotEmpty(p2) && notRemovable(sl1.army))
-			return false;
-
-		swapStacks(sl1, sl2);
-	}
-	else if (what==2)//merge
-	{
-		if ((s1->getCreature(p1) != s2->getCreature(p2) && complain("Cannot merge different creatures stacks!"))
-		|| (((s1->tempOwner != player && s1->tempOwner != PlayerColor::UNFLAGGABLE) && s2->getStackCount(p2)) && complain("Can't take troops from another player!")))
-			return false;
-
-		if (s1->slotEmpty(p1) || s2->slotEmpty(p2))
-		{
-			complain("Cannot merge empty stack!");
-			return false;
-		}
-		else if (notRemovable(sl1.army))
-			return false;
-=======
-	int h1Lvl = std::min(ScholarSpellLevel, h1->maxSpellLevel()),
-	    h2Lvl = std::min(ScholarSpellLevel, h2->maxSpellLevel());//heroes can receive this levels
->>>>>>> 78780bb2
 
 	ChangeSpells cs1;
 	cs1.learn = true;
@@ -5076,438 +4005,6 @@
 	}
 }
 
-<<<<<<< HEAD
-void CGameHandler::runBattle()
-{
-	boost::unique_lock lock(battleActionMutex);
-
-	setBattle(gs->curB);
-	assert(gs->curB);
-	//TODO: pre-tactic stuff, call scripts etc.
-	
-	turnTimerHandler.onBattleStart(gs->players[gs->curB->getSidePlayer(BattleSide::ATTACKER)]);
-	turnTimerHandler.onBattleStart(gs->players[gs->curB->getSidePlayer(BattleSide::DEFENDER)]);
-
-	//Moat should be initialized here, because only here we can use spellcasting
-	if (gs->curB->town && gs->curB->town->fortLevel() >= CGTownInstance::CITADEL)
-	{
-		const auto * h = gs->curB->battleGetFightingHero(BattleSide::DEFENDER);
-		const auto * actualCaster = h ? static_cast<const spells::Caster*>(h) : nullptr;
-		auto moatCaster = spells::SilentCaster(gs->curB->getSidePlayer(BattleSide::DEFENDER), actualCaster);
-		auto cast = spells::BattleCast(gs->curB, &moatCaster, spells::Mode::PASSIVE, gs->curB->town->town->moatAbility.toSpell());
-		auto target = spells::Target();
-		cast.cast(spellEnv, target);
-	}
-
-	//tactic round
-	{
-		while ((lobby->state != EServerState::SHUTDOWN) && gs->curB->tacticDistance && !battleResult.get())
-		{
-			auto unlockGuard = vstd::makeUnlockGuard(battleActionMutex);
-			boost::this_thread::sleep(boost::posix_time::milliseconds(50));
-		}
-	}
-
-	//initial stacks appearance triggers, e.g. built-in bonus spells
-	auto initialStacks = gs->curB->stacks; //use temporary variable to outclude summoned stacks added to gs->curB->stacks from processing
-
-	for (CStack * stack : initialStacks)
-	{
-		if (stack->hasBonusOfType(BonusType::SUMMON_GUARDIANS))
-		{
-			std::shared_ptr<const Bonus> summonInfo = stack->getBonus(Selector::type()(BonusType::SUMMON_GUARDIANS));
-			auto accessibility = getAccesibility();
-			CreatureID creatureData = CreatureID(summonInfo->subtype);
-			std::vector<BattleHex> targetHexes;
-			const bool targetIsBig = stack->unitType()->isDoubleWide(); //target = creature to guard
-			const bool guardianIsBig = creatureData.toCreature()->isDoubleWide();
-
-			/*Chosen idea for two hex units was to cover all possible surrounding hexes of target unit with as small number of stacks as possible.
-			For one-hex targets there are four guardians - front, back and one per side (up + down).
-			Two-hex targets are wider and the difference is there are two guardians per side to cover 3 hexes + extra hex in the front
-			Additionally, there are special cases for starting positions etc., where guardians would be outside of battlefield if spawned normally*/
-			if (!guardianIsBig)
-				targetHexes = stack->getSurroundingHexes();
-			else
-				summonGuardiansHelper(targetHexes, stack->getPosition(), stack->unitSide(), targetIsBig);
-
-			for(auto hex : targetHexes)
-			{
-				if(accessibility.accessible(hex, guardianIsBig, stack->unitSide())) //without this multiple creatures can occupy one hex
-				{
-					battle::UnitInfo info;
-					info.id = gs->curB->battleNextUnitId();
-					info.count =  std::max(1, (int)(stack->getCount() * 0.01 * summonInfo->val));
-					info.type = creatureData;
-					info.side = stack->unitSide();
-					info.position = hex;
-					info.summoned = true;
-
-					BattleUnitsChanged pack;
-					pack.changedStacks.emplace_back(info.id, UnitChanges::EOperation::ADD);
-					info.save(pack.changedStacks.back().data);
-					sendAndApply(&pack);
-				}
-			}
-		}
-
-		stackEnchantedTrigger(stack);
-	}
-
-	//spells opening battle
-	for (int i = 0; i < 2; ++i)
-	{
-		auto h = gs->curB->battleGetFightingHero(i);
-		if (h)
-		{
-			TConstBonusListPtr bl = h->getBonuses(Selector::type()(BonusType::OPENING_BATTLE_SPELL));
-
-			for (auto b : *bl)
-			{
-				spells::BonusCaster caster(h, b);
-
-				const CSpell * spell = SpellID(b->subtype).toSpell();
-
-				spells::BattleCast parameters(gs->curB, &caster, spells::Mode::PASSIVE, spell);
-				parameters.setSpellLevel(3);
-				parameters.setEffectDuration(b->val);
-				parameters.massive = true;
-				parameters.castIfPossible(spellEnv, spells::Target());
-			}
-		}
-	}
-	// it is possible that due to opening spells one side was eliminated -> check for end of battle
-	checkBattleStateChanges();
-
-	bool firstRound = true;//FIXME: why first round is -1?
-
-	//main loop
-	while ((lobby->state != EServerState::SHUTDOWN) && !battleResult.get()) //till the end of the battle ;]
-	{
-		BattleNextRound bnr;
-		bnr.round = gs->curB->round + 1;
-		logGlobal->debug("Round %d", bnr.round);
-		sendAndApply(&bnr);
-
-		auto obstacles = gs->curB->obstacles; //we copy container, because we're going to modify it
-		for (auto &obstPtr : obstacles)
-		{
-			if (const SpellCreatedObstacle *sco = dynamic_cast<const SpellCreatedObstacle *>(obstPtr.get()))
-				if (sco->turnsRemaining == 0)
-					removeObstacle(*obstPtr);
-		}
-
-		const BattleInfo & curB = *gs->curB;
-
-		for(auto stack : curB.stacks)
-		{
-			if(stack->alive() && !firstRound)
-				stackEnchantedTrigger(stack);
-		}
-
-		//stack loop
-
-		auto getNextStack = [this]() -> const CStack *
-		{
-			if(battleResult.get())
-				return nullptr;
-
-			std::vector<battle::Units> q;
-			gs->curB->battleGetTurnOrder(q, 1, 0, -1); //todo: get rid of "turn -1"
-
-			if(!q.empty())
-			{
-				if(!q.front().empty())
-				{
-					auto next = q.front().front();
-					const auto stack = dynamic_cast<const CStack *>(next);
-
-					// regeneration takes place before everything else but only during first turn attempt in each round
-					// also works under blind and similar effects
-					if(stack && stack->alive() && !stack->waiting)
-					{
-						BattleTriggerEffect bte;
-						bte.stackID = stack->unitId();
-						bte.effect = vstd::to_underlying(BonusType::HP_REGENERATION);
-
-						const int32_t lostHealth = stack->getMaxHealth() - stack->getFirstHPleft();
-						if(stack->hasBonusOfType(BonusType::HP_REGENERATION))
-							bte.val = std::min(lostHealth, stack->valOfBonuses(BonusType::HP_REGENERATION));
-
-						if(bte.val) // anything to heal
-							sendAndApply(&bte);
-					}
-
-					if(next->willMove())
-						return stack;
-				}
-			}
-
-			return nullptr;
-		};
-
-		const CStack * next = nullptr;
-		while((lobby->state != EServerState::SHUTDOWN) && (next = getNextStack()))
-		{
-			turnTimerHandler.onBattleNextStack(gs->players[next->getOwner()]);
-			
-			BattleUnitsChanged removeGhosts;
-			for(auto stack : curB.stacks)
-			{
-				if(stack->ghostPending)
-					removeGhosts.changedStacks.emplace_back(stack->unitId(), UnitChanges::EOperation::REMOVE);
-			}
-
-			if(!removeGhosts.changedStacks.empty())
-				sendAndApply(&removeGhosts);
-
-			// check for bad morale => freeze
-			int nextStackMorale = next->moraleVal();
-			if(!next->hadMorale && !next->waited() && nextStackMorale < 0)
-			{
-				auto diceSize = VLC->settings()->getVector(EGameSettings::COMBAT_BAD_MORALE_DICE);
-				size_t diceIndex = std::min<size_t>(diceSize.size()-1, -nextStackMorale);
-
-				if(diceSize.size() > 0 && getRandomGenerator().nextInt(1, diceSize[diceIndex]) == 1)
-				{
-					//unit loses its turn - empty freeze action
-					BattleAction ba;
-					ba.actionType = EActionType::BAD_MORALE;
-					ba.side = next->unitSide();
-					ba.stackNumber = next->unitId();
-
-					makeAutomaticAction(next, ba);
-					continue;
-				}
-			}
-
-			if (next->hasBonusOfType(BonusType::ATTACKS_NEAREST_CREATURE)) //while in berserk
-			{
-				logGlobal->trace("Handle Berserk effect");
-				std::pair<const battle::Unit *, BattleHex> attackInfo = curB.getNearestStack(next);
-				if (attackInfo.first != nullptr)
-				{
-					BattleAction attack;
-					attack.actionType = EActionType::WALK_AND_ATTACK;
-					attack.side = next->unitSide();
-					attack.stackNumber = next->unitId();
-					attack.aimToHex(attackInfo.second);
-					attack.aimToUnit(attackInfo.first);
-
-					makeAutomaticAction(next, attack);
-					logGlobal->trace("Attacked nearest target %s", attackInfo.first->getDescription());
-				}
-				else
-				{
-					makeStackDoNothing(next);
-					logGlobal->trace("No target found");
-				}
-				continue;
-			}
-
-			const CGHeroInstance * curOwner = battleGetOwnerHero(next);
-			const int stackCreatureId = next->unitType()->getId();
-
-			if ((stackCreatureId == CreatureID::ARROW_TOWERS || stackCreatureId == CreatureID::BALLISTA)
-				&& (!curOwner || getRandomGenerator().nextInt(99) >= curOwner->valOfBonuses(BonusType::MANUAL_CONTROL, stackCreatureId)))
-			{
-				BattleAction attack;
-				attack.actionType = EActionType::SHOOT;
-				attack.side = next->unitSide();
-				attack.stackNumber = next->unitId();
-
-				//TODO: select target by priority
-
-				const battle::Unit * target = nullptr;
-
-				for(auto & elem : gs->curB->stacks)
-				{
-					if(elem->unitType()->getId() != CreatureID::CATAPULT
-						&& elem->unitOwner() != next->unitOwner()
-						&& elem->isValidTarget()
-						&& gs->curB->battleCanShoot(next, elem->getPosition()))
-					{
-						target = elem;
-						break;
-					}
-				}
-
-				if(target == nullptr)
-				{
-					makeStackDoNothing(next);
-				}
-				else
-				{
-					attack.aimToUnit(target);
-					makeAutomaticAction(next, attack);
-				}
-				continue;
-			}
-
-			if (next->unitType()->getId() == CreatureID::CATAPULT)
-			{
-				const auto & attackableBattleHexes = curB.getAttackableBattleHexes();
-
-				if (attackableBattleHexes.empty())
-				{
-					makeStackDoNothing(next);
-					continue;
-				}
-
-				if (!curOwner || getRandomGenerator().nextInt(99) >= curOwner->valOfBonuses(BonusType::MANUAL_CONTROL, CreatureID::CATAPULT))
-				{
-					BattleAction attack;
-					attack.actionType = EActionType::CATAPULT;
-					attack.side = next->unitSide();
-					attack.stackNumber = next->unitId();
-
-					makeAutomaticAction(next, attack);
-					continue;
-				}
-			}
-
-			if (next->unitType()->getId() == CreatureID::FIRST_AID_TENT)
-			{
-				TStacks possibleStacks = battleGetStacksIf([=](const CStack * s)
-				{
-					return s->unitOwner() == next->unitOwner() && s->canBeHealed();
-				});
-
-				if (!possibleStacks.size())
-				{
-					makeStackDoNothing(next);
-					continue;
-				}
-
-				if (!curOwner || getRandomGenerator().nextInt(99) >= curOwner->valOfBonuses(BonusType::MANUAL_CONTROL, CreatureID::FIRST_AID_TENT))
-				{
-					RandomGeneratorUtil::randomShuffle(possibleStacks, getRandomGenerator());
-					const CStack * toBeHealed = possibleStacks.front();
-
-					BattleAction heal;
-					heal.actionType = EActionType::STACK_HEAL;
-					heal.aimToUnit(toBeHealed);
-					heal.side = next->unitSide();
-					heal.stackNumber = next->unitId();
-
-					makeAutomaticAction(next, heal);
-					continue;
-				}
-			}
-
-			int numberOfAsks = 1;
-			bool breakOuter = false;
-			do
-			{//ask interface and wait for answer
-				if (!battleResult.get())
-				{
-					stackTurnTrigger(next); //various effects
-
-					if(next->fear)
-					{
-						makeStackDoNothing(next); //end immediately if stack was affected by fear
-					}
-					else
-					{
-						logGlobal->trace("Activating %s", next->nodeName());
-						auto nextId = next->unitId();
-						BattleSetActiveStack sas;
-						sas.stack = nextId;
-						sendAndApply(&sas);
-
-						auto actionWasMade = [&]() -> bool
-						{
-							if (battleMadeAction.data)//active stack has made its action
-								return true;
-							if (battleResult.get())// battle is finished
-								return true;
-							if (next == nullptr)//active stack was been removed
-								return true;
-							return !next->alive();//active stack is dead
-						};
-
-						boost::unique_lock<boost::mutex> lock(battleMadeAction.mx);
-						battleMadeAction.data = false;
-						while ((lobby->state != EServerState::SHUTDOWN) && !actionWasMade())
-						{
-							{
-								auto unlockGuard = vstd::makeUnlockGuard(battleActionMutex);
-								battleMadeAction.cond.wait(lock);
-							}
-							if (battleGetStackByID(nextId, false) != next)
-								next = nullptr; //it may be removed, while we wait
-						}
-					}
-				}
-
-				if (battleResult.get()) //don't touch it, battle could be finished while waiting got action
-				{
-					breakOuter = true;
-					break;
-				}
-				//we're after action, all results applied
-				checkBattleStateChanges(); //check if this action ended the battle
-
-				if(next != nullptr)
-				{
-					//check for good morale
-					nextStackMorale = next->moraleVal();
-					if( !battleResult.get()
-						&& !next->hadMorale
-						&& !next->defending
-						&& !next->waited()
-						&& !next->fear
-						&& next->alive()
-						&& nextStackMorale > 0)
-					{
-						auto diceSize = VLC->settings()->getVector(EGameSettings::COMBAT_GOOD_MORALE_DICE);
-						size_t diceIndex = std::min<size_t>(diceSize.size()-1, nextStackMorale);
-
-						if(diceSize.size() > 0 && getRandomGenerator().nextInt(1, diceSize[diceIndex]) == 1)
-						{
-							BattleTriggerEffect bte;
-							bte.stackID = next->unitId();
-							bte.effect = vstd::to_underlying(BonusType::MORALE);
-							bte.val = 1;
-							bte.additionalInfo = 0;
-							sendAndApply(&bte); //play animation
-
-							++numberOfAsks; //move this stack once more
-						}
-					}
-				}
-				--numberOfAsks;
-			} while (numberOfAsks > 0);
-
-			if (breakOuter)
-			{
-				break;
-			}
-
-		}
-		firstRound = false;
-	}
-
-	if (lobby->state != EServerState::SHUTDOWN)
-		endBattle(gs->curB->tile, gs->curB->battleGetFightingHero(0), gs->curB->battleGetFightingHero(1));
-}
-
-bool CGameHandler::makeAutomaticAction(const CStack *stack, BattleAction &ba)
-{
-	boost::unique_lock lock(battleActionMutex);
-
-	BattleSetActiveStack bsa;
-	bsa.stack = stack->unitId();
-	bsa.askPlayerInterface = false;
-	sendAndApply(&bsa);
-
-	bool ret = makeBattleAction(ba);
-	checkBattleStateChanges();
-	return ret;
-}
-
-=======
->>>>>>> 78780bb2
 bool CGameHandler::giveHeroArtifact(const CGHeroInstance * h, const CArtifactInstance * a, ArtifactPosition pos)
 {
 	assert(a->artType);
